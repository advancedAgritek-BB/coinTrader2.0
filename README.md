--- conflicted
+++ resolved
@@ -232,11 +232,8 @@
 `crypto_bot/.env` (or your environment) before running the scanner:
 
 ```env
-<<<<<<< HEAD
 HELIUS_KEY=your_helius_api_key         # used for Raydium data
-=======
 HELIUS_KEY=your_helius_api_key         # required
->>>>>>> cefb141e
 PUMP_FUN_API_KEY=your_pump_fun_api_key # required
 ```
 
