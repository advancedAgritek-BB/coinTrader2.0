# Crypto Trading Bot

This project provides a modular hybrid cryptocurrency trading bot capable of operating on centralized exchanges like Coinbase Advanced Trade or Kraken and on Solana DEXes via the Jupiter aggregator.

## Features

* Regime detection using EMA, ADX, RSI and Bollinger Band width
* Strategy router that picks the best approach for trending, sideways, breakout or volatile markets
* Fast-path dispatcher that jumps straight to the breakout or trend bot on strong signals
* Trend and grid bots for CEXs plus sniper and DEX scalper strategies on Solana
* Portfolio rotation and auto optimizer utilities
* Risk management with drawdown limits, cooldown management and volume/volatility filters
* Telegram notifications and optional Google Sheets logging
* Balance change alerts when USDT funds move
* Capital tracker, sentiment filter and tax logger helpers
* Solana mempool monitor to avoid swaps when fees spike
* Paper trading wallet for dry-run simulation
* Live trading or dry-run simulation
* Web dashboard with watchdog thread and realtime log view
* Trade history page highlighting buys in green and sells in red
* Backtesting module with PnL, drawdown and Sharpe metrics
* Utility functions automatically handle synchronous or asynchronous exchange clients

On-chain DEX execution submits real transactions when not running in dry-run mode.

## Regime Classifier

The bot selects a strategy by first classifying the current market regime. The
`classify_regime` function computes EMA, ADX, RSI and Bollinger Band width to
label conditions as `trending`, `sideways`, `breakout`, `mean-reverting` or
`volatile`. At least **20** OHLCV entries are required for these indicators to
be calculated reliably. When fewer rows are available the function returns
`"unknown"` so the router can avoid making a poor decision.

### Optional ML Fallback

Set `use_ml_regime_classifier` to `true` in `crypto_bot/config.yaml` to fall
back to a machine learning model whenever the indicator rules return
`"unknown"`.  A small gradient boosting model trained with LightGBM is bundled
directly in `crypto_bot.regime.model_data` as a base64 string and loaded
automatically.
`use_ml_regime_classifier` is enabled by default in
`crypto_bot/regime/regime_config.yaml`, so the router falls back to a small
machine learning model whenever the indicator rules return `"unknown"`.
The EMA windows have been shortened to **8** and **21** and the ADX threshold
lowered to switch regimes more quickly. The fallback model is bundled in
`crypto_bot.regime.model_data` as a base64 string and loaded automatically.
By default the ML model only runs when at least **20** candles are available
(tunable via `ml_min_bars`). You can replace that module with your own encoded
model if desired.

## Fast-Path Checks

The router performs quick checks for exceptionally strong setups before running
the full regime classifier. When the Bollinger Band width over a 20 candle
window drops below **0.05** and volume is more than **5×** the average,
`breakout_bot` is called immediately. If the ADX from the same window exceeds
**35**, the router dispatches straight to `trend_bot`. These defaults live under
`strategy_router.fast_path` in `crypto_bot/config.yaml` and can be tuned as
needed.

## Quick Start

1. Install the dependencies:
   ```bash
   pip install -r requirements.txt
   ```
   The optional `rich` package is included and provides colorized
   console output when viewing live positions.
   Exchange connectivity relies on [ccxt](https://github.com/ccxt/ccxt) which is installed with these requirements.
2. Run `python crypto_bot/wallet_manager.py` to create `user_config.yaml` and enter your API credentials.
3. Adjust `crypto_bot/config.yaml` to select the exchange and execution mode.
4. Start the trading bot:
   ```bash
   python -m crypto_bot.main
   ```
   When dry-run mode is selected you will be prompted for the starting USDT balance.
   The console now refreshes with your wallet balance and any active
   trades in real time. Profitable positions are shown in green while
   losing ones appear in red. The monitor lists open trades on a single
   line formatted as `Symbol -- entry -- unrealized PnL`.
   The program prints "Bot running..." before the [Monitor] lines.
   Before trading begins the bot performs a full market scan to populate
   its caches. Progress is logged and, when `telegram.status_updates` is
   enabled, sent to your Telegram chat.
   Type `start`, `stop` or `quit` in the terminal to control the bot.
   Or launch the web dashboard with:
   ```bash
   python -m frontend.app
   ```

Run `wallet_manager.py` to create `user_config.yaml` and enter your exchange credentials. Values from `crypto_bot/.env` override those stored in `user_config.yaml`. Setting `SECRETS_PROVIDER` (`aws` or `vault`) with `SECRETS_PATH` loads credentials automatically. Provide a `FERNET_KEY` to encrypt sensitive values in `user_config.yaml`.

## Configuration Files

The bot looks in two locations for settings:

1. **`crypto_bot/.env`** – store API keys and other environment variables here. These values override entries loaded by `wallet_manager.py`.
2. **`crypto_bot/config.yaml`** – general runtime options controlling strategy behaviour and notifications.

### Environment Variables

Create `crypto_bot/.env` and fill in your secrets. Example:

```env
EXCHANGE=coinbase              # or kraken
API_KEY=your_key
API_SECRET=your_secret
API_PASSPHRASE=your_coinbase_passphrase_if_needed
FERNET_KEY=optional_key_for_encryption
KRAKEN_WS_TOKEN=your_ws_token          # optional for Kraken
KRAKEN_API_TOKEN=your_api_token        # optional for Kraken
TELEGRAM_TOKEN=your_telegram_token
TELE_CHAT_ADMINS=123456,789012         # optional comma separated admin IDs
TELE_CHAT_ADMINS=12345,67890          # comma-separated chat IDs
GOOGLE_CRED_JSON=path_to_google_credentials.json
TWITTER_SENTIMENT_URL=https://api.example.com/twitter-sentiment
FUNDING_RATE_URL=https://futures.kraken.com/derivatives/api/v3/historical-funding-rates?symbol=
SECRETS_PROVIDER=aws                     # optional
SECRETS_PATH=/path/to/secret
```

`TELE_CHAT_ADMINS` lets the Telegram bot accept commands from multiple
admin chats. Omit it to restrict control to the single `chat_id` in the
configuration file.

### YAML Configuration

Edit `crypto_bot/config.yaml` to adjust trading behaviour. Key settings include:

```yaml
exchange: coinbase       # coinbase or kraken
execution_mode: dry_run  # or live
use_websocket: true
telegram:
  token: your_telegram_token
  chat_id: your_chat_id
  trade_updates: true
  status_updates: true
  balance_updates: false
  mempool_monitor:
    enabled: false
    suspicious_fee_threshold: 100
    action: pause
    reprice_multiplier: 1.05
  bandit:
    enabled: false
    alpha0: 1
    beta0: 1
    explore_pct: 0.05
```

## Configuration Options

The `crypto_bot/config.yaml` file holds the runtime settings for the bot. Below is a high level summary of what each option controls.

### Exchange and Execution
* **exchange** – target CEX (`coinbase` or `kraken`).
* **execution_mode** – choose `dry_run` for simulation or `live` for real orders.
* **use_websocket** – enable WebSocket data via `ccxt.pro`.
* **force_websocket_history** – disable REST fallbacks when streaming.
* **max_ws_limit** – skip WebSocket OHLCV when `limit` exceeds this value.
* **exchange_market_types** – market types to trade (spot, margin, futures).
* **preferred_chain** – chain used for on-chain swaps (e.g. `solana`).
* **wallet_address** – destination wallet for DEX trades.
* **solana_slippage_bps** – slippage tolerance for on-chain conversions.
* **symbol**/**symbols** – pairs to trade when not scanning automatically.
* **scan_markets** – load all exchange pairs when `symbols` is empty.
* **excluded_symbols** – markets to skip during scanning.

### Market Scanning
* **symbol_batch_size** – number of symbols processed each cycle.
  The same batch size controls the initial market scan at startup where
  progress is logged after each batch.
* **symbol_refresh_minutes** – minutes before the symbol queue is refreshed.
* **symbol_filter** - filters by minimum volume, 24h change percentile, spread and correlation.
* **symbol_score_weights** – weights for volume, spread, change and age.
* **min_symbol_age_days** – skip newly listed pairs.
* **min_symbol_score** – minimum score required for trading.
* **top_n_symbols** – maximum number of active markets.
* **max_age_days**, **max_change_pct**, **max_spread_pct**, **max_latency_ms**, **max_vol** – additional scanning limits.

### Risk Parameters
* **risk** – default stop loss, take profit and drawdown limits.
* **trade_size_pct** – percent of capital used per trade.
* **max_open_trades** – maximum simultaneous open trades.
* **max_slippage_pct** – slippage tolerance for orders.
* **liquidity_check**/**liquidity_depth** – verify order book depth.
* **volatility_filter** - skips trading when ATR is too low or funding exceeds `max_funding_rate`.
* **sentiment_filter** - checks the Fear & Greed index and Twitter sentiment to avoid bearish markets.
* **sl_pct**/**tp_pct** – defaults for Solana scalper strategies.
* **mempool_monitor** – pause or reprice when Solana fees spike.
* **min_cooldown** – minimum minutes between trades.
* **cycle_bias** – optional on-chain metrics to bias trades.
* **min_expected_value** – minimum expected value for a strategy based on
  historical stats.
* **default_expected_value** – fallback EV when no stats exist. When unset,
  the expected value check is skipped.
* **drawdown_penalty_coef** – weight applied to historical drawdown when
  scoring strategies.

### Strategy and Signals
* **strategy_allocation** – capital split across strategies.
* **strategy_evaluation_mode** – how the router chooses a strategy.
* **ensemble_min_conf** – minimum confidence required for a strategy to
  participate in ensemble evaluation.
* **voting_strategies**/**min_agreeing_votes** – strategies used for the voting router.
* **exit_strategy** – partial profit taking and trailing stop logic.
* **micro_scalp** – EMA settings plus volume z-score and ATR filters for the scalp bot.
* **breakout** – Bollinger/Keltner squeeze, volume multiplier, ATR buffer and
  outputs ATR for stop sizing.

* **atr_normalization** – adjust signal scores using ATR.
```python
score, direction, atr = breakout_bot.generate_signal(lower_df, cfg, higher_df)
size = risk_manager.position_size(score, balance, lower_df, atr=atr)
```
* **ml_signal_model**/**signal_weight_optimizer** – blend strategy scores with machine-learning predictions.
* **signal_threshold**, **min_confidence_score**, **min_consistent_agreement** – thresholds for entering a trade.
* **regime_timeframes**/**regime_return_period** – windows used for regime detection.
* **twap_enabled**, **twap_slices**, **twap_interval_seconds** – settings for time-weighted order execution.
* **optimization** – periodic parameter optimisation.
* **portfolio_rotation** – rotate holdings based on scoring metrics.
* **scoring_weights** - weighting factors for regime confidence, symbol score and volume metrics.
* **signal_fusion** - combine scores from multiple strategies via a `fusion_method`.
* **strategy_router** - maps market regimes to lists of strategy names.
* **mode_threshold**/**mode_degrade_window** - degrade to manual mode when auto selection underperforms.
* **meta_selector**/**rl_selector** – experimental strategy routers.
<<<<<<< HEAD
* **bandit_router** – Thompson sampling router that favors historically profitable strategies.
=======
* **bandit** – Thompson sampling selector; tune `explore_pct` for exploration.
>>>>>>> 88b85c23
* **mode** – `auto` or `manual` evaluation of strategies.
* **parallel_strategy_workers** – strategies evaluated concurrently when
  ranking candidates.
* **second_place_csv** – file that records the runner‑up from each
  parallel evaluation cycle.
* **ensemble_min_conf** – minimum score required for a strategy to be
  ranked in ensemble mode.

To enable the Thompson sampling router add the following to `crypto_bot/config.yaml`:

```yaml
bandit_router:
  enabled: true
```

When `strategy_evaluation_mode` is set to `ensemble`, strategies mapped
to the current regime are scored concurrently. The helper `run_candidates`
ranks them by `score × edge` and executes the best result. Details about
the second‑highest strategy are written to the CSV file defined by
`second_place_csv`.
#### Bounce Scalper
The bounce scalper looks for short-term reversals when a volume spike confirms multiple down or up candles. Scores are normalized with ATR and trades use ATR-based stop loss and take profit distances. Each signal observes `min_cooldown` before re-entry.

### Data and Logging
* **timeframe**, **timeframes**, **scalp_timeframe** – candle intervals used for analysis.
* **ohlcv_snapshot_frequency_minutes**/**ohlcv_snapshot_limit** – OHLCV caching options.
* **loop_interval_minutes** – delay between trading cycles.
* **ohlcv_timeout**, **max_concurrent_ohlcv**, **max_ohlcv_failures** – limits for candle requests.
* **max_parallel** – number of markets processed concurrently.
* **log_to_google** – export trades to Google Sheets.
* **telegram** – bot token, chat ID and trade notifications. Optional
  **status_updates** and **balance_updates** flags control startup and
  balance alerts.
* **balance_change_threshold** – delta for Telegram balance alerts.
* **tax_tracking** – CSV export of executed trades.
* **metrics_enabled**, **metrics_backend**, **metrics_output_file** – cycle metrics output.
* **testing_mode** – indicates a sandbox environment.
## Exchange Setup for U.S. Users


1. Create API keys on **Coinbase Advanced Trade** or **Kraken**.
2. Run `python crypto_bot/wallet_manager.py` to generate `user_config.yaml`. Any
   credentials found in the environment will be used automatically.
3. Place your API keys in `crypto_bot/.env` as shown in the configuration
   section above. Environment variables take precedence over values stored in
   `user_config.yaml`.
3. Fill out `crypto_bot/.env` with your API keys and optional `FERNET_KEY`.
   Environment variables take precedence over values stored in
   `user_config.yaml`. If you prefer to enter credentials interactively,
   leave the entries commented out.

   ```env
   # EXCHANGE=coinbase  # or kraken
   # API_KEY=your_key
   # API_SECRET=your_secret
   # API_PASSPHRASE=your_coinbase_passphrase_if_needed
   # FERNET_KEY=optional_key_for_encryption
   ```

### Telegram Setup

The built-in Telegram interface is provided by the `TelegramBotUI` class in
`crypto_bot.telegram_bot_ui`.

1. Open `crypto_bot/config.yaml` and fill in the `telegram` section:

   ```yaml
   telegram:
     token: your_telegram_token
     chat_id: your_chat_id
     chat_admins: your_chat_id
     trade_updates: true
   ```

   The bot reads the chat ID and token from `config.yaml` (not
   `user_config.yaml`). Set `trade_updates` to `false` to disable trade entry
   and exit messages.
     trade_updates: true  # set false to disable trade notifications
   ```

   The bot reads these values only from `config.yaml`. Disable
   `trade_updates` if you don't want trade entry and exit messages.
   Set `chat_admins` to a comma-separated list of Telegram chat IDs allowed to
   control the bot. You can also provide this list via the `TELE_CHAT_ADMINS`
   environment variable.
2. Send `/start` to your bot so it can message you. Use `/menu` at any time to
   open an interactive button menu—**Start**, **Stop**, **Status**, **Log**,
   **Rotate Now**, **Toggle Mode**, **Signals**, **Balance** and **Trades**—for
   quick interaction.
3. You can also issue these commands directly:
   - `/signals` – show the latest scored assets
   - `/balance` – display your current exchange holdings
   - `/trades` – summarize executed trades
4. If you see `Failed to send message: Not Found` in the logs, the chat ID or
   token is likely incorrect or the bot lacks permission to message the chat.
   Double-check the values in `config.yaml` and ensure you've started a
  conversation with your bot.

#### Troubleshooting

Before running the bot, run `python tools/test_telegram.py` to send a
test message using the credentials in `crypto_bot/config.yaml` or the
`TELEGRAM_TOKEN` and `TELEGRAM_CHAT_ID` environment variables. The script
calls `crypto_bot.utils.telegram.send_test_message()` under the hood.
If the call fails or you do not receive a message, check for these common issues:

* **Invalid config values** – `telegram.token` or `telegram.chat_id` still
  contain placeholders in `crypto_bot/config.yaml`.

* **Incorrect token** – the API token was mistyped or revoked.
* **Wrong chat ID** – the bot does not have permission to message that chat.
* **Bot not started** – you have not sent `/start` to your bot yet.
* **Network restrictions** – firewalls or proxies are blocking Telegram.

### Twitter Sentiment API

Add `TWITTER_SENTIMENT_URL` to `crypto_bot/.env` to point at the sentiment
service used by `sentiment_filter.py`. If this variable is not provided, the bot
defaults to the placeholder `https://api.example.com/twitter-sentiment`, so
sentiment fetches will fail until a real URL is supplied.

### Funding Rate API

Add `FUNDING_RATE_URL` to `crypto_bot/.env` to specify the endpoint used by
`volatility_filter.py` when fetching perpetual funding rates. Without this
variable the bot falls back to the placeholder `https://funding.example.com`
and will log errors until a real URL is supplied.

For Kraken, add the following line to `crypto_bot/.env`:

```env
FUNDING_RATE_URL=https://futures.kraken.com/derivatives/api/v3/historical-funding-rates?symbol=
```

`volatility_filter.py` will append the instrument symbol directly to this URL
when requesting funding information.


4. In `crypto_bot/config.yaml` set:

   ```yaml
   exchange: coinbase  # Options: coinbase, kraken
   execution_mode: dry_run  # or live
   use_websocket: true      # enable when trading on Kraken via WebSocket
   ```

   For Kraken, optionally place WebSocket tokens in `crypto_bot/.env`:

   ```env
   KRAKEN_WS_TOKEN=your_ws_token
   KRAKEN_API_TOKEN=your_api_token
   ```

Generate `KRAKEN_WS_TOKEN` by calling Kraken's `GetWebSocketsToken` REST endpoint with your API credentials. The response contains a short-lived token used for authenticating WebSocket connections. The WebSocket client connects to the `/v2` URLs (`wss://ws.kraken.com/v2` and `wss://ws-auth.kraken.com/v2`), so the token is required for trading. A helper is provided in `crypto_bot.utils`:

```python
from crypto_bot.utils import get_ws_token
token = get_ws_token(API_KEY, API_SECRET, "123456")
```

5. In `crypto_bot/config.yaml` set:

    ```yaml
    exchange: coinbase  # Options: coinbase, kraken
    execution_mode: dry_run  # or live
    use_websocket: true      # enable when trading on Kraken via WebSocket
    ```

Additional execution flags:

```yaml
liquidity_check: true        # verify order book liquidity before placing orders
liquidity_depth: 10          # order book depth levels to inspect
twap_enabled: false          # split large orders into slices
twap_slices: 4               # number of slices when TWAP is enabled
twap_interval_seconds: 10    # delay between TWAP slices
timeframe: 1h                # candles for regime detection
scalp_timeframe: 1m          # candles for micro_scalp/bounce_scalper
loop_interval_minutes: 5     # wait time between trading cycles
force_websocket_history: false  # set true to disable REST fallback
max_ws_limit: 50             # skip WebSocket when request exceeds this
ohlcv_timeout: 10            # request timeout for OHLCV fetches
max_concurrent_ohlcv: 20     # limit simultaneous OHLCV fetches
metrics:
  enabled: true              # write cycle statistics to metrics.csv
  file: crypto_bot/logs/metrics.csv
```

`loop_interval_minutes` determines how long the bot sleeps between each
evaluation cycle, giving the market time to evolve before scanning again.
`max_concurrent_ohlcv` caps how many OHLCV requests run in parallel when
`update_ohlcv_cache` gathers new candles. The new `ohlcv_timeout` option
controls the timeout for each fetch call. If you still encounter timeouts after
raising this value, try lowering `max_concurrent_ohlcv` to reduce pressure on
the exchange API.
The updater automatically determines how many candles are missing from the
cache, so even when `limit` is large it only requests the data required to fill
the gap, avoiding needless delays.
The `metrics` section enables recording of cycle summaries to the specified CSV
file for later analysis.
`scalp_timeframe` sets the candle interval specifically for the micro_scalp
and bounce_scalper strategies while `timeframe` covers all other analysis.

When `use_websocket` is enabled the bot relies on `ccxt.pro` for realtime
streaming data. Install it alongside the other requirements or disable
websockets if you do not have access to `ccxt.pro`.
When OHLCV streaming returns fewer candles than requested the bot calculates
how many bars are missing and fetches only that remainder via REST. This
adaptive limit keeps history current without waiting for a full response.
Disable this fallback by setting `force_websocket_history` to `true`.
Large history requests skip streaming entirely when `limit` exceeds
`max_ws_limit`.
Increase this threshold in `crypto_bot/config.yaml` when large history
requests should still use WebSocket. For example set
`max_ws_limit: 100` if you regularly request 100 candles.

The client now records heartbeat events and exposes `is_alive(conn_type)` to
check if a connection has received a heartbeat within the last 10 seconds. Call
`ping()` periodically to keep the session active.

Example usage for Kraken WebSockets:

```python
from crypto_bot.execution.kraken_ws import KrakenWSClient

ws = KrakenWSClient()
ws.subscribe_orders(["BTC/USD"])  # open_orders channel
ws.subscribe_book("BTC/USD", depth=10, snapshot=True)
ws.add_order("BTC/USD", "buy", 0.01)
ws.cancel_order("OABCDEF", ["BTC/USD"])
ws.subscribe_instruments()  # stream asset and pair details
ws.close()  # gracefully close the websockets when done
```

To stream ticker data use `subscribe_ticker`. The optional `event_trigger`
parameter controls which events push updates and defaults to `"trades"`. The
`snapshot` flag requests an initial snapshot and defaults to `True`.

```python
# Request ticker updates triggered by book changes without an initial snapshot
ws.subscribe_ticker(["ETH/USD"], event_trigger="book", snapshot=False)
```
To stream candlestick data use `subscribe_ohlc`. The helper
`parse_ohlc_message` converts the raw payload into `[timestamp, open, high,
low, close, volume]` where `timestamp` is the `interval_begin` field converted
to a Unix epoch in milliseconds.

```python
ws.subscribe_ohlc("ETH/USD", interval=1)

msg = ...  # read from ws.public_ws
candle = parse_ohlc_message(msg)
if candle:
    ts, o, h, l, c, volume = candle
    print(ts, o, h, l, c, volume)
```
Call `unsubscribe_ohlc("ETH/USD", interval=1)` to stop receiving updates.

`subscribe_book` streams the order book for the given pair. `depth` sets how many levels are sent, while `snapshot` requests an initial book snapshot before updates.

The Kraken WebSocket client automatically reconnects if the connection drops and
resubscribes to any previously requested channels.  Trading commands use the new
`/v2` naming scheme such as `add_order`, `cancel_order`, `cancel_all_orders` and
`open_orders`.  Refer to Kraken's v2 WebSocket documentation for a full list:
<https://docs.kraken.com/websockets-v2/#tag/Trading>.

Example usage:

```python
from crypto_bot.execution.kraken_ws import KrakenWSClient

client = KrakenWSClient(ws_token="your_ws_token")
client.add_order("BTC/USD", "buy", 0.1)
client.cancel_order("TXID123")
client.cancel_all_orders()
client.open_orders()
client.close()
```

#### Trade Updates

Subscribe to the public trades channel to monitor real-time fills.
Refer to Kraken's v2 WebSocket documentation for message details:
<https://docs.kraken.com/websockets-v2/#tag/Trading>.

```python
ws.subscribe_trades(["BTC/USD"], snapshot=False)

msg = ...  # read from ws.public_ws
trade = parse_trade_message(msg)
if trade:
    ts, side, price, volume = trade
    print(ts, side, price, volume)

ws.unsubscribe_trades(["BTC/USD"])
```

#### Level 3 Order Updates

Subscribe to the full depth feed using `subscribe_level3`. The call requires a
session token obtained from Kraken's `GetWebSocketsToken` REST endpoint. Depth
values of `10`, `100` or `1000` are supported.

```python
import json
from crypto_bot.execution.kraken_ws import KrakenWSClient

ws = KrakenWSClient(ws_token="your_ws_token")
ws.subscribe_level3("BTC/USD", depth=100)

def handle(msg: str):
    data = json.loads(msg)
    if data.get("channel") == "level3":
        book = data["data"][0]
        for order in book.get("bids", []):
            # each order dict contains event, order_id, limit_price, order_qty
            print(order)
```

Binance.US is not recommended because of API limitations.

### Automatic Market Scanning

When `scan_markets` is set to `true` and the `symbols` list is empty, the bot
loads all active Kraken trading pairs at startup. Pairs listed under
`excluded_symbols` are skipped. Disable this behaviour by setting
`scan_markets` to `false`.

```yaml
scan_markets: true
symbols: []            # automatically populated
excluded_symbols: [ETH/USD]
exchange_market_types: ["spot"]  # options: spot, margin, futures
min_symbol_age_days: 10          # skip pairs with less history
symbol_batch_size: 10            # symbols processed per cycle
max_spread_pct: 1.0              # skip pairs with wider spreads
```

`exchange_market_types` filters the discovered pairs by market class. The bot
also skips newly listed pairs using `min_symbol_age_days`.
Symbols are queued by score using a priority deque and processed in
batches controlled by `symbol_batch_size`. When the queue drops below this
size it is automatically refilled with the highest scoring symbols.
Candidates are stored in a priority queue sorted by their score so the highest
quality markets are scanned first. Each cycle pulls the next `symbol_batch_size`
symbols from this queue and refills it when empty.

OHLCV data for these symbols is now fetched concurrently using
`load_ohlcv_parallel`, greatly reducing the time needed to evaluate
large symbol lists.

Each candidate pair is also assigned a score based on volume, recent price
change, bid/ask spread, age and API latency. The weights and limits for this
calculation can be tuned via `symbol_score_weights`, `max_vol`,
`max_change_pct`, `max_spread_pct`, `max_age_days` and `max_latency_ms` in
`config.yaml`. Only symbols with a score above `min_symbol_score` are included
in trading rotations.
## Symbol Filtering

The bot evaluates each candidate pair using Kraken ticker data. By
setting options under `symbol_filter` you can weed out illiquid or
undesirable markets before strategies run:

```yaml
symbol_filter:
  min_volume_usd: 50000         # minimum 24h volume in USD
  change_pct_percentile: 70     # require 24h change in the top 30%
  max_spread_pct: 0.5           # skip pairs with wide spreads
  correlation_window: 30        # days of history for correlation
  max_correlation: 0.9          # drop pairs above this threshold
```

Pairs passing these checks are then scored with `analyze_symbol` which
computes a strategy confidence score. Only the highest scoring symbols
are traded each cycle.

### Liquid Pairs Worker

The `tasks/refresh_pairs.py` script fetches the most liquid markets from the
configured exchange using `ccxt` and stores them in `cache/liquid_pairs.json`.
This cache lets the trading bot skip illiquid pairs during market scans.
By default the worker refreshes the file every **6 hours**. Change the interval
under `pairs_worker.refresh_interval` in `crypto_bot/config.yaml` and restart the
worker to apply the new schedule.
Run it manually whenever needed:

```bash
python tasks/refresh_pairs.py --once
```
Removing the `--once` flag keeps it running on the configured interval.

## Web UI

A small Flask web dashboard is included for running the bot and inspecting logs.
It features a responsive layout built with [Bootswatch](https://bootswatch.com/)
and provides separate pages for logs and trading statistics. A background
watchdog thread now monitors the trading bot and automatically restarts it if
the process exits unexpectedly.

Start the UI with:

```bash
python -m frontend.app
```

Navigate to `http://localhost:5000` to start or stop the bot, watch the logs
refresh live and review the trade statistics stored in
`crypto_bot/logs/strategy_stats.json` (automatically produced from
`strategy_performance.json`) and the detailed performance records in
`crypto_bot/logs/strategy_performance.json`. When the bot is stopped a form
lets you select the execution mode (dry run or live) before launching.

## Log Files

All runtime information is written under `crypto_bot/logs`. Important files
include:

- `bot.log` – main log file containing startup events, strategy choices and all
  decision messages.
- `trades.csv` – CSV export of every executed order used by the dashboard and
  backtester. Entries may represent long or short positions: a `buy` side opens
  or closes a short while a `sell` side opens or closes a long. Stop orders are
  logged here as well with an `is_stop` flag so they can be filtered out from
  performance calculations. Open positions are reconstructed by scanning the
  rows sequentially and pairing each entry with the next opposite side.
- `strategy_stats.json` – summary statistics of win rate, PnL and other metrics
  generated automatically from `strategy_performance.json`.
- `strategy_performance.json` – list of individual trades grouped by regime and
  strategy with fields like `pnl` and timestamps.
- `metrics.csv` – per cycle summary showing how many pairs were scanned,
  how many signals fired and how many trades executed.
- `weights.json` – persistent optimizer weights saved after each update
  at `crypto_bot/logs/weights.json`.
- `second_place.csv` – the runner‑up strategy from each evaluation cycle.

Example short trade:

```csv
symbol,side,amount,price,timestamp
BTC/USDT,sell,0.1,25000,2024-05-01T00:00:00Z
BTC/USDT,buy,0.1,24000,2024-05-02T00:00:00Z
```

This opens a short at 25,000 and covers at 24,000 for a profit of
`(25000 - 24000) * 0.1 = 100` USDT.

### Statistics File Structure

`strategy_performance.json` stores raw trade records nested by market regime and
strategy. Example snippet:

```json
{
  "trending": {
    "trend_bot": [
      {
        "symbol": "BTC/USDT",
        "pnl": 1.2,
        "entry_time": "2024-01-01T00:00:00Z",
        "exit_time": "2024-01-01T02:00:00Z"
      }
    ]
  }
}
```

`strategy_stats.json` contains aggregated statistics per strategy such as win
rate and average PnL. It is produced automatically from
`strategy_performance.json`:

```json
{
  "trend_bot": {
    "trades": 10,
    "win_rate": 0.6,
    "avg_win": 1.2,
    "avg_loss": -0.8
  }
}
```

Other helpers create logs like `execution.log` in the same directory when enabled. Decision details are consolidated in `bot.log`, letting you follow the router and risk manager actions in one place. Example snippet:

```text
2024-02-12 15:04:01 - INFO - Starting bot
2024-02-12 15:04:02 - INFO - Strategy router selected grid_bot for BTC/USDT
2024-02-12 15:04:10 - INFO - Placing buy order amount 0.1 price 22000
2024-02-12 15:04:15 - INFO - Decision: take profit triggered at 22400
```

## Solana Mempool Monitoring

The bot can monitor Solana priority fees to avoid swaps when congestion
is high. Enable the monitor in `crypto_bot/config.yaml`:

```yaml
mempool_monitor:
  enabled: true
  suspicious_fee_threshold: 100
  action: pause  # or reprice
  reprice_multiplier: 1.05
```

When enabled, `execute_swap` checks the current priority fee and pauses
or adjusts the trade according to the selected action.
### Backtesting

The `BacktestRunner` class in `crypto_bot.backtest.backtest_runner` can evaluate
different stop‑loss and take‑profit percentages and reports the PnL,
maximum drawdown and Sharpe ratio for each combination.

```python
from crypto_bot.backtest.backtest_runner import BacktestRunner

runner = BacktestRunner('BTC/USDT', '1h', since=0)
results = runner.run_grid(
    stop_loss_range=[0.01, 0.02],
    take_profit_range=[0.02, 0.04],
)
print(results.head())  # best combo appears first
```
The resulting statistics are written automatically to
`crypto_bot/logs/strategy_stats.json`. The home page indicates whether the bot
is running so you can quickly see if it has stopped.

## ML Signal Model

Strategy scores can be blended with predictions from an optional machine
learning model. Configure the feature in `crypto_bot/config.yaml`:

```yaml
ml_signal_model:
  enabled: false        # enable ML scoring
  weight: 0.5           # blend ratio between strategy and ML scores
```

When enabled, `evaluate` computes `(score * (1 - weight)) + (ml_score * weight)`
and caps the result between 0 and 1.

## Development Setup

1. Install the Python dependencies:

```bash
pip install -r requirements.txt
```

2. Run the test suite to verify your environment:

```bash
pytest -q
```

## Testing

The repository includes an automated test suite. To set up the environment and
run the tests, execute:

```bash
bash codex/setup.sh  # installs system and Python dependencies including numpy
```

Alternatively you can install the Python packages manually:

```bash
pip install -r requirements.txt
```

The `requirements.txt` file lists all dependencies needed to run the tests,
including `numpy`. If `pytest` fails with a `ModuleNotFoundError`, make sure the
packages from this file are installed.

Once the dependencies are installed, run:

```bash
pytest -q
```

## Troubleshooting

High `max_concurrent_ohlcv` values combined with short `ohlcv_timeout`
settings can overload the exchange and lead to failed candle fetches.
Increase `ohlcv_timeout` to give each request more time and lower
`max_concurrent_ohlcv` if errors continue.

This project is provided for educational purposes only. Use it at your own risk, and remember that nothing here constitutes financial advice.
<|MERGE_RESOLUTION|>--- conflicted
+++ resolved
@@ -226,11 +226,8 @@
 * **strategy_router** - maps market regimes to lists of strategy names.
 * **mode_threshold**/**mode_degrade_window** - degrade to manual mode when auto selection underperforms.
 * **meta_selector**/**rl_selector** – experimental strategy routers.
-<<<<<<< HEAD
 * **bandit_router** – Thompson sampling router that favors historically profitable strategies.
-=======
 * **bandit** – Thompson sampling selector; tune `explore_pct` for exploration.
->>>>>>> 88b85c23
 * **mode** – `auto` or `manual` evaluation of strategies.
 * **parallel_strategy_workers** – strategies evaluated concurrently when
   ranking candidates.
