--- conflicted
+++ resolved
@@ -616,17 +616,14 @@
 
 ```yaml
 symbol_filter:
-<<<<<<< HEAD
   min_volume_usd: 1000
   volume_percentile: 0          # keep pairs above this volume percentile
   change_pct_percentile: 0      # no 24h change requirement
   max_spread_pct: 3             # allow wider spreads
-=======
   min_volume_usd: 100          # ignore very tiny markets
   volume_percentile: 40        # keep pairs above this volume percentile
   change_pct_percentile: 50    # require 24h change in the top half
   max_spread_pct: 5            # allow spreads up to 5%
->>>>>>> df5f58f9
   correlation_window: 30        # days of history for correlation
   max_correlation: 0.85         # drop pairs above this threshold
   correlation_max_pairs: 100    # limit pairwise correlation checks
