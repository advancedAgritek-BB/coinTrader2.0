# Crypto Trading Bot

This project provides a modular hybrid cryptocurrency trading bot. It can trade on centralized exchanges like Coinbase Advanced Trade or Kraken as well as on-chain DEXes on Solana.

Main features include:

- Regime detection using EMA, ADX, RSI and Bollinger Band width
- Strategy routing for trending, sideways, breakout or volatile markets
- Support for CEX strategies (trend and grid) and on-chain strategies (sniper and DEX scalper)
- Telegram notifications and optional Google Sheets logging
- Risk management with drawdown limits and volume/volatility filters
- Live trading or dry-run simulation
- Optional backtesting per regime

Edit `crypto_bot/config.yaml` and run `wallet_manager.py` to set up your credentials. The
script now asks for Coinbase and Kraken API keys (plus the Coinbase passphrase) and
stores your chosen exchange in `user_config.yaml`.

## Exchange Setup for U.S. Users

1. Create API keys on **Coinbase Advanced Trade** or **Kraken**.
2. Run `python crypto_bot/wallet_manager.py` and enter the keys when prompted.
3. Fill out `crypto_bot/.env`:

   ```env
   EXCHANGE=coinbase  # or kraken
   API_KEY=your_key
   API_SECRET=your_secret
   API_PASSPHRASE=your_coinbase_passphrase_if_needed
   ```

<<<<<<< HEAD
4. In `crypto_bot/config.yaml` set:
=======
   For Kraken, optionally set tokens for the WebSocket API:

   ```env
   KRAKEN_WS_TOKEN=your_ws_token
   KRAKEN_API_TOKEN=your_api_token
   ```

   Generate `KRAKEN_WS_TOKEN` by calling Kraken's `GetWebSocketsToken` REST endpoint with your API credentials. The response contains a short-lived token used for authenticating WebSocket connections.

3. In `crypto_bot/config.yaml` set:
>>>>>>> 588f8fbb

   ```yaml
   exchange: coinbase  # Options: coinbase, kraken
   execution_mode: dry_run  # or live
   use_websocket: true      # set only when trading on Kraken
   ```

Binance.US is not recommended because of API limitations.

## Web UI

A small Flask web dashboard is included for running the bot and inspecting logs.
It features a responsive layout built with [Bootswatch](https://bootswatch.com/)
and provides separate pages for logs and trading statistics.

Start the UI with:

```bash
python -m frontend.app
```

Navigate to `http://localhost:5000` to start or stop the bot, watch the logs
refresh live and review the trade stats collected in
`crypto_bot/logs/strategy_stats.json`.<|MERGE_RESOLUTION|>--- conflicted
+++ resolved
@@ -29,9 +29,8 @@
    API_PASSPHRASE=your_coinbase_passphrase_if_needed
    ```
 
-<<<<<<< HEAD
+
 4. In `crypto_bot/config.yaml` set:
-=======
    For Kraken, optionally set tokens for the WebSocket API:
 
    ```env
@@ -42,7 +41,6 @@
    Generate `KRAKEN_WS_TOKEN` by calling Kraken's `GetWebSocketsToken` REST endpoint with your API credentials. The response contains a short-lived token used for authenticating WebSocket connections.
 
 3. In `crypto_bot/config.yaml` set:
->>>>>>> 588f8fbb
 
    ```yaml
    exchange: coinbase  # Options: coinbase, kraken
