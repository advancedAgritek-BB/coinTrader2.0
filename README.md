--- conflicted
+++ resolved
@@ -153,12 +153,9 @@
    Install them with `pip install -r requirements.txt` when `rl_selector.enabled`
    is set to `true` in `crypto_bot/config.yaml`. Set `rl_selector.enabled: false`
    if you prefer not to install these extra dependencies.
-<<<<<<< HEAD
 2. (Optional) Run `python crypto_bot/wallet_manager.py` to create `user_config.yaml` and enter your API credentials, including your Helius API key.
    `python -m crypto_bot.main` will launch this setup wizard automatically when credentials or `user_config.yaml` are missing.
-=======
 2. Run `python crypto_bot/wallet_manager.py` to create `user_config.yaml` and enter your API credentials, including your Helius and Supabase API keys.
->>>>>>> f6152d31
 3. Adjust `crypto_bot/config.yaml` to select the exchange and execution mode.
 4. Start the trading bot:
    ```bash
@@ -214,11 +211,8 @@
 python examples/wallet_demo.py
 ```
 
-<<<<<<< HEAD
 Run `python crypto_bot/wallet_manager.py` if you want to create `user_config.yaml` and enter your exchange credentials and Helius API key manually. This step is optional—`python -m crypto_bot.main` launches the same wizard automatically whenever credentials or `user_config.yaml` are missing. Values from `crypto_bot/.env` override those stored in `user_config.yaml`. Setting `SECRETS_PROVIDER` (`aws` or `vault`) with `SECRETS_PATH` loads credentials automatically. Provide a `FERNET_KEY` to encrypt sensitive values before they are written to `user_config.yaml`. Without this key the wallet manager stores API secrets unencrypted.
-=======
 Run `wallet_manager.py` to create `user_config.yaml` and enter your exchange credentials and Helius and Supabase API keys. Values from `crypto_bot/.env` override those stored in `user_config.yaml`. Setting `SECRETS_PROVIDER` (`aws` or `vault`) with `SECRETS_PATH` loads credentials automatically. Provide a `FERNET_KEY` to encrypt sensitive values before they are written to `user_config.yaml`. Without this key the wallet manager stores API secrets unencrypted.
->>>>>>> f6152d31
 
 ## Configuration Files
 
