# Crypto Trading Bot

This project provides a modular hybrid cryptocurrency trading bot capable of operating on centralized exchanges like Coinbase Advanced Trade or Kraken and on Solana DEXes via the Jupiter aggregator.

## Features

* Regime detection using EMA, ADX, RSI and Bollinger Band width
* Strategy router that picks the best approach for trending, sideways, breakout or volatile markets
* Fast-path dispatcher that jumps straight to the breakout or trend bot on strong signals
* Trend and grid bots for CEXs plus sniper and DEX scalper strategies on Solana
* Portfolio rotation and auto optimizer utilities
* Risk management with drawdown limits, cooldown management and volume/volatility filters
* Telegram notifications and optional Google Sheets logging
* Interactive Telegram menu with buttons for start/stop, PnL stats, trade history and config editing
* Balance change alerts when USDT funds move
* Capital tracker, sentiment filter and tax logger helpers
* Solana mempool monitor to avoid swaps when fees spike
* Paper trading wallet for dry-run simulation
* Live trading or dry-run simulation
* Web dashboard with watchdog thread and realtime log view
* Trade history page highlighting buys in green and sells in red
* Backtesting module with PnL, drawdown and Sharpe metrics
* Utility functions automatically handle synchronous or asynchronous exchange clients

On-chain DEX execution submits real transactions when not running in dry-run mode.

## Regime Classifier

The bot selects a strategy by first classifying the current market regime. The
`classify_regime` function computes EMA, ADX, RSI and Bollinger Band width to
label conditions as `trending`, `sideways`, `breakout`, `mean-reverting` or
`volatile`. At least **200** candles are recommended for these indicators to
be calculated reliably. When fewer than **5** candles are available the
`volatile`. While **200** candles are recommended for these indicators to
be calculated reliably, the classifier can operate with less history.
`initial_history_candles` or `scan_lookback_limit` controls how many bars are
fetched during startup and may be set below 200 if quicker initialization is
preferred. When fewer than **5** candles are available the
system assumes a `breakout` regime to avoid missing early momentum.
With 5 to 199 candles the classifier still runs but accuracy may be
reduced. Strategies may
operate on different candle intervals, so the loader keeps a multi‑timeframe
cache populated for each pair. The `timeframes` list in
`crypto_bot/config.yaml` defines which intervals are stored and reused across
the various bots.

### Optional ML Fallback

Set `use_ml_regime_classifier` to `true` in `crypto_bot/config.yaml` to fall
back to a machine learning model whenever the indicator rules return
`"unknown"`.  A small gradient boosting model trained with LightGBM is bundled
directly in `crypto_bot.regime.model_data` as a base64 string and loaded
automatically.
`use_ml_regime_classifier` is enabled by default in
`crypto_bot/regime/regime_config.yaml`, so the router falls back to a small
machine learning model whenever the indicator rules return `"unknown"`.
The EMA windows have been shortened to **8** and **21** and the ADX threshold
lowered to switch regimes more quickly. The fallback model is bundled in
`crypto_bot.regime.model_data` as a base64 string and loaded automatically.
By default the ML model runs once at least **5** candles are available (`ml_min_bars` in `crypto_bot/regime/regime_config.yaml`).
You can replace that module with your own encoded model if desired.
When enough history is present the ML probabilities are blended with the
rule-based result using `ml_blend_weight` from `regime_config.yaml`.

The regime configuration exposes additional tuning parameters:

* **adx_trending_min** – ADX threshold for the trending regime.
* **breakout_volume_mult** – volume multiplier for breakout detection.
* **score_weights** – weighting factors for regime probabilities when patterns
  are detected.
* **pattern_min_conf** – minimum pattern confidence required to apply a score
  weight.
* **ml_blend_weight** – blend ratio for combining ML and indicator scores.
* **bull_fng** – Fear & Greed index level considered bullish.
* **atr_baseline** – ATR level corresponding to a 1× score factor.

## Fast-Path Checks

The router performs quick checks for exceptionally strong setups before running
the full regime classifier. When the Bollinger Band width over a 20 candle
window drops below **0.05** and volume is more than **5×** the average,
`breakout_bot` is called immediately. If the ADX from the same window exceeds
**35**, the router dispatches straight to `trend_bot`. These defaults live under
`strategy_router.fast_path` in `crypto_bot/config.yaml` and can be tuned as
needed.

## Quick Start

1. Install the dependencies:
   ```bash
   pip install -r requirements.txt
   ```
   The optional `rich` package is included and provides colorized
   console output when viewing live positions.
   Exchange connectivity relies on [ccxt](https://github.com/ccxt/ccxt) which is installed with these requirements. Make sure the `ccxt` package is available when running the trading bot.
2. Run `python crypto_bot/wallet_manager.py` to create `user_config.yaml` and enter your API credentials.
3. Adjust `crypto_bot/config.yaml` to select the exchange and execution mode.
4. Start the trading bot:
   ```bash
   python -m crypto_bot.main
   ```
   When dry-run mode is selected you will be prompted for the starting USDT balance.
   The console now refreshes with your wallet balance and any active
   trades in real time. Profitable positions are shown in green while
   losing ones appear in red. The monitor lists open trades on a single
   line formatted as `Symbol -- entry -- unrealized PnL`.
   The program prints "Bot running..." before the [Monitor] lines.
   Before trading begins the bot performs a full market scan to populate
   its caches. Progress is logged and, when `telegram.status_updates` is
   enabled, sent to your Telegram chat.
   Type `start`, `stop`, `panic sell`, `reload` or `quit` in the terminal to
   control the bot.
   Or launch the web dashboard with:
   ```bash
   python -m frontend.app
   ```
5. Run the meme-wave sniper separately with Raydium v3 integration.
   Profits are automatically converted to BTC. Set `SOLANA_PRIVATE_KEY` and the
   required `HELIUS_KEY` or provide a custom `SOLANA_RPC_URL` before launching:
   ```bash
   python -m crypto_bot.solana.runner
   ```

6. Edit `crypto_bot/config.yaml` and reload the settings without restarting the
   bot:

   ```yaml
   risk:
     trade_size_pct: 1.5  # new value
   ```

   Save the file and type `reload` in the console or send `/reload` via Telegram
   to apply the changes immediately.

Run `wallet_manager.py` to create `user_config.yaml` and enter your exchange credentials. Values from `crypto_bot/.env` override those stored in `user_config.yaml`. Setting `SECRETS_PROVIDER` (`aws` or `vault`) with `SECRETS_PATH` loads credentials automatically. Provide a `FERNET_KEY` to encrypt sensitive values before they are written to `user_config.yaml`. Without this key the wallet manager stores API secrets unencrypted.

## Configuration Files

The bot looks in two locations for settings:

1. **`crypto_bot/.env`** – store API keys and other environment variables here. These values override entries loaded by `wallet_manager.py`.
2. **`crypto_bot/config.yaml`** – general runtime options controlling strategy behaviour and notifications.

### Environment Variables

Create `crypto_bot/.env` and fill in your secrets. Example:

```env
EXCHANGE=coinbase              # or kraken
API_KEY=your_key
API_SECRET=your_secret
API_PASSPHRASE=your_coinbase_passphrase_if_needed
# generate with:
# python -c "from cryptography.fernet import Fernet; print(Fernet.generate_key().decode())"
FERNET_KEY=your_generated_fernet_key
KRAKEN_WS_TOKEN=your_ws_token          # optional for Kraken
KRAKEN_API_TOKEN=your_api_token        # optional for Kraken
TELEGRAM_TOKEN=your_telegram_token
TELE_CHAT_ADMINS=123456,789012         # optional comma separated admin IDs
TELE_CHAT_ADMINS=12345,67890          # comma-separated chat IDs
GOOGLE_CRED_JSON=path_to_google_credentials.json
TWITTER_SENTIMENT_URL=https://api.example.com/twitter-sentiment
FUNDING_RATE_URL=https://futures.kraken.com/derivatives/api/v3/historical-funding-rates?symbol=
SECRETS_PROVIDER=aws                     # optional
SECRETS_PATH=/path/to/secret
SOLANA_PRIVATE_KEY="[1,2,3,...]"       # required for Solana trades
# defaults to https://mainnet.helius-rpc.com/?api-key=${HELIUS_KEY}
SOLANA_RPC_URL=https://devnet.solana.com  # optional custom endpoint
SOLANA_RPC_URL=https://api.mainnet-beta.solana.com  # optional
# SOLANA_RPC_URL=https://api.devnet.solana.com      # devnet example
HELIUS_KEY=your_helius_api_key          # required for Jupiter/Helius registry
MORALIS_KEY=your_moralis_api_key       # optional, for Solana scanner
BITQUERY_KEY=your_bitquery_api_key     # optional, for Solana scanner
SUPABASE_URL=https://xyzcompany.supabase.co
SUPABASE_KEY=your_service_key
token_registry.refresh_interval_minutes=720  # optional cache update interval
```

`FERNET_KEY` holds the encryption key used by wallet_manager.py when saving credentials. Generate it with `python -c "from cryptography.fernet import Fernet; print(Fernet.generate_key().decode())"` and set in `crypto_bot/.env`.


`TELE_CHAT_ADMINS` lets the Telegram bot accept commands from multiple
admin chats. Omit it to restrict control to the single `chat_id` in the
configuration file.

`SUPABASE_URL` and `SUPABASE_KEY` are required for downloading models used by `regime_classifier`.

### Solana token registry

Solana tickers are resolved to mint addresses using a hybrid
Jupiter/Helius registry cached in `cache/token_mints.json`. When GeckoTerminal
and Dexscreener searches return no results, the lookup now falls back to
Helius to fetch metadata for the missing symbol.

### Solana Setup

Example RPC URLs:

```env
# Mainnet
SOLANA_RPC_URL=https://api.mainnet-beta.solana.com
# Devnet
# SOLANA_RPC_URL=https://api.devnet.solana.com
```

When using [Helius](https://www.helius.xyz/) endpoints, append `?api-key=${HELIUS_KEY}` to the URL:

```env
SOLANA_RPC_URL=https://mainnet.helius-rpc.com/v1/?api-key=${HELIUS_KEY}
```

You can generate a key and enable advanced features like **ShredStream** and **LaserStream** from the [Helius dashboard](https://dashboard.helius.xyz/). These streams can be configured directly in the bot's web dashboard.
Install the `pythclient` package to fetch oracle prices:

```bash
pip install pythclient
```

Add a `pyth` section to `crypto_bot/config.yaml`:

```yaml
pyth:
  enabled: false
  solana_endpoint: https://api.mainnet-beta.solana.com
  solana_ws_endpoint: wss://api.mainnet-beta.solana.com
  program_id: FsJ3A3u2vn5cTVofAjvy6qM3HrjTXg5Gs1Y8D6fCt3m
```
These keys are required to connect to Pyth and can be adjusted for your
environment.



### YAML Configuration

Edit `crypto_bot/config.yaml` to adjust trading behaviour. Key settings include:

```yaml
# configure up to two exchanges
primary_exchange: coinbase  # coinbase or kraken
secondary_exchange: kraken
execution_mode: dry_run  # or live
mode: auto               # router chooses CEX or on-chain based on token mints
use_websocket: true
telegram:
  token: your_telegram_token
  chat_id: your_chat_id
  trade_updates: true
  status_updates: true
  balance_updates: false
  mempool_monitor:
    enabled: false
    suspicious_fee_threshold: 100
    action: pause
    reprice_multiplier: 1.05
  bandit:
    enabled: false
    alpha0: 1
    beta0: 1
    explore_pct: 0.05
```

## Configuration Options

The `crypto_bot/config.yaml` file holds the runtime settings for the bot. Below is a high level summary of what each option controls.

### Exchange and Execution
* **exchange** – target CEX (`coinbase` or `kraken`).
* **execution_mode** – choose `dry_run` for simulation or `live` for real orders.
  Paper trading defaults to long-only on spot exchanges.
* **use_websocket** – enable WebSocket data via `ccxt.pro`.
* **force_websocket_history** – disable REST fallbacks when streaming (default: true).
* **max_ws_limit** – skip WebSocket OHLCV when `limit` exceeds this value.
* **exchange_market_types** – market types to trade (spot, margin, futures).
* **preferred_chain** – chain used for on-chain swaps (e.g. `solana`).
* **wallet_address** – destination wallet for DEX trades.
* **solana_slippage_bps** – slippage tolerance for on-chain conversions.
* **auto_convert_quote** – token used when converting idle balances (default `USDC`).
* **onchain_min_volume_usd** – minimum 24h volume for on-chain pairs (default `10_000_000`). This value can be overridden in `config.yaml`.
* **symbol**/**symbols** – pairs to trade when not scanning automatically.
* **scan_markets** – load all exchange pairs when `symbols` is empty (enabled by default).
* **scan_in_background** – start the initial scan in the background so trading can begin immediately.
* **excluded_symbols** – markets to skip during scanning.
* **onchain_symbols** – base tokens traded on-chain. Tickers are automatically
  resolved to mint addresses using a hybrid Jupiter/Helius registry cached at
  `cache/token_mints.json`. Each entry is appended with the quote defined by
  `onchain_default_quote` (defaults to `USDC`). If a ticker isn't found in the
  registry, the base value must be a valid mint address. If your configuration
  still contains `solana_symbols`, rename that section to `onchain_symbols`.
* **onchain_default_quote** – quote currency used when appending to entries in
  `onchain_symbols`. Defaults to `USDC`.
* **allow_short** – enable short selling. Set to `true` only when your exchange account supports short selling.

### Market Scanning
* **symbol_batch_size** – number of symbols processed each cycle.
  The same batch size controls the initial market scan at startup where
  progress is logged after each batch.
* **scan_lookback_limit** – default maximum candles per timeframe fetched during
  the initial scan (`700`). `update_multi_tf_ohlcv_cache` trims this value for
  newly listed pairs using `get_kraken_listing_date` so requests never exceed the
  available history. The caches store at least this many bars when history
  permits.
* **scan_deep_top** – number of top-ranked pairs loaded with a full year of history during startup (default `50`).
* **start_since** – optional timestamp used to backfill older data during the initial scan.
  When set, the bot loads candles starting from this time (e.g. `365d` for one year)
  before switching to realtime updates.
* **min_history_fraction** – minimum portion of candles that must be retrieved
  for a pair to remain cached. Defaults to `0.5`.
* **cycle_lookback_limit** – candles fetched each cycle. Defaults to `150`.
* **adaptive_scan.enabled** – turn on dynamic sizing.
* **adaptive_scan.atr_baseline** – ATR level corresponding to a 1× factor.
* **adaptive_scan.max_factor** – cap multiplier for batch size and scan rate.
* **symbol_refresh_minutes** – minutes before the symbol queue is refreshed.
* **symbol_filter** - filters by minimum volume, 24h change percentile, spread and correlation.
* **skip_symbol_filters** – bypass the volume and spread checks and use the provided symbol list as-is.
* **symbol_score_weights** – weights for volume, change, spread, age, latency and liquidity. These defaults can be overridden in `config.yaml` and must sum to a positive value.

```yaml
symbol_score_weights:
  volume: 0.4
  change: 0.2
  spread: 0.2
  age: 0.1
  latency: 0.1
  liquidity: 0.0
```
* **uncached_volume_multiplier** – extra volume factor applied when a pair is missing from `cache/liquid_pairs.json`.
* **min_symbol_age_days** – skip newly listed pairs.
* **min_symbol_score** – minimum score required for trading.
* **top_n_symbols** – maximum number of active markets.
* **max_age_days**, **max_change_pct**, **max_spread_pct**, **max_latency_ms**, **max_vol** – additional scanning limits.
* **use_numba_scoring** – enable numba acceleration for symbol scoring when available.
* **arbitrage_enabled** – compare CEX and Solana DEX prices each cycle.
* **solana_scanner.gecko_search** – query GeckoTerminal to verify volume for new Solana tokens.
* **gecko_limit** – maximum simultaneous requests to GeckoTerminal. Reduce this if you encounter HTTP 429 errors.
* **max_concurrent_tickers** – maximum simultaneous ticker requests.
* **ticker_rate_limit** – delay in milliseconds after each ticker API call.
* Solana tokens are filtered using symbol scoring; adjust `min_symbol_score` to control the threshold.

### Risk Parameters
* **risk** – default stop loss, take profit and drawdown limits. `min_volume` is set to `0.0001` to filter thin markets. The stop is 1.5× ATR and the take profit is 3× ATR by default.
* **trade_size_pct** – percent of capital used per trade.
* **max_open_trades** – maximum simultaneous open trades.
* **max_slippage_pct** – slippage tolerance for orders.
* **liquidity_check**/**liquidity_depth** – verify order book depth.
* **weight_liquidity** – scoring weight for available pool liquidity on Solana pairs.
* **volatility_filter** - skips trading when ATR is too low or funding exceeds `max_funding_rate`. The minimum ATR percent is `0.0005`.
* **sentiment_filter** - checks the Fear & Greed index and Twitter sentiment to avoid bearish markets.
* **sl_pct**/**tp_pct** – defaults for Solana scalper strategies.
* **mempool_monitor** – pause or reprice when Solana fees spike.
* **gas_threshold_gwei** – abort scalper trades when priority fees exceed this.
* **min_cooldown** – minimum minutes between trades.
* **cycle_bias** – optional on-chain metrics to bias trades.
* **min_expected_value** – minimum expected value for a strategy based on
  historical stats. Defaults to `-1.0`, effectively disabling the expected value check.
* **default_expected_value** – fallback EV when no stats exist. When unset,
  the expected value check is skipped.
* **drawdown_penalty_coef** – weight applied to historical drawdown when
  scoring strategies.
* **safety** – kill switch thresholds and API error limits.
* **scoring** – windows and weights used to rank strategies.
* **exec** – advanced order execution settings.
* **exit_strategy** – default stop loss/take profit settings plus partial profit
  taking and trailing stops. The trailing stop follows price by 2% after at
  least 1% gain.

### Strategy and Signals
* **strategy_allocation** – capital split across strategies.
* **strategy_evaluation_mode** – how the router chooses a strategy.
* **ensemble_min_conf** – minimum confidence required for a strategy to
  participate in ensemble evaluation.
* **voting_strategies**/**min_agreeing_votes** – strategies used for the voting router.
* **micro_scalp** – EMA settings plus volume z-score and ATR filters for the scalp bot.
  Supports tick-level aggregation, optional mempool fee checks and order-book
  imbalance filtering with an optional penalty. Set `trend_filter` or
  `imbalance_filter` to `false` to bypass the trend or order book checks.
* **pattern_timeframe** – optional candle interval used by the bounce scalper to
  confirm engulfing or hammer patterns. Defaults to `1m`.
* **trigger_once** – bypass the cooldown and win-rate filter for one bounce scalper cycle.
* **cooldown_enabled** – disable to ignore the cooldown and win-rate check.
* **breakout** – Bollinger/Keltner squeeze with `donchian_window`,
  `vol_confirmation`/`vol_multiplier`, `setup_window`, `trigger_window` and a
  `risk` section for stop sizing. Lowering `vol_multiplier` (e.g., `0.5`)
  captures more frequent breakouts on tokens like Solana. The optional
  `momentum_filter` is disabled by default for higher trade frequency.
* **grid_bot.volume_filter** – require a volume spike before entering a grid
  trade. Turning this off increases trade frequency.
* **grid_bot.dynamic_grid** – realign grid steps when the 1h ATR% changes by
  more than 20%. Spacing is derived from ``spacing_pct = max(0.3, 1.2 × ATR%)``
  and is enabled by default.
* **grid_bot.num_levels** – number of grid levels (default ``6``).
* **grid_bot.cooldown_bars** – bars between fills (default ``2``).
* **grid_bot.max_active_legs** – maximum simultaneously open grid legs (default ``8``).
* **grid_bot.spacing_factor** – base spacing multiplier (default ``0.3``).
* **grid_bot.min_range_pct** – required price range percentage (default ``0.0005``).
```yaml
grid_bot:
  dynamic_grid: true
  atr_period: 14
  volume_filter: true
```

* **sniper_bot.atr_window**/**sniper_bot.volume_window** – windows for ATR and
  volume averages when detecting news-like events.

* **atr_normalization** – adjust signal scores using ATR.
```python
score, direction, atr = breakout_bot.generate_signal(lower_df, cfg, higher_df)
size = risk_manager.position_size(
    score,
    balance,
    lower_df,
    atr=atr,
    name="trend_bot",
)
```
* Passing a ``name`` parameter causes ``position_size`` to check
  ``get_recent_win_rate``. When the win rate exceeds ``0.7`` the
  calculated size is boosted by **50%**.
* **ml_signal_model**/**signal_weight_optimizer** – blend strategy scores with machine-learning predictions.
* **signal_threshold**, **min_confidence_score**, **min_consistent_agreement** – thresholds for entering a trade. `min_confidence_score` and `signal_fusion.min_confidence` default to `0.005`.
* **regime_timeframes**/**regime_return_period** – windows used for regime detection.
* **regime_overrides** – optional settings that replace values in the `risk` or strategy sections when a specific regime is active.
```yaml
regime_overrides:
  trending:
    risk:
      sl_mult: 1.2
      tp_mult: 2.5
```
* **twap_enabled**, **twap_slices**, **twap_interval_seconds** – settings for time-weighted order execution.
* **optimization** – periodic parameter optimisation.
* **portfolio_rotation** – rotate holdings based on scoring metrics.
* **arbitrage_enabled** – enable cross-exchange arbitrage features.
* **scoring_weights** - weighting factors for regime confidence, symbol score and volume metrics.
* **signal_fusion** - combine scores from multiple strategies via a `fusion_method`.
* **strategy_router** - maps market regimes to lists of strategy names. Each regime also accepts a `<regime>_timeframe` key (e.g. `trending_timeframe: 1h`, `volatile_timeframe: 1m`).
* **mode_threshold**/**mode_degrade_window** - degrade to manual mode when auto selection underperforms.
* **meta_selector**/**rl_selector** – experimental strategy routers.
  Train the meta selector on your historical trade results with:

  ```bash
  python crypto_bot/tools/train_meta_selector.py
  ```

  The script reads `crypto_bot/logs/strategy_performance.json` and saves the
  resulting LightGBM model to `crypto_bot/models/meta_selector_lgbm.pkl`.
* **bandit_router** – Thompson sampling router that favors historically profitable strategies.
* **bandit** – Thompson sampling selector; tune `explore_pct` for exploration.
* **mode** – set to `auto` so the router switches between CEX and on-chain
  strategies whenever a token's mint is known, or `manual` to lock in the
  configured exchange.
* **parallel_strategy_workers** – strategies evaluated concurrently when
  ranking candidates.
* **second_place_csv** – file that records the runner‑up from each
  parallel evaluation cycle.
* **ensemble_min_conf** – minimum score required for a strategy to be
  ranked in ensemble mode.

To enable the Thompson sampling router add the following to `crypto_bot/config.yaml`:

```yaml
bandit_router:
  enabled: true
```

When `strategy_evaluation_mode` is set to `ensemble`, strategies mapped
to the current regime are scored concurrently. The helper `run_candidates`
ranks them by `score × edge` and executes the best result. Details about
the second‑highest strategy are written to the CSV file defined by
`second_place_csv`.
#### Bounce Scalper
The bounce scalper looks for short-term reversals when a volume spike confirms multiple down or up candles. Scores are normalized with ATR and trades use ATR-based stop loss and take profit distances. Each signal observes `min_cooldown` before re-entry. Set `pattern_timeframe` (default `1m`) to fetch a separate candle interval for confirming engulfing or hammer patterns. When in cooldown the scalper only signals if the recent win rate falls below 50%, effectively skipping the cooldown during a drawdown. Set `cooldown_enabled` to `false` to disable this behaviour.

```yaml
bounce_scalper:
  pattern_timeframe: 5m  # confirm patterns using 5-minute candles
  cooldown_enabled: false  # disable cooldown checks
min_cooldown: 2          # minutes between entries
```

Calling `bounce_scalper.trigger_once()` bypasses the filter for a single cycle.

#### Mean Bot
The mean reversion bot now incorporates an ADX trend filter to avoid
counter‑trend trades. Its RSI thresholds are scaled according to recent
volatility, and you can optionally blend the final score with a machine
learning prediction. Enable the weighting in `crypto_bot/config.yaml`:

```yaml
mean_bot:
  ml_enabled: true
```
The bot only opens positions when the current 20-bar Bollinger bandwidth is
below its 20-bar median, reducing trades during ranging periods and improving
the win rate.

#### DCA Bot
Dollar-cost averaging gradually accumulates a position by buying when the price
closes 10% below the 20-period moving average. Adjust the behaviour in
`crypto_bot/config.yaml`:

```yaml
dca_bot:
  enabled: true          # turn on the strategy
  interval_minutes: 60   # wait time between DCA orders
  max_entries: 5         # total DCA steps
  order_size_pct: 0.02   # fraction of balance per order
```

Repeatedly adding exposure can amplify losses during prolonged downtrends, so
keep the order size small and stop averaging if drawdown exceeds your risk
tolerance.

### Data and Logging
* **timeframe** – base interval for most indicators (default `15m`).
* **timeframes** – list of additional intervals cached for reuse by strategies.
* **scalp_timeframe** – short interval used by the scalping bots.
* **ohlcv_snapshot_frequency_minutes**/**ohlcv_snapshot_limit** – OHLCV caching options. A separate cache is maintained for each timeframe listed in `timeframes`.
* **timeframe**, **timeframes**, **scalp_timeframe** – candle intervals used for analysis. Default `timeframe` is `15m` and `timeframes` include `1m`, `5m`, `15m`, `1h`, and `4h`.
* **ohlcv_snapshot_frequency_minutes**/**ohlcv_snapshot_limit** – OHLCV caching options. The snapshot limit defaults to `500`.
* **loop_interval_minutes** – delay between trading cycles.
* **ohlcv_timeout**, **max_concurrent_ohlcv**, **max_ohlcv_failures** – limits for candle requests.
* **ohlcv_batch_size** – number of symbols grouped per OHLCV request.
* **max_parallel** – number of markets processed concurrently.
* **gecko_limit** – concurrent GeckoTerminal requests.
* **max_concurrent_tickers** – maximum simultaneous ticker requests.
* **ticker_rate_limit** – delay in milliseconds after each ticker API call.
* **log_to_google** – export trades to Google Sheets.
* **telegram** – bot token, chat ID and trade notifications. Optional
  **status_updates** and **balance_updates** flags control startup and
  balance alerts.
* **telegram.message_interval** – minimum seconds between notifications.
* **telegram.max_messages_per_minute** – maximum Telegram sends per minute.
* **balance_change_threshold** – delta for Telegram balance alerts.
* **balance_poll_mod** – how often to poll balance between trades.
* **tax_tracking** – CSV export of executed trades.
* **metrics_enabled**, **metrics_backend**, **metrics_output_file** – cycle metrics output.
* **testing_mode** – indicates a sandbox environment.
## Exchange Setup for U.S. Users


1. Create API keys on **Coinbase Advanced Trade** or **Kraken**.
2. Run `python crypto_bot/wallet_manager.py` to generate `user_config.yaml`. Any
   credentials found in the environment will be used automatically.
3. Place your API keys in `crypto_bot/.env` as shown in the configuration
   section above. Environment variables take precedence over values stored in
   `user_config.yaml`.
3. Fill out `crypto_bot/.env` with your API keys and optional `FERNET_KEY`.
   Environment variables take precedence over values stored in
   `user_config.yaml`. If you prefer to enter credentials interactively,
   leave the entries commented out.

   ```env
   # EXCHANGE=coinbase  # or kraken
   # API_KEY=your_key
   # API_SECRET=your_secret
   # API_PASSPHRASE=your_coinbase_passphrase_if_needed
   # COINBASE_API_KEY=your_coinbase_key
   # COINBASE_API_SECRET=your_coinbase_secret
   # COINBASE_API_PASSPHRASE=your_coinbase_passphrase
   # KRAKEN_API_KEY=your_kraken_key
   # KRAKEN_API_SECRET=your_kraken_secret
   # FERNET_KEY=your_generated_fernet_key
   ```

### Telegram Setup

The built-in Telegram interface is provided by the `TelegramBotUI` class in
`crypto_bot.telegram_bot_ui`.

1. Open `crypto_bot/config.yaml` and fill in the `telegram` section:

   ```yaml
   telegram:
     token: your_telegram_token
     chat_id: your_chat_id
     chat_admins: your_chat_id
     trade_updates: true
     message_interval: 1.0
     max_messages_per_minute: 20
   ```

   The bot reads the chat ID and token from `config.yaml` (not
   `user_config.yaml`). Set `trade_updates` to `false` to disable trade entry
   and exit messages.
     trade_updates: true  # set false to disable trade notifications
   ```

   The bot reads these values only from `config.yaml`. Disable
   `trade_updates` if you don't want trade entry and exit messages.
   Set `chat_admins` to a comma-separated list of Telegram chat IDs allowed to
   control the bot. You can also provide this list via the `TELE_CHAT_ADMINS`
   environment variable.
2. Send `/start` to your bot so it can message you. Use `/menu` at any time to
   open an interactive button menu—**Start**, **Stop**, **Status**, **Log**,
   **Rotate Now**, **Toggle Mode**, **PnL**, **Trades**, **Edit Config**,
   **Signals** and **Balance**—for quick interaction.
3. You can also issue these commands directly:
   - `/signals` – show the latest scored assets
   - `/balance` – display your current exchange holdings
   - `/trades` – summarize executed trades
   - `/panic_sell` – exit all open positions immediately (paper or live).
     Liquidations are recorded in `crypto_bot/logs/positions.log` while
     overall activity continues in `bot.log`.
   - HTTP `POST /close-all` – trigger the same exit via the web server,
     also works in paper trading mode.
4. If you see `Failed to send message: Not Found` in the logs, the chat ID or
   token is likely incorrect or the bot lacks permission to message the chat.
   Double-check the values in `config.yaml` and ensure you've started a
  conversation with your bot.

#### Troubleshooting

Before running the bot, run `python tools/test_telegram.py` to send a
test message using the credentials in `crypto_bot/config.yaml` or the
`TELEGRAM_TOKEN` and `TELEGRAM_CHAT_ID` environment variables. The script
calls `crypto_bot.utils.telegram.send_test_message()` under the hood.
If the call fails or you do not receive a message, check for these common issues:

* **Invalid config values** – `telegram.token` or `telegram.chat_id` still
  contain placeholders in `crypto_bot/config.yaml`.

* **Incorrect token** – the API token was mistyped or revoked.
* **Wrong chat ID** – the bot does not have permission to message that chat.
* **Bot not started** – you have not sent `/start` to your bot yet.
* **Network restrictions** – firewalls or proxies are blocking Telegram.

### Twitter Sentiment API

Add `TWITTER_SENTIMENT_URL` to `crypto_bot/.env` to point at the sentiment
service used by `sentiment_filter.py`. If this variable is not provided, the bot
defaults to the placeholder `https://api.example.com/twitter-sentiment`, so
sentiment fetches will fail until a real URL is supplied.

### Funding Rate API

Add `FUNDING_RATE_URL` to `crypto_bot/.env` to specify the endpoint used by
`volatility_filter.py` when fetching perpetual funding rates. Without this
variable the bot falls back to the placeholder `https://funding.example.com`
and will log errors until a real URL is supplied.

For Kraken, add the following line to `crypto_bot/.env`:

```env
FUNDING_RATE_URL=https://futures.kraken.com/derivatives/api/v3/historical-funding-rates?symbol=
```

`volatility_filter.py` will append the instrument symbol directly to this URL
when requesting funding information.


4. In `crypto_bot/config.yaml` set:

   ```yaml
   exchanges: [coinbase, kraken]
   primary_exchange: coinbase
   secondary_exchange: kraken
   execution_mode: dry_run  # or live
   use_websocket: true      # enable when trading on Kraken via WebSocket
   ```

   For Kraken, optionally place WebSocket tokens in `crypto_bot/.env`:

   ```env
   KRAKEN_WS_TOKEN=your_ws_token
   KRAKEN_API_TOKEN=your_api_token
   ```

Generate `KRAKEN_WS_TOKEN` by calling Kraken's `GetWebSocketsToken` REST endpoint with your API credentials. The response contains a short-lived token used for authenticating WebSocket connections. The WebSocket client connects to the `/v2` URLs (`wss://ws.kraken.com/v2` and `wss://ws-auth.kraken.com/v2`), so the token is required for trading. A helper is provided in `crypto_bot.utils`:

```python
from crypto_bot.utils import get_ws_token
token = get_ws_token(API_KEY, API_SECRET, "123456")
```

5. In `crypto_bot/config.yaml` set:

    ```yaml
    exchanges: [coinbase, kraken]
    primary_exchange: coinbase
    secondary_exchange: kraken
    execution_mode: dry_run  # or live
    use_websocket: true      # enable when trading on Kraken via WebSocket
    ```

Additional execution flags:

```yaml
liquidity_check: true        # verify order book liquidity before placing orders
liquidity_depth: 10          # order book depth levels to inspect
weight_liquidity: 0.0        # symbol score weight for pool liquidity
twap_enabled: false          # split large orders into slices
twap_slices: 4               # number of slices when TWAP is enabled
twap_interval_seconds: 10    # delay between TWAP slices
timeframe: 15m               # candles for regime detection
scalp_timeframe: 1m          # candles for micro_scalp/bounce_scalper
loop_interval_minutes: 0.5   # wait time between trading cycles
force_websocket_history: false  # set true to disable REST fallback
max_ws_limit: 50             # skip WebSocket when request exceeds this
gecko_limit: 10              # concurrent GeckoTerminal requests
ohlcv_timeout: 60             # request timeout for OHLCV fetches
max_concurrent_ohlcv: 4      # limit simultaneous OHLCV fetches
<<<<<<< HEAD
ohlcv_batch_size: 3          # group symbols per OHLCV fetch
=======
max_concurrent_tickers: 10   # limit simultaneous ticker fetches
ticker_rate_limit: 0         # override exchange rate limit (ms)
>>>>>>> a44e313c
force_websocket_history: true  # set false to enable REST fallback
max_ws_limit: 200            # skip WebSocket when request exceeds this
gecko_limit: 10              # concurrent GeckoTerminal requests
ohlcv_timeout: 60             # request timeout for OHLCV fetches
max_concurrent_ohlcv: 20     # limit simultaneous OHLCV fetches
ohlcv_batch_size: 3          # group symbols per OHLCV fetch
metrics:
  enabled: true              # write cycle statistics to metrics.csv
  file: crypto_bot/logs/metrics.csv
```

`loop_interval_minutes` determines how long the bot sleeps between each
evaluation cycle, giving the market time to evolve before scanning again.
`max_concurrent_ohlcv` caps how many OHLCV requests run in parallel when
`update_ohlcv_cache` gathers new candles. The new `ohlcv_timeout` option
controls the timeout for each fetch call. If you still encounter timeouts after
raising this value, try lowering `max_concurrent_ohlcv` or `ohlcv_batch_size` to reduce pressure on
the exchange API.
The updater automatically determines how many candles are missing from the
cache, so even when `limit` is large it only requests the data required to fill
the gap, avoiding needless delays.
The bot caches the last candle timestamp for open positions and skips updating
their history until a new bar appears.
The `metrics` section enables recording of cycle summaries to the specified CSV
file for later analysis.
`scalp_timeframe` sets the candle interval specifically for the micro_scalp
and bounce_scalper strategies while `timeframe` covers all other analysis.

When `use_websocket` is enabled the bot relies on `ccxt.pro` for realtime
streaming data. Install it alongside the other requirements or disable
websockets if you do not have access to `ccxt.pro`.
When OHLCV streaming returns fewer candles than requested the bot calculates
how many bars are missing and fetches only that remainder via REST. This
adaptive limit keeps history current without waiting for a full response.
Enable this fallback by setting `force_websocket_history` to `false`.
Large history requests skip streaming entirely when `limit` exceeds
`max_ws_limit`.
Increase this threshold in `crypto_bot/config.yaml` when large history
requests should still use WebSocket. For example set
`max_ws_limit: 200` if you regularly request 200 candles.

During the startup scan the bot always loads historical candles over REST
regardless of the WebSocket setting. It relies on
`update_multi_tf_ohlcv_cache` to pull each timeframe. When `start_since` is
omitted the helper `get_kraken_listing_date` checks when every pair was
listed on Kraken and caps the request so no more candles are fetched than the
exchange actually offers. When sufficient history is available the loader
retrieves up to `scan_lookback_limit` candles per pair (700 by default on
Kraken) before switching to WebSocket updates.

The client now records heartbeat events and exposes `is_alive(conn_type)` to
check if a connection has received a heartbeat within the last 10 seconds. Call
`ping()` periodically to keep the session active.

Example usage for Kraken WebSockets:

```python
from crypto_bot.execution.kraken_ws import KrakenWSClient

ws = KrakenWSClient()
ws.subscribe_orders(["BTC/USD"])  # open_orders channel
ws.subscribe_book("BTC/USD", depth=10, snapshot=True)
ws.add_order("BTC/USD", "buy", qty)
ws.cancel_order("ORDERID")
ws.add_order("BTC/USD", "buy", 0.01)
ws.cancel_order("OABCDEF", ["BTC/USD"])
ws.subscribe_instruments()  # stream asset and pair details
ws.close()  # gracefully close the websockets when done
```

To stream ticker data use `subscribe_ticker`. The optional `event_trigger`
parameter controls which events push updates and defaults to `"trades"`. The
`snapshot` flag requests an initial snapshot and defaults to `True`.

```python
# Request ticker updates triggered by book changes without an initial snapshot
ws.subscribe_ticker(["ETH/USD"], event_trigger="book", snapshot=False)
```
To stream candlestick data use `subscribe_ohlc`. The helper
`parse_ohlc_message` converts the raw payload into `[timestamp, open, high,
low, close, volume]` where `timestamp` is the `interval_begin` field converted
to a Unix epoch in milliseconds.

```python
ws.subscribe_ohlc("ETH/USD", interval=1)

msg = ...  # read from ws.public_ws
candle = parse_ohlc_message(msg)
if candle:
    ts, o, h, l, c, volume = candle
    print(ts, o, h, l, c, volume)
```
Call `unsubscribe_ohlc("ETH/USD", interval=1)` to stop receiving updates.

`subscribe_book` streams the order book for the given pair. `depth` sets how many levels are sent, while `snapshot` requests an initial book snapshot before updates.

The Kraken WebSocket client automatically reconnects if the connection drops and
resubscribes to any previously requested channels.  Trading commands use the new
`/v2` naming scheme such as `add_order`, `cancel_order`, `cancel_all_orders` and
`open_orders`.  Refer to Kraken's v2 WebSocket documentation for a full list:
<https://docs.kraken.com/websockets-v2/#tag/Trading>.

Example usage:

```python
from crypto_bot.execution.kraken_ws import KrakenWSClient

client = KrakenWSClient(ws_token="your_ws_token")
client.add_order("BTC/USD", "buy", 0.1)
client.cancel_order("TXID123")
client.cancel_all_orders()
client.open_orders()
client.close()
```

#### Trade Updates

Subscribe to the public trades channel to monitor real-time fills.
Refer to Kraken's v2 WebSocket documentation for message details:
<https://docs.kraken.com/websockets-v2/#tag/Trading>.

```python
ws.subscribe_trades(["BTC/USD"], snapshot=False)

msg = ...  # read from ws.public_ws
trade = parse_trade_message(msg)
if trade:
    ts, side, price, volume = trade
    print(ts, side, price, volume)

ws.unsubscribe_trades(["BTC/USD"])
```

#### Level 3 Order Updates

Subscribe to the full depth feed using `subscribe_level3`. The call requires a
session token obtained from Kraken's `GetWebSocketsToken` REST endpoint. Depth
values of `10`, `100` or `1000` are supported.

```python
import json
from crypto_bot.execution.kraken_ws import KrakenWSClient

ws = KrakenWSClient(ws_token="your_ws_token")
ws.subscribe_level3("BTC/USD", depth=100)

def handle(msg: str):
    data = json.loads(msg)
    if data.get("channel") == "level3":
        book = data["data"][0]
        for order in book.get("bids", []):
            # each order dict contains event, order_id, limit_price, order_qty
            print(order)
```

Binance.US is not recommended because of API limitations.

### Automatic Market Scanning

When the `symbols` list is empty, the bot loads all active Kraken trading pairs
at startup by default. Pairs listed under `excluded_symbols` are skipped.
Disable this behaviour by setting `scan_markets` to `false`. When
`scan_in_background` is `true` the scan runs as
a background task so trading phases start immediately. Set it to `false` to
wait for scanning to complete before trading begins.

```yaml
scan_markets: true    # default
scan_in_background: true
symbols: []            # automatically populated
onchain_default_quote: USDT
onchain_symbols: ["SOL", "BONK", "AI16Z"]             # quote appended automatically
                                                # to mints via Jupiter/Helius
                                                # base must be mint if unknown
excluded_symbols: [ETH/USD]
exchange_market_types: ["spot"]  # options: spot, margin, futures
min_symbol_age_days: 2           # skip pairs with less history
symbol_batch_size: 50            # symbols processed per cycle
scan_lookback_limit: 700         # max candles per pair during startup
                                 # trimmed using Kraken listing data
scan_deep_top: 50                # deep load this many ranked symbols
start_since: 365d                # backfill candles this far in the past
min_history_fraction: 0.5        # minimum portion of history required
cycle_lookback_limit: 150        # candles fetched each cycle
max_spread_pct: 4.0              # skip pairs with wide spreads
```

To avoid loading every market on startup, populate `symbols` with the
top 200 pairs by volume from `tasks/refresh_pairs.py`. Set
`scan_markets: false` when you don't want to evaluate the entire exchange.

`exchange_market_types` filters the discovered pairs by market class. The bot
also skips newly listed pairs using `min_symbol_age_days`.
Symbols are queued by score using a priority deque and processed in
batches controlled by `symbol_batch_size`. When the queue drops below this
size it is automatically refilled with the highest scoring symbols.
Candidates are stored in a priority queue sorted by their score so the highest
quality markets are scanned first. Each cycle pulls the next `symbol_batch_size`
symbols from this queue and refills it when empty.

When `adaptive_scan.enabled` is true the bot calculates the average ATR of the
filtered markets. The batch size and delay between cycles are multiplied by
`avg_atr / atr_baseline` up to `max_factor`. This increases scanning frequency
during volatile periods.

```yaml
adaptive_scan:
  enabled: true
  atr_baseline: 0.01
  max_factor: 5.0
```

OHLCV data for these symbols is now fetched concurrently using
`load_ohlcv_parallel`, greatly reducing the time needed to evaluate
large symbol lists.

Each candidate pair is also assigned a score based on volume, recent price
change, bid/ask spread, age and API latency. The weights and limits for this
calculation can be tuned via `symbol_score_weights`, `max_vol`,
`max_change_pct`, `max_spread_pct`, `max_age_days` and `max_latency_ms` in
`config.yaml`. All scoring weights must sum to a positive value. Only symbols with a score above `min_symbol_score` are included
in trading rotations.
## Symbol Filtering

The bot evaluates each candidate pair using Kraken ticker data. By
setting options under `symbol_filter` you can weed out illiquid or
undesirable markets before strategies run. Set `skip_symbol_filters: true`
to use the provided list without any filtering:

```yaml
symbol_filter:
  min_volume_usd: 500
  volume_percentile: 5           # keep pairs above this volume percentile
  change_pct_percentile: 5       # require 24h change in the top movers
  max_spread_pct: 4              # allow spreads up to 4%
  uncached_volume_multiplier: 1.5  # extra volume when not cached
  correlation_window: 30         # days of history for correlation
  max_correlation: 0.9           # drop pairs above this threshold
  correlation_max_pairs: 100     # limit pairwise correlation checks
  kraken_batch_size: 100         # max symbols per fetch_tickers call
  http_timeout: 10               # seconds for fallback /Ticker requests
  ticker_retry_attempts: 3       # number of fetch_tickers retries
  log_ticker_exceptions: false   # include stack traces when true
max_concurrent_ohlcv: 2          # simultaneous OHLCV requests during startup
max_concurrent_tickers: 10       # simultaneous ticker requests
ticker_rate_limit: 0             # ms delay after each ticker request
initial_timeframes: [1m, 5m, 15m, 1h, 4h]  # preloaded intervals
initial_history_candles: 700     # candles fetched per timeframe initially
```

For thin markets you may want to relax the filters and trading
thresholds.  Lowering `min_volume_usd`, widening `max_spread_pct` and
reducing the minimum signal requirements lets the bot operate on less
liquid pairs:

```yaml
min_confidence_score: 0.00005
signal_threshold: 0.002
symbol_filter:
  max_spread_pct: 8
  min_volume_usd: 20
```

`max_concurrent_ohlcv` controls how many OHLCV requests are made in parallel
during the startup scan. It defaults to `2`, keeping API usage modest.
`initial_timeframes` lists the intervals preloaded before trading begins. When
omitted it falls back to the `timeframes` list (1m, 5m, 15m, 1h and 4h by
default). `initial_history_candles` sets how many bars to download for each of
these intervals during the initial scan and defaults to the
`scan_lookback_limit` of `700`. Together these options ensure enough historical
data is fetched for regime detection and correlation checks before live trading
starts.
  max_concurrent_ohlcv: 10       # limit OHLCV requests when loading history
  initial_timeframes: [1h, 4h, 1d]  # timeframes fetched for new symbols
  initial_history_candles: 300   # candles per timeframe on first load
```

* **max_concurrent_ohlcv** – cap simultaneous OHLCV requests while scoring new symbols (default `10`).
<<<<<<< HEAD
* **ohlcv_batch_size** – batch size for grouped OHLCV requests.
=======
* **max_concurrent_tickers** – cap simultaneous ticker requests (default `10`).
* **ticker_rate_limit** – delay applied after ticker requests in milliseconds.
>>>>>>> a44e313c
* **initial_timeframes** – candle intervals pulled when caching a new market (default `[1h, 4h, 1d]`).
* **initial_history_candles** – number of candles per timeframe loaded on first
  use (default `300`). The loader observes Kraken listing dates so it never
  requests data preceding a pair's debut.

Kraken labels Bitcoin as `XBT` in its market identifiers. The bot
automatically converts canonical symbols using `exchange.market_id`,
so configuration files may still list pairs like `BTC/USDT`.

`setup_window` controls how many candles of ticker history are gathered before
a symbol is eligible to trade, while `trigger_window` defines the period after
a setup is detected during which entry conditions must appear.  Each strategy
can also include a `risk` section such as `max_concurrent` or
`daily_loss_cap` to cap simultaneous positions and total daily losses.
WebSocket streaming is enabled by default when scanning. Set
`use_websocket: false` to force REST polling instead. You can disable
WebSocket just for ticker scanning by adding
`exchange.options.ws_scan: false` to your configuration while leaving
`use_websocket: true` for trading. When using the REST fallback the bot
requests tickers in batches controlled by
`symbol_filter.kraken_batch_size` to avoid Kraken's occasional `520`
errors. The public `/Ticker` calls also obey
`symbol_filter.http_timeout`.
The internal `_refresh_tickers` helper now skips any symbols missing from
`exchange.markets` to avoid unnecessary fetch attempts.
It also warns and skips caching when the ticker API returns errors or empty
results so zero-volume entries don't pollute the liquidity cache.
Pairs passing these checks are then scored with `analyze_symbol` which
computes a strategy confidence score. Only the highest scoring symbols
are traded each cycle.

### Liquid Pairs Worker

The `tasks/refresh_pairs.py` script fetches the most liquid markets from the
configured exchange using `ccxt` and stores them in `cache/liquid_pairs.json`.
The file now contains a mapping of symbol to the timestamp when it last passed
the liquidity screen. This cache lets the trading bot skip illiquid pairs during
market scans.
By default the worker refreshes the file every **6 hours**. Change the interval
under `pairs_worker.refresh_interval` in `crypto_bot/config.yaml` and restart the
worker to apply the new schedule.
You can also limit the markets saved in the cache by defining
`allowed_quote_currencies` and `blacklist_assets` under `refresh_pairs`.
Leaving `allowed_quote_currencies` empty allows any trading pair:

```yaml
refresh_pairs:
  min_quote_volume_usd: 10000000
  refresh_interval: 6h
  top_k: 40
  secondary_exchange: coinbase
  allowed_quote_currencies: []
  blacklist_assets: []
```
These thresholds can be changed in `config.yaml`.
Run it manually whenever needed:

```bash
python tasks/refresh_pairs.py --once
```
Run the script from the project root so that `cache/liquid_pairs.json` is
written where the bot expects it. Executing the command from another
directory may create a separate `cache` folder and lead to missing symbols.
Removing the `--once` flag keeps it running on the configured interval.
To automate updates you can run the script periodically via cron:

```cron
0 * * * * cd /path/to/coinTrader2.0 && /usr/bin/python3 tasks/refresh_pairs.py
```
Delete `cache/liquid_pairs.json` to force a full rebuild on the next run.
If you see warnings about unsupported markets in the logs, regenerate the file
with `tasks/refresh_pairs.py --once`.

## Web UI

A small Flask web dashboard is included for running the bot and inspecting logs.
It features a responsive layout built with [Bootswatch](https://bootswatch.com/)
and provides separate pages for logs and trading statistics. A background
watchdog thread now monitors the trading bot and automatically restarts it if
the process exits unexpectedly.

Start the UI with:

```bash
python -m frontend.app
```

Navigate to `http://localhost:5000` to start or stop the bot, watch the logs
refresh live and review the trade statistics stored in
`crypto_bot/logs/strategy_stats.json` (automatically produced from
`strategy_performance.json`) and the detailed performance records in
`crypto_bot/logs/strategy_performance.json`. When the bot is stopped a form
lets you select the execution mode (dry run or live) before launching.

## Log Files

All runtime information is written under `crypto_bot/logs`. Important files
include:

- `bot.log` – main log file containing startup events, strategy choices and all
  decision messages. `[EVAL]` lines record each symbol's evaluation outcome in
  this file.
- `trades.csv` – CSV export of every executed order used by the dashboard and
  backtester. Entries may represent long or short positions: a `buy` side opens
  or closes a short while a `sell` side opens or closes a long. Stop orders are
  logged here as well with an `is_stop` flag so they can be filtered out from
  performance calculations. Open positions are reconstructed by scanning the
  rows sequentially and pairing each entry with the next opposite side.
- `strategy_stats.json` – summary statistics of win rate, PnL and other metrics
  generated automatically from `strategy_performance.json`.
- `strategy_performance.json` – list of individual trades grouped by regime and
  strategy with fields like `pnl` and timestamps.
- `metrics.csv` – per cycle summary showing how many pairs were scanned,
  how many signals fired and how many trades executed.
- `weights.json` – persistent optimizer weights saved after each update
  at `crypto_bot/logs/weights.json`.
- `second_place.csv` – the runner‑up strategy from each evaluation cycle.
- `tools/split_log_levels.py` – split `bot.log` into separate files for
  INFO and WARNING messages. Run `python tools/split_log_levels.py` to
  produce `info.log` and `warning.log`.

Example short trade:

```csv
symbol,side,amount,price,timestamp
XBT/USDT,sell,0.1,25000,2024-05-01T00:00:00Z
XBT/USDT,buy,0.1,24000,2024-05-02T00:00:00Z
```

This opens a short at 25,000 and covers at 24,000 for a profit of
`(25000 - 24000) * 0.1 = 100` USDT.

### Statistics File Structure

`strategy_performance.json` stores raw trade records nested by market regime and
strategy. Example snippet:

```json
{
  "trending": {
    "trend_bot": [
      {
        "symbol": "XBT/USDT",
        "pnl": 1.2,
        "entry_time": "2024-01-01T00:00:00Z",
        "exit_time": "2024-01-01T02:00:00Z"
      }
    ]
  }
}
```

`strategy_stats.json` contains aggregated statistics per strategy such as win
rate and average PnL. It is produced automatically from
`strategy_performance.json`:

```json
{
  "trend_bot": {
    "trades": 10,
    "win_rate": 0.6,
    "avg_win": 1.2,
    "avg_loss": -0.8
  }
}
```

Other helpers create logs like `execution.log` in the same directory when enabled. Decision details are consolidated in `bot.log`, letting you follow the router and risk manager actions in one place. Example snippet:

```text
2024-02-12 15:04:01 - INFO - Starting bot
2024-02-12 15:04:02 - INFO - Strategy router selected grid_bot for XBT/USDT
2024-02-12 15:04:10 - INFO - Placing buy order amount 0.1 price 22000
2024-02-12 15:04:15 - INFO - Decision: take profit triggered at 22400
```

## Solana Mempool Monitoring

The bot can monitor Solana priority fees to avoid swaps when congestion
is high. Enable the monitor in `crypto_bot/config.yaml`:

```yaml
mempool_monitor:
  enabled: true
  suspicious_fee_threshold: 100
  action: pause  # or reprice
  reprice_multiplier: 1.05
```

When enabled, `execute_swap` checks the current priority fee and pauses
or adjusts the trade according to the selected action.
If `gas_threshold_gwei` is set, the scalper aborts the swap entirely when
the priority fee exceeds this limit.

## Solana Meme-Wave Sniper

This module watches for new liquidity pools on Solana and attempts to buy
into meme tokens before the crowd. Events from a Helius endpoint are
filtered through safety checks, scored, and executed using Jupiter quotes
bundled via Jito. A Twitter sentiment score can boost the ranking when the
tweet volume is high.

### Configuration

Add a `meme_wave_sniper` section to `crypto_bot/config.yaml`:

Set `HELIUS_KEY` in `crypto_bot/.env` or as an environment variable. The pool
URL should reference this key so Helius can authorize the requests:

```yaml
meme_wave_sniper:
  enabled: true
  pool:
    url: https://mainnet.helius-rpc.com/v1/?api-key=${HELIUS_KEY}
    interval: 5
    websocket_url: wss://atlas-mainnet.helius-rpc.com/?api-key=${HELIUS_KEY}
    raydium_program_id: EhhTK0i58FmSPrbr30Y8wVDDDeWGPAHDq6vNru6wUATk
  scoring:
    weight_liquidity: 1.0
    weight_tx: 1.0
    weight_social: 0.5
  safety:
    min_liquidity: 50
  risk:
    max_concurrent: 20
    daily_loss_cap: 1.5
  execution:
    dry_run: true

```
Set the `HELIUS_KEY` environment variable with your Helius API key.

### Flow

```text
PoolWatcher -> Safety -> Score -> RiskTracker -> Executor -> Exit
```

Sniping begins immediately at startup. The initial symbol scan now runs in the
background so new pools can be acted on without waiting for caches to fill.

API requirements: [Helius](https://www.helius.xyz/) for pool data,
[Jupiter](https://jup.ag/) for quotes, [Jito](https://www.jito.network/) for
bundle submission, and a [Twitter](https://developer.twitter.com/) token for
sentiment scores.

### Monitoring Raydium Pools via WebSockets

Raydium also streams pool creation events over WebSockets. To watch these in
real time:

1. Obtain a Helius API key from your dashboard.
2. Set `meme_wave_sniper.pool.websocket_url` in `crypto_bot/config.yaml` to
   `wss://mainnet.helius-rpc.com/?api-key=YOUR_KEY`.
   `atlas-mainnet.helius-rpc.com` is only available for Business/Professional
   plans; standard tiers should use the mainnet URL shown above.
3. Run `python -m crypto_bot.solana.pool_ws_monitor`.

`pool_ws_monitor.py` subscribes to the Raydium program and prints each update:

```python
import asyncio
from crypto_bot.solana.pool_ws_monitor import watch_pools

async def main():
    async for event in watch_pools():
        print(event)

asyncio.run(main())
```

### Backtesting

The `BacktestRunner` class in `crypto_bot.backtest.backtest_runner` can evaluate
different stop‑loss and take‑profit percentages and reports the PnL,
maximum drawdown and Sharpe ratio for each combination.

```python
from crypto_bot.backtest.backtest_runner import BacktestRunner

runner = BacktestRunner('XBT/USDT', '15m', since=0)
results = runner.run_grid(
    stop_loss_range=[0.01, 0.02],
    take_profit_range=[0.02, 0.04],
)
print(results.head())  # best combo appears first
```
For Solana pairs ending with `/USDC`, backtesting automatically pulls up to
`1000` candles from GeckoTerminal so longer histories are available.
The resulting statistics are written automatically to
`crypto_bot/logs/strategy_stats.json`. The home page indicates whether the bot
is running so you can quickly see if it has stopped.

## PhaseRunner

`PhaseRunner` orchestrates the main trading cycle by executing a list of async
phases in sequence. Each phase receives a shared `BotContext` object so they can
exchange data as the run progresses. The loop inside `crypto_bot.main` relies on
this runner to fetch candidates, update caches, analyse opportunities, execute
orders and manage exits on every iteration.

```python
from crypto_bot.phase_runner import PhaseRunner, BotContext

async def fetch(ctx):
    ...  # gather symbols or data

async def analyse(ctx):
    ...  # compute signals

async def trade(ctx):
    ...  # place orders

runner = PhaseRunner([fetch, analyse, trade])
ctx = BotContext(positions={}, df_cache={}, regime_cache={}, config={})
await runner.run(ctx)
```

## ML Signal Model

Strategy scores can be blended with predictions from an optional machine
learning model. Configure the feature in `crypto_bot/config.yaml`:

```yaml
ml_signal_model:
  enabled: false        # enable ML scoring
  weight: 0.5           # blend ratio between strategy and ML scores
```


When enabled, `evaluate` computes `(score * (1 - weight)) + (ml_score * weight)`
and caps the result between 0 and 1.

## ML Regime Trainer

The optional `coinTrader_Trainer` package can bootstrap machine learning models
used by the regime classifier. After generating trade logs, run the trainer to
upload a LightGBM model to Supabase:

```bash
python ml_trainer.py train regime --use-gpu --federated
```

Ensure `SUPABASE_URL` and `SUPABASE_KEY` are set in `crypto_bot/.env` so the
upload succeeds. Set `use_ml_regime_classifier: true` in
`crypto_bot/regime/regime_config.yaml` to enable downloads of the trained model
when the bot starts.

## Development Setup

Create and activate a virtual environment, then install the Python dependencies:

```bash
python -m venv .venv
source .venv/bin/activate
pip install -r requirements.txt
```

Run the test suite to verify your environment:

```bash
pytest -q
```

## Testing

The repository includes an automated test suite. Some tests rely on optional
packages such as `numpy`, `pandas`, `ccxt`, `flask`, `base58`,
`prometheus_client`, `python-dotenv` and `websocket-client`.  Lightweight stubs
allow the suite to run in very small environments, but the **full** set of tests
requires the dependencies listed in `requirements.txt` together with the
additional packages enumerated in `requirements-dev.txt`. When running only a
subset of tests you may need to install these optional packages manually so that
`pytest` can import the modules they depend on.

Set up the environment by running the provided script:

```bash
bash codex/setup.sh  # installs system and Python dependencies
```

Alternatively you can install the Python packages manually:

```bash
pip install -r requirements.txt       # core dependencies
pip install -r requirements-dev.txt   # optional packages for tests
```

If `pytest` fails with a `ModuleNotFoundError`, ensure the packages from both
requirements files are installed.  After the dependencies are available, execute

```bash
pytest -q
```

## Troubleshooting

High `max_concurrent_ohlcv` values combined with short `ohlcv_timeout`
settings can overload the exchange and lead to failed candle fetches.
Increase `ohlcv_timeout` to give each request more time and lower
`max_concurrent_ohlcv` if errors continue.
`gecko_request` retries failures using exponential backoff (1s, 2s, 4s) before giving up.

This project is provided for educational purposes only. Use it at your own risk, and remember that nothing here constitutes financial advice.


## License

This project is licensed under the [MIT License](LICENSE).<|MERGE_RESOLUTION|>--- conflicted
+++ resolved
@@ -700,12 +700,9 @@
 gecko_limit: 10              # concurrent GeckoTerminal requests
 ohlcv_timeout: 60             # request timeout for OHLCV fetches
 max_concurrent_ohlcv: 4      # limit simultaneous OHLCV fetches
-<<<<<<< HEAD
 ohlcv_batch_size: 3          # group symbols per OHLCV fetch
-=======
 max_concurrent_tickers: 10   # limit simultaneous ticker fetches
 ticker_rate_limit: 0         # override exchange rate limit (ms)
->>>>>>> a44e313c
 force_websocket_history: true  # set false to enable REST fallback
 max_ws_limit: 200            # skip WebSocket when request exceeds this
 gecko_limit: 10              # concurrent GeckoTerminal requests
@@ -984,12 +981,9 @@
 ```
 
 * **max_concurrent_ohlcv** – cap simultaneous OHLCV requests while scoring new symbols (default `10`).
-<<<<<<< HEAD
 * **ohlcv_batch_size** – batch size for grouped OHLCV requests.
-=======
 * **max_concurrent_tickers** – cap simultaneous ticker requests (default `10`).
 * **ticker_rate_limit** – delay applied after ticker requests in milliseconds.
->>>>>>> a44e313c
 * **initial_timeframes** – candle intervals pulled when caching a new market (default `[1h, 4h, 1d]`).
 * **initial_history_candles** – number of candles per timeframe loaded on first
   use (default `300`). The loader observes Kraken listing dates so it never
