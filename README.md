--- conflicted
+++ resolved
@@ -71,11 +71,8 @@
    The optional `rich` package is included and provides colorized
    console output when viewing live positions.
    Exchange connectivity relies on [ccxt](https://github.com/ccxt/ccxt) which is installed with these requirements. Make sure the `ccxt` package is available when running the trading bot.
-<<<<<<< HEAD
 2. Run `python crypto_bot/wallet_manager.py` (or `python -m crypto_bot.wallet_manager`) to create `user_config.yaml` and enter your API credentials.
-=======
 2. Run `python crypto_bot/wallet_manager.py` to create `user_config.yaml` and enter your API credentials (optional for dry-run mode).
->>>>>>> 8bf06c80
 3. Adjust `crypto_bot/config.yaml` to select the exchange and execution mode.
 4. Start the trading bot:
    ```bash
