# Crypto Trading Bot

This project provides a modular hybrid cryptocurrency trading bot capable of operating on centralized exchanges like Coinbase Advanced Trade or Kraken and on Solana DEXes via the Jupiter aggregator.

## Features

* Regime detection using EMA, ADX, RSI and Bollinger Band width
* Strategy router that picks the best approach for trending, sideways, breakout or volatile markets
* Fast-path dispatcher that jumps straight to the breakout or trend bot on strong signals
* Trend and grid bots for CEXs plus sniper and DEX scalper strategies on Solana
* Portfolio rotation and auto optimizer utilities
* Risk management with drawdown limits, cooldown management and volume/volatility filters
* Telegram notifications and optional Google Sheets logging
* Balance change alerts when USDT funds move
* Capital tracker, sentiment filter and tax logger helpers
* Solana mempool monitor to avoid swaps when fees spike
* Cross-chain arbitrage between CEXs and Solana DEXes
* RSI/MACD scalper for Solana pairs
* Hourly new listing scanner using x_semantic_search
* Paper trading wallet for dry-run simulation
* Live trading or dry-run simulation
* Web dashboard with watchdog thread and realtime log view
* Trade history page highlighting buys in green and sells in red
* Backtesting module with PnL, drawdown and Sharpe metrics
* Utility functions automatically handle synchronous or asynchronous exchange clients

On-chain DEX execution submits real transactions when not running in dry-run mode.

## Regime Classifier

The bot selects a strategy by first classifying the current market regime. The
`classify_regime` function computes EMA, ADX, RSI and Bollinger Band width to
label conditions as `trending`, `sideways`, `breakout`, `mean-reverting` or
`volatile`. At least **20** OHLCV entries are required for these indicators to
be calculated reliably. When fewer rows are available the function returns
`"unknown"` so the router can avoid making a poor decision.

### Optional ML Fallback

Set `use_ml_regime_classifier` to `true` in `crypto_bot/config.yaml` to fall
back to a machine learning model whenever the indicator rules return
`"unknown"`.  A small gradient boosting model trained with LightGBM is bundled
directly in `crypto_bot.regime.model_data` as a base64 string and loaded
automatically.
`use_ml_regime_classifier` is enabled by default in
`crypto_bot/regime/regime_config.yaml`, so the router falls back to a small
machine learning model whenever the indicator rules return `"unknown"`.
The EMA windows have been shortened to **8** and **21** and the ADX threshold
lowered to switch regimes more quickly. The fallback model is bundled in
`crypto_bot.regime.model_data` as a base64 string and loaded automatically.
By default the ML model only runs when at least **20** candles are available
(tunable via `ml_min_bars`). You can replace that module with your own encoded
model if desired.

## Fast-Path Checks

The router performs quick checks for exceptionally strong setups before running
the full regime classifier. When the Bollinger Band width over a 20 candle
window drops below **0.05** and volume is more than **5×** the average,
`breakout_bot` is called immediately. If the ADX from the same window exceeds
**35**, the router dispatches straight to `trend_bot`. These defaults live under
`strategy_router.fast_path` in `crypto_bot/config.yaml` and can be tuned as
needed.

## Quick Start

1. Install the dependencies:
   ```bash
   pip install -r requirements.txt
   ```
   The optional `rich` package is included and provides colorized
   console output when viewing live positions.
   Exchange connectivity relies on [ccxt](https://github.com/ccxt/ccxt) which is installed with these requirements. Make sure the `ccxt` package is available when running the trading bot.
2. Run `python crypto_bot/wallet_manager.py` to create `user_config.yaml` and enter your API credentials.
3. Adjust `crypto_bot/config.yaml` to select the exchange and execution mode.
4. Start the trading bot:
   ```bash
   python -m crypto_bot.main
   ```
   When dry-run mode is selected you will be prompted for the starting USDT balance.
   The console now refreshes with your wallet balance and any active
   trades in real time. Profitable positions are shown in green while
   losing ones appear in red. The monitor lists open trades on a single
   line formatted as `Symbol -- entry -- unrealized PnL`.
   The program prints "Bot running..." before the [Monitor] lines.
   Before trading begins the bot performs a full market scan to populate
   its caches. Progress is logged and, when `telegram.status_updates` is
   enabled, sent to your Telegram chat.
   Type `start`, `stop` or `quit` in the terminal to control the bot.
   Or launch the web dashboard with:
   ```bash
   python -m frontend.app
   ```
5. Run the meme-wave sniper separately:
   ```bash
   python -m crypto_bot.solana.runner
   ```
6. Enable high frequency sniping by setting ``sniper_bot.high_freq`` to ``true``
   in ``crypto_bot/config.yaml``. When ``meme_wave_sniper.candle_capture`` is
   configured the runner automatically records 1m candles for new pools.

Run `wallet_manager.py` to create `user_config.yaml` and enter your exchange credentials. Values from `crypto_bot/.env` override those stored in `user_config.yaml`. Setting `SECRETS_PROVIDER` (`aws` or `vault`) with `SECRETS_PATH` loads credentials automatically. Provide a `FERNET_KEY` to encrypt sensitive values in `user_config.yaml`.

## Configuration Files

The bot looks in two locations for settings:

1. **`crypto_bot/.env`** – store API keys and other environment variables here. These values override entries loaded by `wallet_manager.py`.
2. **`crypto_bot/config.yaml`** – general runtime options controlling strategy behaviour and notifications.

### Environment Variables

Create `crypto_bot/.env` and fill in your secrets. Example:

```env
EXCHANGE=coinbase              # or kraken
API_KEY=your_key
API_SECRET=your_secret
API_PASSPHRASE=your_coinbase_passphrase_if_needed
FERNET_KEY=optional_key_for_encryption
KRAKEN_WS_TOKEN=your_ws_token          # optional for Kraken
KRAKEN_API_TOKEN=your_api_token        # optional for Kraken
TELEGRAM_TOKEN=your_telegram_token
TELE_CHAT_ADMINS=123456,789012         # optional comma separated admin IDs
TELE_CHAT_ADMINS=12345,67890          # comma-separated chat IDs
GOOGLE_CRED_JSON=path_to_google_credentials.json
TWITTER_SENTIMENT_URL=https://api.example.com/twitter-sentiment
FUNDING_RATE_URL=https://futures.kraken.com/derivatives/api/v3/historical-funding-rates?symbol=
SECRETS_PROVIDER=aws                     # optional
SECRETS_PATH=/path/to/secret
```

`TELE_CHAT_ADMINS` lets the Telegram bot accept commands from multiple
admin chats. Omit it to restrict control to the single `chat_id` in the
configuration file.

### YAML Configuration

Edit `crypto_bot/config.yaml` to adjust trading behaviour. Key settings include:

```yaml
exchange: coinbase       # coinbase or kraken
execution_mode: dry_run  # or live
use_websocket: true
telegram:
  token: your_telegram_token
  chat_id: your_chat_id
  trade_updates: true
  status_updates: true
  balance_updates: false
  mempool_monitor:
    enabled: false
    suspicious_fee_threshold: 100
    action: pause
    reprice_multiplier: 1.05
  bandit:
    enabled: false
    alpha0: 1
    beta0: 1
    explore_pct: 0.05
```

## Configuration Options

The `crypto_bot/config.yaml` file holds the runtime settings for the bot. Below is a high level summary of what each option controls.

### Exchange and Execution
* **exchange** – target CEX (`coinbase` or `kraken`).
* **execution_mode** – choose `dry_run` for simulation or `live` for real orders.
* **use_websocket** – enable WebSocket data via `ccxt.pro`.
* **force_websocket_history** – disable REST fallbacks when streaming.
* **max_ws_limit** – skip WebSocket OHLCV when `limit` exceeds this value.
* **exchange_market_types** – market types to trade (spot, margin, futures).
* **preferred_chain** – chain used for on-chain swaps (e.g. `solana`).
* **wallet_address** – destination wallet for DEX trades.
* **solana_slippage_bps** – slippage tolerance for on-chain conversions.
* **symbol**/**symbols** – pairs to trade when not scanning automatically.
* **scan_markets** – load all exchange pairs when `symbols` is empty.
* **scan_in_background** – start the initial scan in the background so trading can begin immediately.
* **excluded_symbols** – markets to skip during scanning.

### Market Scanning
* **symbol_batch_size** – number of symbols processed each cycle.
  The same batch size controls the initial market scan at startup where
  progress is logged after each batch.
* **scan_lookback_limit** – candles of history loaded during the initial scan.
* **cycle_lookback_limit** – candles fetched each cycle. Defaults to
  `min(150, timeframe_minutes × 2)`.
* **symbol_refresh_minutes** – minutes before the symbol queue is refreshed (defaults to 5).
* **symbol_filter** - filters by minimum volume, 24h change percentile, spread and correlation.
* **symbol_score_weights** – weights for volume, spread, change and age. The weights must sum to a positive value.
* **uncached_volume_multiplier** – extra volume factor applied when a pair is missing from `cache/liquid_pairs.json`.
* **min_symbol_age_days** – skip newly listed pairs.
* **min_symbol_score** – minimum score required for trading.
* **top_n_symbols** – maximum number of active markets.
* **max_age_days**, **max_change_pct**, **max_spread_pct**, **max_latency_ms**, **max_vol** – additional scanning limits.
* **use_numba_scoring** – enable numba acceleration for symbol scoring when available.

### Risk Parameters
* **risk** – default stop loss, take profit and drawdown limits.
* **trade_size_pct** – percent of capital used per trade.
* **max_open_trades** – maximum simultaneous open trades.
* **max_slippage_pct** – slippage tolerance for orders.
* **liquidity_check**/**liquidity_depth** – verify order book depth.
* **volatility_filter** - skips trading when ATR is too low or funding exceeds `max_funding_rate`.
* **sentiment_filter** - checks the Fear & Greed index and Twitter sentiment to avoid bearish markets.
* **sl_pct**/**tp_pct** – defaults for Solana scalper strategies.
* **mempool_monitor** – pause or reprice when Solana fees spike.
* **min_cooldown** – minimum minutes between trades.
* **cycle_bias** – optional on-chain metrics to bias trades.
* **min_expected_value** – minimum expected value for a strategy based on
  historical stats.
* **default_expected_value** – fallback EV when no stats exist. When unset,
  the expected value check is skipped.
* **drawdown_penalty_coef** – weight applied to historical drawdown when
  scoring strategies.
* **safety** – kill switch thresholds and API error limits.
* **scoring** – windows and weights used to rank strategies.
* **exec** – advanced order execution settings.
* **exits** – default take profit and stop loss options.

### Strategy and Signals
* **strategy_allocation** – capital split across strategies.
* **strategy_evaluation_mode** – how the router chooses a strategy.
* **ensemble_min_conf** – minimum confidence required for a strategy to
  participate in ensemble evaluation.
* **voting_strategies**/**min_agreeing_votes** – strategies used for the voting router.
* **exit_strategy** – partial profit taking and trailing stop logic.
* **grid_bot.leverage** – leverage level used when creating grid orders on
  margin or futures markets.
* **micro_scalp** – EMA settings plus volume z-score, order book imbalance and ATR filters for the scalp bot. Tick data can be streamed via WebSockets for higher frequency entries.
* **dex_scalper** – EMA-based DEX scalper with a `min_atr_pct` filter to skip trades when volatility is too low.
* **order_book**/**imbalance_ratio** – provide a book snapshot when calling a strategy or via config. Bid and ask totals are compared and if the ratio favors the opposite side below `imbalance_ratio` the score is scaled by `imbalance_penalty` or the signal is skipped.
* **breakout** – Bollinger/Keltner squeeze, volume multiplier, ATR buffer and
  outputs ATR for stop sizing.

* **atr_normalization** – adjust signal scores using ATR.
```python
score, direction, atr = breakout_bot.generate_signal(lower_df, cfg, higher_df)
size = risk_manager.position_size(score, balance, lower_df, atr=atr)
```
* **ml_signal_model**/**signal_weight_optimizer** – blend strategy scores with machine-learning predictions.
* **signal_threshold**, **min_confidence_score**, **min_consistent_agreement** – thresholds for entering a trade.
* **regime_timeframes**/**regime_return_period** – windows used for regime detection.
* **twap_enabled**, **twap_slices**, **twap_interval_seconds** – settings for time-weighted order execution.
* **optimization** – periodic parameter optimisation.
* **portfolio_rotation** – rotate holdings based on scoring metrics.
* **scoring_weights** - weighting factors for regime confidence, symbol score and volume metrics.
* **signal_fusion** - combine scores from multiple strategies via a `fusion_method`.
* **strategy_router** - maps market regimes to lists of strategy names.
* **mode_threshold**/**mode_degrade_window** - degrade to manual mode when auto selection underperforms.
* **meta_selector**/**rl_selector** – experimental strategy routers.
* **bandit_router** – Thompson sampling router that favors historically profitable strategies.
* **bandit** – Thompson sampling selector; tune `explore_pct` for exploration.
* **mode** – `auto` or `manual` evaluation of strategies.
* **parallel_strategy_workers** – strategies evaluated concurrently when
  ranking candidates.
* **second_place_csv** – file that records the runner‑up from each
  parallel evaluation cycle.
* **ensemble_min_conf** – minimum score required for a strategy to be
  ranked in ensemble mode.

To enable the Thompson sampling router add the following to `crypto_bot/config.yaml`:

```yaml
bandit_router:
  enabled: true
```

When `strategy_evaluation_mode` is set to `ensemble`, strategies mapped
to the current regime are scored concurrently. The helper `run_candidates`
ranks them by `score × edge` and executes the best result. Details about
the second‑highest strategy are written to the CSV file defined by
`second_place_csv`.
#### Bounce Scalper
The bounce scalper looks for short-term reversals when a volume spike confirms multiple down or up candles. Scores are normalized with ATR and trades use ATR-based stop loss and take profit distances. Each signal observes `min_cooldown` before re-entry.

#### Cross Exchange Arbitrage
`cross_arbitrage` compares ticker prices from two exchanges and returns a signal when the spread exceeds a configurable threshold. Enable it in `config.yaml` and provide the exchange objects at runtime.

```yaml
cross_arbitrage:
  enabled: true
  exchange_a: binance
  exchange_b: kraken
  symbol: BTC/USDT
  threshold: 0.005
```

<<<<<<< HEAD
#### Cross Chain Arbitrage
`cross_chain_arbitrage` compares average CEX prices with the Solana DEX quote
via Jupiter. Configure the API keys and threshold in `config.yaml` and pass your
exchange instances at runtime.
=======
#### Cross-Chain Arbitrage
Tracks spreads between a centralized exchange and a Solana DEX. A trade is
triggered when the difference covers bridge costs and exceeds ``threshold``.
>>>>>>> b657f786

```yaml
cross_chain_arbitrage:
  enabled: true
<<<<<<< HEAD
  threshold: 0.005
  helius_key: YOUR_KEY
  jupiter_url: https://quote-api.jup.ag/v6/quote
```

=======
  cex: kraken
  dex: jupiter
  symbol: SOL/USDC
  threshold: 0.007
```

As with all examples, this feature is provided for **educational use only**.
Use it at your own risk—nothing here is financial advice.

>>>>>>> b657f786
### Data and Logging
* **timeframe**, **timeframes**, **scalp_timeframe** – candle intervals used for analysis.
* **sniper_bot.high_freq** – switch the listing sniper to 1m candles.
* **ohlcv_snapshot_frequency_minutes**/**ohlcv_snapshot_limit** – OHLCV caching options.
* **loop_interval_minutes** – delay between trading cycles.
* **weight_update_minutes** – how often strategy weights are refreshed.
* **ohlcv_timeout**, **max_concurrent_ohlcv**, **max_ohlcv_failures** – limits for candle requests.
* **max_parallel** – number of markets processed concurrently.
* **analysis_concurrency** – analysis tasks executed in parallel.
* **log_to_google** – export trades to Google Sheets.
* **telegram** – bot token, chat ID and trade notifications. Optional
  **status_updates** and **balance_updates** flags control startup and
  balance alerts.
* **balance_change_threshold** – delta for Telegram balance alerts.
* **balance_poll_mod** – how often to poll balance between trades.
* **tax_tracking** – CSV export of executed trades.
* **metrics_enabled**, **metrics_backend**, **metrics_output_file** – cycle metrics output.
* **testing_mode** – indicates a sandbox environment.
## Exchange Setup for U.S. Users


1. Create API keys on **Coinbase Advanced Trade** or **Kraken**.
2. Run `python crypto_bot/wallet_manager.py` to generate `user_config.yaml`. Any
   credentials found in the environment will be used automatically.
3. Place your API keys in `crypto_bot/.env` as shown in the configuration
   section above. Environment variables take precedence over values stored in
   `user_config.yaml`.
3. Fill out `crypto_bot/.env` with your API keys and optional `FERNET_KEY`.
   Environment variables take precedence over values stored in
   `user_config.yaml`. If you prefer to enter credentials interactively,
   leave the entries commented out.

   ```env
   # EXCHANGE=coinbase  # or kraken
   # API_KEY=your_key
   # API_SECRET=your_secret
   # API_PASSPHRASE=your_coinbase_passphrase_if_needed
   # FERNET_KEY=optional_key_for_encryption
   ```

### Telegram Setup

The built-in Telegram interface is provided by the `TelegramBotUI` class in
`crypto_bot.telegram_bot_ui`.

1. Open `crypto_bot/config.yaml` and fill in the `telegram` section:

   ```yaml
   telegram:
     token: your_telegram_token
     chat_id: your_chat_id
     chat_admins: your_chat_id
     trade_updates: true
   ```

   The bot reads the chat ID and token from `config.yaml` (not
   `user_config.yaml`). Set `trade_updates` to `false` to disable trade entry
   and exit messages.
     trade_updates: true  # set false to disable trade notifications
   ```

   The bot reads these values only from `config.yaml`. Disable
   `trade_updates` if you don't want trade entry and exit messages.
   Set `chat_admins` to a comma-separated list of Telegram chat IDs allowed to
   control the bot. You can also provide this list via the `TELE_CHAT_ADMINS`
   environment variable.
2. Send `/start` to your bot so it can message you. Use `/menu` at any time to
   open an interactive button menu—**Start**, **Stop**, **Status**, **Log**,
   **Rotate Now**, **Toggle Mode**, **Signals**, **Balance** and **Trades**—for
   quick interaction.
3. You can also issue these commands directly:
   - `/signals` – show the latest scored assets
   - `/balance` – display your current exchange holdings
   - `/trades` – summarize executed trades
4. If you see `Failed to send message: Not Found` in the logs, the chat ID or
   token is likely incorrect or the bot lacks permission to message the chat.
   Double-check the values in `config.yaml` and ensure you've started a
  conversation with your bot.

#### Troubleshooting

Before running the bot, run `python tools/test_telegram.py` to send a
test message using the credentials in `crypto_bot/config.yaml` or the
`TELEGRAM_TOKEN` and `TELEGRAM_CHAT_ID` environment variables. The script
calls `crypto_bot.utils.telegram.send_test_message()` under the hood.
If the call fails or you do not receive a message, check for these common issues:

* **Invalid config values** – `telegram.token` or `telegram.chat_id` still
  contain placeholders in `crypto_bot/config.yaml`.

* **Incorrect token** – the API token was mistyped or revoked.
* **Wrong chat ID** – the bot does not have permission to message that chat.
* **Bot not started** – you have not sent `/start` to your bot yet.
* **Network restrictions** – firewalls or proxies are blocking Telegram.

### Twitter Sentiment API

Add `TWITTER_SENTIMENT_URL` to `crypto_bot/.env` to point at the sentiment
service used by `sentiment_filter.py`. If this variable is not provided, the bot
defaults to the placeholder `https://api.example.com/twitter-sentiment`, so
sentiment fetches will fail until a real URL is supplied.

### Funding Rate API

Add `FUNDING_RATE_URL` to `crypto_bot/.env` to specify the endpoint used by
`volatility_filter.py` when fetching perpetual funding rates. Without this
variable the bot falls back to the placeholder `https://funding.example.com`
and will log errors until a real URL is supplied.

For Kraken, add the following line to `crypto_bot/.env`:

```env
FUNDING_RATE_URL=https://futures.kraken.com/derivatives/api/v3/historical-funding-rates?symbol=
```

`volatility_filter.py` will append the instrument symbol directly to this URL
when requesting funding information.


4. In `crypto_bot/config.yaml` set:

   ```yaml
   exchange: coinbase  # Options: coinbase, kraken
   execution_mode: dry_run  # or live
   use_websocket: true      # enable when trading on Kraken via WebSocket
   ```

   For Kraken, optionally place WebSocket tokens in `crypto_bot/.env`:

   ```env
   KRAKEN_WS_TOKEN=your_ws_token
   KRAKEN_API_TOKEN=your_api_token
   ```

Generate `KRAKEN_WS_TOKEN` by calling Kraken's `GetWebSocketsToken` REST endpoint with your API credentials. The response contains a short-lived token used for authenticating WebSocket connections. The WebSocket client connects to the `/v2` URLs (`wss://ws.kraken.com/v2` and `wss://ws-auth.kraken.com/v2`), so the token is required for trading. A helper is provided in `crypto_bot.utils`:

```python
from crypto_bot.utils import get_ws_token
token = get_ws_token(API_KEY, API_SECRET, "123456")
```

5. In `crypto_bot/config.yaml` set:

    ```yaml
    exchange: coinbase  # Options: coinbase, kraken
    execution_mode: dry_run  # or live
    use_websocket: true      # enable when trading on Kraken via WebSocket
    ```

Additional execution flags:

```yaml
liquidity_check: true        # verify order book liquidity before placing orders
liquidity_depth: 10          # order book depth levels to inspect
twap_enabled: false          # split large orders into slices
twap_slices: 4               # number of slices when TWAP is enabled
twap_interval_seconds: 10    # delay between TWAP slices
timeframe: 1h                # candles for regime detection
scalp_timeframe: 1m          # candles for micro_scalp/bounce_scalper
loop_interval_minutes: 5     # wait time between trading cycles
weight_update_minutes: 60    # refresh strategy weights every hour
force_websocket_history: false  # set true to disable REST fallback
max_ws_limit: 50             # skip WebSocket when request exceeds this
ohlcv_timeout: 120            # request timeout for OHLCV fetches
max_concurrent_ohlcv: 4      # limit simultaneous OHLCV fetches
analysis_concurrency: 10     # limit concurrent analysis tasks
max_concurrent_ohlcv: 20     # limit simultaneous OHLCV fetches
metrics:
  enabled: true              # write cycle statistics to metrics.csv
  file: crypto_bot/logs/metrics.csv
```

`loop_interval_minutes` determines how long the bot sleeps between each
evaluation cycle, giving the market time to evolve before scanning again.
`max_concurrent_ohlcv` caps how many OHLCV requests run in parallel when
`update_ohlcv_cache` gathers new candles. The new `ohlcv_timeout` option
controls the timeout for each fetch call. If you still encounter timeouts after
raising this value, try lowering `max_concurrent_ohlcv` to reduce pressure on
the exchange API. `analysis_concurrency` limits how many symbols are analysed
simultaneously during each cycle.
The updater automatically determines how many candles are missing from the
cache, so even when `limit` is large it only requests the data required to fill
the gap, avoiding needless delays.
The bot caches the last candle timestamp for open positions and skips updating
their history until a new bar appears.
The `metrics` section enables recording of cycle summaries to the specified CSV
file for later analysis.
`scalp_timeframe` sets the candle interval specifically for the micro_scalp
and bounce_scalper strategies while `timeframe` covers all other analysis.

When `use_websocket` is enabled the bot relies on `ccxt.pro` for realtime
streaming data. Install it alongside the other requirements or disable
websockets if you do not have access to `ccxt.pro`.
When OHLCV streaming returns fewer candles than requested the bot calculates
how many bars are missing and fetches only that remainder via REST. This
adaptive limit keeps history current without waiting for a full response.
Disable this fallback by setting `force_websocket_history` to `true`.
Large history requests skip streaming entirely when `limit` exceeds
`max_ws_limit`.
Increase this threshold in `crypto_bot/config.yaml` when large history
requests should still use WebSocket. For example set
`max_ws_limit: 100` if you regularly request 100 candles.

The client now records heartbeat events and exposes `is_alive(conn_type)` to
check if a connection has received a heartbeat within the last 10 seconds. Call
`ping()` periodically to keep the session active.

Example usage for Kraken WebSockets:

```python
from crypto_bot.execution.kraken_ws import KrakenWSClient

ws = KrakenWSClient()
ws.subscribe_orders(["BTC/USD"])  # open_orders channel
ws.subscribe_book("BTC/USD", depth=10, snapshot=True)
ws.add_order("BTC/USD", "buy", qty)
ws.cancel_order("ORDERID")
ws.add_order("BTC/USD", "buy", 0.01)
ws.cancel_order("OABCDEF", ["BTC/USD"])
ws.subscribe_instruments()  # stream asset and pair details
ws.close()  # gracefully close the websockets when done
```

To stream ticker data use `subscribe_ticker`. The optional `event_trigger`
parameter controls which events push updates and defaults to `"trades"`. The
`snapshot` flag requests an initial snapshot and defaults to `True`.

```python
# Request ticker updates triggered by book changes without an initial snapshot
ws.subscribe_ticker(["ETH/USD"], event_trigger="book", snapshot=False)
```
To stream candlestick data use `subscribe_ohlc`. The helper
`parse_ohlc_message` converts the raw payload into `[timestamp, open, high,
low, close, volume]` where `timestamp` is the `interval_begin` field converted
to a Unix epoch in milliseconds.

```python
ws.subscribe_ohlc("ETH/USD", interval=1)

msg = ...  # read from ws.public_ws
candle = parse_ohlc_message(msg)
if candle:
    ts, o, h, l, c, volume = candle
    print(ts, o, h, l, c, volume)
```
Call `unsubscribe_ohlc("ETH/USD", interval=1)` to stop receiving updates.

`subscribe_book` streams the order book for the given pair. `depth` sets how many levels are sent, while `snapshot` requests an initial book snapshot before updates.

The Kraken WebSocket client automatically reconnects if the connection drops and
resubscribes to any previously requested channels.  Trading commands use the new
`/v2` naming scheme such as `add_order`, `cancel_order`, `cancel_all_orders` and
`open_orders`.  Refer to Kraken's v2 WebSocket documentation for a full list:
<https://docs.kraken.com/websockets-v2/#tag/Trading>.

Example usage:

```python
from crypto_bot.execution.kraken_ws import KrakenWSClient

client = KrakenWSClient(ws_token="your_ws_token")
client.add_order("BTC/USD", "buy", 0.1)
client.cancel_order("TXID123")
client.cancel_all_orders()
client.open_orders()
client.close()
```

#### Trade Updates

Subscribe to the public trades channel to monitor real-time fills.
Refer to Kraken's v2 WebSocket documentation for message details:
<https://docs.kraken.com/websockets-v2/#tag/Trading>.

```python
ws.subscribe_trades(["BTC/USD"], snapshot=False)

msg = ...  # read from ws.public_ws
trade = parse_trade_message(msg)
if trade:
    ts, side, price, volume = trade
    print(ts, side, price, volume)

ws.unsubscribe_trades(["BTC/USD"])
```

#### Level 3 Order Updates

Subscribe to the full depth feed using `subscribe_level3`. The call requires a
session token obtained from Kraken's `GetWebSocketsToken` REST endpoint. Depth
values of `10`, `100` or `1000` are supported.

```python
import json
from crypto_bot.execution.kraken_ws import KrakenWSClient

ws = KrakenWSClient(ws_token="your_ws_token")
ws.subscribe_level3("BTC/USD", depth=100)

def handle(msg: str):
    data = json.loads(msg)
    if data.get("channel") == "level3":
        book = data["data"][0]
        for order in book.get("bids", []):
            # each order dict contains event, order_id, limit_price, order_qty
            print(order)
```

Binance.US is not recommended because of API limitations.

### Automatic Market Scanning

When `scan_markets` is set to `true` and the `symbols` list is empty, the bot
loads all active Kraken trading pairs at startup. Pairs listed under
`excluded_symbols` are skipped. Disable this behaviour by setting
`scan_markets` to `false`. When `scan_in_background` is `true` the scan runs as
a background task so trading phases start immediately. Set it to `false` to
wait for scanning to complete before trading begins.

```yaml
scan_markets: true
scan_in_background: true
symbols: []            # automatically populated
excluded_symbols: [ETH/USD]
exchange_market_types: ["spot"]  # options: spot, margin, futures
min_symbol_age_days: 2           # skip pairs with less history
symbol_batch_size: 20            # symbols processed per cycle
scan_lookback_limit: 50          # candles loaded during startup
cycle_lookback_limit: null       # override per-cycle candle load (default min(150, timeframe_minutes × 2))
max_spread_pct: 3.0              # skip pairs with wide spreads
```

To avoid loading every market on startup, populate `symbols` with the
top 200 pairs by volume from `tasks/refresh_pairs.py`. Only set
`scan_markets: true` when you need to evaluate the entire exchange.

`exchange_market_types` filters the discovered pairs by market class. The bot
also skips newly listed pairs using `min_symbol_age_days`.
Symbols are queued by score using a priority deque and processed in
batches controlled by `symbol_batch_size`. When the queue drops below this
size it is automatically refilled with the highest scoring symbols.
Candidates are stored in a priority queue sorted by their score so the highest
quality markets are scanned first. Each cycle pulls the next `symbol_batch_size`
symbols from this queue and refills it when empty.

OHLCV data for these symbols is now fetched concurrently using
`load_ohlcv_parallel`, greatly reducing the time needed to evaluate
large symbol lists.

Each candidate pair is also assigned a score based on volume, recent price
change, bid/ask spread, age and API latency. The weights and limits for this
calculation can be tuned via `symbol_score_weights`, `max_vol`,
`max_change_pct`, `max_spread_pct`, `max_age_days` and `max_latency_ms` in
`config.yaml`. All scoring weights must sum to a positive value. Only symbols with a score above `min_symbol_score` are included
in trading rotations.
## Symbol Filtering

The bot evaluates each candidate pair using Kraken ticker data. By
setting options under `symbol_filter` you can weed out illiquid or
undesirable markets before strategies run:

```yaml
symbol_filter:
  min_volume_usd: 1000
  volume_percentile: 0          # keep pairs above this volume percentile
  change_pct_percentile: 0      # no 24h change requirement
  max_spread_pct: 3             # allow wider spreads
  min_volume_usd: 100          # ignore very tiny markets
  volume_percentile: 40        # keep pairs above this volume percentile
  uncached_volume_multiplier: 5 # extra volume when not cached
  change_pct_percentile: 50    # require 24h change in the top half
  max_spread_pct: 5            # allow spreads up to 5%
  correlation_window: 30        # days of history for correlation
  max_correlation: 0.85         # drop pairs above this threshold
  correlation_max_pairs: 100    # limit pairwise correlation checks
  kraken_batch_size: 100        # max symbols per fetch_tickers call
  http_timeout: 10              # seconds for fallback /Ticker requests
```
  ticker_retry_attempts: 3      # number of fetch_tickers retries
  log_ticker_exceptions: false  # include stack traces when true
```
WebSocket streaming is enabled by default when scanning. Set
`use_websocket: false` to force REST polling instead. You can disable
WebSocket just for ticker scanning by adding
`exchange.options.ws_scan: false` to your configuration while leaving
`use_websocket: true` for trading. When using the REST fallback the bot
requests tickers in batches controlled by
`symbol_filter.kraken_batch_size` to avoid Kraken's occasional `520`
errors. The public `/Ticker` calls also obey
`symbol_filter.http_timeout`.
Pairs passing these checks are then scored with `analyze_symbol` which
computes a strategy confidence score. Only the highest scoring symbols
are traded each cycle.

### Liquid Pairs Worker

The `tasks/refresh_pairs.py` script fetches the most liquid markets from the
configured exchange using `ccxt` and stores them in `cache/liquid_pairs.json`.
The file now contains a mapping of symbol to the timestamp when it last passed
the liquidity screen. This cache lets the trading bot skip illiquid pairs during
market scans.
By default the worker refreshes the file every **6 hours**. Change the interval
under `pairs_worker.refresh_interval` in `crypto_bot/config.yaml` and restart the
worker to apply the new schedule.
You can also limit the markets saved in the cache by defining
`allowed_quote_currencies` and `blocklist_assets` under `refresh_pairs`:

```yaml
refresh_pairs:
  min_quote_volume_usd: 1000000
  refresh_interval: 6h
  top_k: 40
  allowed_quote_currencies: [USD, USDT]
  blocklist_assets: []
```
Run it manually whenever needed:

```bash
python tasks/refresh_pairs.py --once
```
Removing the `--once` flag keeps it running on the configured interval.
To automate updates you can run the script periodically via cron:

```cron
0 * * * * cd /path/to/coinTrader2.0 && /usr/bin/python3 tasks/refresh_pairs.py
```
Delete `cache/liquid_pairs.json` to force a full rebuild on the next run.
If the cache file is missing or empty the sniper and DEX scalper
strategies fall back to trading `BTC/USD` and `ETH/USD`.

## Web UI

A small Flask web dashboard is included for running the bot and inspecting logs.
It features a responsive layout built with [Bootswatch](https://bootswatch.com/)
and provides separate pages for logs and trading statistics. A background
watchdog thread now monitors the trading bot and automatically restarts it if
the process exits unexpectedly.

Start the UI with:

```bash
python -m frontend.app
```

Navigate to `http://localhost:5000` to start or stop the bot, watch the logs
refresh live and review the trade statistics stored in
`crypto_bot/logs/strategy_stats.json` (automatically produced from
`strategy_performance.json`) and the detailed performance records in
`crypto_bot/logs/strategy_performance.json`. When the bot is stopped a form
lets you select the execution mode (dry run or live) before launching.

## Log Files

All runtime information is written under `crypto_bot/logs`. Important files
include:

- `bot.log` – main log file containing startup events, strategy choices and all
  decision messages.
- `trades.csv` – CSV export of every executed order used by the dashboard and
  backtester. Entries may represent long or short positions: a `buy` side opens
  or closes a short while a `sell` side opens or closes a long. Stop orders are
  logged here as well with an `is_stop` flag so they can be filtered out from
  performance calculations. Open positions are reconstructed by scanning the
  rows sequentially and pairing each entry with the next opposite side.
- `strategy_stats.json` – summary statistics of win rate, PnL and other metrics
  generated automatically from `strategy_performance.json`.
- `strategy_performance.json` – list of individual trades grouped by regime and
  strategy with fields like `pnl` and timestamps.
- `metrics.csv` – per cycle summary showing how many pairs were scanned,
  how many signals fired and how many trades executed.
- `weights.json` – persistent optimizer weights saved after each update
  at `crypto_bot/logs/weights.json`.
- `second_place.csv` – the runner‑up strategy from each evaluation cycle.

Example short trade:

```csv
symbol,side,amount,price,timestamp
XBT/USDT,sell,0.1,25000,2024-05-01T00:00:00Z
XBT/USDT,buy,0.1,24000,2024-05-02T00:00:00Z
```

This opens a short at 25,000 and covers at 24,000 for a profit of
`(25000 - 24000) * 0.1 = 100` USDT.

### Statistics File Structure

`strategy_performance.json` stores raw trade records nested by market regime and
strategy. Example snippet:

```json
{
  "trending": {
    "trend_bot": [
      {
        "symbol": "XBT/USDT",
        "pnl": 1.2,
        "entry_time": "2024-01-01T00:00:00Z",
        "exit_time": "2024-01-01T02:00:00Z"
      }
    ]
  }
}
```

`strategy_stats.json` contains aggregated statistics per strategy such as win
rate and average PnL. It is produced automatically from
`strategy_performance.json`:

```json
{
  "trend_bot": {
    "trades": 10,
    "win_rate": 0.6,
    "avg_win": 1.2,
    "avg_loss": -0.8
  }
}
```

Other helpers create logs like `execution.log` in the same directory when enabled. Decision details are consolidated in `bot.log`, letting you follow the router and risk manager actions in one place. Example snippet:

```text
2024-02-12 15:04:01 - INFO - Starting bot
2024-02-12 15:04:02 - INFO - Strategy router selected grid_bot for XBT/USDT
2024-02-12 15:04:10 - INFO - Placing buy order amount 0.1 price 22000
2024-02-12 15:04:15 - INFO - Decision: take profit triggered at 22400
```

## Solana Mempool Monitoring

The bot can monitor Solana priority fees to avoid swaps when congestion
is high. Enable the monitor in `crypto_bot/config.yaml`:

```yaml
mempool_monitor:
  enabled: true
  suspicious_fee_threshold: 100
  action: pause  # or reprice
  reprice_multiplier: 1.05
```

When enabled, `execute_swap` checks the current priority fee and pauses
or adjusts the trade according to the selected action.

You can also pass the monitor to strategy `generate_signal` functions to
skip issuing a signal when fees are high:

```python
monitor = SolanaMempoolMonitor()
cfg = {
    "micro_scalp": {"fresh_cross_only": False},
    "mempool_monitor": {"enabled": True, "suspicious_fee_threshold": 100},
}
score, direction = micro_scalp_bot.generate_signal(
    df,
    cfg,
    mempool_monitor=monitor,
    mempool_cfg=cfg["mempool_monitor"],
)
```

## RSI/MACD Solana Scalper

An intraday strategy that uses RSI and MACD on one-minute candles to capture
quick momentum swings on Solana pairs. The mempool monitor can be used to avoid
entries when fees spike.

```yaml
sol_rsi_macd_scalper:
  enabled: true
  rsi_window: 14
  macd_fast: 12
  macd_slow: 26
  macd_signal: 9
```

This scalper is also provided strictly for **educational use**. Trading carries
risk and nothing here is financial advice.

## Solana Meme-Wave Sniper

This module watches for new liquidity pools on Solana and attempts to buy
into meme tokens before the crowd. Events from a Helius endpoint are
filtered through safety checks, scored, and executed using Jupiter quotes
bundled via Jito. A Twitter sentiment score can boost the ranking when the
tweet volume is high.

### Configuration

Add a `meme_wave_sniper` section to `crypto_bot/config.yaml`:

Set `HELIUS_KEY` in `crypto_bot/.env` or as an environment variable. The pool
URL should reference this key so Helius can authorize the requests:

```yaml
meme_wave_sniper:
  enabled: true
  pool:
    url: https://api.helius.xyz/v0/pools?api-key=${HELIUS_KEY}
    interval: 5
  scoring:
    weight_liquidity: 1.0
    weight_tx: 1.0
    weight_social: 0.5
  safety:
    min_liquidity: 10
  risk:
    max_concurrent: 3
    daily_loss_cap: 2
  execution:
    dry_run: false
  candle_capture:
    url: https://api.helius.xyz/v0/markets/{mint}/candles?resolution=1m&limit=1
    minutes: 15

```
Set the `HELIUS_KEY` environment variable with your Helius API key.

### Flow

```text
PoolWatcher -> Safety -> Score -> RiskTracker -> Executor -> Exit
```

Sniping begins immediately at startup. The initial symbol scan now runs in the
background so new pools can be acted on without waiting for caches to fill.

API requirements: [Helius](https://www.helius.xyz/) for pool data,
[Jupiter](https://jup.ag/) for quotes, [Jito](https://www.jito.network/) for
bundle submission, and a [Twitter](https://developer.twitter.com/) token for
sentiment scores.

## New Listing Scanner

The ``new_listing_scanner`` module queries X once per hour for tweets
about "new crypto listing" using the ``x_semantic_search`` package. Symbols
with quote volume greater than five times their baseline are passed to
``sniper_bot.generate_signal`` for scoring. Enable the scanner in
``crypto_bot/config.yaml``:

```yaml
new_listing_scanner:
  enabled: true
  interval_minutes: 60
  volume_multiple: 5.0
```

When active, matching symbols appear in the logs with their score and trade
direction.

### Backtesting

The `BacktestRunner` class in `crypto_bot.backtest.backtest_runner` can evaluate
different stop‑loss and take‑profit percentages and reports the PnL,
maximum drawdown and Sharpe ratio for each combination.

```python
from crypto_bot.backtest.backtest_runner import BacktestRunner

runner = BacktestRunner('XBT/USDT', '1h', since=0)
results = runner.run_grid(
    stop_loss_range=[0.01, 0.02],
    take_profit_range=[0.02, 0.04],
)
print(results.head())  # best combo appears first
```
The resulting statistics are written automatically to
`crypto_bot/logs/strategy_stats.json`. The home page indicates whether the bot
is running so you can quickly see if it has stopped.

## PhaseRunner

`PhaseRunner` orchestrates the main trading cycle by executing a list of async
phases in sequence. Each phase receives a shared `BotContext` object so they can
exchange data as the run progresses. The loop inside `crypto_bot.main` relies on
this runner to fetch candidates, update caches, analyse opportunities, execute
orders and manage exits on every iteration.

```python
from crypto_bot.phase_runner import PhaseRunner, BotContext

async def fetch(ctx):
    ...  # gather symbols or data

async def analyse(ctx):
    ...  # compute signals

async def trade(ctx):
    ...  # place orders

runner = PhaseRunner([fetch, analyse, trade])
ctx = BotContext(positions={}, df_cache={}, regime_cache={}, config={})
await runner.run(ctx)
```

## ML Signal Model

Strategy scores can be blended with predictions from an optional machine
learning model. Configure the feature in `crypto_bot/config.yaml`:

```yaml
ml_signal_model:
  enabled: false        # enable ML scoring
  weight: 0.5           # blend ratio between strategy and ML scores
```

When enabled, `evaluate` computes `(score * (1 - weight)) + (ml_score * weight)`
and caps the result between 0 and 1.

## Development Setup

1. Install the Python dependencies:

```bash
pip install -r requirements.txt
```

The requirements file includes core packages like
[`ccxt`](https://github.com/ccxt/ccxt) for exchange connectivity,
[`python-dotenv`](https://pypi.org/project/python-dotenv/) to load
environment variables and [`cachetools`](https://pypi.org/project/cachetools/)
for in-memory caching.

If you plan to run the test suite install the development extras as well:

```bash
pip install -r requirements-dev.txt
```

2. Run the test suite to verify your environment:

```bash
pytest -q
```

## Testing

The repository includes an automated test suite. Some tests rely on optional
packages such as `rich` and `pandas`.  Lightweight stubs allow the suite to run
in very small environments, but the **full** set of tests requires the
dependencies listed in `requirements.txt`.

Set up the environment by running the provided script:

```bash
bash codex/setup.sh  # installs system and Python dependencies
```

Alternatively you can install the Python packages manually:

```bash
pip install -r requirements.txt
```

If `pytest` fails with a `ModuleNotFoundError`, ensure the packages from the
requirements file are installed.  After the dependencies are available, execute

```bash
pytest -q
```

## Troubleshooting

High `max_concurrent_ohlcv` values combined with short `ohlcv_timeout`
settings can overload the exchange and lead to failed candle fetches.
Increase `ohlcv_timeout` to give each request more time and lower
`max_concurrent_ohlcv` if errors continue.

This project is provided for educational purposes only. Use it at your own risk, and remember that nothing here constitutes financial advice.
<|MERGE_RESOLUTION|>--- conflicted
+++ resolved
@@ -287,27 +287,22 @@
   threshold: 0.005
 ```
 
-<<<<<<< HEAD
 #### Cross Chain Arbitrage
 `cross_chain_arbitrage` compares average CEX prices with the Solana DEX quote
 via Jupiter. Configure the API keys and threshold in `config.yaml` and pass your
 exchange instances at runtime.
-=======
 #### Cross-Chain Arbitrage
 Tracks spreads between a centralized exchange and a Solana DEX. A trade is
 triggered when the difference covers bridge costs and exceeds ``threshold``.
->>>>>>> b657f786
 
 ```yaml
 cross_chain_arbitrage:
   enabled: true
-<<<<<<< HEAD
   threshold: 0.005
   helius_key: YOUR_KEY
   jupiter_url: https://quote-api.jup.ag/v6/quote
 ```
 
-=======
   cex: kraken
   dex: jupiter
   symbol: SOL/USDC
@@ -317,7 +312,6 @@
 As with all examples, this feature is provided for **educational use only**.
 Use it at your own risk—nothing here is financial advice.
 
->>>>>>> b657f786
 ### Data and Logging
 * **timeframe**, **timeframes**, **scalp_timeframe** – candle intervals used for analysis.
 * **sniper_bot.high_freq** – switch the listing sniper to 1m candles.
