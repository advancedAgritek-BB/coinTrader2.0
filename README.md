--- conflicted
+++ resolved
@@ -557,7 +557,6 @@
     risk_pct: 0.01
 ```
 
-<<<<<<< HEAD
 #### Cross-Chain Arbitrage Bot
 `cross_chain_arb_bot` watches price differences between a centralized
 exchange and Solana DEX quotes. When the gap for a pair in `pairs` exceeds
@@ -571,7 +570,6 @@
 ```
 
 
-=======
 #### Flash Crash Scalper
 The flash crash scalper enters after a rapid ~10% drop confirmed by a spike in
 volume and exits once price rebounds about 5%.
@@ -583,7 +581,6 @@
   volume_multiplier: 2.0    # volume spike relative to average
 ```
 
->>>>>>> b09a2a10
 ### Data and Logging
 * **timeframe** – base interval for most indicators (default `15m`).
 * **timeframes** – list of additional intervals cached for reuse by strategies.
