# Crypto Trading Bot

This project provides a modular hybrid cryptocurrency trading bot capable of operating on centralized exchanges like Coinbase Advanced Trade or Kraken and on Solana DEXes via the Jupiter aggregator.

## Features

* Regime detection using EMA, ADX, RSI and Bollinger Band width
* Strategy router that picks the best approach for trending, sideways, breakout or volatile markets
* Fast-path dispatcher that jumps straight to the breakout or trend bot on strong signals
* Trend and grid bots for CEXs plus sniper and DEX scalper strategies on Solana
* Portfolio rotation and auto optimizer utilities
* Risk management with drawdown limits, cooldown management and volume/volatility filters
* Telegram notifications and optional Google Sheets logging
* Interactive Telegram menu with buttons for start/stop, PnL stats, trade history and config editing
* Balance change alerts when USDT funds move
* Capital tracker, sentiment filter and tax logger helpers
* Solana mempool monitor to avoid swaps when fees spike
* Paper trading wallet for dry-run simulation
* Live trading or dry-run simulation
* Web dashboard with watchdog thread and realtime log view
* Trade history page highlighting buys in green and sells in red
* Backtesting module with PnL, drawdown and Sharpe metrics
* Utility functions automatically handle synchronous or asynchronous exchange clients

On-chain DEX execution submits real transactions when not running in dry-run mode.

## Regime Classifier

The bot selects a strategy by first classifying the current market regime. The
`classify_regime` function computes EMA, ADX, RSI and Bollinger Band width to
label conditions as `trending`, `sideways`, `breakout`, `mean-reverting` or
`volatile`. At least **200** candles are required for these indicators to
be calculated reliably. When fewer than **20** candles are available the
system assumes a `breakout` regime to avoid missing early momentum.
With 20 to 199 candles the classifier still runs but accuracy may be
reduced. Strategies may
operate on different candle intervals, so the loader keeps a multi‑timeframe
cache populated for each pair. The `timeframes` list in
`crypto_bot/config.yaml` defines which intervals are stored and reused across
the various bots.

### Optional ML Fallback

Set `use_ml_regime_classifier` to `true` in `crypto_bot/config.yaml` to fall
back to a machine learning model whenever the indicator rules return
`"unknown"`.  A small gradient boosting model trained with LightGBM is bundled
directly in `crypto_bot.regime.model_data` as a base64 string and loaded
automatically.
`use_ml_regime_classifier` is enabled by default in
`crypto_bot/regime/regime_config.yaml`, so the router falls back to a small
machine learning model whenever the indicator rules return `"unknown"`.
The EMA windows have been shortened to **8** and **21** and the ADX threshold
lowered to switch regimes more quickly. The fallback model is bundled in
`crypto_bot.regime.model_data` as a base64 string and loaded automatically.
By default the ML model only runs when at least **200** candles are available
(tunable via `ml_min_bars`). You can replace that module with your own encoded
model if desired.
When enough history is present the ML probabilities are blended with the
rule-based result using `ml_blend_weight` from `regime_config.yaml`.

The regime configuration exposes additional tuning parameters:

* **adx_trending_min** – ADX threshold for the trending regime.
* **breakout_volume_mult** – volume multiplier for breakout detection.
* **score_weights** – weighting factors for regime probabilities when patterns
  are detected.
* **pattern_min_conf** – minimum pattern confidence required to apply a score
  weight.
* **ml_blend_weight** – blend ratio for combining ML and indicator scores.
* **bull_fng** – Fear & Greed index level considered bullish.
* **atr_baseline** – ATR level corresponding to a 1× score factor.

## Fast-Path Checks

The router performs quick checks for exceptionally strong setups before running
the full regime classifier. When the Bollinger Band width over a 20 candle
window drops below **0.05** and volume is more than **5×** the average,
`breakout_bot` is called immediately. If the ADX from the same window exceeds
**35**, the router dispatches straight to `trend_bot`. These defaults live under
`strategy_router.fast_path` in `crypto_bot/config.yaml` and can be tuned as
needed.

## Quick Start

1. Install the dependencies:
   ```bash
   pip install -r requirements.txt
   ```
   The optional `rich` package is included and provides colorized
   console output when viewing live positions.
   Exchange connectivity relies on [ccxt](https://github.com/ccxt/ccxt) which is installed with these requirements. Make sure the `ccxt` package is available when running the trading bot.
2. Run `python crypto_bot/wallet_manager.py` to create `user_config.yaml` and enter your API credentials.
3. Adjust `crypto_bot/config.yaml` to select the exchange and execution mode.
4. Start the trading bot:
   ```bash
   python -m crypto_bot.main
   ```
   When dry-run mode is selected you will be prompted for the starting USDT balance.
   The console now refreshes with your wallet balance and any active
   trades in real time. Profitable positions are shown in green while
   losing ones appear in red. The monitor lists open trades on a single
   line formatted as `Symbol -- entry -- unrealized PnL`.
   The program prints "Bot running..." before the [Monitor] lines.
   Before trading begins the bot performs a full market scan to populate
   its caches. Progress is logged and, when `telegram.status_updates` is
   enabled, sent to your Telegram chat.
   Type `start`, `stop`, `reload` or `quit` in the terminal to control the bot.
   Or launch the web dashboard with:
   ```bash
   python -m frontend.app
   ```
5. Run the meme-wave sniper separately with Raydium v3 integration.
   Profits are automatically converted to BTC. Set `SOLANA_PRIVATE_KEY` and the
   required `HELIUS_KEY` or provide a custom `SOLANA_RPC_URL` before launching:
   ```bash
   python -m crypto_bot.solana.runner
   ```

6. Edit `crypto_bot/config.yaml` and reload the settings without restarting the
   bot:

   ```yaml
   risk:
     trade_size_pct: 1.5  # new value
   ```

   Save the file and type `reload` in the console or send `/reload` via Telegram
   to apply the changes immediately.

Run `wallet_manager.py` to create `user_config.yaml` and enter your exchange credentials. Values from `crypto_bot/.env` override those stored in `user_config.yaml`. Setting `SECRETS_PROVIDER` (`aws` or `vault`) with `SECRETS_PATH` loads credentials automatically. Provide a `FERNET_KEY` to encrypt sensitive values in `user_config.yaml`.

## Configuration Files

The bot looks in two locations for settings:

1. **`crypto_bot/.env`** – store API keys and other environment variables here. These values override entries loaded by `wallet_manager.py`.
2. **`crypto_bot/config.yaml`** – general runtime options controlling strategy behaviour and notifications.

### Environment Variables

Create `crypto_bot/.env` and fill in your secrets. Example:

```env
EXCHANGE=coinbase              # or kraken
API_KEY=your_key
API_SECRET=your_secret
API_PASSPHRASE=your_coinbase_passphrase_if_needed
FERNET_KEY=optional_key_for_encryption
KRAKEN_WS_TOKEN=your_ws_token          # optional for Kraken
KRAKEN_API_TOKEN=your_api_token        # optional for Kraken
TELEGRAM_TOKEN=your_telegram_token
TELE_CHAT_ADMINS=123456,789012         # optional comma separated admin IDs
TELE_CHAT_ADMINS=12345,67890          # comma-separated chat IDs
GOOGLE_CRED_JSON=path_to_google_credentials.json
TWITTER_SENTIMENT_URL=https://api.example.com/twitter-sentiment
FUNDING_RATE_URL=https://futures.kraken.com/derivatives/api/v3/historical-funding-rates?symbol=
SECRETS_PROVIDER=aws                     # optional
SECRETS_PATH=/path/to/secret
SOLANA_PRIVATE_KEY="[1,2,3,...]"       # required for Solana trades
# defaults to https://mainnet.helius-rpc.com/?api-key=${HELIUS_KEY}
SOLANA_RPC_URL=https://devnet.solana.com  # optional custom endpoint
SOLANA_RPC_URL=https://api.mainnet-beta.solana.com  # optional
# SOLANA_RPC_URL=https://api.devnet.solana.com      # devnet example
HELIUS_KEY=your_helius_api_key          # required for Jupiter/Helius registry
MORALIS_KEY=your_moralis_api_key       # optional, for Solana scanner
BITQUERY_KEY=your_bitquery_api_key     # optional, for Solana scanner
token_registry.refresh_interval_minutes=720  # optional cache update interval
```

`TELE_CHAT_ADMINS` lets the Telegram bot accept commands from multiple
admin chats. Omit it to restrict control to the single `chat_id` in the
configuration file.

### Solana Setup

Example RPC URLs:

```env
# Mainnet
SOLANA_RPC_URL=https://api.mainnet-beta.solana.com
# Devnet
# SOLANA_RPC_URL=https://api.devnet.solana.com
```

When using [Helius](https://www.helius.xyz/) endpoints, append `?api-key=${HELIUS_KEY}` to the URL:

```env
SOLANA_RPC_URL=https://mainnet.helius-rpc.com/v1/?api-key=${HELIUS_KEY}
```

You can generate a key and enable advanced features like **ShredStream** and **LaserStream** from the [Helius dashboard](https://dashboard.helius.xyz/). These streams can be configured directly in the bot's web dashboard.
Install the `pythclient` package to fetch oracle prices:

```bash
pip install pythclient
```

Add a `pyth` section to `crypto_bot/config.yaml`:

```yaml
pyth:
  enabled: false
  solana_endpoint: https://api.mainnet-beta.solana.com
  solana_ws_endpoint: wss://api.mainnet-beta.solana.com
  program_id: FsJ3A3u2vn5cTVofAjvy6qM3HrjTXg5Gs1Y8D6fCt3m
```
These keys are required to connect to Pyth and can be adjusted for your
environment.



### YAML Configuration

Edit `crypto_bot/config.yaml` to adjust trading behaviour. Key settings include:

```yaml
exchange: coinbase       # coinbase or kraken
execution_mode: dry_run  # or live
use_websocket: true
telegram:
  token: your_telegram_token
  chat_id: your_chat_id
  trade_updates: true
  status_updates: true
  balance_updates: false
  mempool_monitor:
    enabled: false
    suspicious_fee_threshold: 100
    action: pause
    reprice_multiplier: 1.05
  bandit:
    enabled: false
    alpha0: 1
    beta0: 1
    explore_pct: 0.05
```

## Configuration Options

The `crypto_bot/config.yaml` file holds the runtime settings for the bot. Below is a high level summary of what each option controls.

### Exchange and Execution
* **exchange** – target CEX (`coinbase` or `kraken`).
* **execution_mode** – choose `dry_run` for simulation or `live` for real orders.
  Paper trading defaults to long-only on spot exchanges.
* **use_websocket** – enable WebSocket data via `ccxt.pro`.
* **force_websocket_history** – disable REST fallbacks when streaming (default: true).
* **max_ws_limit** – skip WebSocket OHLCV when `limit` exceeds this value.
* **exchange_market_types** – market types to trade (spot, margin, futures).
* **preferred_chain** – chain used for on-chain swaps (e.g. `solana`).
* **wallet_address** – destination wallet for DEX trades.
* **solana_slippage_bps** – slippage tolerance for on-chain conversions.
* **onchain_min_volume_usd** – minimum 24h volume for on-chain pairs (default `10_000_000`). This value can be overridden in `config.yaml`.
* **symbol**/**symbols** – pairs to trade when not scanning automatically.
* **scan_markets** – load all exchange pairs when `symbols` is empty (enabled by default).
* **scan_in_background** – start the initial scan in the background so trading can begin immediately.
* **excluded_symbols** – markets to skip during scanning.
* **onchain_symbols** – base tokens traded on-chain. Tickers are automatically
  resolved to mint addresses using a hybrid Jupiter/Helius registry cached at
  `cache/token_mints.json`. Each entry is appended with `/USDC`. If a ticker
  isn't found in the registry, the base value must be a valid mint address. If
  your configuration still contains
  `solana_symbols`, rename that section to `onchain_symbols`.
* **allow_short** – enable short selling. Set to `true` only when your exchange account supports short selling.

### Market Scanning
* **symbol_batch_size** – number of symbols processed each cycle.
  The same batch size controls the initial market scan at startup where
  progress is logged after each batch.
* **scan_lookback_limit** – candles of history loaded during the initial scan (default `700`).
  The caches store at least this many bars per timeframe before strategies run.
  Initial history is retrieved via REST with up to 700 candles per timeframe.
* **scan_deep_top** – number of top-ranked pairs loaded with a full year of history during startup (default `50`).
* **start_since** – optional timestamp used to backfill older data during the initial scan.
  When set, the bot loads candles starting from this time (e.g. `365d` for one year)
  before switching to realtime updates.
* **min_history_fraction** – minimum portion of candles that must be retrieved
  for a pair to remain cached. Defaults to `0.5`.
* **cycle_lookback_limit** – candles fetched each cycle. Defaults to `150`.
* **adaptive_scan.enabled** – turn on dynamic sizing.
* **adaptive_scan.atr_baseline** – ATR level corresponding to a 1× factor.
* **adaptive_scan.max_factor** – cap multiplier for batch size and scan rate.
* **symbol_refresh_minutes** – minutes before the symbol queue is refreshed.
* **symbol_filter** - filters by minimum volume, 24h change percentile, spread and correlation.
* **skip_symbol_filters** – bypass the volume and spread checks and use the provided symbol list as-is.
* **symbol_score_weights** – weights for volume, change, spread, age, latency and liquidity. These defaults can be overridden in `config.yaml` and must sum to a positive value.

```yaml
symbol_score_weights:
  volume: 0.4
  change: 0.2
  spread: 0.2
  age: 0.1
  latency: 0.1
  liquidity: 0.0
```
* **uncached_volume_multiplier** – extra volume factor applied when a pair is missing from `cache/liquid_pairs.json`.
* **min_symbol_age_days** – skip newly listed pairs.
* **min_symbol_score** – minimum score required for trading.
* **top_n_symbols** – maximum number of active markets.
* **max_age_days**, **max_change_pct**, **max_spread_pct**, **max_latency_ms**, **max_vol** – additional scanning limits.
* **use_numba_scoring** – enable numba acceleration for symbol scoring when available.
* **arbitrage_enabled** – compare CEX and Solana DEX prices each cycle.
* **solana_scanner.gecko_search** – query GeckoTerminal to verify volume for new Solana tokens.
* **gecko_limit** – maximum simultaneous requests to GeckoTerminal. Reduce this if you encounter HTTP 429 errors.
* Solana tokens are filtered using symbol scoring; adjust `min_symbol_score` to control the threshold.

### Risk Parameters
* **risk** – default stop loss, take profit and drawdown limits. `min_volume` is set to `0.01` to filter thin markets. The stop is 1.5× ATR and the take profit is 3× ATR by default.
* **trade_size_pct** – percent of capital used per trade.
* **max_open_trades** – maximum simultaneous open trades.
* **max_slippage_pct** – slippage tolerance for orders.
* **liquidity_check**/**liquidity_depth** – verify order book depth.
* **weight_liquidity** – scoring weight for available pool liquidity on Solana pairs.
* **volatility_filter** - skips trading when ATR is too low or funding exceeds `max_funding_rate`. The minimum ATR percent is `0.00005`.
* **sentiment_filter** - checks the Fear & Greed index and Twitter sentiment to avoid bearish markets.
* **sl_pct**/**tp_pct** – defaults for Solana scalper strategies.
* **mempool_monitor** – pause or reprice when Solana fees spike.
* **gas_threshold_gwei** – abort scalper trades when priority fees exceed this.
* **min_cooldown** – minimum minutes between trades.
* **cycle_bias** – optional on-chain metrics to bias trades.
* **min_expected_value** – minimum expected value for a strategy based on
  historical stats. Defaults to `-1.0`, effectively disabling the expected value check.
* **default_expected_value** – fallback EV when no stats exist. When unset,
  the expected value check is skipped.
* **drawdown_penalty_coef** – weight applied to historical drawdown when
  scoring strategies.
* **safety** – kill switch thresholds and API error limits.
* **scoring** – windows and weights used to rank strategies.
* **exec** – advanced order execution settings.
* **exits** – default take profit and stop loss options.

### Strategy and Signals
* **strategy_allocation** – capital split across strategies.
* **strategy_evaluation_mode** – how the router chooses a strategy.
* **ensemble_min_conf** – minimum confidence required for a strategy to
  participate in ensemble evaluation.
* **voting_strategies**/**min_agreeing_votes** – strategies used for the voting router.
* **exit_strategy** – partial profit taking and trailing stop logic. The trailing stop follows price by 2% after at least 1% gain.
* **micro_scalp** – EMA settings plus volume z-score and ATR filters for the scalp bot.
  Supports tick-level aggregation, optional mempool fee checks and order-book
  imbalance filtering with an optional penalty. Set `trend_filter` or
  `imbalance_filter` to `false` to bypass the trend or order book checks.
* **pattern_timeframe** – optional candle interval used by the bounce scalper to
  confirm engulfing or hammer patterns. Defaults to `1m`.
* **trigger_once** – bypass the cooldown and win-rate filter for one bounce scalper cycle.
* **cooldown_enabled** – disable to ignore the cooldown and win-rate check.
* **breakout** – Bollinger/Keltner squeeze with `donchian_window`,
  `vol_confirmation`/`vol_multiplier`, `setup_window`, `trigger_window` and a
  `risk` section for stop sizing. Lowering `vol_multiplier` (e.g., `0.5`)
  captures more frequent breakouts on tokens like Solana. The optional
  `momentum_filter` is disabled by default for higher trade frequency.
* **grid_bot.volume_filter** – require a volume spike before entering a grid
  trade. Turning this off increases trade frequency.
* **grid_bot.dynamic_grid** – realign grid steps when the 1h ATR% changes by
  more than 20%. Spacing is derived from ``spacing_pct = max(0.3, 1.2 × ATR%)``
  and is enabled by default.
* **grid_bot.num_levels** – number of grid levels (default ``6``).
* **grid_bot.cooldown_bars** – bars between fills (default ``2``).
* **grid_bot.max_active_legs** – maximum simultaneously open grid legs (default ``8``).
* **grid_bot.spacing_factor** – base spacing multiplier (default ``0.3``).
* **grid_bot.min_range_pct** – required price range percentage (default ``0.0005``).
```yaml
grid_bot:
  dynamic_grid: true
  atr_period: 14
  volume_filter: true
```

* **sniper_bot.atr_window**/**sniper_bot.volume_window** – windows for ATR and
  volume averages when detecting news-like events.

* **atr_normalization** – adjust signal scores using ATR.
```python
score, direction, atr = breakout_bot.generate_signal(lower_df, cfg, higher_df)
size = risk_manager.position_size(score, balance, lower_df, atr=atr)
```
* **ml_signal_model**/**signal_weight_optimizer** – blend strategy scores with machine-learning predictions.
* **signal_threshold**, **min_confidence_score**, **min_consistent_agreement** – thresholds for entering a trade. `min_confidence_score` and `signal_fusion.min_confidence` default to `0.005`.
* **regime_timeframes**/**regime_return_period** – windows used for regime detection.
* **regime_overrides** – optional settings that replace values in the `risk` or strategy sections when a specific regime is active.
```yaml
regime_overrides:
  trending:
    risk:
      sl_mult: 1.2
      tp_mult: 2.5
```
* **twap_enabled**, **twap_slices**, **twap_interval_seconds** – settings for time-weighted order execution.
* **optimization** – periodic parameter optimisation.
* **portfolio_rotation** – rotate holdings based on scoring metrics.
* **arbitrage_enabled** – enable cross-exchange arbitrage features.
* **scoring_weights** - weighting factors for regime confidence, symbol score and volume metrics.
* **signal_fusion** - combine scores from multiple strategies via a `fusion_method`.
* **strategy_router** - maps market regimes to lists of strategy names. Each regime also accepts a `<regime>_timeframe` key (e.g. `trending_timeframe: 1h`, `volatile_timeframe: 1m`).
* **mode_threshold**/**mode_degrade_window** - degrade to manual mode when auto selection underperforms.
* **meta_selector**/**rl_selector** – experimental strategy routers.
  Train the meta selector on your historical trade results with:

  ```bash
  python crypto_bot/tools/train_meta_selector.py
  ```

  The script reads `crypto_bot/logs/strategy_performance.json` and saves the
  resulting LightGBM model to `crypto_bot/models/meta_selector_lgbm.pkl`.
* **bandit_router** – Thompson sampling router that favors historically profitable strategies.
* **bandit** – Thompson sampling selector; tune `explore_pct` for exploration.
* **mode** – `auto` or `manual` evaluation of strategies.
* **parallel_strategy_workers** – strategies evaluated concurrently when
  ranking candidates.
* **second_place_csv** – file that records the runner‑up from each
  parallel evaluation cycle.
* **ensemble_min_conf** – minimum score required for a strategy to be
  ranked in ensemble mode.

To enable the Thompson sampling router add the following to `crypto_bot/config.yaml`:

```yaml
bandit_router:
  enabled: true
```

When `strategy_evaluation_mode` is set to `ensemble`, strategies mapped
to the current regime are scored concurrently. The helper `run_candidates`
ranks them by `score × edge` and executes the best result. Details about
the second‑highest strategy are written to the CSV file defined by
`second_place_csv`.
#### Bounce Scalper
The bounce scalper looks for short-term reversals when a volume spike confirms multiple down or up candles. Scores are normalized with ATR and trades use ATR-based stop loss and take profit distances. Each signal observes `min_cooldown` before re-entry. Set `pattern_timeframe` (default `1m`) to fetch a separate candle interval for confirming engulfing or hammer patterns. When in cooldown the scalper only signals if the recent win rate falls below 50%, effectively skipping the cooldown during a drawdown. Set `cooldown_enabled` to `false` to disable this behaviour.

```yaml
bounce_scalper:
  pattern_timeframe: 5m  # confirm patterns using 5-minute candles
  cooldown_enabled: false  # disable cooldown checks
min_cooldown: 2          # minutes between entries
```

Calling `bounce_scalper.trigger_once()` bypasses the filter for a single cycle.

#### Mean Bot
The mean reversion bot now incorporates an ADX trend filter to avoid
counter‑trend trades. Its RSI thresholds are scaled according to recent
volatility, and you can optionally blend the final score with a machine
learning prediction. Enable the weighting in `crypto_bot/config.yaml`:

```yaml
mean_bot:
  ml_enabled: true
```
The bot only opens positions when the current 20-bar Bollinger bandwidth is
below its 20-bar median, reducing trades during ranging periods and improving
the win rate.

#### DCA Bot
Dollar-cost averaging gradually accumulates a position by buying when the price
closes 10% below the 20-period moving average. Adjust the behaviour in
`crypto_bot/config.yaml`:

```yaml
dca_bot:
  enabled: true          # turn on the strategy
  interval_minutes: 60   # wait time between DCA orders
  max_entries: 5         # total DCA steps
  order_size_pct: 0.02   # fraction of balance per order
```

Repeatedly adding exposure can amplify losses during prolonged downtrends, so
keep the order size small and stop averaging if drawdown exceeds your risk
tolerance.

### Data and Logging
* **timeframe** – base interval for most indicators (default `15m`).
* **timeframes** – list of additional intervals cached for reuse by strategies.
* **scalp_timeframe** – short interval used by the scalping bots.
* **ohlcv_snapshot_frequency_minutes**/**ohlcv_snapshot_limit** – OHLCV caching options. A separate cache is maintained for each timeframe listed in `timeframes`.
* **timeframe**, **timeframes**, **scalp_timeframe** – candle intervals used for analysis. Default `timeframe` is `15m` and `timeframes` include `1m`, `5m`, `15m`, `1h`, and `4h`.
* **ohlcv_snapshot_frequency_minutes**/**ohlcv_snapshot_limit** – OHLCV caching options. The snapshot limit defaults to `500`.
* **loop_interval_minutes** – delay between trading cycles.
* **ohlcv_timeout**, **max_concurrent_ohlcv**, **max_ohlcv_failures** – limits for candle requests.
* **max_parallel** – number of markets processed concurrently.
* **gecko_limit** – concurrent GeckoTerminal requests.
* **log_to_google** – export trades to Google Sheets.
* **telegram** – bot token, chat ID and trade notifications. Optional
  **status_updates** and **balance_updates** flags control startup and
  balance alerts.
* **telegram.message_interval** – minimum seconds between notifications.
* **telegram.max_messages_per_minute** – maximum Telegram sends per minute.
* **balance_change_threshold** – delta for Telegram balance alerts.
* **balance_poll_mod** – how often to poll balance between trades.
* **tax_tracking** – CSV export of executed trades.
* **metrics_enabled**, **metrics_backend**, **metrics_output_file** – cycle metrics output.
* **testing_mode** – indicates a sandbox environment.
## Exchange Setup for U.S. Users


1. Create API keys on **Coinbase Advanced Trade** or **Kraken**.
2. Run `python crypto_bot/wallet_manager.py` to generate `user_config.yaml`. Any
   credentials found in the environment will be used automatically.
3. Place your API keys in `crypto_bot/.env` as shown in the configuration
   section above. Environment variables take precedence over values stored in
   `user_config.yaml`.
3. Fill out `crypto_bot/.env` with your API keys and optional `FERNET_KEY`.
   Environment variables take precedence over values stored in
   `user_config.yaml`. If you prefer to enter credentials interactively,
   leave the entries commented out.

   ```env
   # EXCHANGE=coinbase  # or kraken
   # API_KEY=your_key
   # API_SECRET=your_secret
   # API_PASSPHRASE=your_coinbase_passphrase_if_needed
   # FERNET_KEY=optional_key_for_encryption
   ```

### Telegram Setup

The built-in Telegram interface is provided by the `TelegramBotUI` class in
`crypto_bot.telegram_bot_ui`.

1. Open `crypto_bot/config.yaml` and fill in the `telegram` section:

   ```yaml
   telegram:
     token: your_telegram_token
     chat_id: your_chat_id
     chat_admins: your_chat_id
     trade_updates: true
     message_interval: 1.0
     max_messages_per_minute: 20
   ```

   The bot reads the chat ID and token from `config.yaml` (not
   `user_config.yaml`). Set `trade_updates` to `false` to disable trade entry
   and exit messages.
     trade_updates: true  # set false to disable trade notifications
   ```

   The bot reads these values only from `config.yaml`. Disable
   `trade_updates` if you don't want trade entry and exit messages.
   Set `chat_admins` to a comma-separated list of Telegram chat IDs allowed to
   control the bot. You can also provide this list via the `TELE_CHAT_ADMINS`
   environment variable.
2. Send `/start` to your bot so it can message you. Use `/menu` at any time to
   open an interactive button menu—**Start**, **Stop**, **Status**, **Log**,
   **Rotate Now**, **Toggle Mode**, **PnL**, **Trades**, **Edit Config**,
   **Signals** and **Balance**—for quick interaction.
3. You can also issue these commands directly:
   - `/signals` – show the latest scored assets
   - `/balance` – display your current exchange holdings
   - `/trades` – summarize executed trades
   - `/panic_sell` – exit all open positions immediately (paper or live)
   - HTTP `POST /close-all` – trigger the same exit via the web server,
     also works in paper trading mode.
4. If you see `Failed to send message: Not Found` in the logs, the chat ID or
   token is likely incorrect or the bot lacks permission to message the chat.
   Double-check the values in `config.yaml` and ensure you've started a
  conversation with your bot.

#### Troubleshooting

Before running the bot, run `python tools/test_telegram.py` to send a
test message using the credentials in `crypto_bot/config.yaml` or the
`TELEGRAM_TOKEN` and `TELEGRAM_CHAT_ID` environment variables. The script
calls `crypto_bot.utils.telegram.send_test_message()` under the hood.
If the call fails or you do not receive a message, check for these common issues:

* **Invalid config values** – `telegram.token` or `telegram.chat_id` still
  contain placeholders in `crypto_bot/config.yaml`.

* **Incorrect token** – the API token was mistyped or revoked.
* **Wrong chat ID** – the bot does not have permission to message that chat.
* **Bot not started** – you have not sent `/start` to your bot yet.
* **Network restrictions** – firewalls or proxies are blocking Telegram.

### Twitter Sentiment API

Add `TWITTER_SENTIMENT_URL` to `crypto_bot/.env` to point at the sentiment
service used by `sentiment_filter.py`. If this variable is not provided, the bot
defaults to the placeholder `https://api.example.com/twitter-sentiment`, so
sentiment fetches will fail until a real URL is supplied.

### Funding Rate API

Add `FUNDING_RATE_URL` to `crypto_bot/.env` to specify the endpoint used by
`volatility_filter.py` when fetching perpetual funding rates. Without this
variable the bot falls back to the placeholder `https://funding.example.com`
and will log errors until a real URL is supplied.

For Kraken, add the following line to `crypto_bot/.env`:

```env
FUNDING_RATE_URL=https://futures.kraken.com/derivatives/api/v3/historical-funding-rates?symbol=
```

`volatility_filter.py` will append the instrument symbol directly to this URL
when requesting funding information.


4. In `crypto_bot/config.yaml` set:

   ```yaml
   exchange: coinbase  # Options: coinbase, kraken
   execution_mode: dry_run  # or live
   use_websocket: true      # enable when trading on Kraken via WebSocket
   ```

   For Kraken, optionally place WebSocket tokens in `crypto_bot/.env`:

   ```env
   KRAKEN_WS_TOKEN=your_ws_token
   KRAKEN_API_TOKEN=your_api_token
   ```

Generate `KRAKEN_WS_TOKEN` by calling Kraken's `GetWebSocketsToken` REST endpoint with your API credentials. The response contains a short-lived token used for authenticating WebSocket connections. The WebSocket client connects to the `/v2` URLs (`wss://ws.kraken.com/v2` and `wss://ws-auth.kraken.com/v2`), so the token is required for trading. A helper is provided in `crypto_bot.utils`:

```python
from crypto_bot.utils import get_ws_token
token = get_ws_token(API_KEY, API_SECRET, "123456")
```

5. In `crypto_bot/config.yaml` set:

    ```yaml
    exchange: coinbase  # Options: coinbase, kraken
    execution_mode: dry_run  # or live
    use_websocket: true      # enable when trading on Kraken via WebSocket
    ```

Additional execution flags:

```yaml
liquidity_check: true        # verify order book liquidity before placing orders
liquidity_depth: 10          # order book depth levels to inspect
weight_liquidity: 0.0        # symbol score weight for pool liquidity
twap_enabled: false          # split large orders into slices
twap_slices: 4               # number of slices when TWAP is enabled
twap_interval_seconds: 10    # delay between TWAP slices
timeframe: 15m               # candles for regime detection
scalp_timeframe: 1m          # candles for micro_scalp/bounce_scalper
loop_interval_minutes: 0.5   # wait time between trading cycles
force_websocket_history: false  # set true to disable REST fallback
max_ws_limit: 50             # skip WebSocket when request exceeds this
gecko_limit: 10              # concurrent GeckoTerminal requests
ohlcv_timeout: 60             # request timeout for OHLCV fetches
max_concurrent_ohlcv: 4      # limit simultaneous OHLCV fetches
force_websocket_history: true  # set false to enable REST fallback
max_ws_limit: 200            # skip WebSocket when request exceeds this
gecko_limit: 10              # concurrent GeckoTerminal requests
ohlcv_timeout: 60             # request timeout for OHLCV fetches
max_concurrent_ohlcv: 20     # limit simultaneous OHLCV fetches
metrics:
  enabled: true              # write cycle statistics to metrics.csv
  file: crypto_bot/logs/metrics.csv
```

`loop_interval_minutes` determines how long the bot sleeps between each
evaluation cycle, giving the market time to evolve before scanning again.
`max_concurrent_ohlcv` caps how many OHLCV requests run in parallel when
`update_ohlcv_cache` gathers new candles. The new `ohlcv_timeout` option
controls the timeout for each fetch call. If you still encounter timeouts after
raising this value, try lowering `max_concurrent_ohlcv` to reduce pressure on
the exchange API.
The updater automatically determines how many candles are missing from the
cache, so even when `limit` is large it only requests the data required to fill
the gap, avoiding needless delays.
The bot caches the last candle timestamp for open positions and skips updating
their history until a new bar appears.
The `metrics` section enables recording of cycle summaries to the specified CSV
file for later analysis.
`scalp_timeframe` sets the candle interval specifically for the micro_scalp
and bounce_scalper strategies while `timeframe` covers all other analysis.

When `use_websocket` is enabled the bot relies on `ccxt.pro` for realtime
streaming data. Install it alongside the other requirements or disable
websockets if you do not have access to `ccxt.pro`.
When OHLCV streaming returns fewer candles than requested the bot calculates
how many bars are missing and fetches only that remainder via REST. This
adaptive limit keeps history current without waiting for a full response.
Enable this fallback by setting `force_websocket_history` to `false`.
Large history requests skip streaming entirely when `limit` exceeds
`max_ws_limit`.
Increase this threshold in `crypto_bot/config.yaml` when large history
requests should still use WebSocket. For example set
`max_ws_limit: 200` if you regularly request 200 candles.

During the startup scan the bot always loads historical candles over REST
regardless of the WebSocket setting. It calls `fetch_ohlcv` starting from the
`start_since` timestamp when provided, otherwise up to
`scan_lookback_limit` candles per pair (700 by default on Kraken) to build the
cache before realtime updates begin over WebSocket.

The client now records heartbeat events and exposes `is_alive(conn_type)` to
check if a connection has received a heartbeat within the last 10 seconds. Call
`ping()` periodically to keep the session active.

Example usage for Kraken WebSockets:

```python
from crypto_bot.execution.kraken_ws import KrakenWSClient

ws = KrakenWSClient()
ws.subscribe_orders(["BTC/USD"])  # open_orders channel
ws.subscribe_book("BTC/USD", depth=10, snapshot=True)
ws.add_order("BTC/USD", "buy", qty)
ws.cancel_order("ORDERID")
ws.add_order("BTC/USD", "buy", 0.01)
ws.cancel_order("OABCDEF", ["BTC/USD"])
ws.subscribe_instruments()  # stream asset and pair details
ws.close()  # gracefully close the websockets when done
```

To stream ticker data use `subscribe_ticker`. The optional `event_trigger`
parameter controls which events push updates and defaults to `"trades"`. The
`snapshot` flag requests an initial snapshot and defaults to `True`.

```python
# Request ticker updates triggered by book changes without an initial snapshot
ws.subscribe_ticker(["ETH/USD"], event_trigger="book", snapshot=False)
```
To stream candlestick data use `subscribe_ohlc`. The helper
`parse_ohlc_message` converts the raw payload into `[timestamp, open, high,
low, close, volume]` where `timestamp` is the `interval_begin` field converted
to a Unix epoch in milliseconds.

```python
ws.subscribe_ohlc("ETH/USD", interval=1)

msg = ...  # read from ws.public_ws
candle = parse_ohlc_message(msg)
if candle:
    ts, o, h, l, c, volume = candle
    print(ts, o, h, l, c, volume)
```
Call `unsubscribe_ohlc("ETH/USD", interval=1)` to stop receiving updates.

`subscribe_book` streams the order book for the given pair. `depth` sets how many levels are sent, while `snapshot` requests an initial book snapshot before updates.

The Kraken WebSocket client automatically reconnects if the connection drops and
resubscribes to any previously requested channels.  Trading commands use the new
`/v2` naming scheme such as `add_order`, `cancel_order`, `cancel_all_orders` and
`open_orders`.  Refer to Kraken's v2 WebSocket documentation for a full list:
<https://docs.kraken.com/websockets-v2/#tag/Trading>.

Example usage:

```python
from crypto_bot.execution.kraken_ws import KrakenWSClient

client = KrakenWSClient(ws_token="your_ws_token")
client.add_order("BTC/USD", "buy", 0.1)
client.cancel_order("TXID123")
client.cancel_all_orders()
client.open_orders()
client.close()
```

#### Trade Updates

Subscribe to the public trades channel to monitor real-time fills.
Refer to Kraken's v2 WebSocket documentation for message details:
<https://docs.kraken.com/websockets-v2/#tag/Trading>.

```python
ws.subscribe_trades(["BTC/USD"], snapshot=False)

msg = ...  # read from ws.public_ws
trade = parse_trade_message(msg)
if trade:
    ts, side, price, volume = trade
    print(ts, side, price, volume)

ws.unsubscribe_trades(["BTC/USD"])
```

#### Level 3 Order Updates

Subscribe to the full depth feed using `subscribe_level3`. The call requires a
session token obtained from Kraken's `GetWebSocketsToken` REST endpoint. Depth
values of `10`, `100` or `1000` are supported.

```python
import json
from crypto_bot.execution.kraken_ws import KrakenWSClient

ws = KrakenWSClient(ws_token="your_ws_token")
ws.subscribe_level3("BTC/USD", depth=100)

def handle(msg: str):
    data = json.loads(msg)
    if data.get("channel") == "level3":
        book = data["data"][0]
        for order in book.get("bids", []):
            # each order dict contains event, order_id, limit_price, order_qty
            print(order)
```

Binance.US is not recommended because of API limitations.

### Automatic Market Scanning

When the `symbols` list is empty, the bot loads all active Kraken trading pairs
at startup by default. Pairs listed under `excluded_symbols` are skipped.
Disable this behaviour by setting `scan_markets` to `false`. When
`scan_in_background` is `true` the scan runs as
a background task so trading phases start immediately. Set it to `false` to
wait for scanning to complete before trading begins.

```yaml
scan_markets: true    # default
scan_in_background: true
symbols: []            # automatically populated
onchain_symbols: ["SOL/USDC", "BONK/USDC", "AI16Z/USDC"]    # tickers auto-resolve
                                                # to mints via Jupiter/Helius
                                                # base must be mint if unknown
excluded_symbols: [ETH/USD]
exchange_market_types: ["spot"]  # options: spot, margin, futures
min_symbol_age_days: 2           # skip pairs with less history
symbol_batch_size: 50            # symbols processed per cycle
scan_lookback_limit: 700         # candles loaded during startup
scan_deep_top: 50                # deep load this many ranked symbols
start_since: 365d                # backfill candles this far in the past
min_history_fraction: 0.5        # minimum portion of history required
cycle_lookback_limit: 150        # candles fetched each cycle
max_spread_pct: 4.0              # skip pairs with wide spreads
```

To avoid loading every market on startup, populate `symbols` with the
top 200 pairs by volume from `tasks/refresh_pairs.py`. Set
`scan_markets: false` when you don't want to evaluate the entire exchange.

`exchange_market_types` filters the discovered pairs by market class. The bot
also skips newly listed pairs using `min_symbol_age_days`.
Symbols are queued by score using a priority deque and processed in
batches controlled by `symbol_batch_size`. When the queue drops below this
size it is automatically refilled with the highest scoring symbols.
Candidates are stored in a priority queue sorted by their score so the highest
quality markets are scanned first. Each cycle pulls the next `symbol_batch_size`
symbols from this queue and refills it when empty.

When `adaptive_scan.enabled` is true the bot calculates the average ATR of the
filtered markets. The batch size and delay between cycles are multiplied by
`avg_atr / atr_baseline` up to `max_factor`. This increases scanning frequency
during volatile periods.

```yaml
adaptive_scan:
  enabled: true
  atr_baseline: 0.01
  max_factor: 5.0
```

OHLCV data for these symbols is now fetched concurrently using
`load_ohlcv_parallel`, greatly reducing the time needed to evaluate
large symbol lists.

Each candidate pair is also assigned a score based on volume, recent price
change, bid/ask spread, age and API latency. The weights and limits for this
calculation can be tuned via `symbol_score_weights`, `max_vol`,
`max_change_pct`, `max_spread_pct`, `max_age_days` and `max_latency_ms` in
`config.yaml`. All scoring weights must sum to a positive value. Only symbols with a score above `min_symbol_score` are included
in trading rotations.
## Symbol Filtering

The bot evaluates each candidate pair using Kraken ticker data. By
setting options under `symbol_filter` you can weed out illiquid or
undesirable markets before strategies run. Set `skip_symbol_filters: true`
to use the provided list without any filtering:

```yaml
symbol_filter:
  min_volume_usd: 500
  volume_percentile: 5           # keep pairs above this volume percentile
  change_pct_percentile: 5       # require 24h change in the top movers
  max_spread_pct: 4              # allow spreads up to 4%
  uncached_volume_multiplier: 1.5  # extra volume when not cached
  correlation_window: 30         # days of history for correlation
  max_correlation: 0.9           # drop pairs above this threshold
  correlation_max_pairs: 100     # limit pairwise correlation checks
  kraken_batch_size: 100         # max symbols per fetch_tickers call
  http_timeout: 10               # seconds for fallback /Ticker requests
  ticker_retry_attempts: 3       # number of fetch_tickers retries
  log_ticker_exceptions: false   # include stack traces when true
<<<<<<< HEAD
max_concurrent_ohlcv: 2          # simultaneous OHLCV requests during startup
initial_timeframes: [1m, 5m, 15m, 1h, 4h]  # preloaded intervals
initial_history_candles: 700     # candles fetched per timeframe initially
```

`max_concurrent_ohlcv` controls how many OHLCV requests are made in parallel
during the startup scan. It defaults to `2`, keeping API usage modest.
`initial_timeframes` lists the intervals preloaded before trading begins. When
omitted it falls back to the `timeframes` list (1m, 5m, 15m, 1h and 4h by
default). `initial_history_candles` sets how many bars to download for each of
these intervals during the initial scan and defaults to the
`scan_lookback_limit` of `700`. Together these options ensure enough historical
data is fetched for regime detection and correlation checks before live trading
starts.
=======
  max_concurrent_ohlcv: 10       # limit OHLCV requests when loading history
  initial_timeframes: [1h, 4h, 1d]  # timeframes fetched for new symbols
  initial_history_candles: 300   # candles per timeframe on first load
```

* **max_concurrent_ohlcv** – cap simultaneous OHLCV requests while scoring new symbols (default `10`).
* **initial_timeframes** – candle intervals pulled when caching a new market (default `[1h, 4h, 1d]`).
* **initial_history_candles** – number of candles per timeframe loaded on first use (default `300`).
>>>>>>> b026c618

Kraken labels Bitcoin as `XBT` in its market identifiers. The bot
automatically converts canonical symbols using `exchange.market_id`,
so configuration files may still list pairs like `BTC/USDT`.

`setup_window` controls how many candles of ticker history are gathered before
a symbol is eligible to trade, while `trigger_window` defines the period after
a setup is detected during which entry conditions must appear.  Each strategy
can also include a `risk` section such as `max_concurrent` or
`daily_loss_cap` to cap simultaneous positions and total daily losses.
WebSocket streaming is enabled by default when scanning. Set
`use_websocket: false` to force REST polling instead. You can disable
WebSocket just for ticker scanning by adding
`exchange.options.ws_scan: false` to your configuration while leaving
`use_websocket: true` for trading. When using the REST fallback the bot
requests tickers in batches controlled by
`symbol_filter.kraken_batch_size` to avoid Kraken's occasional `520`
errors. The public `/Ticker` calls also obey
`symbol_filter.http_timeout`.
The internal `_refresh_tickers` helper now skips any symbols missing from
`exchange.markets` to avoid unnecessary fetch attempts.
It also warns and skips caching when the ticker API returns errors or empty
results so zero-volume entries don't pollute the liquidity cache.
Pairs passing these checks are then scored with `analyze_symbol` which
computes a strategy confidence score. Only the highest scoring symbols
are traded each cycle.

### Liquid Pairs Worker

The `tasks/refresh_pairs.py` script fetches the most liquid markets from the
configured exchange using `ccxt` and stores them in `cache/liquid_pairs.json`.
The file now contains a mapping of symbol to the timestamp when it last passed
the liquidity screen. This cache lets the trading bot skip illiquid pairs during
market scans.
By default the worker refreshes the file every **6 hours**. Change the interval
under `pairs_worker.refresh_interval` in `crypto_bot/config.yaml` and restart the
worker to apply the new schedule.
You can also limit the markets saved in the cache by defining
`allowed_quote_currencies` and `blacklist_assets` under `refresh_pairs`.
Leaving `allowed_quote_currencies` empty allows any trading pair:

```yaml
refresh_pairs:
  min_quote_volume_usd: 10000000
  refresh_interval: 6h
  top_k: 40
  secondary_exchange: coinbase
  allowed_quote_currencies: []
  blacklist_assets: []
```
These thresholds can be changed in `config.yaml`.
Run it manually whenever needed:

```bash
python tasks/refresh_pairs.py --once
```
Run the script from the project root so that `cache/liquid_pairs.json` is
written where the bot expects it. Executing the command from another
directory may create a separate `cache` folder and lead to missing symbols.
Removing the `--once` flag keeps it running on the configured interval.
To automate updates you can run the script periodically via cron:

```cron
0 * * * * cd /path/to/coinTrader2.0 && /usr/bin/python3 tasks/refresh_pairs.py
```
Delete `cache/liquid_pairs.json` to force a full rebuild on the next run.
If you see warnings about unsupported markets in the logs, regenerate the file
with `tasks/refresh_pairs.py --once`.

## Web UI

A small Flask web dashboard is included for running the bot and inspecting logs.
It features a responsive layout built with [Bootswatch](https://bootswatch.com/)
and provides separate pages for logs and trading statistics. A background
watchdog thread now monitors the trading bot and automatically restarts it if
the process exits unexpectedly.

Start the UI with:

```bash
python -m frontend.app
```

Navigate to `http://localhost:5000` to start or stop the bot, watch the logs
refresh live and review the trade statistics stored in
`crypto_bot/logs/strategy_stats.json` (automatically produced from
`strategy_performance.json`) and the detailed performance records in
`crypto_bot/logs/strategy_performance.json`. When the bot is stopped a form
lets you select the execution mode (dry run or live) before launching.

## Log Files

All runtime information is written under `crypto_bot/logs`. Important files
include:

- `bot.log` – main log file containing startup events, strategy choices and all
  decision messages. `[EVAL]` lines record each symbol's evaluation outcome in
  this file.
- `trades.csv` – CSV export of every executed order used by the dashboard and
  backtester. Entries may represent long or short positions: a `buy` side opens
  or closes a short while a `sell` side opens or closes a long. Stop orders are
  logged here as well with an `is_stop` flag so they can be filtered out from
  performance calculations. Open positions are reconstructed by scanning the
  rows sequentially and pairing each entry with the next opposite side.
- `strategy_stats.json` – summary statistics of win rate, PnL and other metrics
  generated automatically from `strategy_performance.json`.
- `strategy_performance.json` – list of individual trades grouped by regime and
  strategy with fields like `pnl` and timestamps.
- `metrics.csv` – per cycle summary showing how many pairs were scanned,
  how many signals fired and how many trades executed.
- `weights.json` – persistent optimizer weights saved after each update
  at `crypto_bot/logs/weights.json`.
- `second_place.csv` – the runner‑up strategy from each evaluation cycle.
- `tools/split_log_levels.py` – split `bot.log` into separate files for
  INFO and WARNING messages. Run `python tools/split_log_levels.py` to
  produce `info.log` and `warning.log`.

Example short trade:

```csv
symbol,side,amount,price,timestamp
XBT/USDT,sell,0.1,25000,2024-05-01T00:00:00Z
XBT/USDT,buy,0.1,24000,2024-05-02T00:00:00Z
```

This opens a short at 25,000 and covers at 24,000 for a profit of
`(25000 - 24000) * 0.1 = 100` USDT.

### Statistics File Structure

`strategy_performance.json` stores raw trade records nested by market regime and
strategy. Example snippet:

```json
{
  "trending": {
    "trend_bot": [
      {
        "symbol": "XBT/USDT",
        "pnl": 1.2,
        "entry_time": "2024-01-01T00:00:00Z",
        "exit_time": "2024-01-01T02:00:00Z"
      }
    ]
  }
}
```

`strategy_stats.json` contains aggregated statistics per strategy such as win
rate and average PnL. It is produced automatically from
`strategy_performance.json`:

```json
{
  "trend_bot": {
    "trades": 10,
    "win_rate": 0.6,
    "avg_win": 1.2,
    "avg_loss": -0.8
  }
}
```

Other helpers create logs like `execution.log` in the same directory when enabled. Decision details are consolidated in `bot.log`, letting you follow the router and risk manager actions in one place. Example snippet:

```text
2024-02-12 15:04:01 - INFO - Starting bot
2024-02-12 15:04:02 - INFO - Strategy router selected grid_bot for XBT/USDT
2024-02-12 15:04:10 - INFO - Placing buy order amount 0.1 price 22000
2024-02-12 15:04:15 - INFO - Decision: take profit triggered at 22400
```

## Solana Mempool Monitoring

The bot can monitor Solana priority fees to avoid swaps when congestion
is high. Enable the monitor in `crypto_bot/config.yaml`:

```yaml
mempool_monitor:
  enabled: true
  suspicious_fee_threshold: 100
  action: pause  # or reprice
  reprice_multiplier: 1.05
```

When enabled, `execute_swap` checks the current priority fee and pauses
or adjusts the trade according to the selected action.
If `gas_threshold_gwei` is set, the scalper aborts the swap entirely when
the priority fee exceeds this limit.

## Solana Meme-Wave Sniper

This module watches for new liquidity pools on Solana and attempts to buy
into meme tokens before the crowd. Events from a Helius endpoint are
filtered through safety checks, scored, and executed using Jupiter quotes
bundled via Jito. A Twitter sentiment score can boost the ranking when the
tweet volume is high.

### Configuration

Add a `meme_wave_sniper` section to `crypto_bot/config.yaml`:

Set `HELIUS_KEY` in `crypto_bot/.env` or as an environment variable. The pool
URL should reference this key so Helius can authorize the requests:

```yaml
meme_wave_sniper:
  enabled: true
  pool:
    url: https://mainnet.helius-rpc.com/v1/?api-key=${HELIUS_KEY}
    interval: 5
    websocket_url: wss://atlas-mainnet.helius-rpc.com/?api-key=${HELIUS_KEY}
    raydium_program_id: EhhTK0i58FmSPrbr30Y8wVDDDeWGPAHDq6vNru6wUATk
  scoring:
    weight_liquidity: 1.0
    weight_tx: 1.0
    weight_social: 0.5
  safety:
    min_liquidity: 50
  risk:
    max_concurrent: 20
    daily_loss_cap: 1.5
  execution:
    dry_run: true

```
Set the `HELIUS_KEY` environment variable with your Helius API key.

### Flow

```text
PoolWatcher -> Safety -> Score -> RiskTracker -> Executor -> Exit
```

Sniping begins immediately at startup. The initial symbol scan now runs in the
background so new pools can be acted on without waiting for caches to fill.

API requirements: [Helius](https://www.helius.xyz/) for pool data,
[Jupiter](https://jup.ag/) for quotes, [Jito](https://www.jito.network/) for
bundle submission, and a [Twitter](https://developer.twitter.com/) token for
sentiment scores.

### Monitoring Raydium Pools via WebSockets

Raydium also streams pool creation events over WebSockets. To watch these in
real time:

1. Obtain a Helius API key from your dashboard.
2. Set `meme_wave_sniper.pool.websocket_url` in `crypto_bot/config.yaml` to
   `wss://mainnet.helius-rpc.com/?api-key=YOUR_KEY`.
   `atlas-mainnet.helius-rpc.com` is only available for Business/Professional
   plans; standard tiers should use the mainnet URL shown above.
3. Run `python -m crypto_bot.solana.pool_ws_monitor`.

`pool_ws_monitor.py` subscribes to the Raydium program and prints each update:

```python
import asyncio
from crypto_bot.solana.pool_ws_monitor import watch_pools

async def main():
    async for event in watch_pools():
        print(event)

asyncio.run(main())
```

### Backtesting

The `BacktestRunner` class in `crypto_bot.backtest.backtest_runner` can evaluate
different stop‑loss and take‑profit percentages and reports the PnL,
maximum drawdown and Sharpe ratio for each combination.

```python
from crypto_bot.backtest.backtest_runner import BacktestRunner

runner = BacktestRunner('XBT/USDT', '15m', since=0)
results = runner.run_grid(
    stop_loss_range=[0.01, 0.02],
    take_profit_range=[0.02, 0.04],
)
print(results.head())  # best combo appears first
```
For Solana pairs ending with `/USDC`, backtesting automatically pulls up to
`1000` candles from GeckoTerminal so longer histories are available.
The resulting statistics are written automatically to
`crypto_bot/logs/strategy_stats.json`. The home page indicates whether the bot
is running so you can quickly see if it has stopped.

## PhaseRunner

`PhaseRunner` orchestrates the main trading cycle by executing a list of async
phases in sequence. Each phase receives a shared `BotContext` object so they can
exchange data as the run progresses. The loop inside `crypto_bot.main` relies on
this runner to fetch candidates, update caches, analyse opportunities, execute
orders and manage exits on every iteration.

```python
from crypto_bot.phase_runner import PhaseRunner, BotContext

async def fetch(ctx):
    ...  # gather symbols or data

async def analyse(ctx):
    ...  # compute signals

async def trade(ctx):
    ...  # place orders

runner = PhaseRunner([fetch, analyse, trade])
ctx = BotContext(positions={}, df_cache={}, regime_cache={}, config={})
await runner.run(ctx)
```

## ML Signal Model

Strategy scores can be blended with predictions from an optional machine
learning model. Configure the feature in `crypto_bot/config.yaml`:

```yaml
ml_signal_model:
  enabled: false        # enable ML scoring
  weight: 0.5           # blend ratio between strategy and ML scores
```

When enabled, `evaluate` computes `(score * (1 - weight)) + (ml_score * weight)`
and caps the result between 0 and 1.

## Development Setup

Create and activate a virtual environment, then install the Python dependencies:

```bash
python -m venv .venv
source .venv/bin/activate
pip install -r requirements.txt
```

Run the test suite to verify your environment:

```bash
pytest -q
```

## Testing

The repository includes an automated test suite. Some tests rely on optional
packages such as `numpy`, `pandas`, `ccxt`, `flask`, `base58`,
`python-dotenv` and `websocket-client`.  Lightweight stubs allow the suite to run
in very small environments, but the **full** set of tests requires the
dependencies listed in `requirements.txt` together with the additional
packages enumerated in `requirements-dev.txt`.

Set up the environment by running the provided script:

```bash
bash codex/setup.sh  # installs system and Python dependencies
```

Alternatively you can install the Python packages manually:

```bash
pip install -r requirements.txt       # core dependencies
pip install -r requirements-dev.txt   # optional packages for tests
```

If `pytest` fails with a `ModuleNotFoundError`, ensure the packages from both
requirements files are installed.  After the dependencies are available, execute

```bash
pytest -q
```

## Troubleshooting

High `max_concurrent_ohlcv` values combined with short `ohlcv_timeout`
settings can overload the exchange and lead to failed candle fetches.
Increase `ohlcv_timeout` to give each request more time and lower
`max_concurrent_ohlcv` if errors continue.
`gecko_request` retries failures using exponential backoff (1s, 2s, 4s) before giving up.

This project is provided for educational purposes only. Use it at your own risk, and remember that nothing here constitutes financial advice.
<|MERGE_RESOLUTION|>--- conflicted
+++ resolved
@@ -880,7 +880,6 @@
   http_timeout: 10               # seconds for fallback /Ticker requests
   ticker_retry_attempts: 3       # number of fetch_tickers retries
   log_ticker_exceptions: false   # include stack traces when true
-<<<<<<< HEAD
 max_concurrent_ohlcv: 2          # simultaneous OHLCV requests during startup
 initial_timeframes: [1m, 5m, 15m, 1h, 4h]  # preloaded intervals
 initial_history_candles: 700     # candles fetched per timeframe initially
@@ -895,7 +894,6 @@
 `scan_lookback_limit` of `700`. Together these options ensure enough historical
 data is fetched for regime detection and correlation checks before live trading
 starts.
-=======
   max_concurrent_ohlcv: 10       # limit OHLCV requests when loading history
   initial_timeframes: [1h, 4h, 1d]  # timeframes fetched for new symbols
   initial_history_candles: 300   # candles per timeframe on first load
@@ -904,7 +902,6 @@
 * **max_concurrent_ohlcv** – cap simultaneous OHLCV requests while scoring new symbols (default `10`).
 * **initial_timeframes** – candle intervals pulled when caching a new market (default `[1h, 4h, 1d]`).
 * **initial_history_candles** – number of candles per timeframe loaded on first use (default `300`).
->>>>>>> b026c618
 
 Kraken labels Bitcoin as `XBT` in its market identifiers. The bot
 automatically converts canonical symbols using `exchange.market_id`,
