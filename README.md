# Crypto Trading Bot

This project provides a modular hybrid cryptocurrency trading bot capable of operating on centralized exchanges like Coinbase Advanced Trade or Kraken and on Solana DEXes via the Jupiter aggregator.

## Features

* Regime detection using EMA, ADX, RSI and Bollinger Band width
* Strategy router that picks the best approach for trending, sideways, breakout or volatile markets
* Fast-path dispatcher that jumps straight to the breakout or trend bot on strong signals
* Trend and grid bots for CEXs plus sniper and DEX scalper strategies on Solana
* Portfolio rotation and auto optimizer utilities
* Risk management with drawdown limits, cooldown management and volume/volatility filters
* Telegram notifications and optional Google Sheets logging
* Interactive Telegram menu with buttons for start/stop, PnL stats, trade history and config editing
* Balance change alerts when USDT funds move
* Capital tracker, sentiment filter and tax logger helpers
* Solana mempool monitor to avoid swaps when fees spike
* Paper trading wallet for dry-run simulation
* Live trading or dry-run simulation
* Web dashboard with watchdog thread and realtime log view
* Trade history page highlighting buys in green and sells in red
* Backtesting module with PnL, drawdown and Sharpe metrics
* Utility functions automatically handle synchronous or asynchronous exchange clients
* Trade execution helpers poll for order status on CEXs or transaction confirmation on Solana with a 60s timeout. Partial fills are handled automatically via the optional `poll_timeout` parameter.

On-chain DEX execution submits real transactions when not running in dry-run mode.

## Regime Classifier

The bot selects a strategy by first classifying the current market regime. The
`classify_regime` function computes EMA, ADX, RSI and Bollinger Band width to
label conditions as `trending`, `sideways`, `breakout`, `mean-reverting` or
`volatile`. At least **200** candles are recommended for reliable indicator
calculations, though the classifier can operate with less history. When fewer
than **5** candles are available the system assumes a `breakout` regime to
avoid missing early momentum. Use `initial_history_candles` or
`scan_lookback_limit` to control how many bars are fetched during startup.
Strategies may run on different candle intervals, so the loader maintains a
multi‑timeframe cache for each pair. The `timeframes` list in
`crypto_bot/config.yaml` defines which intervals are stored and reused across
the various bots.

### Optional ML Fallback

Set `use_ml_regime_classifier` to `true` in `crypto_bot/config.yaml` to fall
back to a machine learning model whenever the indicator rules return
`"unknown"`.  A small gradient boosting model trained with LightGBM is bundled
directly in `crypto_bot.regime.model_data` as a base64 string and loaded
automatically.
`use_ml_regime_classifier` is enabled by default in
`crypto_bot/regime/regime_config.yaml`, so the router falls back to this small
model whenever the indicator rules return `"unknown"`. The EMA windows have been
shortened to **8** and **21** and the ADX threshold lowered to switch regimes
more quickly. By default the ML model runs once at least **5** candles are
available (`ml_min_bars` in `crypto_bot/regime/regime_config.yaml`). You can
replace that module with your own encoded model if desired. When enough history
is present the ML probabilities are blended with the rule-based result using
`ml_blend_weight` from `regime_config.yaml`.

The regime configuration exposes additional tuning parameters:

* **adx_trending_min** – ADX threshold for the trending regime.
* **breakout_volume_mult** – volume multiplier for breakout detection.
* **score_weights** – weighting factors for regime probabilities when patterns
  are detected.
* **pattern_min_conf** – minimum pattern confidence required to apply a score
  weight.
* **ml_blend_weight** – blend ratio for combining ML and indicator scores.
* **bull_sentiment** – LunarCrush sentiment score considered bullish.
* **atr_baseline** – ATR level corresponding to a 1× score factor.

## Fast-Path Checks

The router performs quick checks for exceptionally strong setups before running
the full regime classifier. When the Bollinger Band width over a 20 candle
window drops below **0.05** and volume is more than **5×** the average,
`breakout_bot` is called immediately. If the ADX from the same window exceeds
**35**, the router dispatches straight to `trend_bot`. When a breakdown pattern
appears and the most recent volume is well above average, the router jumps
directly to the sniper strategy. These defaults live under
`strategy_router.fast_path` in `crypto_bot/config.yaml` and can be tuned as
needed.

## Quick Start

1. Install the dependencies:
   ```bash
   pip install -r requirements.txt
   ```
   The optional `rich` package is included and provides colorized
   console output when viewing live positions.
   Exchange connectivity relies on [ccxt](https://github.com/ccxt/ccxt) which is installed with these requirements. Make sure the `ccxt` package is available when running the trading bot.
   The reinforcement learning strategy selector requires additional packages:
   `gymnasium` and `stable-baselines3`. These are included in `requirements.txt`.
   Install them with `pip install -r requirements.txt` when `rl_selector.enabled`
   is set to `true` in `crypto_bot/config.yaml`. Set `rl_selector.enabled: false`
   if you prefer not to install these extra dependencies.
2. Create `crypto_bot/.env` and enter your API credentials. The `wallet_manager.py` script simply reads these values from `.env` without prompting when they are present.
3. Adjust `crypto_bot/config.yaml` to select the exchange and execution mode.
4. Start the trading bot:
   ```bash
   python -m crypto_bot.main
   ```
   When dry-run mode is selected you will be prompted for the starting USDT balance.
   The console now refreshes with your wallet balance and any active
   trades in real time. Profitable positions are shown in green while
   losing ones appear in red. The monitor prints a single status line
   followed by additional lines for each open trade formatted as
   `Symbol -- entry -- unrealized PnL`.
   The program prints "Bot running..." before the [Monitor] lines.
   Before trading begins the bot performs a full market scan to populate
   its caches. Progress is logged and, when `telegram.status_updates` is
   enabled, sent to your Telegram chat.
   In dry-run mode order prices are pulled from the latest ticker. If the
   exchange fails to return a price the entry value from the trade log is
   used so profit calculations remain accurate.
   Type `start`, `stop`, `panic sell`, `reload` or `quit` in the terminal to
   control the bot.
   Or launch the web dashboard with:
   ```bash
   python -m frontend.app
   ```
5. Run the meme-wave sniper separately with Raydium v3 integration.
   Profits are automatically converted to BTC. Set `SOLANA_PRIVATE_KEY` and the
   required `HELIUS_KEY` or provide a custom `SOLANA_RPC_URL` before launching:
   ```bash
   python -m crypto_bot.solana.runner
   ```

6. Edit `crypto_bot/config.yaml` and reload the settings without restarting the
   bot:

   ```yaml
   risk:
     trade_size_pct: 1.5  # new value
     win_rate_threshold: 0.8
     win_rate_boost_factor: 2.0
   ```

   Save the file and type `reload` in the console or send `/reload` via Telegram
   to apply the changes immediately.

Populate `crypto_bot/.env` with your exchange credentials instead of running `wallet_manager.py` interactively. The wallet manager simply loads values from this file without prompting when they exist. Set `SECRETS_PROVIDER` (`aws` or `vault`) with `SECRETS_PATH` to load credentials automatically. Provide a `FERNET_KEY` to encrypt sensitive values before they are written to `user_config.yaml`.

## Configuration Files

The bot looks in two locations for settings:

1. **`crypto_bot/.env`** – store API keys and other environment variables here. These values override entries loaded by `wallet_manager.py`.
2. **`crypto_bot/config.yaml`** – general runtime options controlling strategy behaviour and notifications.

### Environment Variables

Create `crypto_bot/.env` and fill in your secrets. Example:

```env
EXCHANGE=coinbase              # or kraken
API_KEY=your_key
API_SECRET=your_secret
API_PASSPHRASE=your_coinbase_passphrase_if_needed
# generate with:
# python -c "from cryptography.fernet import Fernet; print(Fernet.generate_key().decode())"
FERNET_KEY=your_generated_fernet_key
KRAKEN_WS_TOKEN=your_ws_token          # optional for Kraken
KRAKEN_API_TOKEN=your_api_token        # optional for Kraken
TELEGRAM_TOKEN=your_telegram_token
TELE_CHAT_ADMINS=123456,789012         # optional comma separated admin IDs
GOOGLE_CRED_JSON=path_to_google_credentials.json
FUNDING_RATE_URL=https://futures.kraken.com/derivatives/api/v3/historical-funding-rates?symbol=
SECRETS_PROVIDER=aws                     # optional
SECRETS_PATH=/path/to/secret
SOLANA_PRIVATE_KEY="[1,2,3,...]"       # required for Solana trades
# defaults to https://mainnet.helius-rpc.com/?api-key=${HELIUS_KEY}
SOLANA_RPC_URL=https://devnet.solana.com  # optional custom endpoint
SOLANA_RPC_URL=https://api.mainnet-beta.solana.com  # optional
# SOLANA_RPC_URL=https://api.devnet.solana.com      # devnet example
HELIUS_KEY=your_helius_api_key          # required for Jupiter/Helius registry
# also needed for WebSocket pool monitoring
MIN_BALANCE_THRESHOLD=0.001             # optional minimum account balance
<<<<<<< HEAD
ML_SCORE_THRESHOLD=0.5                  # optional minimum ML score for breakout tokens
=======
ML_SCORE_THRESHOLD=0.5                  # optional minimum ML score for tokens
>>>>>>> a97416ad
MORALIS_KEY=your_moralis_api_key       # optional, for Solana scanner
BITQUERY_KEY=your_bitquery_api_key     # optional, for Solana scanner
PUMP_FUN_API_KEY=your_pump_fun_api_key # required for Solana scanner
SUPABASE_URL=https://xyzcompany.supabase.co
SUPABASE_KEY=your_service_key
# optional custom model name stored in Supabase
SUPABASE_MODEL_FILE=regime_lgbm.pkl
LUNARCRUSH_API_KEY=your_lunarcrush_api_key  # optional, LunarCrush social metrics
token_registry.refresh_interval_minutes=720  # optional cache update interval
```

`FERNET_KEY` holds the encryption key used by wallet_manager.py when saving credentials. Generate it with `python -c "from cryptography.fernet import Fernet; print(Fernet.generate_key().decode())"` and set in `crypto_bot/.env`.


`TELE_CHAT_ADMINS` lets the Telegram bot accept commands from multiple
admin chats. Omit it to restrict control to the single `chat_id` in the
configuration file.

`SUPABASE_URL` and `SUPABASE_KEY` are required for downloading models used by
`regime_classifier`.  Use `SUPABASE_MODEL_FILE` to override the default model
file name if needed.

`HELIUS_KEY` must be defined so `get_token_accounts` can query the Helius DAS
<<<<<<< HEAD
API. `MIN_BALANCE_THRESHOLD` sets the minimum token balance included in the
results, while `ML_SCORE_THRESHOLD` controls the minimum `regime_lgbm` score a
token must achieve to be considered a breakout.
=======
API. `MIN_BALANCE_THRESHOLD` is optional and sets the minimum token balance
included in the results. `ML_SCORE_THRESHOLD` (default ``0.5``) filters out
tokens whose machine-learning breakout probability falls below the
threshold.
>>>>>>> a97416ad

### Solana token registry

Solana tickers are resolved to mint addresses using a hybrid
Jupiter/Helius registry cached in `cache/token_mints.json`. When GeckoTerminal
and Dexscreener searches return no results, the lookup now falls back to
Helius to fetch metadata for the missing symbol.

### Solana Setup

Example RPC URLs:

```env
# Mainnet
SOLANA_RPC_URL=https://api.mainnet-beta.solana.com
# Devnet
# SOLANA_RPC_URL=https://api.devnet.solana.com
```

When using [Helius](https://www.helius.xyz/) endpoints, append `?api-key=${HELIUS_KEY}` to the URL:

```env
SOLANA_RPC_URL=https://mainnet.helius-rpc.com/v1/?api-key=${HELIUS_KEY}
```

New-token detection relies on a few Solana-specific API keys. Add them to
`crypto_bot/.env` (or your environment) before running the scanner:

```env
HELIUS_KEY=your_helius_api_key         # used for Raydium data
PUMP_FUN_API_KEY=your_pump_fun_api_key # required
```

If any of these keys are missing the scanner will not be able to discover new
tokens. See the `solana_scanner.api_keys` section in
[`crypto_bot/config.yaml`](crypto_bot/config.yaml) for how they are referenced
in the configuration.

### Token account enrichment

`get_token_accounts` now asynchronously enriches SPL token accounts with
metadata from the Helius DAS API. Each account is evaluated by the
`regime_lgbm` model and only *breakout* tokens—those scoring at or above
`ML_SCORE_THRESHOLD` (default `0.5`)—are returned. Use `MIN_BALANCE_THRESHOLD`
to skip accounts whose balances fall below the desired minimum.

You can generate a key and enable advanced features like **ShredStream** and **LaserStream** from the [Helius dashboard](https://dashboard.helius.xyz/). These streams can be configured directly in the bot's web dashboard.
Install the `pythclient` package to fetch oracle prices:

```bash
pip install pythclient
```

Add a `pyth` section to `crypto_bot/config.yaml`:

```yaml
pyth:
  enabled: false
  solana_endpoint: https://api.mainnet-beta.solana.com
  solana_ws_endpoint: wss://api.mainnet-beta.solana.com
  program_id: FsJ3A3u2vn5cTVofAjvy6qM3HrjTXg5Gs1Y8D6fCt3m
```
These keys are required to connect to Pyth and can be adjusted for your
environment.



### YAML Configuration

Edit `crypto_bot/config.yaml` to adjust trading behaviour. Key settings include:

```yaml
# configure up to two exchanges
primary_exchange: coinbase  # coinbase or kraken
secondary_exchange: kraken
execution_mode: dry_run  # or live
mode: auto               # router chooses CEX or on-chain based on token mints
use_websocket: true
telegram:
  token: your_telegram_token
  chat_id: your_chat_id
  trade_updates: true
  status_updates: true
  balance_updates: false
  mempool_monitor:
    enabled: false
    suspicious_fee_threshold: 100
    action: pause
    reprice_multiplier: 1.05
  bandit:
    enabled: false
    alpha0: 1
    beta0: 1
    explore_pct: 0.05
```

## Configuration Options

The `crypto_bot/config.yaml` file holds the runtime settings for the bot. Below is a high level summary of what each option controls.

### Exchange and Execution
* **exchange** – target CEX (`coinbase` or `kraken`).
* **execution_mode** – choose `dry_run` for simulation or `live` for real orders.
  Paper trading defaults to long-only on spot exchanges.
* **use_websocket** – enable WebSocket data via `ccxt.pro`.
* **force_websocket_history** – disable REST fallbacks when streaming (default: true).
* **max_ws_limit** – skip WebSocket OHLCV when `limit` exceeds this value.
* **exchange_market_types** – market types to trade (spot, margin, futures).
* **preferred_chain** – chain used for on-chain swaps (e.g. `solana`).
* **wallet_address** – destination wallet for DEX trades.
* **solana_slippage_bps** – slippage tolerance for on-chain conversions.
* **auto_convert_quote** – token used when converting idle balances (default `USDC`).
* **onchain_min_volume_usd** – minimum 24h volume for on-chain pairs (default `10_000_000`). This value can be overridden in `config.yaml`.
* **symbol**/**symbols** – pairs to trade when not scanning automatically.
* **scan_markets** – load all exchange pairs when `symbols` is empty (enabled by default).
* **scan_in_background** – start the initial scan in the background so trading can begin immediately.
* **excluded_symbols** – markets to skip during scanning.
* **onchain_symbols** – optional list of base tokens traded on-chain. When this
  list is omitted or empty, the Solana scanner automatically discovers
  tradeable tokens. Providing entries disables automatic token scanning and
  restricts swaps to those tokens only. Leave the list empty or remove the
  setting entirely to re-enable scanning.
  Tickers are automatically resolved to mint addresses using a hybrid
  Jupiter/Helius registry cached at `cache/token_mints.json`. Each entry is
  appended with the quote defined by `onchain_default_quote` (defaults to
  `USDC`). If a ticker isn't found in the registry, the base value must be a
  valid mint address. If your configuration still contains `solana_symbols`,
  rename that section to `onchain_symbols`.
* **onchain_default_quote** – quote currency used when appending to entries in
  `onchain_symbols`. Defaults to `USDC`.
* **allow_short** – enable short selling. Set to `true` only when your exchange account supports short selling.
* Trades and swaps automatically retry transient errors up to three times.

### Market Scanning
* **symbol_batch_size** – number of symbols processed each cycle (default `100`).
  The same batch size controls the initial market scan at startup where
  progress is logged after each batch.
* **scan_lookback_limit** – default maximum candles per timeframe fetched during
  the initial scan (`700`). `update_multi_tf_ohlcv_cache` trims this value for
  newly listed pairs using `get_kraken_listing_date` so requests never exceed the
  available history. The caches store at least this many bars when history
  permits.
* **scan_deep_top** – number of top-ranked pairs loaded with a full year of history during startup (default `50`).
* **start_since** – optional timestamp used to backfill older data during the initial scan.
  When set, the bot loads candles starting from this time (e.g. `365d` for one year)
  before switching to realtime updates.
* **min_history_fraction** – minimum portion of candles that must be retrieved
  for a pair to remain cached. This check is disabled by default.
* **cycle_lookback_limit** – candles fetched each cycle. Defaults to `150`.
* **adaptive_scan.enabled** – turn on dynamic sizing.
* **adaptive_scan.atr_baseline** – ATR level corresponding to a 1× factor.
* **adaptive_scan.max_factor** – cap multiplier for batch size and scan rate.
* **symbol_refresh_minutes** – minutes before the symbol queue is refreshed.
* **symbol_filter** - filters by minimum volume, 24h change percentile, spread and correlation.
* **skip_symbol_filters** – bypass the volume and spread checks and use the provided symbol list as-is.
* **symbol_score_weights** – weights for volume, change, spread, age, latency and liquidity. These defaults can be overridden in `config.yaml` and must sum to a positive value.

```yaml
symbol_score_weights:
  volume: 0.4
  change: 0.2
  spread: 0.2
  age: 0.1
  latency: 0.1
  liquidity: 0.0
```
* **uncached_volume_multiplier** – extra volume factor applied when a pair is missing from `cache/liquid_pairs.json`.
* If the cache file does not exist and the initial scan yields no symbols, the bot calls `tasks.refresh_pairs.refresh_pairs_async` to fetch a fresh list before aborting.
* **min_symbol_age_days** – skip newly listed pairs.
* **min_symbol_score** – minimum score required for trading.
* **top_n_symbols** – maximum number of active markets (default `100`).
* **max_age_days**, **max_change_pct**, **max_spread_pct**, **max_latency_ms**, **max_vol** – additional scanning limits.
* **use_numba_scoring** – enable numba acceleration for symbol scoring when available.
* **arbitrage_enabled** – compare CEX and Solana DEX prices each cycle. See
  `scan_cex_arbitrage` in `crypto_bot/main.py` for multi-exchange support.
* **solana_scanner.gecko_search** – query GeckoTerminal to verify volume for new Solana tokens.
* **solana_scanner.use_ws** – subscribe to Raydium pools via WebSockets instead of polling.
* **solana_scanner.helius_ws_url** – custom WebSocket endpoint (defaults to `wss://mainnet.helius-rpc.com/?api-key=${HELIUS_KEY}`).
* **solana_scanner.raydium_program_id** – Raydium program ID to monitor.
* **solana_scanner.min_liquidity** – skip pools with less liquidity.
* **solana_scanner.ml_filter** – skip new pools with low ML breakout probability.
* **solana_scanner.timeout_seconds** – abort a Solana scan after this many seconds.
* **solana_scanner.filter_tf** – timeframe used when classifying new tokens.
* **solana_scanner.filter_regime** – skip tokens that do not match these regimes.
* **gecko_limit** – maximum simultaneous requests to GeckoTerminal. Reduce this if you encounter HTTP 429 errors.
* **max_concurrent_tickers** – maximum simultaneous ticker requests.
* **ticker_rate_limit** – delay in milliseconds after each ticker API call.
* **ws_ticker_batch_size** – number of symbols per WebSocket ticker call.
* The scanner runs in a dedicated background loop that updates the evaluation queue whenever new pools appear.
* Solana tokens are filtered using symbol scoring; adjust `min_symbol_score` to control the threshold.
* Informational logs indicate when a scan begins, how many tokens were found,
  and when scanning is skipped because the scanner is disabled or tokens are
  preconfigured. Scanning occurs in a background task so the main loop remains
  responsive.

Example configuration:

```yaml
solana_scanner:
  ml_filter: false
  filter_tf: 5m
  filter_regime: [volatile, breakout, new_pool]
```

### Risk Parameters
* **risk** – default stop loss, take profit and drawdown limits. `min_volume` is set to `0.0001` to filter thin markets. The stop is 1.5× ATR and the take profit is 3× ATR by default.
* **trade_size_pct** – percent of capital used per trade.
* **win_rate_threshold**/**win_rate_boost_factor** – boost position sizing when a
  strategy's win rate exceeds this threshold.
* **max_open_trades** – maximum simultaneous open trades.
* **max_slippage_pct** – slippage threshold for the depth-based check.
* **liquidity_check**/**liquidity_depth** – verify order book depth.
* **max_liquidity_usage** – limit how much of the visible liquidity a single
  order may consume.
* **weight_liquidity** – scoring weight for available pool liquidity on Solana pairs.
* **volatility_filter** - skips trading when ATR is too low or funding exceeds `max_funding_rate`. The minimum ATR percent is `0.0005`.
* **sentiment_filter** - checks LunarCrush sentiment to avoid bearish markets.
* **sl_pct**/**tp_pct** – defaults for Solana scalper strategies.
* **mempool_monitor** – pause or reprice when Solana fees spike.
* **pool.ml_filter** – skip new pools with low ML breakout probability.
* **gas_threshold_gwei** – abort scalper trades when priority fees exceed this.
* **min_cooldown** – minimum minutes between trades.
* **cycle_bias** – optional on-chain metrics to bias trades.
* **min_expected_value** – minimum expected value for a strategy based on
  historical stats. Defaults to `-1.0`, effectively disabling the expected value check.
* **default_expected_value** – fallback EV when no stats exist. When unset,
  the expected value check is skipped.
* **drawdown_penalty_coef** – weight applied to historical drawdown when
  scoring strategies.
* **safety** – kill switch thresholds and API error limits.
* **scoring** – windows and weights used to rank strategies.
* **exec** – advanced order execution settings.
* **exit_strategy** – default stop loss/take profit settings plus partial profit
  taking and trailing stops. The trailing stop follows price by 2% after at
  least 1% gain. `momentum_bot` uses the `trailing_stop_factor` setting for an
  ATR-based stop.
* **quick_sell_profit_pct**/**quick_sell_hold_timeout** – automatically close a
  position when profit exceeds the configured percentage and it has been held for
  at least this many seconds.

Quick sell uses `quick_sell_profit_pct` as the profit target. Once a trade has
been open longer than `quick_sell_hold_timeout` seconds and the unrealized gain
exceeds this percentage, the position is closed immediately.

### Strategy and Signals
* **strategy_allocation** – capital split across strategies.
* **strategy_evaluation_mode** – how the router chooses a strategy. Options are
  `mapped` (default), `best`, `ensemble` or `any`.
* **ensemble_min_conf** – minimum confidence required for a strategy to
  participate in ensemble evaluation.
* **voting_strategies**/**min_agreeing_votes** – strategies used for the voting router.
* **micro_scalp** – EMA settings plus volume z-score and ATR filters for the scalp bot.
  Supports tick-level aggregation, optional mempool fee checks and order-book
  imbalance filtering with an optional penalty. Set `trend_filter` or
  `imbalance_filter` to `false` to bypass the trend or order book checks.
* **pattern_timeframe** – optional candle interval used by the bounce scalper to
  confirm engulfing or hammer patterns. Defaults to `1m`.
* **trigger_once** – bypass the cooldown and win-rate filter for one bounce scalper cycle.
* **cooldown_enabled** – disable to ignore the cooldown and win-rate check.
* **breakout** – Bollinger/Keltner squeeze with `donchian_window`,
  `vol_confirmation`/`vol_multiplier`, `setup_window`, `trigger_window` and a
  `risk` section for stop sizing. Lowering `vol_multiplier` (e.g., `0.5`)
  captures more frequent breakouts on tokens like Solana. The optional
  `momentum_filter` is disabled by default for higher trade frequency.
* **grid_bot.volume_filter** – require a volume spike before entering a grid
  trade. Turning this off increases trade frequency.
* **grid_bot.dynamic_grid** – realign grid steps when the 1h ATR% changes by
  more than 20%. Spacing is derived from ``spacing_pct = max(0.3, 1.2 × ATR%)``
  and is enabled by default.
* **grid_bot.num_levels** – number of grid levels (default ``6``).
* **grid_bot.cooldown_bars** – bars between fills (default ``2``).
* **grid_bot.max_active_legs** – maximum simultaneously open grid legs (default ``8``).
* **grid_bot.spacing_factor** – base spacing multiplier (default ``0.3``).
* **grid_bot.min_range_pct** – required price range percentage (default ``0.0005``).
```yaml
grid_bot:
  dynamic_grid: true
  atr_period: 14
  volume_filter: true
```

* **sniper_bot.atr_window**/**sniper_bot.volume_window** – windows for ATR and
  volume averages when detecting news-like events.

* **atr_normalization** – adjust signal scores using ATR.
```python
score, direction, atr = breakout_bot.generate_signal(lower_df, cfg, higher_df)
size = risk_manager.position_size(
    score,
    balance,
    lower_df,
    atr=atr,
    name="trend_bot",
)
```
* Passing a ``name`` parameter causes ``position_size`` to check
  ``get_recent_win_rate``. When the win rate exceeds ``win_rate_threshold``
  the calculated size is multiplied by ``win_rate_boost_factor``.
* **ml_signal_model**/**signal_weight_optimizer** – blend strategy scores with machine-learning predictions.
* **signal_threshold**, **min_confidence_score**, **min_consistent_agreement** – thresholds for entering a trade. `min_confidence_score` and `signal_fusion.min_confidence` default to `0.0001`.
* **regime_timeframes**/**regime_return_period** – windows used for regime detection.
* **regime_overrides** – optional settings that replace values in the `risk` or strategy sections when a specific regime is active.
```yaml
regime_overrides:
  trending:
    risk:
      sl_mult: 1.2
      tp_mult: 2.5
```
* **twap_enabled**, **twap_slices**, **twap_interval_seconds** – settings for time-weighted order execution.
* **optimization** – periodic parameter optimisation.
* **portfolio_rotation** – rotate holdings based on scoring metrics.
* **arbitrage_enabled** – enable cross-exchange arbitrage features.
  The previous `cross_chain_arb_bot.py` module has been
  consolidated into helper functions. Use `scan_cex_arbitrage` or
  `scan_arbitrage` in `crypto_bot/main.py` when implementing a
  multi-exchange arbitrage strategy.
* **scoring_weights** - weighting factors for regime confidence, symbol score and volume metrics.
* **signal_fusion** – enable to combine scores from multiple strategies via a `fusion_method` for improved selection.
* **strategy_router** - maps market regimes to lists of strategy names. Each regime also accepts a `<regime>_timeframe` key (e.g. `trending_timeframe: 1h`, `volatile_timeframe: 1m`). The `meme_wave_bot` strategy is included in the default `volatile` regime.
* **mode_threshold**/**mode_degrade_window** - degrade to manual mode when auto selection underperforms.
* **meta_selector**/**rl_selector** – experimental strategy routers. Enable these along with `signal_fusion` for improved strategy selection.
  Train the meta selector on your historical trade results with:

  ```bash
  python crypto_bot/tools/train_meta_selector.py
  ```

  The script reads `crypto_bot/logs/strategy_performance.json` and saves the
  resulting LightGBM model to `crypto_bot/models/meta_selector_lgbm.pkl`.
* **bandit_router** – Thompson sampling router that favors historically profitable strategies.
* **bandit** – Thompson sampling selector; tune `explore_pct` for exploration.
* **mode** – set to `auto` so the router switches between CEX and on-chain
  strategies whenever a token's mint is known, or `manual` to lock in the
  configured exchange.
* **parallel_strategy_workers** – strategies evaluated concurrently when
  ranking candidates.
* **second_place_csv** – file that records the runner‑up from each
  parallel evaluation cycle.
* **ensemble_min_conf** – minimum score required for a strategy to be
  ranked in ensemble mode.

To enable the Thompson sampling router add the following to `crypto_bot/config.yaml`:

```yaml
bandit_router:
  enabled: true
```

When `strategy_evaluation_mode` is set to `ensemble`, strategies mapped
to the current regime are scored concurrently. The helper `run_candidates`
ranks them by `score × edge` and executes the best result. Details about
the second‑highest strategy are written to the CSV file defined by
`second_place_csv`.
When set to `any`, all strategies listed for the regime are scored in the
same way but the `ensemble_min_conf` threshold is ignored, so even low
confidence signals may trigger a trade.
#### Bounce Scalper
The bounce scalper looks for short-term reversals when a volume spike confirms multiple down or up candles. Scores are normalized with ATR and trades use ATR-based stop loss and take profit distances. Each signal observes `min_cooldown` before re-entry. Set `pattern_timeframe` (default `1m`) to fetch a separate candle interval for confirming engulfing or hammer patterns. When in cooldown the scalper only signals if the recent win rate falls below 50%, effectively skipping the cooldown during a drawdown. Set `cooldown_enabled` to `false` to disable this behaviour.

```yaml
bounce_scalper:
  pattern_timeframe: 5m  # confirm patterns using 5-minute candles
  cooldown_enabled: false  # disable cooldown checks
min_cooldown: 2          # minutes between entries
```

Calling `bounce_scalper.trigger_once()` bypasses the filter for a single cycle.

#### Mean Bot
The mean reversion bot now incorporates an ADX trend filter to avoid
counter‑trend trades. Its RSI thresholds are scaled according to recent
volatility, and you can optionally blend the final score with a machine
learning prediction. Enable the weighting in `crypto_bot/config.yaml`:

```yaml
mean_bot:
  ml_enabled: true
```
The bot only opens positions when the current 20-bar Bollinger bandwidth is
below its 20-bar median, reducing trades during ranging periods and improving
the win rate.

#### DCA Bot
Dollar-cost averaging gradually accumulates a position by buying when the price
closes 10% below the 20-period moving average or selling when it trades 10%
above. Adjust the behaviour in
`crypto_bot/config.yaml`:

```yaml
dca_bot:
  enabled: true          # turn on the strategy
  interval_minutes: 60   # wait time between DCA orders
  max_entries: 5         # total DCA steps
  order_size_pct: 0.02   # fraction of balance per order
```

Repeatedly adding exposure can amplify losses during prolonged downtrends, so
keep the order size small and stop averaging if drawdown exceeds your risk
tolerance.

#### LSTM Bot
The LSTM bot forecasts short-term price movement using a recurrent neural
network. It opens trades in the predicted direction once the model
confidence exceeds a threshold. Configure the feature in
`crypto_bot/config.yaml`:

```yaml
lstm_bot:
  enabled: true             # activate the LSTM strategy
  forecast_horizon: 3       # bars to predict ahead
  confidence_threshold: 0.55
```

#### Momentum Bot
The momentum bot rides strong trends using an ATR-based trailing stop. Set
`momentum_bot.risk.trailing_stop_factor` in `crypto_bot/config.yaml` to control
the stop distance.

```yaml
# crypto_bot/config.yaml
momentum_bot:
  fast_length: 20
  slow_length: 50
  risk:
    trailing_stop_factor: 1.5  # ATR multiple
    risk_pct: 0.01
```

#### Cross-Chain Arbitrage Bot
`cross_chain_arb_bot` watches price differences between a centralized
exchange and Solana DEX quotes. When the gap for a configured `pair` exceeds
`spread_threshold` (fractional), the bot buys on the cheaper venue and sells on the
other, covering bridge costs in the process.
The optional `fee_threshold` key helps avoid trades during periods of high on-chain fees.

```yaml
cross_chain_arb_bot:
  pair: SOL/USDC
  spread_threshold: 0.05
  fee_threshold: 30
```


#### Flash Crash Scalper
The flash crash scalper enters after a rapid ~10% drop confirmed by a spike in
volume and exits once price rebounds about 5%.

```yaml
flash_crash_scalper:
  drop_threshold: 0.10      # enter after a 10% decline
  rebound_target: 0.05      # take profit on 5% bounce
  volume_multiplier: 2.0    # volume spike relative to average
```

### Data and Logging
* **timeframe** – base interval for most indicators (default `15m`).
* **timeframes** – list of additional intervals cached for reuse by strategies.
* **scalp_timeframe** – short interval used by the scalping bots.
* **ohlcv_snapshot_frequency_minutes**/**ohlcv_snapshot_limit** – OHLCV caching options. A separate cache is maintained for each timeframe listed in `timeframes`.
* **timeframe**, **timeframes**, **scalp_timeframe** – candle intervals used for analysis. Default `timeframe` is `15m` and `timeframes` include `1m`, `5m`, `15m`, and `1h` (Coinbase lacks a `4h` interval).
* **ohlcv_snapshot_frequency_minutes**/**ohlcv_snapshot_limit** – OHLCV caching options. The snapshot limit defaults to `500`.
* **skip_age_threshold_candles** – skip OHLCV history when a market's listing age exceeds this many candles (default `1000`). Only candles older than this threshold are discarded and the pair is still evaluated with the most recent candles. Raising this value may avoid the "Skipping OHLCV history" log.
* **loop_interval_minutes** – delay between trading cycles (default `0.05`). Shorter delays increase CPU usage as the loop runs more often.
* **ohlcv_timeout**, **max_concurrent_ohlcv**, **max_ohlcv_failures** – limits for candle requests.
* **ohlcv_batch_size** – number of symbols grouped per OHLCV request.
* **redis_url** – optional Redis connection string for caching OHLCV data.
* **max_parallel** – number of markets processed concurrently.
* **gecko_limit** – concurrent GeckoTerminal requests.
* **max_concurrent_tickers** – maximum simultaneous ticker requests.
* **ticker_rate_limit** – delay in milliseconds after each ticker API call.
* **log_to_google** – export trades to Google Sheets.
* **quiet_mode** – suppress monitor output when stdout is not a TTY.
* **telegram** – bot token, chat ID and trade notifications. Optional
  **status_updates** and **balance_updates** flags control startup and
  balance alerts.
* **telegram.message_interval** – minimum seconds between notifications.
* **telegram.max_messages_per_minute** – maximum Telegram sends per minute.
* **balance_change_threshold** – delta for Telegram balance alerts.
* **balance_poll_mod** – how often to poll balance between trades.
* **tax_tracking** – CSV export of executed trades.
* **metrics_enabled**, **metrics_backend**, **metrics_output_file** – cycle metrics output.
* **testing_mode** – indicates a sandbox environment.

Set `redis_url` to a standard Redis connection string (e.g. `redis://localhost:6379/0`) to cache recent OHLCV candles and reduce API calls.

### Kraken Call Rate Limits

Kraken allows roughly **1 request per second** with a short burst capacity of
about 20 calls every 10 seconds. The bot enforces this using an internal
`Semaphore` to gate outgoing requests and a small backoff that increases the
delay when a call fails. Tune these options in `crypto_bot/config.yaml` to stay
within the limit:

* **max_concurrent_tickers** – maximum ticker requests processed in parallel.
* **max_concurrent_ohlcv** – maximum concurrent OHLCV fetches.
* **ohlcv_batch_size** – number of symbols loaded per OHLCV batch.
* **ticker_backoff_initial** – seconds to wait after a ticker failure.
* **ticker_backoff_max** – maximum delay between ticker retries.
* **ws_ticker_batch_size** – maximum symbols per WebSocket ticker request.

Start with low values (e.g. 2 tickers and 4 OHLCV requests) and raise them only
if you remain under the limit. If you notice log messages like
`Fetching for 1 symbols` repeating, the semaphore is throttling requests. Reduce
these settings or the batch size so each cycle completes without hitting the
cap.
## Exchange Setup for U.S. Users


1. Create API keys on **Coinbase Advanced Trade** or **Kraken**.
2. Fill out `crypto_bot/.env` with your API keys and optional `FERNET_KEY`.
   Running `python crypto_bot/wallet_manager.py` will simply load these values
   from `.env` without prompting. Environment variables take precedence over any
   values stored in `user_config.yaml`.

   ```env
   # EXCHANGE=coinbase  # or kraken
   # API_KEY=your_key
   # API_SECRET=your_secret
   # API_PASSPHRASE=your_coinbase_passphrase_if_needed
   # COINBASE_API_KEY=your_coinbase_key
   # COINBASE_API_SECRET=your_coinbase_secret
   # COINBASE_API_PASSPHRASE=your_coinbase_passphrase
   # KRAKEN_API_KEY=your_kraken_key
   # KRAKEN_API_SECRET=your_kraken_secret
   # FERNET_KEY=your_generated_fernet_key
   ```

### Telegram Setup

The built-in Telegram interface is provided by the `TelegramBotUI` class in
`crypto_bot.telegram_bot_ui`.

1. Open `crypto_bot/config.yaml` and fill in the `telegram` section:

   ```yaml
   telegram:
     token: your_telegram_token
     chat_id: your_chat_id
     chat_admins: your_chat_id
     trade_updates: true
     message_interval: 1.0
     max_messages_per_minute: 20
   ```

   The bot reads the chat ID and token from `config.yaml` (not
   `user_config.yaml`). Set `trade_updates` to `false` to disable trade entry
   and exit messages.
     trade_updates: true  # set false to disable trade notifications
   ```

   The bot reads these values only from `config.yaml`. Disable
   `trade_updates` if you don't want trade entry and exit messages.
   Set `chat_admins` to a comma-separated list of Telegram chat IDs allowed to
   control the bot. You can also provide this list via the `TELE_CHAT_ADMINS`
   environment variable.
2. Send `/start` to your bot so it can message you. Use `/menu` at any time to
   open an interactive button menu—**Start**, **Stop**, **Status**, **Log**,
   **Rotate Now**, **Toggle Mode**, **PnL**, **Trades**, **Edit Config**,
   **Signals** and **Balance**—for quick interaction.
3. You can also issue these commands directly:
   - `/signals` – show the latest scored assets
   - `/balance` – display your current exchange holdings
   - `/trades` – summarize executed trades
   - `/panic_sell` – exit all open positions immediately (paper or live).
      Liquidations are recorded in `crypto_bot/logs/positions.log` while
      overall activity continues in `bot.log`. After closing a position you can
      confirm the updated wallet total by reading the last "Wallet balance"
      entry in this file.
   - HTTP `POST /close-all` – trigger the same exit via the web server,
      also works in paper trading mode.
4. If you see `Failed to send message: Not Found` in the logs, the chat ID or
   token is likely incorrect or the bot lacks permission to message the chat.
   Double-check the values in `config.yaml` and ensure you've started a
  conversation with your bot.

For asynchronous workflows the notifier exposes `notify_async` so you can
send messages without blocking the event loop:

```python
notifier = TelegramNotifier.from_config(cfg["telegram"])

async def heartbeat():
    while True:
        await notifier.notify_async("Bot running")
        await asyncio.sleep(60)
```

#### Troubleshooting

Before running the bot, run `python tools/test_telegram.py` to send a
test message using the credentials in `crypto_bot/config.yaml` or the
`TELEGRAM_TOKEN` and `TELEGRAM_CHAT_ID` environment variables. The script
calls `crypto_bot.utils.telegram.send_test_message()` under the hood.
If the call fails or you do not receive a message, check for these common issues:

* **Invalid config values** – `telegram.token` or `telegram.chat_id` still
  contain placeholders in `crypto_bot/config.yaml`.

* **Incorrect token** – the API token was mistyped or revoked.
* **Wrong chat ID** – the bot does not have permission to message that chat.
* **Bot not started** – you have not sent `/start` to your bot yet.
* **Network restrictions** – firewalls or proxies are blocking Telegram.

### Funding Rate API

Add `FUNDING_RATE_URL` to `crypto_bot/.env` to specify the endpoint used by
`volatility_filter.py` when fetching perpetual funding rates. Without this
variable the bot falls back to the placeholder `https://funding.example.com`
and will log errors until a real URL is supplied.

For Kraken, add the following line to `crypto_bot/.env`:

```env
FUNDING_RATE_URL=https://futures.kraken.com/derivatives/api/v3/historical-funding-rates?symbol=
```

`volatility_filter.py` will append the instrument symbol directly to this URL
when requesting funding information.

### LunarCrush API

Sign up at [LunarCrush](https://lunarcrush.com/developers) to generate an API
key. Set `LUNARCRUSH_API_KEY` in `crypto_bot/.env` or export it in your
environment so the bot can retrieve social metrics. The free tier allows about
100 requests per day.


4. In `crypto_bot/config.yaml` set:

   ```yaml
   exchanges: [coinbase, kraken]
   primary_exchange: coinbase
   secondary_exchange: kraken
   execution_mode: dry_run  # or live
   use_websocket: true      # enable when trading on Kraken via WebSocket
   ```

   For Kraken, optionally place WebSocket tokens in `crypto_bot/.env`:

   ```env
   KRAKEN_WS_TOKEN=your_ws_token
   KRAKEN_API_TOKEN=your_api_token
   ```

Generate `KRAKEN_WS_TOKEN` by calling Kraken's `GetWebSocketsToken` REST endpoint with your API credentials. The response contains a short-lived token used for authenticating WebSocket connections. The WebSocket client connects to the `/v2` URLs (`wss://ws.kraken.com/v2` and `wss://ws-auth.kraken.com/v2`), so the token is required for trading. A helper is provided in `crypto_bot.utils`:

```python
from crypto_bot.utils import get_ws_token
token = get_ws_token(API_KEY, API_SECRET, "123456")
```

5. In `crypto_bot/config.yaml` set:

    ```yaml
    exchanges: [coinbase, kraken]
    primary_exchange: coinbase
    secondary_exchange: kraken
    execution_mode: dry_run  # or live
    use_websocket: true      # enable when trading on Kraken via WebSocket
    ```

Additional execution flags:

```yaml
liquidity_check: true        # verify order book liquidity before placing orders
liquidity_depth: 10          # order book depth levels to inspect
max_liquidity_usage: 0.8     # cap order size to this fraction of depth
weight_liquidity: 0.0        # symbol score weight for pool liquidity
twap_enabled: false          # split large orders into slices
twap_slices: 4               # number of slices when TWAP is enabled
twap_interval_seconds: 10    # delay between TWAP slices
timeframe: 15m               # candles for regime detection
scalp_timeframe: 1m          # candles for micro_scalp/bounce_scalper
loop_interval_minutes: 0.05  # wait time between trading cycles
force_websocket_history: false  # set true to disable REST fallback
max_ws_limit: 50             # skip WebSocket when request exceeds this
gecko_limit: 10              # concurrent GeckoTerminal requests
ohlcv_timeout: 60             # request timeout for OHLCV fetches
max_concurrent_ohlcv: 4      # limit simultaneous OHLCV fetches
ohlcv_batch_size: 10         # group symbols per OHLCV fetch
max_concurrent_tickers: 20   # limit simultaneous ticker fetches
ticker_rate_limit: 0         # override exchange rate limit (ms)
poll_timeout: 60             # seconds to wait for order fill or transaction confirmation
force_websocket_history: true  # set false to enable REST fallback
max_ws_limit: 200            # skip WebSocket when request exceeds this
gecko_limit: 10              # concurrent GeckoTerminal requests
ohlcv_timeout: 60             # request timeout for OHLCV fetches
max_concurrent_ohlcv: 20     # limit simultaneous OHLCV fetches
ohlcv_batch_size: 10         # group symbols per OHLCV fetch
metrics:
  enabled: true              # write cycle statistics to metrics.csv
  file: crypto_bot/logs/metrics.csv
```

`loop_interval_minutes` determines how long the bot sleeps between each
evaluation cycle. The default of `0.05` minutes (~3 seconds) balances
responsiveness with CPU usage. Shortening this delay can noticeably increase
CPU load.
`max_concurrent_ohlcv` caps how many OHLCV requests run in parallel when
`update_ohlcv_cache` gathers new candles. The new `ohlcv_timeout` option
controls the timeout for each fetch call. If you still encounter timeouts after
raising this value, try lowering `max_concurrent_ohlcv` or `ohlcv_batch_size` to reduce pressure on
the exchange API.
Trade execution helpers now poll for order status or transaction confirmation for up to `poll_timeout` seconds (default 60) and gracefully handle partial fills.
Orders now compute slippage using the specified `liquidity_depth`. When the
calculated slippage exceeds `max_slippage_pct` the bot automatically switches to
TWAP execution, dividing the trade into slices so each consumes at most
`max_liquidity_usage` of the visible depth.
The updater automatically determines how many candles are missing from the
cache, so even when `limit` is large it only requests the data required to fill
the gap, avoiding needless delays.
The bot caches the last candle timestamp for open positions and skips updating
their history until a new bar appears.
The `metrics` section enables recording of cycle summaries to the specified CSV
file for later analysis.
`scalp_timeframe` sets the candle interval specifically for the micro_scalp
and bounce_scalper strategies while `timeframe` covers all other analysis.

When `use_websocket` is enabled the bot relies on `ccxt.pro` for realtime
streaming data. Install it alongside the other requirements or disable
websockets if you do not have access to `ccxt.pro`.
When OHLCV streaming returns fewer candles than requested the bot calculates
how many bars are missing and fetches only that remainder via REST. This
adaptive limit keeps history current without waiting for a full response.
Enable this fallback by setting `force_websocket_history` to `false`.
Large history requests skip streaming entirely when `limit` exceeds
`max_ws_limit`.
Increase this threshold in `crypto_bot/config.yaml` when large history
requests should still use WebSocket. For example set
`max_ws_limit: 200` if you regularly request 200 candles.

During the startup scan the bot always loads historical candles over REST
regardless of the WebSocket setting. It relies on
`update_multi_tf_ohlcv_cache` to pull each timeframe. When `start_since` is
omitted the helper `get_kraken_listing_date` checks when every pair was
listed on Kraken and caps the request so no more candles are fetched than the
exchange actually offers. When sufficient history is available the loader
retrieves up to `scan_lookback_limit` candles per pair (700 by default on
Kraken) before switching to WebSocket updates.

The client now records heartbeat events and exposes `is_alive(conn_type)` to
check if a connection has received a heartbeat within the last 10 seconds. Call
`ping()` periodically to keep the session active.

Example usage for Kraken WebSockets:

```python
from crypto_bot.execution.kraken_ws import KrakenWSClient

ws = KrakenWSClient()
ws.subscribe_orders(["BTC/USD"])  # open_orders channel
ws.subscribe_book("BTC/USD", depth=10, snapshot=True)
ws.add_order("BTC/USD", "buy", qty)
ws.cancel_order("ORDERID")
ws.add_order("BTC/USD", "buy", 0.01)
ws.cancel_order("OABCDEF", ["BTC/USD"])
ws.subscribe_instruments()  # stream asset and pair details
ws.close()  # gracefully close the websockets when done
```

To stream ticker data use `subscribe_ticker`. The optional `event_trigger`
parameter controls which events push updates and defaults to `"trades"`. The
`snapshot` flag requests an initial snapshot and defaults to `True`.

```python
# Request ticker updates triggered by book changes without an initial snapshot
ws.subscribe_ticker(["ETH/USD"], event_trigger="book", snapshot=False)
```
To stream candlestick data use `subscribe_ohlc`. The helper
`parse_ohlc_message` converts the raw payload into `[timestamp, open, high,
low, close, volume]` where `timestamp` is the `interval_begin` field converted
to a Unix epoch in milliseconds.

```python
ws.subscribe_ohlc("ETH/USD", interval=1)

msg = ...  # read from ws.public_ws
candle = parse_ohlc_message(msg)
if candle:
    ts, o, h, l, c, volume = candle
    print(ts, o, h, l, c, volume)
```
Call `unsubscribe_ohlc("ETH/USD", interval=1)` to stop receiving updates.

`subscribe_book` streams the order book for the given pair. `depth` sets how many levels are sent, while `snapshot` requests an initial book snapshot before updates.

The Kraken WebSocket client automatically reconnects if the connection drops and
resubscribes to any previously requested channels.  Trading commands use the new
`/v2` naming scheme such as `add_order`, `cancel_order`, `cancel_all_orders` and
`open_orders`.  Refer to Kraken's v2 WebSocket documentation for a full list:
<https://docs.kraken.com/websockets-v2/#tag/Trading>.

Example usage:

```python
from crypto_bot.execution.kraken_ws import KrakenWSClient

client = KrakenWSClient(ws_token="your_ws_token")
client.add_order("BTC/USD", "buy", 0.1)
client.cancel_order("TXID123")
client.cancel_all_orders()
client.open_orders()
client.close()
```

#### Trade Updates

Subscribe to the public trades channel to monitor real-time fills.
Refer to Kraken's v2 WebSocket documentation for message details:
<https://docs.kraken.com/websockets-v2/#tag/Trading>.

```python
ws.subscribe_trades(["BTC/USD"], snapshot=False)

msg = ...  # read from ws.public_ws
trade = parse_trade_message(msg)
if trade:
    ts, side, price, volume = trade
    print(ts, side, price, volume)

ws.unsubscribe_trades(["BTC/USD"])
```

#### Level 3 Order Updates

Subscribe to the full depth feed using `subscribe_level3`. The call requires a
session token obtained from Kraken's `GetWebSocketsToken` REST endpoint. Depth
values of `10`, `100` or `1000` are supported.

```python
import json
from crypto_bot.execution.kraken_ws import KrakenWSClient

ws = KrakenWSClient(ws_token="your_ws_token")
ws.subscribe_level3("BTC/USD", depth=100)

def handle(msg: str):
    data = json.loads(msg)
    if data.get("channel") == "level3":
        book = data["data"][0]
        for order in book.get("bids", []):
            # each order dict contains event, order_id, limit_price, order_qty
            print(order)
```

Binance.US is not recommended because of API limitations.

### Automatic Market Scanning

When the `symbols` list is empty, the bot loads all active Kraken trading pairs
at startup by default. Pairs listed under `excluded_symbols` are skipped.
Disable this behaviour by setting `scan_markets` to `false`. When
`scan_in_background` is `true` the scan runs as
a background task so trading phases start immediately. Set it to `false` to
wait for scanning to complete before trading begins.

```yaml
scan_markets: true    # default
scan_in_background: true
symbols: []            # automatically populated
onchain_default_quote: USDT
onchain_symbols: []                            # add tokens to disable scanning
                                                # quote appended automatically to
                                                # mints via Jupiter/Helius
                                                # base must be mint if unknown
excluded_symbols: [ETH/USD]
exchange_market_types: ["spot"]  # options: spot, margin, futures
min_symbol_age_days: 2           # skip pairs with less history
symbol_batch_size: 100           # symbols processed per cycle
scan_lookback_limit: 700         # max candles per pair during startup
                                 # trimmed using Kraken listing data
scan_deep_top: 50                # deep load this many ranked symbols
start_since: 365d                # backfill candles this far in the past
min_history_fraction: 0          # history check disabled by default
cycle_lookback_limit: 150        # candles fetched each cycle
max_spread_pct: 4.0              # skip pairs with wide spreads
```

To avoid loading every market on startup, populate `symbols` with the
top 200 pairs by volume from `tasks/refresh_pairs.py`. Set
`scan_markets: false` when you don't want to evaluate the entire exchange.

`exchange_market_types` filters the discovered pairs by market class. The bot
also skips newly listed pairs using `min_symbol_age_days`.
Symbols are queued by score using a priority deque and processed in
batches controlled by `symbol_batch_size`. When the queue drops below this
size it is automatically refilled with the highest scoring symbols.
Candidates are stored in a priority queue sorted by their score so the highest
quality markets are scanned first. Each cycle pulls the next `symbol_batch_size`
symbols from this queue and refills it when empty.

When `adaptive_scan.enabled` is true the bot calculates the average ATR of the
filtered markets. The batch size and delay between cycles are multiplied by
`avg_atr / atr_baseline` up to `max_factor`. This increases scanning frequency
during volatile periods.

```yaml
adaptive_scan:
  enabled: true
  atr_baseline: 0.01
  max_factor: 5.0
```

OHLCV data for these symbols is now fetched concurrently using
`load_ohlcv_parallel`, greatly reducing the time needed to evaluate
large symbol lists.

Each candidate pair is also assigned a score based on volume, recent price
change, bid/ask spread, age and API latency. The weights and limits for this
calculation can be tuned via `symbol_score_weights`, `max_vol`,
`max_change_pct`, `max_spread_pct`, `max_age_days` and `max_latency_ms` in
`config.yaml`. All scoring weights must sum to a positive value. Only symbols with a score above `min_symbol_score` are included
in trading rotations.
## Symbol Filtering

The bot evaluates each candidate pair using Kraken ticker data. By
setting options under `symbol_filter` you can weed out illiquid or
undesirable markets before strategies run. Set `skip_symbol_filters: true`
to use the provided list without any filtering:

```yaml
symbol_filter:
  min_volume_usd: 1
  volume_percentile: 20          # keep pairs above this volume percentile
  change_pct_percentile: 5       # require 24h change in the top movers
  max_spread_pct: 4              # allow spreads up to 4%
  uncached_volume_multiplier: 1.5  # extra volume when not cached
  correlation_window: 30         # days of history for correlation
  max_correlation: 0.9           # drop pairs above this threshold
  correlation_max_pairs: 100     # limit pairwise correlation checks
  kraken_batch_size: 100         # max symbols per fetch_tickers call
  http_timeout: 10               # seconds for fallback /Ticker requests
  ticker_retry_attempts: 3       # number of fetch_tickers retries
  log_ticker_exceptions: false   # include stack traces when true
max_concurrent_ohlcv: 2          # simultaneous OHLCV requests during startup
  max_concurrent_tickers: 20       # simultaneous ticker requests
  ticker_rate_limit: 0             # ms delay after each ticker request
  ticker_backoff_initial: 2        # seconds after first failure
  ticker_backoff_max: 60           # cap for exponential backoff
  ws_ticker_batch_size: 100        # symbols per watchTickers call
  initial_timeframes: [1m, 5m, 15m, 1h]  # preloaded intervals (4h unsupported on Coinbase)
initial_history_candles: 50     # candles fetched per timeframe initially
```

For thin markets you may want to relax the filters and trading
thresholds.  Lowering `min_volume_usd`, widening `max_spread_pct` and
reducing the minimum signal requirements lets the bot operate on less
liquid pairs:

```yaml
min_confidence_score: 0.00005
signal_threshold: 0.002
symbol_filter:
  max_spread_pct: 8
  min_volume_usd: 20
```

`max_concurrent_ohlcv` controls how many OHLCV requests are made in parallel
during the startup scan. It defaults to `2`, keeping API usage modest.
`initial_timeframes` lists the intervals preloaded before trading begins. When
omitted it falls back to the `timeframes` list (1m, 5m, 15m and 1h by
default; Coinbase does not offer 4h candles). `initial_history_candles` sets how many bars to download for each of
these intervals during the initial scan and defaults to the
`scan_lookback_limit` of `700`. Together these options ensure enough historical
data is fetched for regime detection and correlation checks before live trading
starts.
  max_concurrent_ohlcv: 10       # limit OHLCV requests when loading history
  initial_timeframes: [1h, 1d]  # timeframes fetched for new symbols
  initial_history_candles: 50   # candles per timeframe on first load
```

* **max_concurrent_ohlcv** – cap simultaneous OHLCV requests while scoring new symbols (default `10`).
* **ohlcv_batch_size** – batch size for grouped OHLCV requests.
* **max_concurrent_tickers** – cap simultaneous ticker requests (default `20`).
* **ticker_rate_limit** – delay applied after ticker requests in milliseconds.
* **initial_timeframes** – candle intervals pulled when caching a new market (default `[1h, 1d]`; Coinbase does not provide 4h candles).
* **initial_history_candles** – number of candles per timeframe loaded on first
  use (default `300`). The loader observes Kraken listing dates so it never
  requests data preceding a pair's debut.

Kraken labels Bitcoin as `XBT` in its market identifiers. The bot
automatically converts canonical symbols using `exchange.market_id`,
so configuration files may still list pairs like `BTC/USDT`.

`setup_window` controls how many candles of ticker history are gathered before
a symbol is eligible to trade, while `trigger_window` defines the period after
a setup is detected during which entry conditions must appear.  Each strategy
can also include a `risk` section such as `max_concurrent` or
`daily_loss_cap` to cap simultaneous positions and total daily losses.
WebSocket streaming is enabled by default when scanning. Set
`use_websocket: false` to force REST polling instead. You can disable
WebSocket just for ticker scanning by adding
`exchange.options.ws_scan: false` to your configuration while leaving
`use_websocket: true` for trading. When using the REST fallback the bot
requests tickers in batches controlled by
`symbol_filter.kraken_batch_size` to avoid Kraken's occasional `520`
errors. The public `/Ticker` calls also obey
`symbol_filter.http_timeout`.
The internal `_refresh_tickers` helper now skips any symbols missing from
`exchange.markets` to avoid unnecessary fetch attempts.
It also warns and skips caching when the ticker API returns errors or empty
results so zero-volume entries don't pollute the liquidity cache.
Pairs passing these checks are then scored with `analyze_symbol` which
computes a strategy confidence score. Only the highest scoring symbols
are traded each cycle.

### Liquid Pairs Worker

The `tasks/refresh_pairs.py` script fetches the most liquid markets from the
configured exchange using `ccxt` and stores them in `cache/liquid_pairs.json`.
The file now contains a mapping of symbol to the timestamp when it last passed
the liquidity screen. This cache lets the trading bot skip illiquid pairs during
market scans.
By default the worker refreshes the file every **6 hours**. Change the interval
under `pairs_worker.refresh_interval` in `crypto_bot/config.yaml` and restart the
worker to apply the new schedule.
You can also limit the markets saved in the cache by defining
`allowed_quote_currencies` and `blacklist_assets` under `refresh_pairs`.
Leaving `allowed_quote_currencies` empty allows any trading pair:

```yaml
refresh_pairs:
  min_quote_volume_usd: 10000000
  refresh_interval: 6h
  top_k: 40
  secondary_exchange: coinbase
  allowed_quote_currencies: []
  blacklist_assets: []
```
These thresholds can be changed in `config.yaml`.
Run it manually whenever needed:

```bash
python tasks/refresh_pairs.py --once
```
Run the script from the project root so that `cache/liquid_pairs.json` is
written where the bot expects it. Executing the command from another
directory may create a separate `cache` folder and lead to missing symbols.
Removing the `--once` flag keeps it running on the configured interval.
To ensure `cache/liquid_pairs.json` stays current you should schedule this
command to run automatically. One option is cron:

```cron
0 * * * * cd /path/to/coinTrader2.0 && /usr/bin/python3 tasks/refresh_pairs.py
```
You can accomplish the same thing with a systemd timer. Create the following
service and timer units:

```ini
# /etc/systemd/system/refresh_pairs.service
[Unit]
Description=Update trading pair cache

[Service]
Type=oneshot
WorkingDirectory=/path/to/coinTrader2.0
ExecStart=/usr/bin/python3 tasks/refresh_pairs.py --once

# /etc/systemd/system/refresh_pairs.timer
[Unit]
Description=Run refresh_pairs hourly

[Timer]
OnCalendar=hourly
Persistent=true

[Install]
WantedBy=timers.target
```

Enable it with `sudo systemctl enable --now refresh_pairs.timer`.

Delete `cache/liquid_pairs.json` to force a full rebuild on the next run.
If you see warnings about unsupported markets in the logs, regenerate the file
with `tasks/refresh_pairs.py --once`.

## Web UI

A small Flask web dashboard is included for running the bot and inspecting logs.
It features a responsive layout built with [Bootswatch](https://bootswatch.com/)
and provides separate pages for logs and trading statistics. A background
watchdog thread now monitors the trading bot and automatically restarts it if
the process exits unexpectedly.

Start the UI with:

```bash
python -m frontend.app
```

Set `FLASK_DEBUG=1` before running the command to enable Flask debug mode.

Navigate to `http://localhost:5000` to start or stop the bot, watch the logs
refresh live and review the trade statistics stored in
`crypto_bot/logs/strategy_stats.json` (automatically produced from
`strategy_performance.json`) and the detailed performance records in
`crypto_bot/logs/strategy_performance.json`. When the bot is stopped a form
lets you select the execution mode (dry run or live) before launching.

## Log Files

All runtime information is written under `crypto_bot/logs`. Important files
include:

- `bot.log` – main log file containing startup events, strategy choices and all
  decision messages. `[EVAL]` lines record each symbol's evaluation outcome in
  this file.
- `trades.csv` – CSV export of every executed order used by the dashboard and
  backtester. Entries may represent long or short positions: a `buy` side opens
  or closes a short while a `sell` side opens or closes a long. Stop orders are
  logged here as well with an `is_stop` flag so they can be filtered out from
  performance calculations. Open positions are reconstructed by scanning the
  rows sequentially and pairing each entry with the next opposite side.
- `strategy_stats.json` – summary statistics of win rate, PnL and other metrics
  generated automatically from `strategy_performance.json`.
- `strategy_performance.json` – list of individual trades grouped by regime and
  strategy with fields like `pnl` and timestamps.
- `metrics.csv` – per cycle summary showing how many pairs were scanned,
  how many signals fired and how many trades executed.
- `weights.json` – persistent optimizer weights saved after each update
  at `crypto_bot/logs/weights.json`.
- `second_place.csv` – the runner‑up strategy from each evaluation cycle.
- `tools/split_log_levels.py` – split `bot.log` into separate files for
  INFO and WARNING messages. Run `python tools/split_log_levels.py` to
  produce `info.log` and `warning.log`.

Example short trade:

```csv
symbol,side,amount,price,timestamp
XBT/USDT,sell,0.1,25000,2024-05-01T00:00:00Z
XBT/USDT,buy,0.1,24000,2024-05-02T00:00:00Z
```

This opens a short at 25,000 and covers at 24,000 for a profit of
`(25000 - 24000) * 0.1 = 100` USDT.

### Statistics File Structure

`strategy_performance.json` stores raw trade records nested by market regime and
strategy. Example snippet:

```json
{
  "trending": {
    "trend_bot": [
      {
        "symbol": "XBT/USDT",
        "pnl": 1.2,
        "entry_time": "2024-01-01T00:00:00Z",
        "exit_time": "2024-01-01T02:00:00Z"
      }
    ]
  }
}
```

`strategy_stats.json` contains aggregated statistics per strategy such as win
rate and average PnL. It is produced automatically from
`strategy_performance.json`:

```json
{
  "trend_bot": {
    "trades": 10,
    "win_rate": 0.6,
    "avg_win": 1.2,
    "avg_loss": -0.8
  }
}
```

Other helpers create logs like `execution.log` in the same directory when enabled. Decision details are consolidated in `bot.log`, letting you follow the router and risk manager actions in one place. Example snippet:

```text
2024-02-12 15:04:01 - INFO - Starting bot
2024-02-12 15:04:02 - INFO - Strategy router selected grid_bot for XBT/USDT
2024-02-12 15:04:10 - INFO - Placing buy order amount 0.1 price 22000
2024-02-12 15:04:15 - INFO - Decision: take profit triggered at 22400
```

## Solana Mempool Monitoring

The bot can monitor Solana priority fees to avoid swaps when congestion
is high. Enable the monitor in `crypto_bot/config.yaml`:

```yaml
mempool_monitor:
  enabled: true
  suspicious_fee_threshold: 100
  action: pause  # or reprice
  reprice_multiplier: 1.05
```

When enabled, `execute_swap` checks the current priority fee and pauses
or adjusts the trade according to the selected action.
If `gas_threshold_gwei` is set, the scalper aborts the swap entirely when
the priority fee exceeds this limit.

## Solana Meme-Wave Sniper

This module watches for new liquidity pools on Solana and attempts to buy
into meme tokens before the crowd. Events from a Helius endpoint are
filtered through safety checks, scored, and executed using Jupiter quotes
bundled via Jito. A LunarCrush sentiment score can boost the ranking when the
tweet volume is high.

### Configuration

Add a `meme_wave_sniper` section to `crypto_bot/config.yaml`:

Set `HELIUS_KEY` in `crypto_bot/.env` or as an environment variable. The pool
URL should reference this key so Helius can authorize the requests:

```yaml
meme_wave_sniper:
  enabled: true
  pool:
    url: https://mainnet.helius-rpc.com/v1/?api-key=${HELIUS_KEY}
    interval: 5
    websocket_url: wss://atlas-mainnet.helius-rpc.com/?api-key=${HELIUS_KEY}
    raydium_program_id: 675kPX9MHTjS2zt1qfr1NYHuzeLXfQM9H24wFSUt1Mp8
    ml_filter: false
  scoring:
    weight_liquidity: 1.0
    weight_tx: 1.0
    weight_social: 0.5
  safety:
    min_liquidity: 50
  risk:
    max_concurrent: 20
    daily_loss_cap: 1.5
  execution:
    dry_run: true

```
Set the `HELIUS_KEY` environment variable with your Helius API key.

### Flow

```text
PoolWatcher -> Safety -> Score -> RiskTracker -> Executor -> Exit
```

Sniping begins immediately at startup. The initial symbol scan now runs in the
background so new pools can be acted on without waiting for caches to fill.
The Solana scanner continues to run in its own loop, queuing tokens as they
appear. Disable this behaviour by setting `solana_scanner.enabled` to `false`.

Before any token from the scanner is queued for execution its price history is
fetched and passed through `classify_regime_cached`. Only those labeled with one
of the regimes in `solana_scanner.filter_regime` at `solana_scanner.filter_tf`
are enqueued.

API requirements: [Helius](https://www.helius.xyz/) for pool data (also used to
retrieve Raydium information), [Jupiter](https://jup.ag/) for quotes,
[Jito](https://www.jito.network/) for bundle submission, and a LunarCrush API
key for sentiment scores. A Pump.fun API key is required for discovering new
tokens.

### Monitoring Raydium Pools via WebSockets

Raydium also streams pool creation events over WebSockets. To watch these in
real time:

1. Obtain a Helius API key from your dashboard.
2. Set `meme_wave_sniper.pool.websocket_url` in `crypto_bot/config.yaml` to
   `wss://mainnet.helius-rpc.com/?api-key=YOUR_KEY`.
   `atlas-mainnet.helius-rpc.com` is only available for Business/Professional
   plans; standard tiers should use the mainnet URL shown above.
3. Run `python -m crypto_bot.solana.pool_ws_monitor`.

`pool_ws_monitor.py` subscribes to the Raydium program and prints each update.
Use `watch_pool(api_key, program_id)` to get an async generator of transactions:

```python
import os
import asyncio
from crypto_bot.solana.pool_ws_monitor import watch_pool

async def main():
    api_key = os.environ.get("HELIUS_KEY", "")
    program = "675kPX9MHTjS2zt1qfr1NYHuzeLXfQM9H24wFSUt1Mp8"
    async for event in watch_pool(api_key, program):
        print(event)

asyncio.run(main())
```

### Meme Wave Bot

The meme wave bot trades sudden hype cycles discovered on centralized
exchanges and in Solana mempools. It monitors for sharp volume spikes,
mempool activity and optional social sentiment before buying. Most
profits will likely arise from Solana where new tokens see the fastest
hype waves.
Add a `meme_wave_bot` section to `crypto_bot/config.yaml`:

```yaml
meme_wave_bot:
  vol_spike_thr: 2.0        # volume spike multiple triggering the bot
  sentiment_thr: 0.6        # minimum LunarCrush sentiment score
```

- **vol_spike_thr** – ratio of current volume to the recent average required
  to consider entering a trade.
- **sentiment_thr** – threshold for the normalized LunarCrush sentiment score
  before a meme wave trade is executed.

### Backtesting

The `BacktestRunner` class in `crypto_bot.backtest.backtest_runner` can evaluate
different stop‑loss and take‑profit percentages and reports the PnL,
maximum drawdown and Sharpe ratio for each combination.

```python
from crypto_bot.backtest.backtest_runner import BacktestRunner

runner = BacktestRunner('XBT/USDT', '15m', since=0)
results = runner.run_grid(
    stop_loss_range=[0.01, 0.02],
    take_profit_range=[0.02, 0.04],
)
print(results.head())  # best combo appears first
```
For Solana pairs ending with `/USDC`, backtesting automatically pulls up to
`1000` candles from GeckoTerminal so longer histories are available.
The resulting statistics are written automatically to
`crypto_bot/logs/strategy_stats.json`. The home page indicates whether the bot
is running so you can quickly see if it has stopped.

You can also replay historical pool creations on Solana. The
`backtest.historical_pools` module queries QuickNode for past events and runs
the sniper heuristics on each one:

```bash
python -m backtest.historical_pools \
    --start 2024-01-01 --end 2024-01-02 \
    --rpc-url https://mainnet.helius-rpc.com/v1/?api-key=YOUR_KEY
```

## Meme Wave Rider

This scalper rides trending meme coins by watching mempool volume alongside
LunarCrush sentiment. A rolling volume window flags spikes in Solana swaps while a
sentiment API call checks for positive chatter. When both metrics exceed your
thresholds, a trade is executed using `solana_trading.py`.

### Configuration

Add a `meme_wave_bot` section to `crypto_bot/config.yaml`:

```yaml
meme_wave_bot:
  enabled: true
  mempool_window: 60        # seconds to track volume
  volume_threshold: 5000    # SOL per minute
  sentiment_threshold: 0.7  # positive ratio
```

## PhaseRunner

`PhaseRunner` orchestrates the main trading cycle by executing a list of async
phases in sequence. Each phase receives a shared `BotContext` object so they can
exchange data as the run progresses. The loop inside `crypto_bot.main` relies on
this runner to fetch candidates, update caches, analyse opportunities, execute
orders and manage exits on every iteration.

```python
from crypto_bot.phase_runner import PhaseRunner, BotContext

async def fetch(ctx):
    ...  # gather symbols or data

async def analyse(ctx):
    ...  # compute signals

async def trade(ctx):
    ...  # place orders

runner = PhaseRunner([fetch, analyse, trade])
ctx = BotContext(positions={}, df_cache={}, regime_cache={}, config={})
await runner.run(ctx)
```

## ML Signal Model

Strategy scores can be blended with predictions from an optional machine
learning model. Configure the feature in `crypto_bot/config.yaml`:

```yaml
ml_signal_model:
  enabled: false        # enable ML scoring
  weight: 0.5           # blend ratio between strategy and ML scores
```


When enabled, `evaluate` computes `(score * (1 - weight)) + (ml_score * weight)`
and caps the result between 0 and 1.

## ML Regime Trainer

The optional `coinTrader_Trainer` package can bootstrap machine learning models
used by the regime classifier. After generating trade logs, run the trainer to
upload a LightGBM model to Supabase.  The trainer now supports ingesting
**new-pool** events captured by the Solana scanner.  These events should be
labeled `"new_pool"` when preparing the training dataset so the model learns
to recognize the volatile conditions surrounding freshly created pools.  After
adding the new data, execute the trainer:

```bash
python ml_trainer.py train regime --use-gpu --federated
```

Ensure `SUPABASE_URL` and `SUPABASE_KEY` are set in `crypto_bot/.env` so the
upload succeeds. Optionally set `SUPABASE_MODEL_FILE` if you renamed the
stored model. Set `use_ml_regime_classifier: true` in
`crypto_bot/regime/regime_config.yaml` to enable downloads of the trained model
when the bot starts.

## Development Setup

Create and activate a virtual environment, then install the Python dependencies.
Running the test suite requires packages from **both** `requirements.txt` and
`requirements-dev.txt`:

```bash
python -m venv .venv
source .venv/bin/activate
pip install -r requirements.txt -r requirements-dev.txt
```

Run the test suite to verify your environment:

```bash
pytest -q
```

## Testing

The repository includes an automated test suite. Some tests rely on optional
packages such as `numpy`, `pandas`, `pytest-asyncio`, `ccxt`, `flask`, `base58`,
`prometheus_client`, `python-dotenv` and `websocket-client`. The **full** set of
tests requires the dependencies listed in `requirements.txt` together with the
additional packages enumerated in `requirements-dev.txt`. When running only a
subset of tests you may need to install these optional packages manually so
that `pytest` can import the modules they depend on.

Set up the environment by running the provided script:

```bash
bash codex/setup.sh  # installs system and Python dependencies
```

Alternatively you can install the Python packages manually:

```bash
pip install -r requirements.txt       # core dependencies
pip install -r requirements-dev.txt   # optional packages for tests
```

Run `pip install -r requirements-dev.txt` to ensure packages like `numpy`,
`pandas` and `pytest-asyncio` are installed before executing `pytest`.

If `pytest` fails with a `ModuleNotFoundError`, ensure the packages from both
requirements files are installed.  After the dependencies are available, execute

```bash
pytest -q
```

## Troubleshooting

High `max_concurrent_ohlcv` values combined with short `ohlcv_timeout`
settings can overload the exchange and lead to failed candle fetches.
Increase `ohlcv_timeout` to give each request more time and lower
`max_concurrent_ohlcv` if errors continue.
`gecko_request` retries failures using exponential backoff (1s, 2s, 4s) before giving up.

This project is provided for educational purposes only. Use it at your own risk, and remember that nothing here constitutes financial advice.


## License

This project is licensed under the [MIT License](LICENSE).<|MERGE_RESOLUTION|>--- conflicted
+++ resolved
@@ -177,11 +177,8 @@
 HELIUS_KEY=your_helius_api_key          # required for Jupiter/Helius registry
 # also needed for WebSocket pool monitoring
 MIN_BALANCE_THRESHOLD=0.001             # optional minimum account balance
-<<<<<<< HEAD
 ML_SCORE_THRESHOLD=0.5                  # optional minimum ML score for breakout tokens
-=======
 ML_SCORE_THRESHOLD=0.5                  # optional minimum ML score for tokens
->>>>>>> a97416ad
 MORALIS_KEY=your_moralis_api_key       # optional, for Solana scanner
 BITQUERY_KEY=your_bitquery_api_key     # optional, for Solana scanner
 PUMP_FUN_API_KEY=your_pump_fun_api_key # required for Solana scanner
@@ -205,16 +202,13 @@
 file name if needed.
 
 `HELIUS_KEY` must be defined so `get_token_accounts` can query the Helius DAS
-<<<<<<< HEAD
 API. `MIN_BALANCE_THRESHOLD` sets the minimum token balance included in the
 results, while `ML_SCORE_THRESHOLD` controls the minimum `regime_lgbm` score a
 token must achieve to be considered a breakout.
-=======
 API. `MIN_BALANCE_THRESHOLD` is optional and sets the minimum token balance
 included in the results. `ML_SCORE_THRESHOLD` (default ``0.5``) filters out
 tokens whose machine-learning breakout probability falls below the
 threshold.
->>>>>>> a97416ad
 
 ### Solana token registry
 
