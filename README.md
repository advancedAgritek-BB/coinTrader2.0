# Crypto Trading Bot

This project provides a modular hybrid cryptocurrency trading bot. It can trade on centralized exchanges like Coinbase Advanced Trade or Kraken as well as on-chain DEXes on Solana.

Main features include:

- Regime detection using EMA, ADX, RSI and Bollinger Band width
- Strategy routing for trending, sideways, breakout or volatile markets
- Support for CEX strategies (trend and grid) and on-chain strategies (sniper and DEX scalper)
- Telegram notifications and optional Google Sheets logging
- Risk management with drawdown limits and volume/volatility filters
- Live trading or dry-run simulation
- Backtesting with PnL, drawdown and Sharpe metrics
On-chain DEX execution on Solana now uses the Jupiter aggregator to submit real
transactions when not running in dry-run mode.


Edit `crypto_bot/config.yaml` and run `wallet_manager.py` to set up your user preferences.
API keys are read from environment variables when present. Place them in
`crypto_bot/.env` or export them in your shell. Sensitive values will not be saved to
`user_config.yaml` unless you set a `FERNET_KEY`, in which case they are encrypted
before being written.

## Exchange Setup for U.S. Users

1. Create API keys on **Coinbase Advanced Trade** or **Kraken**.
2. Run `python crypto_bot/wallet_manager.py` to generate `user_config.yaml`. Any
   credentials found in the environment will be used automatically.
3. Fill out `crypto_bot/.env` with your API keys and optional `FERNET_KEY`:

   ```env
   EXCHANGE=coinbase  # or kraken
   API_KEY=your_key
   API_SECRET=your_secret
   API_PASSPHRASE=your_coinbase_passphrase_if_needed
   FERNET_KEY=optional_key_for_encryption
   ```


4. In `crypto_bot/config.yaml` set:
   For Kraken, optionally set tokens for the WebSocket API:

   ```env
   KRAKEN_WS_TOKEN=your_ws_token
   KRAKEN_API_TOKEN=your_api_token
   ```

   Generate `KRAKEN_WS_TOKEN` by calling Kraken's `GetWebSocketsToken` REST endpoint with your API credentials. The response contains a short-lived token used for authenticating WebSocket connections.

5. In `crypto_bot/config.yaml` set:

    ```yaml
    exchange: coinbase  # Options: coinbase, kraken
    execution_mode: dry_run  # or live
    use_websocket: true      # enable when trading on Kraken via WebSocket
    ```

Additional execution flags:

```yaml
liquidity_check: true        # verify order book liquidity before placing orders
liquidity_depth: 10          # order book depth levels to inspect
twap_enabled: false          # split large orders into slices
twap_slices: 4               # number of slices when TWAP is enabled
twap_interval_seconds: 10    # delay between TWAP slices
```

When `use_websocket` is enabled the bot relies on `ccxt.pro` for realtime
streaming data. Install it alongside the other requirements or disable
websockets if you do not have access to `ccxt.pro`.

Binance.US is not recommended because of API limitations.

## Web UI

A small Flask web dashboard is included for running the bot and inspecting logs.
It features a responsive layout built with [Bootswatch](https://bootswatch.com/)
and provides separate pages for logs and trading statistics. A background
watchdog thread now monitors the trading bot and automatically restarts it if
the process exits unexpectedly.

Start the UI with:

```bash
python -m frontend.app
```

Navigate to `http://localhost:5000` to start or stop the bot, watch the logs
refresh live and review the trade stats collected in
<<<<<<< HEAD
`crypto_bot/logs/strategy_stats.json`.

### Backtesting

The `backtest` function in `crypto_bot.backtest.backtest_runner` can evaluate
different stop‑loss and take‑profit percentages and reports the PnL,
maximum drawdown and Sharpe ratio for each combination.

```python
from crypto_bot.backtest import backtest_runner

results = backtest_runner.backtest(
    'BTC/USDT', '1h', since=0,
    stop_loss_range=[0.01, 0.02],
    take_profit_range=[0.02, 0.04],
)
print(results.head())  # best combo appears first
```
=======
`crypto_bot/logs/strategy_stats.json`. The home page indicates whether the bot
is running so you can quickly see if it has stopped.
>>>>>>> 16278bdd
<|MERGE_RESOLUTION|>--- conflicted
+++ resolved
@@ -87,7 +87,6 @@
 
 Navigate to `http://localhost:5000` to start or stop the bot, watch the logs
 refresh live and review the trade stats collected in
-<<<<<<< HEAD
 `crypto_bot/logs/strategy_stats.json`.
 
 ### Backtesting
@@ -106,7 +105,5 @@
 )
 print(results.head())  # best combo appears first
 ```
-=======
 `crypto_bot/logs/strategy_stats.json`. The home page indicates whether the bot
-is running so you can quickly see if it has stopped.
->>>>>>> 16278bdd
+is running so you can quickly see if it has stopped.