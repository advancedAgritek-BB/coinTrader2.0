--- conflicted
+++ resolved
@@ -99,7 +99,6 @@
 refresh live and review the trade stats collected in
 `crypto_bot/logs/strategy_stats.json`.
 
-<<<<<<< HEAD
 ## Solana Mempool Monitoring
 
 The bot can monitor Solana priority fees to avoid swaps when congestion
@@ -115,7 +114,6 @@
 
 When enabled, `execute_swap` checks the current priority fee and pauses
 or adjusts the trade according to the selected action.
-=======
 ### Backtesting
 
 The `backtest` function in `crypto_bot.backtest.backtest_runner` can evaluate
@@ -133,5 +131,4 @@
 print(results.head())  # best combo appears first
 ```
 `crypto_bot/logs/strategy_stats.json`. The home page indicates whether the bot
-is running so you can quickly see if it has stopped.
->>>>>>> f58af2d5
+is running so you can quickly see if it has stopped.