# Crypto Trading Bot

This project provides a modular hybrid cryptocurrency trading bot capable of operating on centralized exchanges like Coinbase Advanced Trade or Kraken and on Solana DEXes via the Jupiter aggregator.

## Features

* Regime detection using EMA, ADX, RSI and Bollinger Band width
* Strategy router that picks the best approach for trending, sideways, breakout or volatile markets
* Trend and grid bots for CEXs plus sniper and DEX scalper strategies on Solana
* Portfolio rotation and auto optimizer utilities
* Risk management with drawdown limits, cooldown management and volume/volatility filters
* Telegram notifications and optional Google Sheets logging
* Capital tracker, sentiment filter and tax logger helpers
* Solana mempool monitor to avoid swaps when fees spike
* Paper trading wallet for dry-run simulation
* Live trading or dry-run simulation
* Web dashboard with watchdog thread and realtime log view
* Trade history page highlighting buys in green and sells in red
* Backtesting module with PnL, drawdown and Sharpe metrics

On-chain DEX execution submits real transactions when not running in dry-run mode.

## Regime Classifier

The bot selects a strategy by first classifying the current market regime. The
`classify_regime` function computes EMA, ADX, RSI and Bollinger Band width to
label conditions as `trending`, `sideways`, `breakout`, `mean-reverting` or
`volatile`. At least **20** OHLCV entries are required for these indicators to
be calculated reliably. When fewer rows are available the function returns
`"unknown"` so the router can avoid making a poor decision.

## Quick Start

1. Install the dependencies:
   ```bash
   pip install -r requirements.txt
   ```
   The optional `rich` package is included and provides colorized
   console output when viewing live positions.
2. Run `python crypto_bot/wallet_manager.py` to create `user_config.yaml` and enter your API credentials.
3. Adjust `crypto_bot/config.yaml` to select the exchange and execution mode.
4. Start the trading bot:
   ```bash
   python -m crypto_bot.main
   ```
   When dry-run mode is selected you will be prompted for the starting USDT balance.
   The console now refreshes with your wallet balance and any active
   trades in real time. Profitable positions are shown in green while
   losing ones appear in red. A second line now lists each open trade with
   its running profit or loss.
   Or launch the web dashboard with:
   ```bash
   python -m frontend.app
   ```

Edit `crypto_bot/config.yaml` and run `wallet_manager.py` to configure credentials. The script prompts only for the keys required by your chosen exchange and saves them in `user_config.yaml`. **Environment variables override** these entries, so you may keep secrets in `crypto_bot/.env` or export them before launching the bot. Setting `SECRETS_PROVIDER` (`aws` or `vault`) with `SECRETS_PATH` loads credentials automatically. Provide a `FERNET_KEY` to encrypt sensitive values in `user_config.yaml`.

## Exchange Setup for U.S. Users

1. Create API keys on **Coinbase Advanced Trade** or **Kraken**.
2. Run `python crypto_bot/wallet_manager.py` to generate `user_config.yaml`. Any
   credentials found in the environment will be used automatically.
3. Fill out `crypto_bot/.env` with your API keys and optional `FERNET_KEY`.
   Environment variables take precedence over values stored in
   `user_config.yaml`. If you prefer to enter credentials interactively,
   leave the entries commented out.

   ```env
   # EXCHANGE=coinbase  # or kraken
   # API_KEY=your_key
   # API_SECRET=your_secret
  # API_PASSPHRASE=your_coinbase_passphrase_if_needed
  # FERNET_KEY=optional_key_for_encryption
  ```

### Telegram Setup

1. Open `crypto_bot/config.yaml` and fill in the `telegram` section:

   ```yaml
   telegram:
     token: your_telegram_token
     chat_id: your_chat_id
   ```

   The bot reads the chat ID and token from `config.yaml`, not from
   `user_config.yaml`.
2. Send `/start` to your bot so it can message you.
3. If you see `Failed to send message: Not Found` in the logs, the chat ID or
   token is likely incorrect or the bot lacks permission to message the chat.
<<<<<<< HEAD
   Double-check the values in `config.yaml` and ensure you've started a
   conversation with your bot.
=======
   Double‑check the values saved by `wallet_manager.py` and ensure you've
   started a conversation with your bot.
5. Set your bot token and chat ID under the `telegram` section in
   `crypto_bot/config.yaml`.
>>>>>>> d365de5a

### Twitter Sentiment API

Set `TWITTER_SENTIMENT_URL` to the endpoint for the sentiment service used by
`sentiment_filter.py`. If this variable is not provided, the bot defaults to the
placeholder `https://api.example.com/twitter-sentiment`, so sentiment fetches
will fail until a real URL is supplied.

### Funding Rate API

Set `FUNDING_RATE_URL` to the endpoint used by `volatility_filter.py` when
fetching perpetual funding rates. Without this variable the bot falls back to
the placeholder `https://funding.example.com` and will log errors until a real
URL is supplied.

For Kraken, set:

```env
FUNDING_RATE_URL=https://futures.kraken.com/derivatives/api/v3/historical-funding-rates?symbol=
```

`volatility_filter.py` will append the instrument symbol directly to this URL
when requesting funding information.


4. In `crypto_bot/config.yaml` set:
   For Kraken, optionally set tokens for the WebSocket API:

   ```env
   KRAKEN_WS_TOKEN=your_ws_token
   KRAKEN_API_TOKEN=your_api_token
   ```

Generate `KRAKEN_WS_TOKEN` by calling Kraken's `GetWebSocketsToken` REST endpoint with your API credentials. The response contains a short-lived token used for authenticating WebSocket connections. The WebSocket client connects to the `/v2` URLs (`wss://ws.kraken.com/v2` and `wss://ws-auth.kraken.com/v2`), so the token is required for trading. A helper is provided in `crypto_bot.utils`:

```python
from crypto_bot.utils import get_ws_token
token = get_ws_token(API_KEY, API_SECRET, "123456")
```

5. In `crypto_bot/config.yaml` set:

    ```yaml
    exchange: coinbase  # Options: coinbase, kraken
    execution_mode: dry_run  # or live
    use_websocket: true      # enable when trading on Kraken via WebSocket
    ```

Additional execution flags:

```yaml
liquidity_check: true        # verify order book liquidity before placing orders
liquidity_depth: 10          # order book depth levels to inspect
twap_enabled: false          # split large orders into slices
twap_slices: 4               # number of slices when TWAP is enabled
twap_interval_seconds: 10    # delay between TWAP slices
timeframe: 1h                # candles for regime detection
scalp_timeframe: 1m          # candles for micro_scalp/bounce_scalper
loop_interval_minutes: 5     # wait time between trading cycles
force_websocket_history: false  # set true to disable REST fallback
max_concurrent_ohlcv: 20     # limit simultaneous OHLCV fetches
```

`loop_interval_minutes` determines how long the bot sleeps between each
evaluation cycle, giving the market time to evolve before scanning again.
`max_concurrent_ohlcv` caps how many OHLCV requests run in parallel when
`update_ohlcv_cache` gathers new candles.
`scalp_timeframe` sets the candle interval specifically for the micro_scalp
and bounce_scalper strategies while `timeframe` covers all other analysis.

When `use_websocket` is enabled the bot relies on `ccxt.pro` for realtime
streaming data. Install it alongside the other requirements or disable
websockets if you do not have access to `ccxt.pro`.
When OHLCV streaming returns fewer candles than requested the bot fills the gap using REST to ensure indicators have enough history. Disable this fallback by setting `force_websocket_history` to `true`.

Example usage for Kraken WebSockets:

```python
from crypto_bot.execution.kraken_ws import KrakenWSClient

ws = KrakenWSClient()
ws.subscribe_orders(["BTC/USD"])  # open_orders channel
ws.add_order(["BTC/USD"], "buy", 0.01)
ws.cancel_order("OABCDEF", ["BTC/USD"])
```

The Kraken WebSocket client automatically reconnects if the connection drops and
resubscribes to any previously requested channels.  Trading commands use the new
`/v2` naming scheme such as `add_order`, `cancel_order`, `cancel_all_orders` and
`open_orders`.  Refer to Kraken's v2 WebSocket documentation for a full list:
<https://docs.kraken.com/websockets-v2/#tag/Trading>.

Example usage:

```python
from crypto_bot.execution.kraken_ws import KrakenWSClient

client = KrakenWSClient(ws_token="your_ws_token")
client.add_order("BTC/USD", "buy", 0.1)
client.cancel_order("TXID123")
client.cancel_all_orders()
client.open_orders()
```

Binance.US is not recommended because of API limitations.

### Automatic Market Scanning

When `scan_markets` is set to `true` and the `symbols` list is empty, the bot
loads all active Kraken trading pairs at startup. Pairs listed under
`excluded_symbols` are skipped. Disable this behaviour by setting
`scan_markets` to `false`.

```yaml
scan_markets: true
symbols: []            # automatically populated
excluded_symbols: [ETH/USD]
```

OHLCV data for these symbols is now fetched concurrently using
`load_ohlcv_parallel`, greatly reducing the time needed to evaluate
large symbol lists.

## Web UI

A small Flask web dashboard is included for running the bot and inspecting logs.
It features a responsive layout built with [Bootswatch](https://bootswatch.com/)
and provides separate pages for logs and trading statistics. A background
watchdog thread now monitors the trading bot and automatically restarts it if
the process exits unexpectedly.

Start the UI with:

```bash
python -m frontend.app
```

Navigate to `http://localhost:5000` to start or stop the bot, watch the logs
refresh live and review the trade statistics stored in
`crypto_bot/logs/strategy_stats.json` and the detailed performance records in
`crypto_bot/logs/strategy_performance.json`. When the bot is stopped a form
lets you select the execution mode (dry run or live) before launching.

## Log Files

All runtime information is written under `crypto_bot/logs`. Important files
include:

- `bot.log` – main log file containing startup events, strategy choices and all
  decision messages.
- `trades.csv` – CSV export of every executed trade used by the dashboard and
  backtester. Stop orders are logged here as well with an `is_stop` flag so they
  can be filtered out from performance calculations.
- `strategy_stats.json` – summary statistics of win rate, PnL and other metrics.
- `strategy_performance.json` – list of individual trades grouped by regime and
  strategy with fields like `pnl` and timestamps.

### Statistics File Structure

`strategy_performance.json` stores raw trade records nested by market regime and
strategy. Example snippet:

```json
{
  "trending": {
    "trend_bot": [
      {
        "symbol": "BTC/USDT",
        "pnl": 1.2,
        "entry_time": "2024-01-01T00:00:00Z",
        "exit_time": "2024-01-01T02:00:00Z"
      }
    ]
  }
}
```

`strategy_stats.json` contains aggregated statistics per strategy such as win
rate and average PnL:

```json
{
  "trend_bot": {
    "trades": 10,
    "win_rate": 0.6,
    "avg_win": 1.2,
    "avg_loss": -0.8
  }
}
```

Other helpers create logs like `execution.log` in the same directory when enabled. Decision details are consolidated in `bot.log`, letting you follow the router and risk manager actions in one place. Example snippet:

```text
2024-02-12 15:04:01 - INFO - Starting bot
2024-02-12 15:04:02 - INFO - Strategy router selected grid_bot for BTC/USDT
2024-02-12 15:04:10 - INFO - Placing buy order amount 0.1 price 22000
2024-02-12 15:04:15 - INFO - Decision: take profit triggered at 22400
```

## Solana Mempool Monitoring

The bot can monitor Solana priority fees to avoid swaps when congestion
is high. Enable the monitor in `crypto_bot/config.yaml`:

```yaml
mempool_monitor:
  enabled: true
  suspicious_fee_threshold: 100
  action: pause  # or reprice
  reprice_multiplier: 1.05
```

When enabled, `execute_swap` checks the current priority fee and pauses
or adjusts the trade according to the selected action.
### Backtesting

The `backtest` function in `crypto_bot.backtest.backtest_runner` can evaluate
different stop‑loss and take‑profit percentages and reports the PnL,
maximum drawdown and Sharpe ratio for each combination.

```python
from crypto_bot.backtest import backtest_runner

results = backtest_runner.backtest(
    'BTC/USDT', '1h', since=0,
    stop_loss_range=[0.01, 0.02],
    take_profit_range=[0.02, 0.04],
)
print(results.head())  # best combo appears first
```
`crypto_bot/logs/strategy_stats.json`. The home page indicates whether the bot
is running so you can quickly see if it has stopped.

## ML Signal Model

Strategy scores can be blended with predictions from an optional machine
learning model. Configure the feature in `crypto_bot/config.yaml`:

```yaml
ml_signal_model:
  enabled: false        # enable ML scoring
  weight: 0.5           # blend ratio between strategy and ML scores
```

When enabled, `evaluate` computes `(score * (1 - weight)) + (ml_score * weight)`
and caps the result between 0 and 1.

## Development Setup

1. Install the Python dependencies:

```bash
pip install -r requirements.txt
```

2. Run the test suite to verify your environment:

```bash
pytest -q
```

This project is provided for educational purposes only. Use it at your own risk, and remember that nothing here constitutes financial advice.
<|MERGE_RESOLUTION|>--- conflicted
+++ resolved
@@ -88,15 +88,12 @@
 2. Send `/start` to your bot so it can message you.
 3. If you see `Failed to send message: Not Found` in the logs, the chat ID or
    token is likely incorrect or the bot lacks permission to message the chat.
-<<<<<<< HEAD
    Double-check the values in `config.yaml` and ensure you've started a
    conversation with your bot.
-=======
    Double‑check the values saved by `wallet_manager.py` and ensure you've
    started a conversation with your bot.
 5. Set your bot token and chat ID under the `telegram` section in
    `crypto_bot/config.yaml`.
->>>>>>> d365de5a
 
 ### Twitter Sentiment API
 
