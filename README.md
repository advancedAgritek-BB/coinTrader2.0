# Crypto Trading Bot

This project provides a modular hybrid cryptocurrency trading bot capable of operating on centralized exchanges like Coinbase Advanced Trade or Kraken and on Solana DEXes via the Jupiter aggregator.

## Features

* Regime detection using EMA, ADX, RSI and Bollinger Band width
* Strategy router that picks the best approach for trending, sideways, breakout or volatile markets
* Fast-path dispatcher that jumps straight to the breakout or trend bot on strong signals
* Trend and grid bots for CEXs plus sniper and DEX scalper strategies on Solana
* Portfolio rotation and auto optimizer utilities
* Risk management with drawdown limits, cooldown management and volume/volatility filters
* Telegram notifications and optional Google Sheets logging
* Balance change alerts when USDT funds move
* Capital tracker, sentiment filter and tax logger helpers
* Solana mempool monitor to avoid swaps when fees spike
* Paper trading wallet for dry-run simulation
* Live trading or dry-run simulation
* Web dashboard with watchdog thread and realtime log view
* Trade history page highlighting buys in green and sells in red
* Backtesting module with PnL, drawdown and Sharpe metrics
* Utility functions automatically handle synchronous or asynchronous exchange clients

On-chain DEX execution submits real transactions when not running in dry-run mode.

## Regime Classifier

The bot selects a strategy by first classifying the current market regime. The
`classify_regime` function computes EMA, ADX, RSI and Bollinger Band width to
label conditions as `trending`, `sideways`, `breakout`, `mean-reverting` or
`volatile`. At least **20** OHLCV entries are required for these indicators to
be calculated reliably. When fewer rows are available the function returns
`"unknown"` so the router can avoid making a poor decision.

### Optional ML Fallback

Set `use_ml_regime_classifier` to `true` in `crypto_bot/config.yaml` to fall
back to a machine learning model whenever the indicator rules return
`"unknown"`.  A small gradient boosting model trained with LightGBM is bundled
directly in `crypto_bot.regime.model_data` as a base64 string and loaded
automatically.
`use_ml_regime_classifier` is enabled by default in
`crypto_bot/regime/regime_config.yaml`, so the router falls back to a small
machine learning model whenever the indicator rules return `"unknown"`.
The EMA windows have been shortened to **8** and **21** and the ADX threshold
lowered to switch regimes more quickly. The fallback model is bundled in
`crypto_bot.regime.model_data` as a base64 string and loaded automatically.
By default the ML model only runs when at least **20** candles are available
(tunable via `ml_min_bars`). You can replace that module with your own encoded
model if desired.

## Fast-Path Checks

The router performs quick checks for exceptionally strong setups before running
the full regime classifier. When the Bollinger Band width over a 20 candle
window drops below **0.05** and volume is more than **5×** the average,
`breakout_bot` is called immediately. If the ADX from the same window exceeds
**35**, the router dispatches straight to `trend_bot`. These defaults live under
`strategy_router.fast_path` in `crypto_bot/config.yaml` and can be tuned as
needed.

## Quick Start

1. Install the dependencies:
   ```bash
   pip install -r requirements.txt
   ```
   The optional `rich` package is included and provides colorized
   console output when viewing live positions.
   Exchange connectivity relies on [ccxt](https://github.com/ccxt/ccxt) which is installed with these requirements. Make sure the `ccxt` package is available when running the trading bot.
2. Run `python crypto_bot/wallet_manager.py` to create `user_config.yaml` and enter your API credentials.
3. Adjust `crypto_bot/config.yaml` to select the exchange and execution mode.
4. Start the trading bot:
   ```bash
   python -m crypto_bot.main
   ```
   When dry-run mode is selected you will be prompted for the starting USDT balance.
   The console now refreshes with your wallet balance and any active
   trades in real time. Profitable positions are shown in green while
   losing ones appear in red. The monitor lists open trades on a single
   line formatted as `Symbol -- entry -- unrealized PnL`.
   The program prints "Bot running..." before the [Monitor] lines.
   Before trading begins the bot performs a full market scan to populate
   its caches. Progress is logged and, when `telegram.status_updates` is
   enabled, sent to your Telegram chat.
   Type `start`, `stop` or `quit` in the terminal to control the bot.
   Or launch the web dashboard with:
   ```bash
   python -m frontend.app
   ```
5. Run the meme-wave sniper separately:
   ```bash
   python -m crypto_bot.solana.runner
   ```

Run `wallet_manager.py` to create `user_config.yaml` and enter your exchange credentials. Values from `crypto_bot/.env` override those stored in `user_config.yaml`. Setting `SECRETS_PROVIDER` (`aws` or `vault`) with `SECRETS_PATH` loads credentials automatically. Provide a `FERNET_KEY` to encrypt sensitive values in `user_config.yaml`.

## Configuration Files

The bot looks in two locations for settings:

1. **`crypto_bot/.env`** – store API keys and other environment variables here. These values override entries loaded by `wallet_manager.py`.
2. **`crypto_bot/config.yaml`** – general runtime options controlling strategy behaviour and notifications.

### Environment Variables

Create `crypto_bot/.env` and fill in your secrets. Example:

```env
EXCHANGE=coinbase              # or kraken
API_KEY=your_key
API_SECRET=your_secret
API_PASSPHRASE=your_coinbase_passphrase_if_needed
FERNET_KEY=optional_key_for_encryption
KRAKEN_WS_TOKEN=your_ws_token          # optional for Kraken
KRAKEN_API_TOKEN=your_api_token        # optional for Kraken
TELEGRAM_TOKEN=your_telegram_token
TELE_CHAT_ADMINS=123456,789012         # optional comma separated admin IDs
TELE_CHAT_ADMINS=12345,67890          # comma-separated chat IDs
GOOGLE_CRED_JSON=path_to_google_credentials.json
TWITTER_SENTIMENT_URL=https://api.example.com/twitter-sentiment
FUNDING_RATE_URL=https://futures.kraken.com/derivatives/api/v3/historical-funding-rates?symbol=
SECRETS_PROVIDER=aws                     # optional
SECRETS_PATH=/path/to/secret
```

`TELE_CHAT_ADMINS` lets the Telegram bot accept commands from multiple
admin chats. Omit it to restrict control to the single `chat_id` in the
configuration file.

### YAML Configuration

Edit `crypto_bot/config.yaml` to adjust trading behaviour. Key settings include:

```yaml
exchange: coinbase       # coinbase or kraken
execution_mode: dry_run  # or live
use_websocket: true
telegram:
  token: your_telegram_token
  chat_id: your_chat_id
  trade_updates: true
  status_updates: true
  balance_updates: false
  mempool_monitor:
    enabled: false
    suspicious_fee_threshold: 100
    action: pause
    reprice_multiplier: 1.05
  bandit:
    enabled: false
    alpha0: 1
    beta0: 1
    explore_pct: 0.05
```

## Configuration Options

The `crypto_bot/config.yaml` file holds the runtime settings for the bot. Below is a high level summary of what each option controls.

### Exchange and Execution
* **exchange** – target CEX (`coinbase` or `kraken`).
* **execution_mode** – choose `dry_run` for simulation or `live` for real orders.
* **use_websocket** – enable WebSocket data via `ccxt.pro`.
* **force_websocket_history** – disable REST fallbacks when streaming.
* **max_ws_limit** – skip WebSocket OHLCV when `limit` exceeds this value.
* **exchange_market_types** – market types to trade (spot, margin, futures).
* **preferred_chain** – chain used for on-chain swaps (e.g. `solana`).
* **wallet_address** – destination wallet for DEX trades.
* **solana_slippage_bps** – slippage tolerance for on-chain conversions.
* **symbol**/**symbols** – pairs to trade when not scanning automatically.
* **scan_markets** – load all exchange pairs when `symbols` is empty.
* **excluded_symbols** – markets to skip during scanning.

### Market Scanning
* **symbol_batch_size** – number of symbols processed each cycle.
  The same batch size controls the initial market scan at startup where
  progress is logged after each batch.
* **scan_lookback_limit** – candles of history loaded during the initial scan.
* **cycle_lookback_limit** – candles fetched each cycle. Defaults to
  `max(20, timeframe_minutes × 3)`.
* **symbol_refresh_minutes** – minutes before the symbol queue is refreshed.
* **symbol_filter** - filters by minimum volume, 24h change percentile, spread and correlation.
* **symbol_score_weights** – weights for volume, spread, change and age. The weights must sum to a positive value.
* **min_symbol_age_days** – skip newly listed pairs.
* **min_symbol_score** – minimum score required for trading.
* **top_n_symbols** – maximum number of active markets.
* **max_age_days**, **max_change_pct**, **max_spread_pct**, **max_latency_ms**, **max_vol** – additional scanning limits.

### Risk Parameters
* **risk** – default stop loss, take profit and drawdown limits.
* **trade_size_pct** – percent of capital used per trade.
* **max_open_trades** – maximum simultaneous open trades.
* **max_slippage_pct** – slippage tolerance for orders.
* **liquidity_check**/**liquidity_depth** – verify order book depth.
* **volatility_filter** - skips trading when ATR is too low or funding exceeds `max_funding_rate`.
* **sentiment_filter** - checks the Fear & Greed index and Twitter sentiment to avoid bearish markets.
* **sl_pct**/**tp_pct** – defaults for Solana scalper strategies.
* **mempool_monitor** – pause or reprice when Solana fees spike.
* **min_cooldown** – minimum minutes between trades.
* **cycle_bias** – optional on-chain metrics to bias trades.
* **min_expected_value** – minimum expected value for a strategy based on
  historical stats.
* **default_expected_value** – fallback EV when no stats exist. When unset,
  the expected value check is skipped.
* **drawdown_penalty_coef** – weight applied to historical drawdown when
  scoring strategies.
* **safety** – kill switch thresholds and API error limits.
* **scoring** – windows and weights used to rank strategies.
* **exec** – advanced order execution settings.
* **exits** – default take profit and stop loss options.

### Strategy and Signals
* **strategy_allocation** – capital split across strategies.
* **strategy_evaluation_mode** – how the router chooses a strategy.
* **ensemble_min_conf** – minimum confidence required for a strategy to
  participate in ensemble evaluation.
* **voting_strategies**/**min_agreeing_votes** – strategies used for the voting router.
* **exit_strategy** – partial profit taking and trailing stop logic.
* **micro_scalp** – EMA settings plus volume z-score and ATR filters for the scalp bot.
* **breakout** – Bollinger/Keltner squeeze, volume multiplier, ATR buffer and
  outputs ATR for stop sizing.

* **atr_normalization** – adjust signal scores using ATR.
```python
score, direction, atr = breakout_bot.generate_signal(lower_df, cfg, higher_df)
size = risk_manager.position_size(score, balance, lower_df, atr=atr)
```
* **ml_signal_model**/**signal_weight_optimizer** – blend strategy scores with machine-learning predictions.
* **signal_threshold**, **min_confidence_score**, **min_consistent_agreement** – thresholds for entering a trade.
* **regime_timeframes**/**regime_return_period** – windows used for regime detection.
* **twap_enabled**, **twap_slices**, **twap_interval_seconds** – settings for time-weighted order execution.
* **optimization** – periodic parameter optimisation.
* **portfolio_rotation** – rotate holdings based on scoring metrics.
* **scoring_weights** - weighting factors for regime confidence, symbol score and volume metrics.
* **signal_fusion** - combine scores from multiple strategies via a `fusion_method`.
* **strategy_router** - maps market regimes to lists of strategy names.
* **mode_threshold**/**mode_degrade_window** - degrade to manual mode when auto selection underperforms.
* **meta_selector**/**rl_selector** – experimental strategy routers.
* **bandit_router** – Thompson sampling router that favors historically profitable strategies.
* **bandit** – Thompson sampling selector; tune `explore_pct` for exploration.
* **mode** – `auto` or `manual` evaluation of strategies.
* **parallel_strategy_workers** – strategies evaluated concurrently when
  ranking candidates.
* **second_place_csv** – file that records the runner‑up from each
  parallel evaluation cycle.
* **ensemble_min_conf** – minimum score required for a strategy to be
  ranked in ensemble mode.

To enable the Thompson sampling router add the following to `crypto_bot/config.yaml`:

```yaml
bandit_router:
  enabled: true
```

When `strategy_evaluation_mode` is set to `ensemble`, strategies mapped
to the current regime are scored concurrently. The helper `run_candidates`
ranks them by `score × edge` and executes the best result. Details about
the second‑highest strategy are written to the CSV file defined by
`second_place_csv`.
#### Bounce Scalper
The bounce scalper looks for short-term reversals when a volume spike confirms multiple down or up candles. Scores are normalized with ATR and trades use ATR-based stop loss and take profit distances. Each signal observes `min_cooldown` before re-entry.

### Data and Logging
* **timeframe**, **timeframes**, **scalp_timeframe** – candle intervals used for analysis.
* **ohlcv_snapshot_frequency_minutes**/**ohlcv_snapshot_limit** – OHLCV caching options.
* **loop_interval_minutes** – delay between trading cycles.
* **ohlcv_timeout**, **max_concurrent_ohlcv**, **max_ohlcv_failures** – limits for candle requests.
* **max_parallel** – number of markets processed concurrently.
* **log_to_google** – export trades to Google Sheets.
* **telegram** – bot token, chat ID and trade notifications. Optional
  **status_updates** and **balance_updates** flags control startup and
  balance alerts.
* **balance_change_threshold** – delta for Telegram balance alerts.
* **balance_poll_mod** – how often to poll balance between trades.
* **tax_tracking** – CSV export of executed trades.
* **metrics_enabled**, **metrics_backend**, **metrics_output_file** – cycle metrics output.
* **testing_mode** – indicates a sandbox environment.
## Exchange Setup for U.S. Users


1. Create API keys on **Coinbase Advanced Trade** or **Kraken**.
2. Run `python crypto_bot/wallet_manager.py` to generate `user_config.yaml`. Any
   credentials found in the environment will be used automatically.
3. Place your API keys in `crypto_bot/.env` as shown in the configuration
   section above. Environment variables take precedence over values stored in
   `user_config.yaml`.
3. Fill out `crypto_bot/.env` with your API keys and optional `FERNET_KEY`.
   Environment variables take precedence over values stored in
   `user_config.yaml`. If you prefer to enter credentials interactively,
   leave the entries commented out.

   ```env
   # EXCHANGE=coinbase  # or kraken
   # API_KEY=your_key
   # API_SECRET=your_secret
   # API_PASSPHRASE=your_coinbase_passphrase_if_needed
   # FERNET_KEY=optional_key_for_encryption
   ```

### Telegram Setup

The built-in Telegram interface is provided by the `TelegramBotUI` class in
`crypto_bot.telegram_bot_ui`.

1. Open `crypto_bot/config.yaml` and fill in the `telegram` section:

   ```yaml
   telegram:
     token: your_telegram_token
     chat_id: your_chat_id
     chat_admins: your_chat_id
     trade_updates: true
   ```

   The bot reads the chat ID and token from `config.yaml` (not
   `user_config.yaml`). Set `trade_updates` to `false` to disable trade entry
   and exit messages.
     trade_updates: true  # set false to disable trade notifications
   ```

   The bot reads these values only from `config.yaml`. Disable
   `trade_updates` if you don't want trade entry and exit messages.
   Set `chat_admins` to a comma-separated list of Telegram chat IDs allowed to
   control the bot. You can also provide this list via the `TELE_CHAT_ADMINS`
   environment variable.
2. Send `/start` to your bot so it can message you. Use `/menu` at any time to
   open an interactive button menu—**Start**, **Stop**, **Status**, **Log**,
   **Rotate Now**, **Toggle Mode**, **Signals**, **Balance** and **Trades**—for
   quick interaction.
3. You can also issue these commands directly:
   - `/signals` – show the latest scored assets
   - `/balance` – display your current exchange holdings
   - `/trades` – summarize executed trades
4. If you see `Failed to send message: Not Found` in the logs, the chat ID or
   token is likely incorrect or the bot lacks permission to message the chat.
   Double-check the values in `config.yaml` and ensure you've started a
  conversation with your bot.

#### Troubleshooting

Before running the bot, run `python tools/test_telegram.py` to send a
test message using the credentials in `crypto_bot/config.yaml` or the
`TELEGRAM_TOKEN` and `TELEGRAM_CHAT_ID` environment variables. The script
calls `crypto_bot.utils.telegram.send_test_message()` under the hood.
If the call fails or you do not receive a message, check for these common issues:

* **Invalid config values** – `telegram.token` or `telegram.chat_id` still
  contain placeholders in `crypto_bot/config.yaml`.

* **Incorrect token** – the API token was mistyped or revoked.
* **Wrong chat ID** – the bot does not have permission to message that chat.
* **Bot not started** – you have not sent `/start` to your bot yet.
* **Network restrictions** – firewalls or proxies are blocking Telegram.

### Twitter Sentiment API

Add `TWITTER_SENTIMENT_URL` to `crypto_bot/.env` to point at the sentiment
service used by `sentiment_filter.py`. If this variable is not provided, the bot
defaults to the placeholder `https://api.example.com/twitter-sentiment`, so
sentiment fetches will fail until a real URL is supplied.

### Funding Rate API

Add `FUNDING_RATE_URL` to `crypto_bot/.env` to specify the endpoint used by
`volatility_filter.py` when fetching perpetual funding rates. Without this
variable the bot falls back to the placeholder `https://funding.example.com`
and will log errors until a real URL is supplied.

For Kraken, add the following line to `crypto_bot/.env`:

```env
FUNDING_RATE_URL=https://futures.kraken.com/derivatives/api/v3/historical-funding-rates?symbol=
```

`volatility_filter.py` will append the instrument symbol directly to this URL
when requesting funding information.


4. In `crypto_bot/config.yaml` set:

   ```yaml
   exchange: coinbase  # Options: coinbase, kraken
   execution_mode: dry_run  # or live
   use_websocket: true      # enable when trading on Kraken via WebSocket
   ```

   For Kraken, optionally place WebSocket tokens in `crypto_bot/.env`:

   ```env
   KRAKEN_WS_TOKEN=your_ws_token
   KRAKEN_API_TOKEN=your_api_token
   ```

Generate `KRAKEN_WS_TOKEN` by calling Kraken's `GetWebSocketsToken` REST endpoint with your API credentials. The response contains a short-lived token used for authenticating WebSocket connections. The WebSocket client connects to the `/v2` URLs (`wss://ws.kraken.com/v2` and `wss://ws-auth.kraken.com/v2`), so the token is required for trading. A helper is provided in `crypto_bot.utils`:

```python
from crypto_bot.utils import get_ws_token
token = get_ws_token(API_KEY, API_SECRET, "123456")
```

5. In `crypto_bot/config.yaml` set:

    ```yaml
    exchange: coinbase  # Options: coinbase, kraken
    execution_mode: dry_run  # or live
    use_websocket: true      # enable when trading on Kraken via WebSocket
    ```

Additional execution flags:

```yaml
liquidity_check: true        # verify order book liquidity before placing orders
liquidity_depth: 10          # order book depth levels to inspect
twap_enabled: false          # split large orders into slices
twap_slices: 4               # number of slices when TWAP is enabled
twap_interval_seconds: 10    # delay between TWAP slices
timeframe: 1h                # candles for regime detection
scalp_timeframe: 1m          # candles for micro_scalp/bounce_scalper
loop_interval_minutes: 5     # wait time between trading cycles
force_websocket_history: false  # set true to disable REST fallback
max_ws_limit: 50             # skip WebSocket when request exceeds this
ohlcv_timeout: 10            # request timeout for OHLCV fetches
max_concurrent_ohlcv: 20     # limit simultaneous OHLCV fetches
metrics:
  enabled: true              # write cycle statistics to metrics.csv
  file: crypto_bot/logs/metrics.csv
```

`loop_interval_minutes` determines how long the bot sleeps between each
evaluation cycle, giving the market time to evolve before scanning again.
`max_concurrent_ohlcv` caps how many OHLCV requests run in parallel when
`update_ohlcv_cache` gathers new candles. The new `ohlcv_timeout` option
controls the timeout for each fetch call. If you still encounter timeouts after
raising this value, try lowering `max_concurrent_ohlcv` to reduce pressure on
the exchange API.
The updater automatically determines how many candles are missing from the
cache, so even when `limit` is large it only requests the data required to fill
the gap, avoiding needless delays.
The bot caches the last candle timestamp for open positions and skips updating
their history until a new bar appears.
The `metrics` section enables recording of cycle summaries to the specified CSV
file for later analysis.
`scalp_timeframe` sets the candle interval specifically for the micro_scalp
and bounce_scalper strategies while `timeframe` covers all other analysis.

When `use_websocket` is enabled the bot relies on `ccxt.pro` for realtime
streaming data. Install it alongside the other requirements or disable
websockets if you do not have access to `ccxt.pro`.
When OHLCV streaming returns fewer candles than requested the bot calculates
how many bars are missing and fetches only that remainder via REST. This
adaptive limit keeps history current without waiting for a full response.
Disable this fallback by setting `force_websocket_history` to `true`.
Large history requests skip streaming entirely when `limit` exceeds
`max_ws_limit`.
Increase this threshold in `crypto_bot/config.yaml` when large history
requests should still use WebSocket. For example set
`max_ws_limit: 100` if you regularly request 100 candles.

The client now records heartbeat events and exposes `is_alive(conn_type)` to
check if a connection has received a heartbeat within the last 10 seconds. Call
`ping()` periodically to keep the session active.

Example usage for Kraken WebSockets:

```python
from crypto_bot.execution.kraken_ws import KrakenWSClient

ws = KrakenWSClient()
ws.subscribe_orders(["BTC/USD"])  # open_orders channel
ws.subscribe_book("BTC/USD", depth=10, snapshot=True)
ws.add_order("BTC/USD", "buy", qty)
ws.cancel_order("ORDERID")
ws.add_order("BTC/USD", "buy", 0.01)
ws.cancel_order("OABCDEF", ["BTC/USD"])
ws.subscribe_instruments()  # stream asset and pair details
ws.close()  # gracefully close the websockets when done
```

To stream ticker data use `subscribe_ticker`. The optional `event_trigger`
parameter controls which events push updates and defaults to `"trades"`. The
`snapshot` flag requests an initial snapshot and defaults to `True`.

```python
# Request ticker updates triggered by book changes without an initial snapshot
ws.subscribe_ticker(["ETH/USD"], event_trigger="book", snapshot=False)
```
To stream candlestick data use `subscribe_ohlc`. The helper
`parse_ohlc_message` converts the raw payload into `[timestamp, open, high,
low, close, volume]` where `timestamp` is the `interval_begin` field converted
to a Unix epoch in milliseconds.

```python
ws.subscribe_ohlc("ETH/USD", interval=1)

msg = ...  # read from ws.public_ws
candle = parse_ohlc_message(msg)
if candle:
    ts, o, h, l, c, volume = candle
    print(ts, o, h, l, c, volume)
```
Call `unsubscribe_ohlc("ETH/USD", interval=1)` to stop receiving updates.

`subscribe_book` streams the order book for the given pair. `depth` sets how many levels are sent, while `snapshot` requests an initial book snapshot before updates.

The Kraken WebSocket client automatically reconnects if the connection drops and
resubscribes to any previously requested channels.  Trading commands use the new
`/v2` naming scheme such as `add_order`, `cancel_order`, `cancel_all_orders` and
`open_orders`.  Refer to Kraken's v2 WebSocket documentation for a full list:
<https://docs.kraken.com/websockets-v2/#tag/Trading>.

Example usage:

```python
from crypto_bot.execution.kraken_ws import KrakenWSClient

client = KrakenWSClient(ws_token="your_ws_token")
client.add_order("BTC/USD", "buy", 0.1)
client.cancel_order("TXID123")
client.cancel_all_orders()
client.open_orders()
client.close()
```

#### Trade Updates

Subscribe to the public trades channel to monitor real-time fills.
Refer to Kraken's v2 WebSocket documentation for message details:
<https://docs.kraken.com/websockets-v2/#tag/Trading>.

```python
ws.subscribe_trades(["BTC/USD"], snapshot=False)

msg = ...  # read from ws.public_ws
trade = parse_trade_message(msg)
if trade:
    ts, side, price, volume = trade
    print(ts, side, price, volume)

ws.unsubscribe_trades(["BTC/USD"])
```

#### Level 3 Order Updates

Subscribe to the full depth feed using `subscribe_level3`. The call requires a
session token obtained from Kraken's `GetWebSocketsToken` REST endpoint. Depth
values of `10`, `100` or `1000` are supported.

```python
import json
from crypto_bot.execution.kraken_ws import KrakenWSClient

ws = KrakenWSClient(ws_token="your_ws_token")
ws.subscribe_level3("BTC/USD", depth=100)

def handle(msg: str):
    data = json.loads(msg)
    if data.get("channel") == "level3":
        book = data["data"][0]
        for order in book.get("bids", []):
            # each order dict contains event, order_id, limit_price, order_qty
            print(order)
```

Binance.US is not recommended because of API limitations.

### Automatic Market Scanning

When `scan_markets` is set to `true` and the `symbols` list is empty, the bot
loads all active Kraken trading pairs at startup. Pairs listed under
`excluded_symbols` are skipped. Disable this behaviour by setting
`scan_markets` to `false`.

```yaml
scan_markets: true
symbols: []            # automatically populated
excluded_symbols: [ETH/USD]
exchange_market_types: ["spot"]  # options: spot, margin, futures
min_symbol_age_days: 10          # skip pairs with less history
symbol_batch_size: 10            # symbols processed per cycle
scan_lookback_limit: 50          # candles loaded during startup
cycle_lookback_limit: null       # override per-cycle candle load
max_spread_pct: 1.0              # skip pairs with wider spreads
```

`exchange_market_types` filters the discovered pairs by market class. The bot
also skips newly listed pairs using `min_symbol_age_days`.
Symbols are queued by score using a priority deque and processed in
batches controlled by `symbol_batch_size`. When the queue drops below this
size it is automatically refilled with the highest scoring symbols.
Candidates are stored in a priority queue sorted by their score so the highest
quality markets are scanned first. Each cycle pulls the next `symbol_batch_size`
symbols from this queue and refills it when empty.

OHLCV data for these symbols is now fetched concurrently using
`load_ohlcv_parallel`, greatly reducing the time needed to evaluate
large symbol lists.

Each candidate pair is also assigned a score based on volume, recent price
change, bid/ask spread, age and API latency. The weights and limits for this
calculation can be tuned via `symbol_score_weights`, `max_vol`,
`max_change_pct`, `max_spread_pct`, `max_age_days` and `max_latency_ms` in
`config.yaml`. All scoring weights must sum to a positive value. Only symbols with a score above `min_symbol_score` are included
in trading rotations.
## Symbol Filtering

The bot evaluates each candidate pair using Kraken ticker data. By
setting options under `symbol_filter` you can weed out illiquid or
undesirable markets before strategies run:

```yaml
symbol_filter:
  min_volume_usd: 50000         # minimum 24h volume in USD
  change_pct_percentile: 70     # require 24h change in the top 30%
  max_spread_pct: 0.5           # skip pairs with wide spreads
  correlation_window: 30        # days of history for correlation
  max_correlation: 0.9          # drop pairs above this threshold
  correlation_max_pairs: 100    # limit pairwise correlation checks
```

Pairs passing these checks are then scored with `analyze_symbol` which
computes a strategy confidence score. Only the highest scoring symbols
are traded each cycle.

### Liquid Pairs Worker

The `tasks/refresh_pairs.py` script fetches the most liquid markets from the
configured exchange using `ccxt` and stores them in `cache/liquid_pairs.json`.
This cache lets the trading bot skip illiquid pairs during market scans.
By default the worker refreshes the file every **6 hours**. Change the interval
under `pairs_worker.refresh_interval` in `crypto_bot/config.yaml` and restart the
worker to apply the new schedule.
You can also limit the markets saved in the cache by defining
`allowed_quote_currencies` and `blacklist_assets` under `refresh_pairs`:

```yaml
refresh_pairs:
  min_quote_volume_usd: 1000000
  refresh_interval: 6h
  top_k: 40
  allowed_quote_currencies: [USD, USDT]
  blacklist_assets: []
```
Run it manually whenever needed:

```bash
python tasks/refresh_pairs.py --once
```
Removing the `--once` flag keeps it running on the configured interval.

## Web UI

A small Flask web dashboard is included for running the bot and inspecting logs.
It features a responsive layout built with [Bootswatch](https://bootswatch.com/)
and provides separate pages for logs and trading statistics. A background
watchdog thread now monitors the trading bot and automatically restarts it if
the process exits unexpectedly.

Start the UI with:

```bash
python -m frontend.app
```

Navigate to `http://localhost:5000` to start or stop the bot, watch the logs
refresh live and review the trade statistics stored in
`crypto_bot/logs/strategy_stats.json` (automatically produced from
`strategy_performance.json`) and the detailed performance records in
`crypto_bot/logs/strategy_performance.json`. When the bot is stopped a form
lets you select the execution mode (dry run or live) before launching.

## Log Files

All runtime information is written under `crypto_bot/logs`. Important files
include:

- `bot.log` – main log file containing startup events, strategy choices and all
  decision messages.
- `trades.csv` – CSV export of every executed order used by the dashboard and
  backtester. Entries may represent long or short positions: a `buy` side opens
  or closes a short while a `sell` side opens or closes a long. Stop orders are
  logged here as well with an `is_stop` flag so they can be filtered out from
  performance calculations. Open positions are reconstructed by scanning the
  rows sequentially and pairing each entry with the next opposite side.
- `strategy_stats.json` – summary statistics of win rate, PnL and other metrics
  generated automatically from `strategy_performance.json`.
- `strategy_performance.json` – list of individual trades grouped by regime and
  strategy with fields like `pnl` and timestamps.
- `metrics.csv` – per cycle summary showing how many pairs were scanned,
  how many signals fired and how many trades executed.
- `weights.json` – persistent optimizer weights saved after each update
  at `crypto_bot/logs/weights.json`.
- `second_place.csv` – the runner‑up strategy from each evaluation cycle.

Example short trade:

```csv
symbol,side,amount,price,timestamp
BTC/USDT,sell,0.1,25000,2024-05-01T00:00:00Z
BTC/USDT,buy,0.1,24000,2024-05-02T00:00:00Z
```

This opens a short at 25,000 and covers at 24,000 for a profit of
`(25000 - 24000) * 0.1 = 100` USDT.

### Statistics File Structure

`strategy_performance.json` stores raw trade records nested by market regime and
strategy. Example snippet:

```json
{
  "trending": {
    "trend_bot": [
      {
        "symbol": "BTC/USDT",
        "pnl": 1.2,
        "entry_time": "2024-01-01T00:00:00Z",
        "exit_time": "2024-01-01T02:00:00Z"
      }
    ]
  }
}
```

`strategy_stats.json` contains aggregated statistics per strategy such as win
rate and average PnL. It is produced automatically from
`strategy_performance.json`:

```json
{
  "trend_bot": {
    "trades": 10,
    "win_rate": 0.6,
    "avg_win": 1.2,
    "avg_loss": -0.8
  }
}
```

Other helpers create logs like `execution.log` in the same directory when enabled. Decision details are consolidated in `bot.log`, letting you follow the router and risk manager actions in one place. Example snippet:

```text
2024-02-12 15:04:01 - INFO - Starting bot
2024-02-12 15:04:02 - INFO - Strategy router selected grid_bot for BTC/USDT
2024-02-12 15:04:10 - INFO - Placing buy order amount 0.1 price 22000
2024-02-12 15:04:15 - INFO - Decision: take profit triggered at 22400
```

## Solana Mempool Monitoring

The bot can monitor Solana priority fees to avoid swaps when congestion
is high. Enable the monitor in `crypto_bot/config.yaml`:

```yaml
mempool_monitor:
  enabled: true
  suspicious_fee_threshold: 100
  action: pause  # or reprice
  reprice_multiplier: 1.05
```

When enabled, `execute_swap` checks the current priority fee and pauses
or adjusts the trade according to the selected action.

## Solana Meme-Wave Sniper

This module watches for new liquidity pools on Solana and attempts to buy
into meme tokens before the crowd. Events from a Helius endpoint are
filtered through safety checks, scored, and executed using Jupiter quotes
bundled via Jito. A Twitter sentiment score can boost the ranking when the
tweet volume is high.

### Configuration

Add a `meme_wave_sniper` section to `crypto_bot/config.yaml`:

Set `HELIUS_KEY` in `crypto_bot/.env` or as an environment variable. The pool
URL should reference this key so Helius can authorize the requests:

```yaml
meme_wave_sniper:
  enabled: true
  pool:
<<<<<<< HEAD
    url: https://api.helius.xyz/v0/pools?api-key=${HELIUS_KEY}
=======
    url: https://api.helius.xyz/v0/pools?api-key=$(HELIUS_KEY)
>>>>>>> 4dde105c
    interval: 5
  scoring:
    weight_liquidity: 1.0
    weight_tx: 1.0
    weight_social: 0.5
  safety:
    min_liquidity: 10
  risk:
    max_concurrent: 3
    daily_loss_cap: 2
  execution:
    dry_run: false

```
Set the `HELIUS_KEY` environment variable with your Helius API key.

### Flow

```text
PoolWatcher -> Safety -> Score -> RiskTracker -> Executor -> Exit
```

Sniping begins immediately at startup. The initial symbol scan now runs in the
background so new pools can be acted on without waiting for caches to fill.

API requirements: [Helius](https://www.helius.xyz/) for pool data,
[Jupiter](https://jup.ag/) for quotes, [Jito](https://www.jito.network/) for
bundle submission, and a [Twitter](https://developer.twitter.com/) token for
sentiment scores.

### Backtesting

The `BacktestRunner` class in `crypto_bot.backtest.backtest_runner` can evaluate
different stop‑loss and take‑profit percentages and reports the PnL,
maximum drawdown and Sharpe ratio for each combination.

```python
from crypto_bot.backtest.backtest_runner import BacktestRunner

runner = BacktestRunner('BTC/USDT', '1h', since=0)
results = runner.run_grid(
    stop_loss_range=[0.01, 0.02],
    take_profit_range=[0.02, 0.04],
)
print(results.head())  # best combo appears first
```
The resulting statistics are written automatically to
`crypto_bot/logs/strategy_stats.json`. The home page indicates whether the bot
is running so you can quickly see if it has stopped.

## PhaseRunner

`PhaseRunner` orchestrates the main trading cycle by executing a list of async
phases in sequence. Each phase receives a shared `BotContext` object so they can
exchange data as the run progresses. The loop inside `crypto_bot.main` relies on
this runner to fetch candidates, update caches, analyse opportunities, execute
orders and manage exits on every iteration.

```python
from crypto_bot.phase_runner import PhaseRunner, BotContext

async def fetch(ctx):
    ...  # gather symbols or data

async def analyse(ctx):
    ...  # compute signals

async def trade(ctx):
    ...  # place orders

runner = PhaseRunner([fetch, analyse, trade])
ctx = BotContext(positions={}, df_cache={}, regime_cache={}, config={})
await runner.run(ctx)
```

## ML Signal Model

Strategy scores can be blended with predictions from an optional machine
learning model. Configure the feature in `crypto_bot/config.yaml`:

```yaml
ml_signal_model:
  enabled: false        # enable ML scoring
  weight: 0.5           # blend ratio between strategy and ML scores
```

When enabled, `evaluate` computes `(score * (1 - weight)) + (ml_score * weight)`
and caps the result between 0 and 1.

## Development Setup

1. Install the Python dependencies:

```bash
pip install -r requirements.txt
```

2. Run the test suite to verify your environment:

```bash
pytest -q
```

## Testing

The repository includes an automated test suite. Some tests rely on optional
packages such as `rich` and `pandas`.  Lightweight stubs allow the suite to run
in very small environments, but the **full** set of tests requires the
dependencies listed in `requirements.txt`.

Set up the environment by running the provided script:

```bash
bash codex/setup.sh  # installs system and Python dependencies
```

Alternatively you can install the Python packages manually:

```bash
pip install -r requirements.txt
```

If `pytest` fails with a `ModuleNotFoundError`, ensure the packages from the
requirements file are installed.  After the dependencies are available, execute

```bash
pytest -q
```

## Troubleshooting

High `max_concurrent_ohlcv` values combined with short `ohlcv_timeout`
settings can overload the exchange and lead to failed candle fetches.
Increase `ohlcv_timeout` to give each request more time and lower
`max_concurrent_ohlcv` if errors continue.

This project is provided for educational purposes only. Use it at your own risk, and remember that nothing here constitutes financial advice.
<|MERGE_RESOLUTION|>--- conflicted
+++ resolved
@@ -783,11 +783,7 @@
 meme_wave_sniper:
   enabled: true
   pool:
-<<<<<<< HEAD
     url: https://api.helius.xyz/v0/pools?api-key=${HELIUS_KEY}
-=======
-    url: https://api.helius.xyz/v0/pools?api-key=$(HELIUS_KEY)
->>>>>>> 4dde105c
     interval: 5
   scoring:
     weight_liquidity: 1.0
