--- conflicted
+++ resolved
@@ -588,17 +588,14 @@
 timeframe: 15m               # candles for regime detection
 scalp_timeframe: 1m          # candles for micro_scalp/bounce_scalper
 loop_interval_minutes: 0.5   # wait time between trading cycles
-<<<<<<< HEAD
 force_websocket_history: false  # set true to disable REST fallback
 max_ws_limit: 50             # skip WebSocket when request exceeds this
 ohlcv_timeout: 300            # request timeout for OHLCV fetches
 max_concurrent_ohlcv: 4      # limit simultaneous OHLCV fetches
-=======
 force_websocket_history: true  # set false to enable REST fallback
 max_ws_limit: 200            # skip WebSocket when request exceeds this
 ohlcv_timeout: 120            # request timeout for OHLCV fetches
 max_concurrent_ohlcv: 20     # limit simultaneous OHLCV fetches
->>>>>>> 4668eb8a
 metrics:
   enabled: true              # write cycle statistics to metrics.csv
   file: crypto_bot/logs/metrics.csv
