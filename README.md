# Crypto Trading Bot

This project provides a modular hybrid cryptocurrency trading bot capable of operating on centralized exchanges like Coinbase Advanced Trade or Kraken and on Solana DEXes via the Jupiter aggregator.

## Features

* Regime detection using EMA, ADX, RSI and Bollinger Band width
* Strategy router that picks the best approach for trending, sideways, breakout or volatile markets
* Fast-path dispatcher that jumps straight to the breakout or trend_bot on strong signals
* trend_bot and grid_bot for CEXs plus sniper_bot and dex_scalper strategies on Solana
* Portfolio rotation and auto optimizer utilities
* Risk management with drawdown limits, cooldown management and volume/volatility filters
* Telegram notifications and optional Google Sheets logging
* Interactive Telegram menu with buttons for start/stop, PnL stats, trade history and config editing
* Balance change alerts when USDT funds move
* Capital tracker, sentiment filter and tax logger helpers
* Solana mempool monitor to avoid swaps when fees spike
* Paper trading wallet for dry-run simulation
* Live trading or dry-run simulation
* Web dashboard with watchdog thread and realtime log view
* Trade history page highlighting buys in green and sells in red
* Backtesting module with PnL, drawdown and Sharpe metrics
* Utility functions automatically handle synchronous or asynchronous exchange clients
* Optional machine learning features download pretrained models from Supabase; install `cointrader-trainer` only if you plan to train new models
* Trade execution helpers poll for order status on CEXs or transaction confirmation on Solana with a 60s timeout. Partial fills are handled automatically via the optional `poll_timeout` parameter.

On-chain DEX execution submits real transactions when not running in dry-run mode.

## Wallet

`Wallet` acts as a simple balance and PnL tracker in dry-run mode. It keeps a
cash balance along with realized and unrealized profit, letting you test trading
logic without contacting a live exchange.

```python
from crypto_bot.paper_wallet import PaperWallet as Wallet
import time

wallet = Wallet(1000.0)
wallet.open("BTC/USDT", "buy", 1.0, 100.0)  # buy
wallet.close("BTC/USDT", 1.0, 110.0)        # sell

while True:
    current = 110.0  # replace with a real price feed
    total = wallet.balance + wallet.realized_pnl + wallet.unrealized(current)
    print(f"Total balance: ${total:.2f}")
    time.sleep(60)
```

The snippet above initializes a dry-run wallet, demonstrates buy and sell calls,
and periodically prints the combined total balance.

## Regime Classifier

The bot selects a strategy by first classifying the current market regime. The
`classify_regime` function computes EMA, ADX, RSI and Bollinger Band width to
label conditions as `trending`, `sideways`, `breakout`, `mean-reverting` or
`volatile`. At least **200** candles are recommended for these indicators to
be calculated reliably. When fewer than **5** candles are available the
`volatile`. While **200** candles are recommended for these indicators to
be calculated reliably, the classifier can operate with less history.
`initial_history_candles` or `scan_lookback_limit` controls how many bars are
fetched during startup and may be set below 200 if quicker initialization is
preferred. When fewer than **5** candles are available the
system assumes a `breakout` regime to avoid missing early momentum.
With 5 to 199 candles the classifier still runs but accuracy may be
reduced. Strategies may
operate on different candle intervals, so the loader keeps a multi‑timeframe
cache populated for each pair. The `timeframes` list in
`crypto_bot/config.yaml` defines which intervals are stored and reused across
the various bots.

### OHLCV bootstrap and defer

Specify higher timeframes in the `ohlcv` section of the config to control how
the candle cache warms up. `bootstrap_timeframes` (default ['1h']) are loaded
on startup, and the bot begins scoring once these frames are ready. Additional
`defer_timeframes` such as ['4h', '1d'] warm in the background so
initialization is not blocked. The legacy `trading.backfill.warmup_high_tf`
option has been removed.

### Optional ML Fallback

Set `use_ml_regime_classifier` to `true` in `crypto_bot/config.yaml` to fall
back to a machine learning model whenever the indicator rules return
`"unknown"`.  A small gradient boosting model trained with LightGBM is bundled
directly in `crypto_bot.regime.model_data` as a base64 string and loaded
automatically.
`use_ml_regime_classifier` is enabled by default in
`crypto_bot/regime/regime_config.yaml`, so the router falls back to a small
machine learning model whenever the indicator rules return `"unknown"`.
The EMA windows have been shortened to **8** and **21** and the ADX threshold
lowered to switch regimes more quickly. The fallback model is bundled in
`crypto_bot.regime.model_data` as a base64 string and loaded automatically.
By default the ML model runs once at least **5** candles are available (`ml_min_bars` in `crypto_bot/regime/regime_config.yaml`).
You can replace that module with your own encoded model if desired.
When enough history is present the ML probabilities are blended with the
rule-based result using `ml_blend_weight` from `regime_config.yaml`.

The regime configuration exposes additional tuning parameters:

* **adx_trending_min** – ADX threshold for the trending regime. Defaults to `10`.
* **rsi_mean_rev_min** / **rsi_mean_rev_max** – RSI range for mean-reversion. Defaults to `30`‑`70`.
* **ml_blend_weight** – blend ratio for combining ML and indicator scores. Defaults to `0.8`.
* **breakout_volume_mult** – volume multiplier for breakout detection.
* **score_weights** – weighting factors for regime probabilities when patterns
  are detected.
* **pattern_min_conf** – minimum pattern confidence required to apply a score
  weight.
* **bull_fng** – Fear & Greed index level considered bullish.
* **atr_baseline** – ATR level corresponding to a 1× score factor.

When the configured `timeframe` or `scalp_timeframe` is **sub‑minute**, the router
switches to high‑frequency values prefixed with `hft_`:

```yaml
hft_adx_trending_min: 10
hft_rsi_mean_rev_min: 30
hft_rsi_mean_rev_max: 70
hft_ml_blend_weight: 0.8
```

Example:

```yaml
timeframe: 30s
scalp_timeframe: 15s
```

With the above settings, the HFT defaults are applied automatically. Override
any of them via environment variables:

```bash
export HFT_ADX_TRENDING_MIN=12
export HFT_RSI_MEAN_REV_MIN=25
export HFT_RSI_MEAN_REV_MAX=75
export HFT_ML_BLEND_WEIGHT=0.9
```

#### Model Loader Environment

Trained LightGBM models may be stored in Supabase using a stable layout:

```
bucket: models
prefix: models/regime/{SYMBOL}/…
```

The loader searches this path for a `LATEST.json` manifest to resolve the
current model. Models are fetched automatically from Supabase when
`LATEST.json` exists. The `cointrader-trainer` package is only required if you
intend to train and upload new models; otherwise, the embedded base64 model
bundled with the bot is used as a fallback.

Configure the loader with the following environment variables:

```ini
SUPABASE_URL=
# Required: service role key with access to the storage bucket
SUPABASE_SERVICE_ROLE_KEY=
# Optional alternative keys for download-only setups
# SUPABASE_KEY=
# SUPABASE_API_KEY=
# Storage bucket holding uploaded models
CT_MODELS_BUCKET=models
# Prefix within the bucket for regime models
CT_REGIME_PREFIX=models/regime
CT_SYMBOL=XRPUSD
<<<<<<< HEAD
# Optional override URL used if Supabase is unavailable
# CT_MODEL_FALLBACK_URL=https://example.com/xrpusd_regime_lgbm.pkl
```

`CT_SYMBOL` controls which Supabase regime model is loaded. For instance,
setting `CT_SYMBOL=XRPUSD` downloads the `xrpusd_regime_lgmb.pkl` model from the
`models/regime/XRPUSD/` path in the configured bucket. When the Supabase
download fails the loader uses `CT_MODEL_FALLBACK_URL` (or the corresponding
`model_fallback_url` configuration) and logs when this fallback is used, allowing
ML scoring to continue.
=======
# Optional path to a cached model used if Supabase is unavailable
CT_MODEL_LOCAL_PATH=xrpusd_regime_lgbm.pkl
# Template used to build the model filename. `{symbol}` expands to the lowercase
# value of `CT_SYMBOL`.
CT_REGIME_MODEL_TEMPLATE={symbol}_regime_lgbm.pkl
```

`CT_SYMBOL` controls which Supabase regime model is loaded. With
`CT_REGIME_MODEL_TEMPLATE={symbol}_regime_lgbm.pkl` and `CT_SYMBOL=XRPUSD`, the
loader resolves the filename `xrpusd_regime_lgbm.pkl` inside
`models/regime/XRPUSD/`. Models can also be served from a public URL such as
`https://prmhankbfjanqffwjcba.supabase.co/storage/v1/object/public/models/xrpusd_regime_lgbm.pkl`
when credentials are provided or the bucket is public. When the Supabase
download fails the loader tries `CT_MODEL_LOCAL_PATH` (or the corresponding
`model_local_path` configuration) and logs when this fallback is used, allowing
ML scoring to continue with a cached model.
>>>>>>> 12d9ed52

To load models for additional pairs set `use_per_pair_models: true` and list
allowed symbols under `model_symbols` in
`crypto_bot/regime/regime_config.yaml`.  The classifier only downloads models
for the `CT_SYMBOL` or symbols in that allow‑list.

After training a model you can upload it to Supabase so the bot can fetch it
automatically:

```bash
python ml_trainer.py train regime --use-gpu --federated
```

The command writes the model and a `LATEST.json` manifest to the
`CT_MODELS_BUCKET` bucket under `CT_REGIME_PREFIX` for the symbol.

## Fast-Path Checks

The router performs quick checks for exceptionally strong setups before running
the full regime classifier. When the Bollinger Band width over a 20 candle
window drops below **0.05** and volume is more than **5×** the average,
`breakout_bot` is called immediately. If the ADX from the same window exceeds
**35**, the router dispatches straight to `trend_bot`. When a breakdown pattern
appears and the most recent volume is well above average, the router jumps
directly to the sniper strategy. These defaults live under
`strategy_router.fast_path` in `crypto_bot/config.yaml` and can be tuned as
needed.

## Quick Start

1. Install the dependencies:
   ```bash
   pip install -r requirements.txt
   ```
   The optional `rich` package is included and provides colorized
   console output when viewing live positions.
   Exchange connectivity relies on [ccxt](https://github.com/ccxt/ccxt) which is installed with these requirements. Make sure the `ccxt` package is available when running the trading bot.
   The reinforcement learning strategy selector requires additional packages:
   `gymnasium` and `stable-baselines3`. These are included in `requirements.txt`.
   Install them with `pip install -r requirements.txt` when `rl_selector.enabled`
   is set to `true` in `crypto_bot/config.yaml`. Set `rl_selector.enabled: false`
   if you prefer not to install these extra dependencies.
    Machine learning integrations download pretrained models from Supabase.
    The `cointrader-trainer` package is only needed when training new models;
    runtime usage pulls models automatically as long as `SUPABASE_URL` and
    `SUPABASE_SERVICE_ROLE_KEY` (or `SUPABASE_KEY`/`SUPABASE_API_KEY`) are configured.
2. (Optional) Run `python crypto_bot/wallet_manager.py` to create `user_config.yaml` and enter your API credentials, including your Helius API key.
   `python -m crypto_bot.main` will launch this setup wizard automatically when credentials or `user_config.yaml` are missing.
2. Run `python crypto_bot/wallet_manager.py` to create `user_config.yaml` and enter your API credentials, including your Helius and Supabase API keys.
3. Adjust `crypto_bot/config.yaml` to select the exchange and execution mode.
4. Start the trading bot:
   ```bash
   python -m crypto_bot.main
   ```
   When dry-run mode is selected you will be prompted for the starting USDT balance.
   The console now refreshes with your wallet balance and any active
   trades in real time. Profitable positions are shown in green while
   losing ones appear in red. The monitor prints a single status line
   followed by additional lines for each open trade formatted as
   `Symbol -- entry -- unrealized PnL`.
   The program prints "Bot running..." before the [Monitor] lines.
   Before trading begins the bot performs a full market scan to populate
   its caches. Progress is logged and, when `telegram.bootstrap_updates`
   is enabled, sent to your Telegram chat.
   In dry-run mode order prices are pulled from the latest ticker. If the
   exchange fails to return a price the entry value from the trade log is
   used so profit calculations remain accurate.
   Type `start`, `stop`, `panic sell`, `reload` or `quit` in the terminal to
   control the bot.
   Or launch the web dashboard with:
   ```bash
   python -m frontend.app
   ```
5. Run the meme-wave sniper separately with Raydium v3 integration.
   Profits are automatically converted to BTC. Set `SOLANA_PRIVATE_KEY` and the
   required `HELIUS_API_KEY` or provide a custom `SOLANA_RPC_URL` before launching:
   ```bash
   python -m crypto_bot.solana.runner
   ```

6. Edit `crypto_bot/config.yaml` and reload the settings without restarting the
   bot:

   ```yaml
   risk:
     trade_size_pct: 1.5  # new value
     win_rate_threshold: 0.8
     win_rate_boost_factor: 2.0
   ```

   Save the file and type `reload` in the console or send `/reload` via Telegram
   to apply the changes immediately.

## Examples

`examples/wallet_demo.py` demonstrates the paper trading wallet. It opens a
trade, closes it and prints the final balance and realized PnL.

Run it with:

```bash
python examples/wallet_demo.py
```

Run `python crypto_bot/wallet_manager.py` if you want to create `user_config.yaml` and enter your exchange credentials and Helius API key manually. This step is optional—`python -m crypto_bot.main` launches the same wizard automatically whenever credentials or `user_config.yaml` are missing. Values from `.env` override those stored in `user_config.yaml`. Setting `SECRETS_PROVIDER` (`aws` or `vault`) with `SECRETS_PATH` loads credentials automatically. Provide a `FERNET_KEY` to encrypt sensitive values before they are written to `user_config.yaml`. Without this key the wallet manager stores API secrets unencrypted.
Run `wallet_manager.py` to create `user_config.yaml` and enter your exchange credentials and Helius and Supabase API keys. Values from `.env` override those stored in `user_config.yaml`. Setting `SECRETS_PROVIDER` (`aws` or `vault`) with `SECRETS_PATH` loads credentials automatically. Provide a `FERNET_KEY` to encrypt sensitive values before they are written to `user_config.yaml`. Without this key the wallet manager stores API secrets unencrypted.

## Configuration Files

The bot looks in two locations for settings:

1. **`.env`** – store API keys and other environment variables here. These values override entries loaded by `wallet_manager.py` if you choose to run it.
2. **`crypto_bot/config.yaml`** – general runtime options controlling strategy behaviour and notifications.

### Environment Variables

Create `.env` and fill in your secrets. Example:

```env
EXCHANGE=coinbase              # or kraken
API_KEY=your_key
API_SECRET=your_secret
API_PASSPHRASE=your_coinbase_passphrase_if_needed
# generate with:
# python -c "from cryptography.fernet import Fernet; print(Fernet.generate_key().decode())"
FERNET_KEY=your_generated_fernet_key
TELEGRAM_TOKEN=your_telegram_token
TELEGRAM_CHAT_ID=your_chat_id          # chat to receive Telegram notifications
WALLET_ADDRESS=your_wallet_address     # default on-chain wallet for trades
TELE_CHAT_ADMINS=123456,789012         # optional comma separated admin IDs
TELE_CHAT_ADMINS=12345,67890          # comma-separated chat IDs
GOOGLE_CRED_JSON=path_to_google_credentials.json
TWITTER_SENTIMENT_URL=https://api.example.com/twitter-sentiment
FUNDING_RATE_URL=https://futures.kraken.com/derivatives/api/v3/historical-funding-rates?symbol=
SECRETS_PROVIDER=aws                     # optional
SECRETS_PATH=/path/to/secret
SOLANA_PRIVATE_KEY="[1,2,3,...]"       # required for Solana trades
# defaults to https://mainnet.helius-rpc.com/v1/?api-key=${HELIUS_API_KEY}
SOLANA_RPC_URL=https://devnet.solana.com  # optional custom endpoint
SOLANA_RPC_URL=https://api.mainnet-beta.solana.com  # optional
# SOLANA_RPC_URL=https://api.devnet.solana.com      # devnet example
HELIUS_API_KEY=your_helius_api_key      # required for Jupiter/Helius registry
MORALIS_KEY=your_moralis_api_key       # optional, for Solana scanner
BITQUERY_KEY=your_bitquery_api_key     # optional, for Solana scanner
SUPABASE_URL=https://xyzcompany.supabase.co
# One of these keys must be provided for ML regime models
SUPABASE_SERVICE_ROLE_KEY=your_service_key
# SUPABASE_KEY=your_supabase_key
# SUPABASE_API_KEY=your_api_key
LUNARCRUSH_API_KEY=your_lunarcrush_api_key  # optional, LunarCrush social metrics
token_registry.refresh_interval_minutes=720  # optional cache update interval
```

Kraken WebSocket tokens are fetched automatically using your API key and secret. Set `KRAKEN_WS_TOKEN` in `.env` only if you need to override the fetched token.

`FERNET_KEY` holds the encryption key used by wallet_manager.py when saving credentials. Generate it with `python -c "from cryptography.fernet import Fernet; print(Fernet.generate_key().decode())"` and set in `.env`.

Each credential can be supplied in `.env`, or if missing, will be requested interactively by the setup scripts.

`TELE_CHAT_ADMINS` lets the Telegram bot accept commands from multiple
admin chats. Omit it to restrict control to the single `chat_id` in the
configuration file.

`SUPABASE_URL` and either `SUPABASE_SERVICE_ROLE_KEY`, `SUPABASE_KEY`, or `SUPABASE_API_KEY` are required for downloading models used by `regime_classifier`.

### Solana token registry

Solana tickers are resolved to mint addresses using a hybrid
Jupiter/Helius registry cached in `cache/token_mints.json`. When GeckoTerminal
and Dexscreener searches return no results, the lookup now falls back to
Helius to fetch metadata for the missing symbol.

### Solana Setup

Example RPC URLs:

```env
# Mainnet
SOLANA_RPC_URL=https://api.mainnet-beta.solana.com
# Devnet
# SOLANA_RPC_URL=https://api.devnet.solana.com
```

When using [Helius](https://www.helius.xyz/) endpoints, append `?api-key=${HELIUS_API_KEY}` to the URL:

```env
SOLANA_RPC_URL=https://mainnet.helius-rpc.com/v1/?api-key=${HELIUS_API_KEY}
```

You can generate a key and enable advanced features like **ShredStream** and **LaserStream** from the [Helius dashboard](https://dashboard.helius.xyz/). These streams can be configured directly in the bot's web dashboard.
Install the `pythclient` package to fetch oracle prices:

```bash
pip install pythclient
```

Add a `pyth` section to `crypto_bot/config.yaml`:

```yaml
pyth:
  enabled: false
  solana_endpoint: https://api.mainnet-beta.solana.com
  solana_ws_endpoint: wss://api.mainnet-beta.solana.com
  program_id: FsJ3A3u2vn5cTVofAjvy6qM3HrjTXg5Gs1Y8D6fCt3m
```
These keys are required to connect to Pyth and can be adjusted for your
environment.



### YAML Configuration

Edit `crypto_bot/config.yaml` to adjust trading behaviour. Key settings include:

```yaml
# configure up to two exchanges
primary_exchange: coinbase  # coinbase or kraken
secondary_exchange: kraken
solana_rpc: https://api.mainnet-beta.solana.com
execution_mode: dry_run  # or live
mode: auto               # router chooses CEX or on-chain based on token mints
use_websocket: true
kraken:
  use_private_ws: false  # set true only if private WS feeds are required
telegram:
  token: your_telegram_token
  chat_id: your_chat_id
  trade_updates: true
  status_updates: true
  bootstrap_updates: false
  balance_updates: false
  mempool_monitor:
    enabled: false
    suspicious_fee_threshold: 100
    action: pause
    reprice_multiplier: 1.05
  bandit:
    enabled: false
    alpha0: 1
    beta0: 1
    explore_pct: 0.05
```

## Configuration Options

The `crypto_bot/config.yaml` file holds the runtime settings for the bot. Below is a high level summary of what each option controls.

### Exchange and Execution
* **exchange** – target CEX (`coinbase` or `kraken`).
* **execution_mode** – choose `dry_run` for simulation or `live` for real orders.
  Paper trading defaults to long-only on spot exchanges.
* **use_websocket** – enable WebSocket data via `KrakenWSClient`.
* **force_websocket_history** – disable REST fallbacks when streaming (default: true).
* **kraken.use_private_ws** – enable private WebSocket feeds for trading; REST-only trading continues when `false`.
* **max_ws_limit** – skip WebSocket OHLCV when `limit` exceeds this value.
* **exchange_market_types** – market types to trade (spot, margin, futures).
* **preferred_chain** – chain used for on-chain swaps (e.g. `solana`).
* **wallet_address** – destination wallet for DEX trades.
* **solana_slippage_bps** – slippage tolerance for on-chain conversions.
* **auto_convert_quote** – token used when converting idle balances (default `USDC`).
* **onchain_min_volume_usd** – minimum 24h volume for on-chain pairs (default `10_000_000`). This value can be overridden in `config.yaml`.
* **symbol**/**symbols** – pairs to trade when not scanning automatically.
* **scan_markets** – load all exchange pairs when `symbols` is empty (enabled by default).
* **scan_in_background** – start the initial scan in the background so trading can begin immediately.
* **excluded_symbols** – markets to skip during scanning.
* **onchain_symbols** – base tokens traded on-chain. Tickers are automatically
  resolved to mint addresses using a hybrid Jupiter/Helius registry cached at
  `cache/token_mints.json`. Each entry is appended with the quote defined by
  `onchain_default_quote` (defaults to `USDC`). If a ticker isn't found in the
  registry, the base value must be a valid mint address. If your configuration
  still contains `solana_symbols`, rename that section to `onchain_symbols`.
  On-chain OHLCV candles are sourced from Jupiter's public price API with a
  fallback to the latest spot quote when historical data is unavailable.
* **onchain_default_quote** – quote currency used when appending to entries in
  `onchain_symbols`. Defaults to `USDC`.
* **benchmark_symbols** – list of markets always added for performance comparison.
  Defaults to `[symbol, "SOL/USDC"]`. Set to `[]` to disable benchmarks.
* **allow_short** – enable short selling. Set to `true` only when your exchange account supports short selling.
* Trades and swaps automatically retry transient errors up to three times.

### Market Scanning
* **symbol_batch_size** – number of symbols processed each cycle.
  The same batch size controls the initial market scan at startup where
  progress is logged after each batch.
* **scan_lookback_limit** – default maximum candles per timeframe fetched during
  the initial scan (`700`). `update_multi_tf_ohlcv_cache` trims this value for
  newly listed pairs using `get_kraken_listing_date` so requests never exceed the
  available history. The caches store at least this many bars when history
  permits.
* **scan_deep_top** – number of top-ranked pairs loaded with a full year of history during startup (default `50`).
* **start_since** – optional timestamp used to backfill older data during the initial scan.
  When set, the bot loads candles starting from this time (e.g. `365d` for one year)
  before switching to realtime updates.
* **bootstrap resume** – completed `symbol × timeframe` pairs are recorded in
  `cache/ohlcv_bootstrap_state.json` so restarts continue from the last success.
  Run `python -m crypto_bot.cli cache reset-bootstrap` to clear this file and
  force a fresh bootstrap.
* **min_history_fraction** – minimum portion of candles that must be retrieved
  for a pair to remain cached. Defaults to `0.5`.
* **cycle_lookback_limit** – candles fetched each cycle. Defaults to `150`.
* **adaptive_scan.enabled** – turn on dynamic sizing.
* **adaptive_scan.atr_baseline** – ATR level corresponding to a 1× factor.
* **adaptive_scan.max_factor** – cap multiplier for batch size and scan rate.
* **symbol_refresh_minutes** – minutes before the symbol queue is refreshed.
* **symbol_filter** - filters by minimum volume, 24h change percentile, spread and correlation.
* **skip_symbol_filters** – bypass the volume and spread checks and use the provided symbol list as-is.
* **symbol_score_weights** – weights for volume, change, spread, age, latency and liquidity. These defaults can be overridden in `config.yaml` and must sum to a positive value.

```yaml
symbol_score_weights:
  volume: 0.4
  change: 0.2
  spread: 0.2
  age: 0.1
  latency: 0.1
  liquidity: 0.0
```
* **uncached_volume_multiplier** – extra volume factor applied when a pair is missing from `cache/liquid_pairs.json`.
* If the cache file does not exist and the initial scan yields no symbols, the bot calls `tasks.refresh_pairs.refresh_pairs_async` to fetch a fresh list before aborting.
* **min_symbol_age_days** – skip newly listed pairs.
* **min_symbol_score** – minimum score required for trading.
* **top_n_symbols** – maximum number of active markets.
* **max_age_days**, **max_change_pct**, **max_spread_pct**, **max_latency_ms**, **max_vol** – additional scanning limits.
* **use_numba_scoring** – enable numba acceleration for symbol scoring when available.
* **arbitrage_enabled** – compare CEX and Solana DEX prices each cycle. See
  `scan_cex_arbitrage` in `crypto_bot/main.py` for multi-exchange support.
* **solana_scanner.enabled** – continuously discover new Solana pools (enabled by
  default in `config.example.yaml`).
* **solana_scanner.gecko_search** – query GeckoTerminal to verify volume for new Solana tokens.
* **gecko_limit** – maximum simultaneous requests to GeckoTerminal. Reduce this if you encounter HTTP 429 errors.
* **max_concurrent_tickers** – maximum simultaneous ticker requests.
* **ticker_rate_limit** – delay in milliseconds after each ticker API call.
* Solana tokens are filtered using symbol scoring; adjust `min_symbol_score` to control the threshold.

### Risk Parameters
* **risk** – default stop loss, take profit and drawdown limits. `min_volume` is set to `0.0001` to filter thin markets. The stop is 1.5× ATR and the take profit is 3× ATR by default.
* **trade_size_pct** – percent of capital used per trade.
* **win_rate_threshold**/**win_rate_boost_factor** – boost position sizing when a
  strategy's win rate exceeds this threshold.
* **max_open_trades** – maximum simultaneous open trades.
* **max_slippage_pct** – slippage threshold for the depth-based check.
* **liquidity_check**/**liquidity_depth** – verify order book depth.
* **max_liquidity_usage** – limit how much of the visible liquidity a single
  order may consume.
* **weight_liquidity** – scoring weight for available pool liquidity on Solana pairs.
* **volatility_filter** - skips trading when ATR is too low or funding exceeds `max_funding_rate`. The minimum ATR percent is `0.0005`.
* **sentiment_filter** - checks the Fear & Greed index and Twitter sentiment to avoid bearish markets.
* **sl_pct**/**tp_pct** – defaults for Solana scalper strategies.
* **mempool_monitor** – pause or reprice when Solana fees spike.
* **priority_fee_cap_micro_lamports** – abort scalper trades when priority fees exceed this.
* **min_cooldown** – minimum minutes between trades.
* **cycle_bias** – optional on-chain metrics to bias trades.
* **min_expected_value** – minimum expected value for a strategy based on
  historical stats. Defaults to `-1.0`, effectively disabling the expected value check.
* **default_expected_value** – fallback EV when no stats exist. When unset,
  the expected value check is skipped.
* **drawdown_penalty_coef** – weight applied to historical drawdown when
  scoring strategies.
* **safety** – kill switch thresholds and API error limits.
* **scoring** – windows and weights used to rank strategies.
* **exec** – advanced order execution settings.
* **exit_strategy** – default stop loss/take profit settings plus partial profit
  taking and trailing stops. The trailing stop follows price by 2% after at
  least 1% gain. `momentum_bot` uses the `trailing_stop_factor` setting for an
  ATR-based stop.

### Strategy and Signals
* **strategy_allocation** – capital split across strategies.
* **strategy_evaluation_mode** – how the router chooses a strategy.
* **ensemble_min_conf** – minimum confidence required for a strategy to
  participate in ensemble evaluation.
* **voting_strategies**/**min_agreeing_votes** – strategies used for the voting router.
* **micro_scalp_bot** – EMA settings plus volume z-score and ATR filters for the scalp bot.
  Supports tick-level aggregation, optional mempool fee checks and order-book
  imbalance filtering with an optional penalty. Set `trend_filter` or
  `imbalance_filter` to `false` to bypass the trend or order book checks.
* **pattern_timeframe** – optional candle interval used by the bounce scalper to
  confirm engulfing or hammer patterns. Defaults to `1m`.
* **force** – pass `force=True` to `bounce_scalper.generate_signal` to bypass the cooldown and win-rate filter for one bounce scalper cycle.
* **cooldown_enabled** – disable to ignore the cooldown and win-rate check.
* **breakout** – Bollinger/Keltner squeeze with `donchian_window`,
  `vol_confirmation`/`vol_multiplier`, `setup_window`, `trigger_window` and a
  `risk` section for stop sizing. Lowering `vol_multiplier` (e.g., `0.5`)
  captures more frequent breakouts on tokens like Solana. The optional
  `momentum_filter` is disabled by default for higher trade frequency.
* **grid_bot.volume_filter** – require a volume spike before entering a grid
  trade. Turning this off increases trade frequency.
* **grid_bot.dynamic_grid** – realign grid steps when the 1h ATR% changes by
  more than 20%. Spacing is derived from ``spacing_pct = max(0.3, 1.2 × ATR%)``
  and is enabled by default.
* **grid_bot.num_levels** – number of grid levels (default ``6``).
* **grid_bot.cooldown_bars** – bars between fills (default ``2``).
* **grid_bot.max_active_legs** – maximum simultaneously open grid legs (default ``8``).
* **grid_bot.spacing_factor** – base spacing multiplier (default ``0.3``).
* **grid_bot.min_range_pct** – required price range percentage (default ``0.0005``).
```yaml
grid_bot:
  dynamic_grid: true
  atr_period: 14
  volume_filter: true
```

* **sniper_bot.atr_window**/**sniper_bot.volume_window** – windows for ATR and
  volume averages when detecting news-like events.

* **atr_normalization** – adjust signal scores using ATR.
```python
score, direction, atr = breakout_bot.generate_signal(lower_df, cfg, higher_df)
size = risk_manager.position_size(
    score,
    balance,
    lower_df,
    atr=atr,
    name="trend_bot",
)
```
* Passing a ``name`` parameter causes ``position_size`` to check
  ``get_recent_win_rate``. When the win rate exceeds ``win_rate_threshold``
  the calculated size is multiplied by ``win_rate_boost_factor``.
* Specify ``direction="short"`` to return a negative size for short trades.
* **ml_signal_model**/**signal_weight_optimizer** – blend strategy scores with machine-learning predictions.
* **signal_threshold**, **min_confidence_score**, **min_consistent_agreement** – thresholds for entering a trade. `min_confidence_score` and `signal_fusion.min_confidence` default to `0.0001`.
* **regime_timeframes**/**regime_return_period** – windows used for regime detection.
* **regime_overrides** – optional settings that replace values in the `risk` or strategy sections when a specific regime is active.
```yaml
regime_overrides:
  trending:
    risk:
      sl_mult: 1.2
      tp_mult: 2.5
```
* **twap_enabled**, **twap_slices**, **twap_interval_seconds** – settings for time-weighted order execution.
* **optimization** – periodic parameter optimisation.
* **portfolio_rotation** – rotate holdings based on scoring metrics.
* **arbitrage_enabled** – enable cross-exchange arbitrage features.
  When the token registry monitors pump.fun or Raydium for new listings it
  now auto-snipes price discrepancies between Kraken and Coinbase. If both
  exchanges list the token and the spread exceeds `0.5%`, a cross-chain
  arbitrage helper swaps the asset into BTC and updates the wallet balance.
  The previous `cross_chain_arb_bot.py` module has been consolidated into
  helper functions. Use `scan_cex_arbitrage` or `scan_arbitrage` in
  `crypto_bot/main.py` when implementing a multi-exchange arbitrage strategy.
* **scoring_weights** - weighting factors for regime confidence, symbol score and volume metrics.
* **signal_fusion** – enable to combine scores from multiple strategies via a `fusion_method` for improved selection.
* **strategy_router** - maps market regimes to lists of strategy names. Each regime also accepts a `<regime>_timeframe` key (e.g. `trending_timeframe: 1h`, `volatile_timeframe: 1m`). The `range_arb_bot` strategy is always active and does not need to be listed in any regime.
* **mode_threshold**/**mode_degrade_window** - degrade to manual mode when auto selection underperforms.
* **meta_selector**/**rl_selector** – experimental strategy routers. Enable these along with `signal_fusion` for improved strategy selection.
  Train the meta selector on your historical trade results with:

  ```bash
  python crypto_bot/tools/train_meta_selector.py
  ```

  The script reads `crypto_bot/logs/strategy_performance.json` and saves the
  resulting LightGBM model to `crypto_bot/models/meta_selector_lgbm.pkl`.
* **bandit_router** – Thompson sampling router that favors historically profitable strategies.
* **bandit** – Thompson sampling selector; tune `explore_pct` for exploration.
* **mode** – set to `auto` so the router switches between CEX and on-chain
  strategies whenever a token's mint is known, or `manual` to lock in the
  configured exchange.
* **parallel_strategy_workers** – strategies evaluated concurrently when
  ranking candidates.
* **second_place_csv** – file that records the runner‑up from each
  parallel evaluation cycle.
* **ensemble_min_conf** – minimum score required for a strategy to be
  ranked in ensemble mode.

To enable the Thompson sampling router add the following to `crypto_bot/config.yaml`:

```yaml
bandit_router:
  enabled: true
```

When `strategy_evaluation_mode` is set to `ensemble`, strategies mapped
to the current regime are scored concurrently. The helper `run_candidates`
ranks them by `score × edge` and executes the best result. Details about
the second‑highest strategy are written to the CSV file defined by
`second_place_csv`.
#### Bounce Scalper
The bounce scalper looks for short-term reversals when a volume spike confirms multiple down or up candles. Scores are normalized with ATR and trades use ATR-based stop loss and take profit distances. Each signal observes `min_cooldown` before re-entry. Set `pattern_timeframe` (default `1m`) to fetch a separate candle interval for confirming engulfing or hammer patterns. When in cooldown the scalper only signals if the recent win rate falls below 50%, effectively skipping the cooldown during a drawdown. Set `cooldown_enabled` to `false` to disable this behaviour.

```yaml
bounce_scalper:
  pattern_timeframe: 5m  # confirm patterns using 5-minute candles
  cooldown_enabled: false  # disable cooldown checks
min_cooldown: 2          # minutes between entries
```

Passing `force=True` to `bounce_scalper.generate_signal()` bypasses the filter for a single cycle.

#### Mean Bot
The mean reversion bot now incorporates an ADX trend filter to avoid
counter‑trend trades. Its RSI thresholds are scaled according to recent
volatility, and you can optionally blend the final score with a machine
learning prediction. Enable the weighting in `crypto_bot/config.yaml`:

```yaml
mean_bot:
  ml_enabled: true
```
This requires the optional `coinTrader_Trainer` package and a trained model.
If either is missing, the bot logs a message and runs without machine learning
predictions. The bot only opens positions when the current
20-bar Bollinger bandwidth is below its 20-bar median, reducing trades during
ranging periods and improving the win rate.

#### DCA Bot
Dollar-cost averaging gradually accumulates a position by buying when the price
closes 10% below the 20-period moving average or selling when it trades 10%
above. Adjust the behaviour in
`crypto_bot/config.yaml`:

```yaml
dca_bot:
  enabled: true          # turn on the strategy
  interval_minutes: 60   # wait time between DCA orders
  max_entries: 5         # total DCA steps
  order_size_pct: 0.02   # fraction of balance per order
```

Repeatedly adding exposure can amplify losses during prolonged downtrends, so
keep the order size small and stop averaging if drawdown exceeds your risk
tolerance.

#### LSTM Bot
The LSTM bot forecasts short-term price movement using a recurrent neural
network. It opens trades in the predicted direction once the model
confidence exceeds a threshold. Configure the feature in
`crypto_bot/config.yaml`:

```yaml
lstm_bot:
  enabled: true             # activate the LSTM strategy
  forecast_horizon: 3       # bars to predict ahead
  confidence_threshold: 0.55
```

#### Momentum Bot
The momentum bot rides strong trends using an ATR-based trailing stop. Set
`momentum_bot.risk.trailing_stop_factor` in `crypto_bot/config.yaml` to control
the stop distance.

```yaml
# crypto_bot/config.yaml
momentum_bot:
  fast_length: 20
  slow_length: 50
  risk:
    trailing_stop_factor: 1.5  # ATR multiple
    risk_pct: 0.01
```

#### Cross-Chain Arbitrage Bot
`cross_chain_arb_bot` watches price differences between a centralized
exchange and Solana DEX quotes. When the gap for a configured `pair` exceeds
`spread_threshold` (fractional), the bot buys on the cheaper venue and sells on the
other, covering bridge costs in the process.
The optional `fee_threshold` key helps avoid trades during periods of high on-chain fees.

```yaml
cross_chain_arb_bot:
  pair: SOL/USDC
  spread_threshold: 0.05
  fee_threshold: 30
```


#### Flash Crash Scalper
The flash crash scalper enters after a rapid ~10% drop confirmed by a spike in
volume and exits once price rebounds about 5%.

```yaml
flash_crash_scalper:
  drop_threshold: 0.10      # enter after a 10% decline
  rebound_target: 0.05      # take profit on 5% bounce
  volume_multiplier: 2.0    # volume spike relative to average
```

### Data and Logging
* **timeframe** – base interval for most indicators (default `15m`).
* **timeframes** – list of additional intervals cached for reuse by strategies.
* **scalp_timeframe** – short interval used by the scalping bots.
* **ohlcv_snapshot_frequency_minutes**/**ohlcv_snapshot_limit** – OHLCV caching options. A separate cache is maintained for each timeframe listed in `timeframes`.
* **timeframe**, **timeframes**, **scalp_timeframe** – candle intervals used for analysis. Default `timeframe` is `15m` and `timeframes` include `1m`, `5m`, `15m`, and `1h` (Coinbase lacks a `4h` interval).
* **ohlcv_snapshot_frequency_minutes**/**ohlcv_snapshot_limit** – OHLCV caching options. The snapshot limit defaults to `500`.
* **loop_interval_minutes** – delay between trading cycles (default `0.05`). Shorter delays increase CPU usage as the loop runs more often.
* **ohlcv_timeout**, **max_concurrent_ohlcv**, **max_ohlcv_failures** – limits for candle requests.
* **ohlcv_batch_size** – number of symbols grouped per OHLCV request.
* **redis_url** – optional Redis connection string for caching OHLCV data.
* **ohlcv.storage_path** – directory used to persist OHLCV caches between runs.
* **tail_overlap_bars** – number of candles reloaded on startup to splice cached and new data.
* **max_bootstrap_bars** – cap on candles fetched per timeframe when no cache exists.
* **max_parallel** – number of markets processed concurrently.
* **gecko_limit** – concurrent GeckoTerminal requests.
* **max_concurrent_tickers** – maximum simultaneous ticker requests.
* **ticker_rate_limit** – delay in milliseconds after each ticker API call.
* **log_to_google** – export trades to Google Sheets.
* **quiet_mode** – suppress monitor output when stdout is not a TTY.
* **telegram** – bot token, chat ID and trade notifications. Optional
  **status_updates**, **bootstrap_updates** and **balance_updates** flags
  control startup messages, bootstrap progress and balance alerts.
* **telegram.message_interval** – minimum seconds between notifications.
* **telegram.max_messages_per_minute** – maximum Telegram sends per minute.
* **balance_change_threshold** – delta for Telegram balance alerts.
* **balance_poll_mod** – how often to poll balance between trades.
* **tax_tracking** – CSV export of executed trades.
* **metrics_enabled**, **metrics_backend**, **metrics_output_file** – cycle metrics output.
* **testing_mode** – indicates a sandbox environment.

Set `redis_url` to a standard Redis connection string (e.g. `redis://localhost:6379/0`) to cache recent OHLCV candles and reduce API calls.

#### Persistent OHLCV storage

When `ohlcv.storage_path` is set, the bot writes OHLCV data to disk so later runs can reuse it. The first run boots each symbol/timeframe by requesting up to `max_bootstrap_bars` candles and saving them under this directory. Subsequent runs load the cached files and request only new data, refetching the last `tail_overlap_bars` candles to avoid gaps.

Example first vs. second run output:

```text
2024-05-10 00:00:00 | INFO | market_loader | BTC/USD 1m bootstrap: fetching 1500 bars
2024-05-10 00:05:00 | INFO | market_loader | BTC/USD 1m: using cache, requesting 5 new bars
```

The second run reused nearly all local data and hit the exchange for only a handful of candles.

### Kraken Call Rate Limits

Kraken allows roughly **1 request per second** with a short burst capacity of
about 20 calls every 10 seconds. The bot enforces this using an internal
`Semaphore` to gate outgoing requests and a small backoff that increases the
delay when a call fails. Tune these options in `crypto_bot/config.yaml` to stay
within the limit:

* **max_concurrent_tickers** – maximum ticker requests processed in parallel.
* **max_concurrent_ohlcv** – maximum concurrent OHLCV fetches.
* **ohlcv_batch_size** – number of symbols loaded per OHLCV batch.
* **ticker_backoff_initial** – seconds to wait after a ticker failure.
* **ticker_backoff_max** – maximum delay between ticker retries.

Start with low values (e.g. 2 tickers and 4 OHLCV requests) and raise them only
if you remain under the limit. If you notice log messages like
`Fetching for 1 symbols` repeating, the semaphore is throttling requests. Reduce
these settings or the batch size so each cycle completes without hitting the
cap.
## Exchange Setup for U.S. Users


1. Create API keys on **Coinbase Advanced Trade** or **Kraken**.
2. (Optional) Run `python crypto_bot/wallet_manager.py` to generate `user_config.yaml`. Any
   credentials found in the environment will be used automatically. `python -m crypto_bot.main` will start the same wizard when credentials or `user_config.yaml` are missing.
3. Place your API keys in `.env` as shown in the configuration
   section above. Environment variables take precedence over values stored in
   `user_config.yaml`.
3. Fill out `.env` with your API keys and optional `FERNET_KEY`.
   Environment variables take precedence over values stored in
   `user_config.yaml`. If you prefer to enter credentials interactively,
   leave the entries commented out.

   ```env
   # EXCHANGE=coinbase  # or kraken
   # API_KEY=your_key
   # API_SECRET=your_secret
   # API_PASSPHRASE=your_coinbase_passphrase_if_needed
   # COINBASE_API_KEY=your_coinbase_key
   # COINBASE_API_SECRET=your_coinbase_secret
   # COINBASE_API_PASSPHRASE=your_coinbase_passphrase
   # KRAKEN_API_KEY=your_kraken_key
   # KRAKEN_API_SECRET=your_kraken_secret
    # SUPABASE_URL=your_supabase_project_url
    # SUPABASE_SERVICE_ROLE_KEY=your_service_role_key  # or SUPABASE_KEY/SUPABASE_API_KEY
   # FERNET_KEY=your_generated_fernet_key
   ```

### Telegram Setup

The built-in Telegram interface is provided by the `TelegramBotUI` class in
`crypto_bot.telegram_bot_ui`.

1. Open `crypto_bot/config.yaml` and fill in the `telegram` section:

   ```yaml
   telegram:
     token: your_telegram_token
     chat_id: your_chat_id
     chat_admins: your_chat_id
     trade_updates: true
     message_interval: 1.0
     max_messages_per_minute: 20
   ```

   The bot reads the chat ID and token from `config.yaml` (not
   `user_config.yaml`). Set `trade_updates` to `false` to disable trade entry
   and exit messages.
     trade_updates: true  # set false to disable trade notifications
   ```

   The bot reads these values only from `config.yaml`. Disable
   `trade_updates` if you don't want trade entry and exit messages.
   Set `chat_admins` to a comma-separated list of Telegram chat IDs allowed to
   control the bot. You can also provide this list via the `TELE_CHAT_ADMINS`
   environment variable.
2. Send `/start` to your bot so it can message you. Use `/menu` at any time to
   open an interactive button menu—**Start**, **Stop**, **Status**, **Log**,
   **Rotate Now**, **Toggle Mode**, **PnL**, **Trades**, **Edit Config**,
   **Signals** and **Balance**—for quick interaction.
3. You can also issue these commands directly:
   - `/signals` – show the latest scored assets
   - `/balance` – display your current exchange holdings
   - `/trades` – summarize executed trades
   - `/panic_sell` – exit all open positions immediately (paper or live).
      Liquidations are recorded in `crypto_bot/logs/positions.log` while
      overall activity continues in `bot.log`. After closing a position you can
      confirm the updated wallet total by reading the last "Wallet balance"
      entry in this file.
   - HTTP `POST /close-all` – trigger the same exit via the web server,
      also works in paper trading mode.
4. If you see `Failed to send message: Not Found` in the logs, the chat ID or
   token is likely incorrect or the bot lacks permission to message the chat.
   Double-check the values in `config.yaml` and ensure you've started a
  conversation with your bot.

For asynchronous workflows the notifier exposes `notify_async` so you can
send messages without blocking the event loop:

```python
notifier = TelegramNotifier.from_config(cfg["telegram"])

async def heartbeat():
    while True:
        await notifier.notify_async("Bot running")
        await asyncio.sleep(60)
```

#### Troubleshooting

Before running the bot, run `python tools/test_telegram.py` to send a
test message using the credentials in `crypto_bot/config.yaml` or the
`TELEGRAM_TOKEN` and `TELEGRAM_CHAT_ID` environment variables. The script
calls `crypto_bot.utils.telegram.send_test_message()` under the hood.
If the call fails or you do not receive a message, check for these common issues:

* **Invalid config values** – `telegram.token` or `telegram.chat_id` still
  contain placeholders in `crypto_bot/config.yaml`.

* **Incorrect token** – the API token was mistyped or revoked.
* **Wrong chat ID** – the bot does not have permission to message that chat.
* **Bot not started** – you have not sent `/start` to your bot yet.
* **Network restrictions** – firewalls or proxies are blocking Telegram.

### Twitter Sentiment API

Add `TWITTER_SENTIMENT_URL` to `.env` to point at the sentiment
service used by `sentiment_filter.py`. If this variable is not provided, the bot
defaults to the placeholder `https://api.example.com/twitter-sentiment`, so
sentiment fetches will fail until a real URL is supplied.

### Funding Rate API

Add `FUNDING_RATE_URL` to `.env` to specify the endpoint used by
`volatility_filter.py` when fetching perpetual funding rates. Without this
variable the bot falls back to the placeholder `https://funding.example.com`
and will log errors until a real URL is supplied.

For Kraken, add the following line to `.env`:

```env
FUNDING_RATE_URL=https://futures.kraken.com/derivatives/api/v3/historical-funding-rates?symbol=
```

`volatility_filter.py` will append the instrument symbol directly to this URL
when requesting funding information.

### LunarCrush API

Sign up at [LunarCrush](https://lunarcrush.com/developers) to generate an API
key. Set `LUNARCRUSH_API_KEY` in `.env` or export it in your
environment so the bot can retrieve social metrics. The free tier allows about
100 requests per day.


4. In `crypto_bot/config.yaml` set:

   ```yaml
   exchanges: [coinbase, kraken]
   primary_exchange: coinbase
   secondary_exchange: kraken
   execution_mode: dry_run  # or live
   use_websocket: true      # enable when trading on Kraken via WebSocket
   ```

For Kraken, a WebSocket token is requested automatically using your API key and secret. To override the fetched token, add it to `.env`:

```env
# KRAKEN_WS_TOKEN=your_ws_token  # optional override
```

5. In `crypto_bot/config.yaml` set:

    ```yaml
    exchanges: [coinbase, kraken]
    primary_exchange: coinbase
    secondary_exchange: kraken
    execution_mode: dry_run  # or live
    use_websocket: true      # enable when trading on Kraken via WebSocket
    ```

Additional execution flags:

```yaml
liquidity_check: true        # verify order book liquidity before placing orders
liquidity_depth: 10          # order book depth levels to inspect
max_liquidity_usage: 0.8     # cap order size to this fraction of depth
weight_liquidity: 0.0        # symbol score weight for pool liquidity
twap_enabled: false          # split large orders into slices
twap_slices: 4               # number of slices when TWAP is enabled
twap_interval_seconds: 10    # delay between TWAP slices
timeframe: 15m               # candles for regime detection
scalp_timeframe: 1m          # candles for micro_scalp_bot/bounce_scalper
loop_interval_minutes: 0.05  # wait time between trading cycles
force_websocket_history: false  # set true to disable REST fallback
max_ws_limit: 50             # skip WebSocket when request exceeds this
gecko_limit: 10              # concurrent GeckoTerminal requests
ohlcv_timeout: 60             # request timeout for OHLCV fetches
max_concurrent_ohlcv: 4      # limit simultaneous OHLCV fetches
ohlcv_batch_size: 10         # group symbols per OHLCV fetch
max_concurrent_tickers: 20   # limit simultaneous ticker fetches
ticker_rate_limit: 0         # override exchange rate limit (ms)
poll_timeout: 60             # seconds to wait for order fill or transaction confirmation
force_websocket_history: true  # set false to enable REST fallback
max_ws_limit: 200            # skip WebSocket when request exceeds this
gecko_limit: 10              # concurrent GeckoTerminal requests
ohlcv_timeout: 60             # request timeout for OHLCV fetches
max_concurrent_ohlcv: 20     # limit simultaneous OHLCV fetches
ohlcv_batch_size: 10         # group symbols per OHLCV fetch
metrics:
  enabled: true              # write cycle statistics to metrics.csv
  file: crypto_bot/logs/metrics.csv
```

`loop_interval_minutes` determines how long the bot sleeps between each
evaluation cycle. The default of `0.05` minutes (~3 seconds) balances
responsiveness with CPU usage. Shortening this delay can noticeably increase
CPU load.
`max_concurrent_ohlcv` caps how many OHLCV requests run in parallel when
`update_ohlcv_cache` gathers new candles. The new `ohlcv_timeout` option
controls the timeout for each fetch call. If you still encounter timeouts after
raising this value, try lowering `max_concurrent_ohlcv` or `ohlcv_batch_size` to reduce pressure on
the exchange API.
Trade execution helpers now poll for order status or transaction confirmation for up to `poll_timeout` seconds (default 60) and gracefully handle partial fills.
Orders now compute slippage using the specified `liquidity_depth`. When the
calculated slippage exceeds `max_slippage_pct` the bot automatically switches to
TWAP execution, dividing the trade into slices so each consumes at most
`max_liquidity_usage` of the visible depth.
The updater automatically determines how many candles are missing from the
cache, so even when `limit` is large it only requests the data required to fill
the gap, avoiding needless delays.
The bot caches the last candle timestamp for open positions and skips updating
their history until a new bar appears.
The `metrics` section enables recording of cycle summaries to the specified CSV
file for later analysis.
`scalp_timeframe` sets the candle interval specifically for the micro_scalp_bot
and bounce_scalper strategies while `timeframe` covers all other analysis.

When `use_websocket` is enabled the bot uses a dedicated Kraken WebSocket
client for realtime streaming data. Disable websockets if you do not need
this functionality. Private order feeds are disabled by default; set
`kraken.use_private_ws` to `true` to enable them. When `false`, trading
continues via REST only.
When OHLCV streaming returns fewer candles than requested the bot calculates
how many bars are missing and fetches only that remainder via REST. This
adaptive limit keeps history current without waiting for a full response.
Enable this fallback by setting `force_websocket_history` to `false`.
Large history requests skip streaming entirely when `limit` exceeds
`max_ws_limit`.
Increase this threshold in `crypto_bot/config.yaml` when large history
requests should still use WebSocket. For example set
`max_ws_limit: 200` if you regularly request 200 candles.

During the startup scan the bot always loads historical candles over REST
regardless of the WebSocket setting. It relies on
`update_multi_tf_ohlcv_cache` to pull each timeframe. When `start_since` is
omitted the helper `get_kraken_listing_date` checks when every pair was
listed on Kraken and caps the request so no more candles are fetched than the
exchange actually offers. When sufficient history is available the loader
retrieves up to `scan_lookback_limit` candles per pair (700 by default on
Kraken) before switching to WebSocket updates.

The client now records heartbeat events and exposes `is_alive(conn_type)` to
check if a connection has received a heartbeat within the last 10 seconds. Call
`ping()` periodically to keep the session active.

Example usage for Kraken WebSockets:

```python
from crypto_bot.execution.kraken_ws import KrakenWSClient

ws = KrakenWSClient()
ws.subscribe_orders(["BTC/USD"])  # open_orders channel
ws.subscribe_book("BTC/USD", depth=10, snapshot=True)
ws.add_order("BTC/USD", "buy", qty)
ws.cancel_order("ORDERID")
ws.add_order("BTC/USD", "buy", 0.01)
ws.cancel_order("OABCDEF", ["BTC/USD"])
ws.subscribe_instruments()  # stream asset and pair details
ws.close()  # gracefully close the websockets when done
```

To stream ticker data use `subscribe_ticker`. The optional `event_trigger`
parameter controls which events push updates and defaults to `"trades"`. The
`snapshot` flag requests an initial snapshot and defaults to `True`.

```python
# Request ticker updates triggered by book changes without an initial snapshot
ws.subscribe_ticker(["ETH/USD"], event_trigger="book", snapshot=False)
```
To stream candlestick data use `subscribe_ohlc`. The helper
`parse_ohlc_message` converts the raw payload into `[timestamp, open, high,
low, close, volume]` where `timestamp` is the `interval_begin` field converted
to a Unix epoch in milliseconds.

```python
ws.subscribe_ohlc("ETH/USD", interval=1)

msg = ...  # read from ws.public_ws
candle = parse_ohlc_message(msg)
if candle:
    ts, o, h, l, c, volume = candle
    print(ts, o, h, l, c, volume)
```
Call `unsubscribe_ohlc("ETH/USD", interval=1)` to stop receiving updates.

`subscribe_book` streams the order book for the given pair. `depth` sets how many levels are sent, while `snapshot` requests an initial book snapshot before updates.

The Kraken WebSocket client automatically reconnects if the connection drops and
resubscribes to any previously requested channels.  Trading commands use the new
`/v2` naming scheme such as `add_order`, `cancel_order`, `cancel_all_orders` and
`open_orders`.  Refer to Kraken's v2 WebSocket documentation for a full list:
<https://docs.kraken.com/websockets-v2/#tag/Trading>.

Example usage:

```python
from crypto_bot.execution.kraken_ws import KrakenWSClient

client = KrakenWSClient(ws_token="your_ws_token")
client.add_order("BTC/USD", "buy", 0.1)
client.cancel_order("TXID123")
client.cancel_all_orders()
client.open_orders()
client.close()
```

#### Trade Updates

Subscribe to the public trades channel to monitor real-time fills.
Refer to Kraken's v2 WebSocket documentation for message details:
<https://docs.kraken.com/websockets-v2/#tag/Trading>.

```python
ws.subscribe_trades(["BTC/USD"], snapshot=False)

msg = ...  # read from ws.public_ws
trade = parse_trade_message(msg)
if trade:
    ts, side, price, volume = trade
    print(ts, side, price, volume)

ws.unsubscribe_trades(["BTC/USD"])
```

#### Level 3 Order Updates

Subscribe to the full depth feed using `subscribe_level3`. The call requires a
session token obtained from Kraken's `GetWebSocketsToken` REST endpoint. Depth
values of `10`, `100` or `1000` are supported.

```python
import json
from crypto_bot.execution.kraken_ws import KrakenWSClient

ws = KrakenWSClient(ws_token="your_ws_token")
ws.subscribe_level3("BTC/USD", depth=100)

def handle(msg: str):
    data = json.loads(msg)
    if data.get("channel") == "level3":
        book = data["data"][0]
        for order in book.get("bids", []):
            # each order dict contains event, order_id, limit_price, order_qty
            print(order)
```

Binance.US is not recommended because of API limitations.

### Automatic Market Scanning

When the `symbols` list is empty, the bot loads all active Kraken trading pairs
at startup by default. Pairs listed under `excluded_symbols` are skipped.
Disable this behaviour by setting `scan_markets` to `false`. When
`scan_in_background` is `true` the scan runs as
a background task so trading phases start immediately. Set it to `false` to
wait for scanning to complete before trading begins.

```yaml
scan_markets: true    # default
scan_in_background: true
symbols: []            # automatically populated
onchain_default_quote: USDT
onchain_symbols: ["SOL", "BONK", "AI16Z"]             # quote appended automatically
                                                # to mints via Jupiter/Helius
                                                # base must be mint if unknown
excluded_symbols: [ETH/USD]
exchange_market_types: ["spot"]  # options: spot, margin, futures
min_symbol_age_days: 2           # skip pairs with less history
symbol_batch_size: 50            # symbols processed per cycle
scan_lookback_limit: 700         # max candles per pair during startup
                                 # trimmed using Kraken listing data
scan_deep_top: 50                # deep load this many ranked symbols
start_since: 365d                # backfill candles this far in the past
min_history_fraction: 0.5        # minimum portion of history required
cycle_lookback_limit: 150        # candles fetched each cycle
max_spread_pct: 4.0              # skip pairs with wide spreads
```

To avoid loading every market on startup, populate `symbols` with the
top 200 pairs by volume from `tasks/refresh_pairs.py`. Set
`scan_markets: false` when you don't want to evaluate the entire exchange.

`exchange_market_types` filters the discovered pairs by market class. The bot
also skips newly listed pairs using `min_symbol_age_days`.
Symbols are queued by score using a priority deque and processed in
batches controlled by `symbol_batch_size`. When the queue drops below this
size it is automatically refilled with the highest scoring symbols.
Candidates are stored in a priority queue sorted by their score so the highest
quality markets are scanned first. Each cycle pulls the next `symbol_batch_size`
symbols from this queue and refills it when empty.

When `adaptive_scan.enabled` is true the bot calculates the average ATR of the
filtered markets. The batch size and delay between cycles are multiplied by
`avg_atr / atr_baseline` up to `max_factor`. This increases scanning frequency
during volatile periods.

```yaml
adaptive_scan:
  enabled: true
  atr_baseline: 0.01
  max_factor: 5.0
```

OHLCV data for these symbols is now fetched concurrently using
`load_ohlcv_parallel`, greatly reducing the time needed to evaluate
large symbol lists.

Some markets are synthetic index pairs (e.g., `AIBTC/USD`) or are known to
fail consistently when requesting historical data. These are filtered out
during symbol discovery using simple heuristics, and the loader logs a
summary such as `Excluded {n} synthetic/index pairs`. Additional markets
may be listed in `UNSUPPORTED_SYMBOLS` within
`crypto_bot/utils/market_loader.py` to skip them without making network
requests.

Each candidate pair is also assigned a score based on volume, recent price
change, bid/ask spread, age and API latency. The weights and limits for this
calculation can be tuned via `symbol_score_weights`, `max_vol`,
`max_change_pct`, `max_spread_pct`, `max_age_days` and `max_latency_ms` in
`config.yaml`. All scoring weights must sum to a positive value. Only symbols with a score above `min_symbol_score` are included
in trading rotations.
## Symbol Filtering

The bot evaluates each candidate pair using Kraken ticker data. By
setting options under `symbol_filter` you can weed out illiquid or
undesirable markets before strategies run. Set `skip_symbol_filters: true`
to use the provided list without any filtering:

```yaml
symbol_filter:
  min_volume_usd: 500
  volume_percentile: 5           # keep pairs above this volume percentile
  change_pct_percentile: 5       # require 24h change in the top movers
  max_spread_pct: 4              # allow spreads up to 4%
  uncached_volume_multiplier: 1.5  # extra volume when not cached
  correlation_window: 30         # days of history for correlation
  max_correlation: 0.9           # drop pairs above this threshold
  correlation_max_pairs: 100     # limit pairwise correlation checks
  kraken_batch_size: 100         # max symbols per fetch_tickers call
  http_timeout: 10               # seconds for fallback /Ticker requests
  ticker_retry_attempts: 3       # number of fetch_tickers retries
  log_ticker_exceptions: false   # include stack traces when true
max_concurrent_ohlcv: 2          # simultaneous OHLCV requests during startup
  max_concurrent_tickers: 20       # simultaneous ticker requests
  ticker_rate_limit: 0             # ms delay after each ticker request
  ticker_backoff_initial: 2        # seconds after first failure
  ticker_backoff_max: 60           # cap for exponential backoff
  initial_timeframes: [1m, 5m, 15m, 1h]  # preloaded intervals (4h unsupported on Coinbase)
initial_history_candles: 700     # candles fetched per timeframe initially
```

For thin markets you may want to relax the filters and trading
thresholds.  Lowering `min_volume_usd`, widening `max_spread_pct` and
reducing the minimum signal requirements lets the bot operate on less
liquid pairs:

```yaml
min_confidence_score: 0.00005
signal_threshold: 0.002
symbol_filter:
  max_spread_pct: 8
  min_volume_usd: 20
```

`max_concurrent_ohlcv` controls how many OHLCV requests are made in parallel
during the startup scan. It defaults to `2`, keeping API usage modest.
`initial_timeframes` lists the intervals preloaded before trading begins. When
omitted it falls back to the `timeframes` list (1m, 5m, 15m and 1h by
default; Coinbase does not offer 4h candles). `initial_history_candles` sets how many bars to download for each of
these intervals during the initial scan and defaults to the
`scan_lookback_limit` of `700`. Together these options ensure enough historical
data is fetched for regime detection and correlation checks before live trading
starts.
  max_concurrent_ohlcv: 10       # limit OHLCV requests when loading history
  initial_timeframes: [1h, 1d]  # timeframes fetched for new symbols
  initial_history_candles: 300   # candles per timeframe on first load
```

* **max_concurrent_ohlcv** – cap simultaneous OHLCV requests while scoring new symbols (default `10`).
* **ohlcv_batch_size** – batch size for grouped OHLCV requests.
* **max_concurrent_tickers** – cap simultaneous ticker requests (default `20`).
* **ticker_rate_limit** – delay applied after ticker requests in milliseconds.
* **initial_timeframes** – candle intervals pulled when caching a new market (default `[1h, 1d]`; Coinbase does not provide 4h candles).
* **initial_history_candles** – number of candles per timeframe loaded on first
  use (default `300`). The loader observes Kraken listing dates so it never
  requests data preceding a pair's debut.

Kraken labels Bitcoin as `XBT` in its market identifiers. The bot
automatically converts canonical symbols using `exchange.market_id`,
so configuration files may still list pairs like `BTC/USDT`.

`setup_window` controls how many candles of ticker history are gathered before
a symbol is eligible to trade, while `trigger_window` defines the period after
a setup is detected during which entry conditions must appear.  Each strategy
can also include a `risk` section such as `max_concurrent` or
`daily_loss_cap` to cap simultaneous positions and total daily losses.
WebSocket streaming is enabled by default when scanning. Set
`use_websocket: false` to force REST polling instead. You can disable
WebSocket just for ticker scanning by adding
`exchange.options.ws_scan: false` to your configuration while leaving
`use_websocket: true` for trading. If the WebSocket connection closes with
code `1006` the bot will automatically disable `ws_scan` and fall back to
HTTP. To re-enable WebSocket scanning set `exchange.options.ws_scan: true`
again in your configuration. When using the REST fallback the bot
requests tickers in batches controlled by
`symbol_filter.kraken_batch_size` to avoid Kraken's occasional `520`
errors. The public `/Ticker` calls also obey
`symbol_filter.http_timeout`.
The internal `_refresh_tickers` helper now skips any symbols missing from
`exchange.markets` to avoid unnecessary fetch attempts.
It also warns and skips caching when the ticker API returns errors or empty
results so zero-volume entries don't pollute the liquidity cache.
Pairs passing these checks are then scored with `analyze_symbol` which
computes a strategy confidence score. Only the highest scoring symbols
are traded each cycle.

### Liquid Pairs Worker

The `tasks/refresh_pairs.py` script fetches the most liquid markets from the
configured exchange using `ccxt` and stores them in `cache/liquid_pairs.json`.
The file now contains a mapping of symbol to the timestamp when it last passed
the liquidity screen. This cache lets the trading bot skip illiquid pairs during
market scans.
By default the worker refreshes the file every **6 hours**. Change the interval
under `pairs_worker.refresh_interval` in `crypto_bot/config.yaml` and restart the
worker to apply the new schedule.
You can also limit the markets saved in the cache by defining
`allowed_quote_currencies` and `blacklist_assets` under `refresh_pairs`.
Leaving `allowed_quote_currencies` empty allows any trading pair:

```yaml
refresh_pairs:
  min_quote_volume_usd: 10000000
  refresh_interval: 6h
  top_k: 40
  secondary_exchange: coinbase
  allowed_quote_currencies: []
  blacklist_assets: []
```
These thresholds can be changed in `config.yaml`.
Run it manually whenever needed:

```bash
python tasks/refresh_pairs.py --once
```
Run the script from the project root so that `cache/liquid_pairs.json` is
written where the bot expects it. Executing the command from another
directory may create a separate `cache` folder and lead to missing symbols.
Removing the `--once` flag keeps it running on the configured interval.
To ensure `cache/liquid_pairs.json` stays current you should schedule this
command to run automatically. One option is cron:

```cron
0 * * * * cd /path/to/coinTrader2.0 && /usr/bin/python3 tasks/refresh_pairs.py
```
You can accomplish the same thing with a systemd timer. Create the following
service and timer units:

```ini
# /etc/systemd/system/refresh_pairs.service
[Unit]
Description=Update trading pair cache

[Service]
Type=oneshot
WorkingDirectory=/path/to/coinTrader2.0
ExecStart=/usr/bin/python3 tasks/refresh_pairs.py --once

# /etc/systemd/system/refresh_pairs.timer
[Unit]
Description=Run refresh_pairs hourly

[Timer]
OnCalendar=hourly
Persistent=true

[Install]
WantedBy=timers.target
```

Enable it with `sudo systemctl enable --now refresh_pairs.timer`.

Delete `cache/liquid_pairs.json` to force a full rebuild on the next run.
If you see warnings about unsupported markets in the logs, regenerate the file
with `tasks/refresh_pairs.py --once`.

## Web UI

A small Flask web dashboard is included for running the bot and inspecting logs.
It features a responsive layout built with [Bootswatch](https://bootswatch.com/)
and provides separate pages for logs and trading statistics. A background
watchdog thread now monitors the trading bot and automatically restarts it if
the process exits unexpectedly.

Start the UI with:

```bash
python -m frontend.app
```

Set `FLASK_DEBUG=1` before running the command to enable Flask debug mode.

Navigate to `http://localhost:5000` to start or stop the bot, watch the logs
refresh live and review the trade statistics stored in
`crypto_bot/logs/strategy_stats.json` (automatically produced from
`strategy_performance.json`) and the detailed performance records in
`crypto_bot/logs/strategy_performance.json`. When the bot is stopped a form
lets you select the execution mode (dry run or live) before launching.

## Log Files

All runtime information is written under `crypto_bot/logs`. Important files
include:

- `bot.log` – main log file containing startup events, strategy choices and all
  decision messages. `[EVAL]` lines record each symbol's evaluation outcome in
  this file.
- `trades.csv` – CSV export of every executed order used by the dashboard and
  backtester. Entries may represent long or short positions: a `buy` side opens
  or closes a short while a `sell` side opens or closes a long. Stop orders are
  logged here as well with an `is_stop` flag so they can be filtered out from
  performance calculations. Open positions are reconstructed by scanning the
  rows sequentially and pairing each entry with the next opposite side.
- `strategy_stats.json` – summary statistics of win rate, PnL and other metrics
  generated automatically from `strategy_performance.json`.
- `strategy_performance.json` – list of individual trades grouped by regime and
  strategy with fields like `pnl` and timestamps.
- `metrics.csv` – per cycle summary showing how many pairs were scanned,
  how many signals fired and how many trades executed.
- `weights.json` – persistent optimizer weights saved after each update
  at `crypto_bot/logs/weights.json`.
- `second_place.csv` – the runner‑up strategy from each evaluation cycle.
- `tools/split_log_levels.py` – split `bot.log` into separate files for
  INFO and WARNING messages. Run `python tools/split_log_levels.py` to
  produce `info.log` and `warning.log`.

Example short trade:

```csv
symbol,side,amount,price,timestamp
XBT/USDT,sell,0.1,25000,2024-05-01T00:00:00Z
XBT/USDT,buy,0.1,24000,2024-05-02T00:00:00Z
```

This opens a short at 25,000 and covers at 24,000 for a profit of
`(25000 - 24000) * 0.1 = 100` USDT.

### Statistics File Structure

`strategy_performance.json` stores raw trade records nested by market regime and
strategy. Example snippet:

```json
{
  "trending": {
    "trend_bot": [
      {
        "symbol": "XBT/USDT",
        "pnl": 1.2,
        "entry_time": "2024-01-01T00:00:00Z",
        "exit_time": "2024-01-01T02:00:00Z"
      }
    ]
  }
}
```

`strategy_stats.json` contains aggregated statistics per strategy such as win
rate and average PnL. It is produced automatically from
`strategy_performance.json`:

```json
{
  "trend_bot": {
    "trades": 10,
    "win_rate": 0.6,
    "avg_win": 1.2,
    "avg_loss": -0.8
  }
}
```

Other helpers create logs like `execution.log` in the same directory when enabled. Decision details are consolidated in `bot.log`, letting you follow the router and risk manager actions in one place. Example snippet:

```text
2024-02-12 15:04:01 - INFO - Starting bot
2024-02-12 15:04:02 - INFO - Strategy router selected grid_bot for XBT/USDT
2024-02-12 15:04:10 - INFO - Placing buy order amount 0.1 price 22000
2024-02-12 15:04:15 - INFO - Decision: take profit triggered at 22400
```

## Solana Mempool Monitoring

The bot can monitor Solana priority fees to avoid swaps when congestion
is high. Enable the monitor in `crypto_bot/config.yaml`:

```yaml
mempool_monitor:
  enabled: true
  suspicious_fee_threshold: 100
  action: pause  # or reprice
  reprice_multiplier: 1.05
```

When enabled, `execute_swap` checks the current priority fee and pauses
or adjusts the trade according to the selected action.
If `priority_fee_cap_micro_lamports` is set, the scalper aborts the swap entirely when
the priority fee exceeds this limit.

## Solana Meme-Wave Sniper

This module watches for new liquidity pools on Solana and attempts to buy
into meme tokens before the crowd. Events from a Helius endpoint are
filtered through safety checks, scored, and executed using Jupiter quotes
bundled via Jito. A Twitter sentiment score can boost the ranking when the
tweet volume is high.

### Configuration

Add a `meme_wave_sniper` section to `crypto_bot/config.yaml`:

Set `HELIUS_API_KEY` in `.env` or as an environment variable. The pool
URL should reference this key so Helius can authorize the requests:

```yaml
meme_wave_sniper:
  enabled: true
  pool:
    url: https://mainnet.helius-rpc.com/v1/?api-key=${HELIUS_API_KEY}
    interval: 5
    websocket_url: wss://atlas-mainnet.helius-rpc.com/?api-key=${HELIUS_API_KEY}
    raydium_program_id: EhhTK0i58FmSPrbr30Y8wVDDDeWGPAHDq6vNru6wUATk
  scoring:
    weight_liquidity: 1.0
    weight_tx: 1.0
    weight_social: 0.5
  safety:
    min_liquidity: 50
  risk:
    max_concurrent: 20
    daily_loss_cap: 1.5
  execution:
    dry_run: true

```
Set the `HELIUS_API_KEY` environment variable with your Helius API key.

Add a `yamlmeme_sniper` section for probability-based sniping:

```yaml
yamlmeme_sniper:
  min_pump_prob: 0.6  # Assessment threshold
  max_dev_hold_pct: 20
  min_liquidity_usd: 5000
  twitter_sentiment_min: 70
  helius_api_key: your_key_here  # For metadata
```

### Flow

```text
PoolWatcher -> Safety -> Score -> RiskTracker -> Executor -> Exit
```

Sniping begins immediately at startup. The initial symbol scan now runs in the
background so new pools can be acted on without waiting for caches to fill.

API requirements: [Helius](https://www.helius.xyz/) for pool data,
[Jupiter](https://jup.ag/) for quotes, [Jito](https://www.jito.network/) for
bundle submission, and a [Twitter](https://developer.twitter.com/) token for
sentiment scores.

### Monitoring Raydium Pools via WebSockets

Raydium also streams pool creation events over WebSockets. To watch these in
real time:

1. Obtain a Helius API key from your dashboard.
2. Set `meme_wave_sniper.pool.websocket_url` in `crypto_bot/config.yaml` to
   `wss://mainnet.helius-rpc.com/?api-key=YOUR_KEY`.
   `atlas-mainnet.helius-rpc.com` is only available for Business/Professional
   plans; standard tiers should use the mainnet URL shown above.
3. Run `python -m crypto_bot.solana.pool_ws_monitor`.

`pool_ws_monitor.py` subscribes to the Raydium program and prints each update:

```python
import asyncio
from crypto_bot.solana.pool_ws_monitor import watch_pools

async def main():
    async for event in watch_pools():
        print(event)

asyncio.run(main())
```

### Meme Wave Bot

The meme wave bot trades sudden hype cycles discovered on centralized
exchanges and in Solana mempools. It monitors for sharp volume spikes,
mempool activity and optional Twitter excitement before buying. Most
profits will likely arise from Solana where new tokens see the fastest
hype waves.
Add a `meme_wave_bot` section to `crypto_bot/config.yaml`:

```yaml
meme_wave_bot:
  vol_spike_thr: 2.0        # volume spike multiple triggering the bot
  sentiment_thr: 0.6        # minimum sentiment score on Twitter
  twitter_query: null       # optional query for the sentiment API
```

- **vol_spike_thr** – ratio of current volume to the recent average required
  to consider entering a trade.
- **sentiment_thr** – threshold for the normalized Twitter sentiment score
  before a meme wave trade is executed.
- **twitter_query** – search term used when fetching sentiment. If omitted the
  trading symbol is used.

### Backtesting

The `BacktestRunner` class in `crypto_bot.backtest.backtest_runner` can evaluate
different stop‑loss and take‑profit percentages and reports the PnL,
maximum drawdown and Sharpe ratio for each combination.

```python
from crypto_bot.backtest.backtest_runner import BacktestRunner

runner = BacktestRunner('XBT/USDT', '15m', since=0)
results = runner.run_grid(
    stop_loss_range=[0.01, 0.02],
    take_profit_range=[0.02, 0.04],
)
print(results.head())  # best combo appears first
```
For Solana pairs ending with `/USDC`, backtesting automatically pulls up to
`1000` candles from GeckoTerminal so longer histories are available.
The resulting statistics are written automatically to
`crypto_bot/logs/strategy_stats.json`. The home page indicates whether the bot
is running so you can quickly see if it has stopped.

## Meme Wave Rider

This scalper rides trending meme coins by watching mempool volume alongside
Twitter sentiment. A rolling volume window flags spikes in Solana swaps while a
sentiment API call checks for positive chatter. When both metrics exceed your
thresholds, a trade is executed using `solana_trading.py`.

### Configuration

Add a `meme_wave_bot` section to `crypto_bot/config.yaml`:

```yaml
meme_wave_bot:
  enabled: true
  mempool_window: 60        # seconds to track volume
  volume_threshold: 5000    # SOL per minute
  sentiment_threshold: 0.7  # positive ratio
```

## PhaseRunner

`PhaseRunner` orchestrates the main trading cycle by executing a list of async
phases in sequence. Each phase receives a shared `BotContext` object so they can
exchange data as the run progresses. The loop inside `crypto_bot.main` relies on
this runner to fetch candidates, update caches, analyse opportunities, execute
orders and manage exits on every iteration.

```python
from crypto_bot.phase_runner import PhaseRunner, BotContext

async def fetch(ctx):
    ...  # gather symbols or data

async def analyse(ctx):
    ...  # compute signals

async def trade(ctx):
    ...  # place orders

runner = PhaseRunner([fetch, analyse, trade])
ctx = BotContext(positions={}, df_cache={}, regime_cache={}, config={})
await runner.run(ctx)
```

## ML Signal Model

Strategy scores can be blended with predictions from an optional machine
learning model. Configure the feature in `crypto_bot/config.yaml`:

```yaml
ml_signal_model:
  enabled: false        # enable ML scoring
  weight: 0.5           # blend ratio between strategy and ML scores
```


When enabled, `evaluate` computes `(score * (1 - weight)) + (ml_score * weight)`
and caps the result between 0 and 1.

## ML Regime Trainer

Use the optional `cointrader-trainer` package only when you need to train and
upload new models for the regime classifier. After generating trade logs, run
the trainer to upload a LightGBM model to Supabase:

```bash
python ml_trainer.py train regime --use-gpu --federated
```

Ensure `SUPABASE_URL` and `SUPABASE_SERVICE_ROLE_KEY`, `SUPABASE_KEY`, or `SUPABASE_API_KEY` are set
in `.env` so the upload succeeds. Set
`use_ml_regime_classifier: true` in `crypto_bot/regime/regime_config.yaml` to
enable automatic downloads of the trained model when the bot starts.

### Ingest a 7-column minute CSV (CSV7) and train locally

Our CSV7 format is headerless with 7 columns: `ts,open,high,low,close,volume,trades`.

**Ingest → normalized CSV (and Parquet if available):**
```bash
cointrainer import-csv7 --file ./XRPUSD_1.csv --symbol XRPUSD --out ./data/XRPUSD_1m
```

### Chunked imports and resume

`import-csv7` can process large files in smaller pieces. Control how many rows
are handled at a time with the new `chunk_size` option. After each chunk a
progress line is printed and appended to the resume file in the format
`<start_ts>,<end_ts>,<rows_written>`. Re-running the command reads that file and
skips any ranges that were already completed so interrupted runs pick up where
they left off. Delete the resume file to reset the mechanism and start again
from the beginning.

Example configuration:

```yaml
file: ./XRPUSD_1.csv
symbol: XRPUSD
out: ./data/XRPUSD_1m
chunk_size: 10000          # rows per chunk
resume: true               # enable resume using the progress file
resume_file: ./data/XRPUSD_1m.progress
```

## Development Setup

Use Python&nbsp;3.10 or later to avoid package incompatibilities. Set up a
virtual environment and install the dependencies:

1. **Create and activate a virtual environment**

   ```bash
   python -m venv .venv
   source .venv/bin/activate  # Windows: .\.venv\Scripts\activate
   ```

2. **Install dependencies**

   `requirements.txt` references the optional `cointrader-trainer` package. It
   is only needed if you plan to train new models; runtime model downloads from
   Supabase do not require it. If you wish to train models, install it from its
   source or uncomment the line before running the command below:

   ```bash
   pip install -r requirements.txt
   ```

   Install the additional development packages if you plan to run the test
   suite:

   ```bash
   pip install -r requirements-dev.txt
   ```

The project still relies on Pydantic&nbsp;1.x. If you see errors related to
Pydantic&nbsp;2, ensure the dependency is pinned with `pydantic<2`.

This project pins **Pydantic** to version `1.10.22` in `requirements.txt` because
FastAPI 0.97.0 still depends on the 1.x API. Using the latest 1.x release avoids
compatibility issues introduced in Pydantic 2.x while keeping bug fixes from the
final 1.x series.

Run the test suite to verify your environment:

```bash
pytest -q
```

## Testing

The repository includes an automated test suite. Some tests rely on optional
packages such as `numpy`, `pandas`, `pytest-asyncio`, `ccxt`, `flask`, `base58`,
`prometheus_client`, `python-dotenv` and `websocket-client`. The **full** set of
tests requires the dependencies listed in `requirements.txt` together with the
additional packages enumerated in `requirements-dev.txt`. When running only a
subset of tests you may need to install these optional packages manually so
that `pytest` can import the modules they depend on.

Set up the environment by running the provided script:

```bash
bash codex/setup.sh  # installs system and Python dependencies
```

Alternatively you can install the Python packages manually:

```bash
pip install -r requirements.txt       # core dependencies
pip install -r requirements-dev.txt   # optional packages for tests
```

Run `pip install -r requirements-dev.txt` to ensure packages like `numpy`,
`pandas` and `pytest-asyncio` are installed before executing `pytest`.

If `pytest` fails with a `ModuleNotFoundError`, ensure the packages from both
requirements files are installed.  After the dependencies are available, execute

```bash
pytest -q
```

## Troubleshooting

* **Pydantic version errors** – The project has not yet been migrated to
  Pydantic&nbsp;2. If you encounter import issues, explicitly install
  `pydantic<2`.

High `max_concurrent_ohlcv` values combined with short `ohlcv_timeout`
settings can overload the exchange and lead to failed candle fetches.
Increase `ohlcv_timeout` to give each request more time and lower
`max_concurrent_ohlcv` if errors continue.
`gecko_request` retries failures using exponential backoff (1s, 2s, 4s) before giving up.

This project is provided for educational purposes only. Use it at your own risk, and remember that nothing here constitutes financial advice.


## License

This project is licensed under the [MIT License](LICENSE).<|MERGE_RESOLUTION|>--- conflicted
+++ resolved
@@ -166,7 +166,6 @@
 # Prefix within the bucket for regime models
 CT_REGIME_PREFIX=models/regime
 CT_SYMBOL=XRPUSD
-<<<<<<< HEAD
 # Optional override URL used if Supabase is unavailable
 # CT_MODEL_FALLBACK_URL=https://example.com/xrpusd_regime_lgbm.pkl
 ```
@@ -177,7 +176,6 @@
 download fails the loader uses `CT_MODEL_FALLBACK_URL` (or the corresponding
 `model_fallback_url` configuration) and logs when this fallback is used, allowing
 ML scoring to continue.
-=======
 # Optional path to a cached model used if Supabase is unavailable
 CT_MODEL_LOCAL_PATH=xrpusd_regime_lgbm.pkl
 # Template used to build the model filename. `{symbol}` expands to the lowercase
@@ -194,7 +192,6 @@
 download fails the loader tries `CT_MODEL_LOCAL_PATH` (or the corresponding
 `model_local_path` configuration) and logs when this fallback is used, allowing
 ML scoring to continue with a cached model.
->>>>>>> 12d9ed52
 
 To load models for additional pairs set `use_per_pair_models: true` and list
 allowed symbols under `model_symbols` in
