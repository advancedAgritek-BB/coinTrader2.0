{% extends 'base.html' %}
{% block content %}
<div class="row mb-4">
  <div class="col">
    <div class="card">
      <div class="card-header">Trade Dashboard</div>
      <div class="card-body">
        <p class="mb-3"><strong>Total PnL:</strong> {{ pnl }}</p>
        <div class="row">
          <div class="col-md-6"><canvas id="perfChart"></canvas></div>
          <div class="col-md-6"><canvas id="allocChart"></canvas></div>
        </div>
      </div>
    </div>
  </div>
</div>
<div class="row">
  <div class="col-md-6">
    <div class="card">
      <div class="card-header">Recent Regimes</div>
      <div class="card-body p-2">
        <ul class="mb-0">
          {% for r in regimes %}
          <li>{{ r }}</li>
          {% else %}
          <li>No data</li>
          {% endfor %}
        </ul>
      </div>
    </div>
  </div>
</div>
<<<<<<< HEAD
<h2 class="mt-4">Recent Regimes</h2>
<ul>
  {% for r in regimes %}
  <li>{{ r }}</li>
  {% else %}
  <li>No data</li>
  {% endfor %}
</ul>
<h2 class="mt-4">Live Signals</h2>
<div id="signalsHeatmap"></div>
<h2 class="mt-4">Regime Breakdown</h2>
<div id="regimeBreakdown"></div>
=======
>>>>>>> 79902dfe
{% endblock %}
{% block scripts %}
<script src="https://cdn.jsdelivr.net/npm/chart.js"></script>
<script>
const perfData = {{ performance|tojson }};
const allocData = {{ allocation|tojson }};
new Chart(document.getElementById('perfChart'), {
    type: 'bar',
    data: {labels: Object.keys(perfData), datasets: [{label:'PnL', data:Object.values(perfData), backgroundColor:'rgba(54,162,235,0.6)'}]},
});
new Chart(document.getElementById('allocChart'), {
    type: 'pie',
    data: {labels: Object.keys(allocData), datasets: [{data:Object.values(allocData), backgroundColor:['#ff6384','#36a2eb','#ffcd56','#4bc0c0','#9966ff','#c9cbcf']}]},
});

function color(val){
  const g = Math.floor(255 * val);
  const r = 255 - g;
  return `rgb(${r},${g},0)`;
}

fetch('/api/live-signals').then(r=>r.json()).then(data=>{
  const cont=document.getElementById('signalsHeatmap');
  if(!Object.keys(data).length){cont.innerText='No data';return;}
  let html='<table class="table table-bordered"><tbody><tr>';
  for(const [sym,val] of Object.entries(data)){
    html+=`<td style="background-color:${color(val)}">${sym}<br>${val.toFixed(2)}</td>`;
  }
  html+='</tr></tbody></table>';
  cont.innerHTML=html;
});

fetch('/api/strategy-performance').then(r=>r.json()).then(data=>{
  const cont=document.getElementById('regimeBreakdown');
  if(!Object.keys(data).length){cont.innerText='No data';return;}
  let html='';
  for(const [regime,strategies] of Object.entries(data)){
    html+=`<h5>${regime}</h5><ul>`;
    for(const [s,recs] of Object.entries(strategies)){
      html+=`<li>${s}: ${recs.length} trades</li>`;
    }
    html+='</ul>';
  }
  cont.innerHTML=html;
});
</script>
{% endblock %}<|MERGE_RESOLUTION|>--- conflicted
+++ resolved
@@ -30,7 +30,6 @@
     </div>
   </div>
 </div>
-<<<<<<< HEAD
 <h2 class="mt-4">Recent Regimes</h2>
 <ul>
   {% for r in regimes %}
@@ -43,8 +42,6 @@
 <div id="signalsHeatmap"></div>
 <h2 class="mt-4">Regime Breakdown</h2>
 <div id="regimeBreakdown"></div>
-=======
->>>>>>> 79902dfe
 {% endblock %}
 {% block scripts %}
 <script src="https://cdn.jsdelivr.net/npm/chart.js"></script>
