<!doctype html>
<html lang="en">
<head>
  <meta charset="utf-8">
  <title>{{ title or 'CoinTrader' }}</title>
  <link rel="stylesheet" href="https://cdn.jsdelivr.net/npm/bootswatch@5.3.0/dist/lux/bootstrap.min.css">
</head>
<body>
<nav class="navbar navbar-expand-lg navbar-dark bg-primary">
  <div class="container-fluid">
    <a class="navbar-brand" href="{{ url_for('index') }}">CoinTrader</a>
    <div class="collapse navbar-collapse">
      <ul class="navbar-nav me-auto">
        <li class="nav-item"><a class="nav-link" href="{{ url_for('index') }}">Home</a></li>
        <li class="nav-item"><a class="nav-link" href="{{ url_for('logs_page') }}">Logs</a></li>
        <li class="nav-item"><a class="nav-link" href="{{ url_for('stats') }}">Stats</a></li>
        <li class="nav-item"><a class="nav-link" href="{{ url_for('trades_page') }}">Trades</a></li>
        <li class="nav-item"><a class="nav-link" href="{{ url_for('scans') }}">Scans</a></li>
<<<<<<< HEAD
        <li class="nav-item"><a class="nav-link" href="{{ url_for('cli') }}">CLI</a></li>
=======
        <li class="nav-item"><a class="nav-link" href="{{ url_for('dashboard') }}">Dashboard</a></li>
        <li class="nav-item"><a class="nav-link" href="{{ url_for('model_page') }}">Model</a></li>
>>>>>>> c8d092bc
      </ul>
    </div>
  </div>
</nav>
<div class="container py-4">
  {% block content %}{% endblock %}
</div>
<script src="https://cdn.jsdelivr.net/npm/bootstrap@5.3.0/dist/js/bootstrap.bundle.min.js"></script>
{% block scripts %}{% endblock %}
</body>
</html><|MERGE_RESOLUTION|>--- conflicted
+++ resolved
@@ -16,12 +16,9 @@
         <li class="nav-item"><a class="nav-link" href="{{ url_for('stats') }}">Stats</a></li>
         <li class="nav-item"><a class="nav-link" href="{{ url_for('trades_page') }}">Trades</a></li>
         <li class="nav-item"><a class="nav-link" href="{{ url_for('scans') }}">Scans</a></li>
-<<<<<<< HEAD
         <li class="nav-item"><a class="nav-link" href="{{ url_for('cli') }}">CLI</a></li>
-=======
         <li class="nav-item"><a class="nav-link" href="{{ url_for('dashboard') }}">Dashboard</a></li>
         <li class="nav-item"><a class="nav-link" href="{{ url_for('model_page') }}">Model</a></li>
->>>>>>> c8d092bc
       </ul>
     </div>
   </div>
