--- conflicted
+++ resolved
@@ -16,11 +16,8 @@
         <li class="nav-item"><a class="nav-link" href="{{ url_for('stats') }}">Stats</a></li>
         <li class="nav-item"><a class="nav-link" href="{{ url_for('trades_page') }}">Trades</a></li>
         <li class="nav-item"><a class="nav-link" href="{{ url_for('scans') }}">Scans</a></li>
-<<<<<<< HEAD
         <li class="nav-item"><a class="nav-link" href="{{ url_for('dashboard') }}">Dashboard</a></li>
-=======
         <li class="nav-item"><a class="nav-link" href="{{ url_for('model_page') }}">Model</a></li>
->>>>>>> 07260cc9
       </ul>
     </div>
   </div>
