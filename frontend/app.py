--- conflicted
+++ resolved
@@ -58,7 +58,6 @@
 
 
 @app.route('/start_bot', methods=['POST'])
-<<<<<<< HEAD
 def start_bot():
     """Start the trading bot and return JSON status."""
     global bot_proc, bot_start_time
@@ -70,7 +69,6 @@
         bot_start_time = time.time()
         status = 'started'
     return jsonify({'status': status})
-=======
 def start_bot_route():
     """Start the trading bot and return JSON status."""
     global bot_proc, bot_start_time
@@ -88,7 +86,6 @@
         'uptime': get_uptime(),
         'mode': mode,
     })
->>>>>>> 27be2d40
 
 
 @app.route('/stop')
@@ -103,7 +100,6 @@
 
 
 @app.route('/stop_bot', methods=['POST'])
-<<<<<<< HEAD
 def stop_bot():
     """Stop the trading bot and return JSON status."""
     global bot_proc, bot_start_time
@@ -115,7 +111,6 @@
     bot_proc = None
     bot_start_time = None
     return jsonify({'status': status})
-=======
 def stop_bot_route():
     """Stop the trading bot and return JSON status."""
     global bot_proc, bot_start_time
@@ -125,7 +120,6 @@
     bot_proc = None
     bot_start_time = None
     return jsonify({'running': False, 'uptime': get_uptime(), 'mode': load_execution_mode()})
->>>>>>> 27be2d40
 
 
 @app.route('/logs')
