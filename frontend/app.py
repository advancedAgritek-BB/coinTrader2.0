from flask import Flask, render_template, redirect, url_for, request, jsonify
from pathlib import Path
import subprocess
import json
import threading
import time
import psutil
import yaml
from crypto_bot import log_reader
import pandas as pd
from crypto_bot import ml_signal_model as ml

app = Flask(__name__)

# Handle the async trading bot process
bot_proc = None
bot_start_time = None
watch_thread = None
LOG_FILE = Path('crypto_bot/logs/bot.log')
STATS_FILE = Path('crypto_bot/logs/strategy_stats.json')
SCAN_FILE = Path('crypto_bot/logs/asset_scores.json')
MODEL_REPORT = Path('crypto_bot/ml_signal_model/models/model_report.json')
TRADE_FILE = Path('crypto_bot/logs/trades.csv')
ERROR_FILE = Path('crypto_bot/logs/errors.log')
CONFIG_FILE = Path('crypto_bot/config.yaml')
TRADES_FILE = Path('crypto_bot/logs/trades.csv')
REGIME_FILE = Path('crypto_bot/logs/regime_history.txt')


def load_execution_mode() -> str:
    """Return execution mode from the YAML config."""
    if CONFIG_FILE.exists():
        with open(CONFIG_FILE) as f:
            return yaml.safe_load(f).get('execution_mode', 'dry_run')
    return 'dry_run'


def set_execution_mode(mode: str) -> None:
    """Update execution mode in the YAML config."""
    config = {}
    if CONFIG_FILE.exists():
        with open(CONFIG_FILE) as f:
            config = yaml.safe_load(f) or {}
    config['execution_mode'] = mode
    with open(CONFIG_FILE, 'w') as f:
        yaml.safe_dump(config, f)


def watch_bot():
    """Restart the trading bot if the process exits."""
    global bot_proc, bot_start_time
    while True:
        time.sleep(10)
        if bot_proc and (bot_proc.poll() is not None or not psutil.pid_exists(bot_proc.pid)):
            bot_proc = subprocess.Popen(['python', '-m', 'crypto_bot.main'])
            bot_start_time = time.time()


def compute_performance(df: pd.DataFrame) -> dict:
    """Return PnL per symbol from the trades dataframe."""
    perf: dict[str, float] = {}
    open_pos: dict[str, list[tuple[float, float]]] = {}
    for _, row in df.iterrows():
        symbol = row.get("symbol")
        side = row.get("side")
        price = float(row.get("price", 0))
        amount = float(row.get("amount", 0))
        if side == "buy":
            open_pos.setdefault(symbol, []).append((price, amount))
        elif side == "sell":
            lst = open_pos.setdefault(symbol, [])
            while amount > 0 and lst:
                entry_price, qty = lst.pop(0)
                traded = min(qty, amount)
                perf[symbol] = perf.get(symbol, 0.0) + (price - entry_price) * traded
                if qty > traded:
                    lst.insert(0, (entry_price, qty - traded))
                amount -= traded
    return perf


def is_running() -> bool:
    return bot_proc is not None and bot_proc.poll() is None


def get_uptime() -> str:
    """Return human-readable uptime."""
    if bot_start_time is None:
        return "-"
    delta = int(time.time() - bot_start_time)
    hrs, rem = divmod(delta, 3600)
    mins, secs = divmod(rem, 60)
    return f"{hrs:02d}:{mins:02d}:{secs:02d}"


def get_last_trade() -> str:
    """Return last trade from trades CSV."""
    if not TRADE_FILE.exists():
        return "N/A"
    import csv

    with open(TRADE_FILE) as f:
        rows = list(csv.reader(f))
    if not rows:
        return "N/A"
    row = rows[-1]
    if len(row) >= 4:
        sym, side, amt, price = row[:4]
        return f"{side} {amt} {sym} @ {price}"
    return "N/A"


def get_current_regime() -> str:
    """Return most recent regime classification from bot log."""
    if LOG_FILE.exists():
        lines = LOG_FILE.read_text().splitlines()
        for line in reversed(lines):
            if "Market regime classified as" in line:
                return line.rsplit("Market regime classified as", 1)[1].strip()
    return "N/A"


@app.route('/')
def index():
    mode = load_execution_mode()
    return render_template(
        'index.html',
        running=is_running(),
        mode=mode,
        uptime=get_uptime(),
        last_trade=get_last_trade(),
        regime=get_current_regime(),
    )


@app.route('/dashboard')
def dashboard():
    """Alias for the main dashboard route."""
    return redirect(url_for('index'))


@app.route('/start', methods=['POST'])
def start():
    global bot_proc, bot_start_time
    mode = request.form.get('mode', 'dry_run')
    set_execution_mode(mode)
    if not is_running():
        # Launch the asyncio-based trading bot
        bot_proc = subprocess.Popen(['python', '-m', 'crypto_bot.main'])
        bot_start_time = time.time()
    return redirect(url_for('index'))


@app.route('/stop')
def stop():
    global bot_proc, bot_start_time
    if is_running():
        bot_proc.terminate()
        bot_proc.wait()
    bot_proc = None
    bot_start_time = None
    return redirect(url_for('index'))


@app.route('/logs')
def logs_page():
    return render_template('logs.html')


@app.route('/logs_tail')
def logs_tail():
    if LOG_FILE.exists():
        lines = LOG_FILE.read_text().splitlines()[-200:]
        return '\n'.join(lines)
    return ''


@app.route('/stats')
def stats():
    data = {}
    if STATS_FILE.exists():
        with open(STATS_FILE) as f:
            data = json.load(f)
    return render_template('stats.html', stats=data)


@app.route('/scans')
def scans():
    data = {}
    if SCAN_FILE.exists():
        with open(SCAN_FILE) as f:
            data = json.load(f)
    return render_template('scans.html', scans=data)


<<<<<<< HEAD
@app.route('/cli', methods=['GET', 'POST'])
def cli():
    """Run CLI commands and display output."""
    output = None
    if request.method == 'POST':
        base = request.form.get('base', 'bot')
        cmd_args = request.form.get('command', '')
        if base == 'backtest':
            cmd = f"python -m crypto_bot.backtest.backtest_runner {cmd_args}"
        elif base == 'custom':
            cmd = cmd_args
        else:
            cmd = f"python -m crypto_bot.main {cmd_args}"
        try:
            proc = subprocess.run(
                cmd, shell=True, capture_output=True, text=True, check=False
            )
            output = proc.stdout + proc.stderr
        except Exception as exc:  # pragma: no cover - subprocess
            output = str(exc)
    return render_template('cli.html', output=output)
=======
@app.route('/dashboard')
def dashboard():
    summary = log_reader.trade_summary(TRADES_FILE)
    df = log_reader._read_trades(TRADES_FILE)
    perf = compute_performance(df)
    allocation = {}
    if CONFIG_FILE.exists():
        with open(CONFIG_FILE) as f:
            cfg = yaml.safe_load(f) or {}
            allocation = cfg.get('strategy_allocation', {})
    regimes = []
    if REGIME_FILE.exists():
        regimes = REGIME_FILE.read_text().splitlines()[-20:]
    return render_template(
        'dashboard.html',
        pnl=summary.get('total_pnl', 0.0),
        performance=perf,
        allocation=allocation,
        regimes=regimes,
    )
@app.route('/model')
def model_page():
    report = {}
    if MODEL_REPORT.exists():
        with open(MODEL_REPORT) as f:
            report = json.load(f)
    return render_template('model.html', report=report)


@app.route('/train_model', methods=['POST'])
def train_model_route():
    file = request.files.get('csv')
    if file:
        tmp_path = Path('crypto_bot/logs/upload.csv')
        file.save(tmp_path)
        ml.train_from_csv(tmp_path)
        tmp_path.unlink()
    return redirect(url_for('model_page'))


@app.route('/validate_model', methods=['POST'])
def validate_model_route():
    file = request.files.get('csv')
    tmp_path = None
    if file:
        tmp_path = Path('crypto_bot/logs/validate.csv')
        file.save(tmp_path)
        metrics = ml.validate_from_csv(tmp_path)
        tmp_path.unlink()
    else:
        default_csv = Path('crypto_bot/logs/trades.csv')
        if default_csv.exists():
            metrics = ml.validate_from_csv(default_csv)
        else:
            metrics = {}
    if metrics:
        MODEL_REPORT.write_text(json.dumps(metrics))
    return redirect(url_for('model_page'))
@app.route('/trades')
def trades_page():
    return render_template('trades.html')


@app.route('/trades_tail')
def trades_tail():
    trades = ''
    if TRADE_FILE.exists():
        trades = '\n'.join(TRADE_FILE.read_text().splitlines()[-100:])
    errors = ''
    if ERROR_FILE.exists():
        errors = '\n'.join(ERROR_FILE.read_text().splitlines()[-100:])
    return jsonify({'trades': trades, 'errors': errors})
>>>>>>> c8d092bc


if __name__ == '__main__':
    watch_thread = threading.Thread(target=watch_bot, daemon=True)
    watch_thread.start()
    app.run(debug=True)<|MERGE_RESOLUTION|>--- conflicted
+++ resolved
@@ -193,7 +193,6 @@
     return render_template('scans.html', scans=data)
 
 
-<<<<<<< HEAD
 @app.route('/cli', methods=['GET', 'POST'])
 def cli():
     """Run CLI commands and display output."""
@@ -215,7 +214,6 @@
         except Exception as exc:  # pragma: no cover - subprocess
             output = str(exc)
     return render_template('cli.html', output=output)
-=======
 @app.route('/dashboard')
 def dashboard():
     summary = log_reader.trade_summary(TRADES_FILE)
@@ -288,7 +286,6 @@
     if ERROR_FILE.exists():
         errors = '\n'.join(ERROR_FILE.read_text().splitlines()[-100:])
     return jsonify({'trades': trades, 'errors': errors})
->>>>>>> c8d092bc
 
 
 if __name__ == '__main__':
