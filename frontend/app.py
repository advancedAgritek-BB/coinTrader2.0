--- conflicted
+++ resolved
@@ -14,9 +14,7 @@
 watch_thread = None
 LOG_FILE = Path('crypto_bot/logs/bot.log')
 STATS_FILE = Path('crypto_bot/logs/strategy_stats.json')
-<<<<<<< HEAD
 SCAN_FILE = Path('crypto_bot/logs/asset_scores.json')
-=======
 CONFIG_FILE = Path('crypto_bot/config.yaml')
 
 
@@ -37,7 +35,6 @@
     config['execution_mode'] = mode
     with open(CONFIG_FILE, 'w') as f:
         yaml.safe_dump(config, f)
->>>>>>> 6e5f73d2
 
 
 def watch_bot():
