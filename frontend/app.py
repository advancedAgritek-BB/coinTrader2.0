--- conflicted
+++ resolved
@@ -17,12 +17,9 @@
 LOG_FILE = Path('crypto_bot/logs/bot.log')
 STATS_FILE = Path('crypto_bot/logs/strategy_stats.json')
 SCAN_FILE = Path('crypto_bot/logs/asset_scores.json')
-<<<<<<< HEAD
 MODEL_REPORT = Path('crypto_bot/ml_signal_model/models/model_report.json')
-=======
 TRADE_FILE = Path('crypto_bot/logs/trades.csv')
 ERROR_FILE = Path('crypto_bot/logs/errors.log')
->>>>>>> 0c56baf4
 CONFIG_FILE = Path('crypto_bot/config.yaml')
 
 
@@ -165,7 +162,6 @@
     return render_template('scans.html', scans=data)
 
 
-<<<<<<< HEAD
 @app.route('/model')
 def model_page():
     report = {}
@@ -204,7 +200,6 @@
     if metrics:
         MODEL_REPORT.write_text(json.dumps(metrics))
     return redirect(url_for('model_page'))
-=======
 @app.route('/trades')
 def trades_page():
     return render_template('trades.html')
@@ -219,7 +214,6 @@
     if ERROR_FILE.exists():
         errors = '\n'.join(ERROR_FILE.read_text().splitlines()[-100:])
     return jsonify({'trades': trades, 'errors': errors})
->>>>>>> 0c56baf4
 
 
 if __name__ == '__main__':
