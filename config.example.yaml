--- conflicted
+++ resolved
@@ -16,11 +16,9 @@
   hft_enabled: true
   hft_symbols: ["BTC/USD","ETH/USD","SOL/USDC","BONK/USDC"]   # seed list, can expand
   exclude_symbols: ["AIBTC/USD"]   # remove noisy/synthetic pairs
-<<<<<<< HEAD
-  require_sentiment: true          # override with CT_REQUIRE_SENTIMENT=false to bypass
-=======
-  require_sentiment: false
->>>>>>> 304a708f
+<<<<<< codex/add-ct_require_sentiment-section-in-readme
+  require_sentiment: false          # override with CT_REQUIRE_SENTIMENT=false to bypass
+
 
 # === ohlcv cache ===
 ohlcv:
