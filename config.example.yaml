# === exchange ===
exchange:
  name: kraken
  max_concurrency: 3
  request_timeout_ms: 10000

# === trading/base ===
trading:
  mode: dry_run           # cex | onchain | auto | dry_run
  allowed_quotes: [USD, USDT, USDC, EUR]
  min_ticker_volume: 10000
  timeframes: ["1m","5m"]
  backfill:
    deep_low_tf: true        # backfill 1m/5m history for strategies
    deep_days: 30
  hft_enabled: true
  hft_symbols: ["BTC/USD","ETH/USD","SOL/USDC","BONK/USDC"]   # seed list, can expand
  exclude_symbols: ["AIBTC/USD"]   # remove noisy/synthetic pairs

# === ohlcv cache ===
ohlcv:
  storage_path: crypto_bot/data/ohlcv   # directory for persisted OHLCV data
  tail_overlap_bars: 3                  # overlap bars to avoid gaps when appending
  max_bootstrap_bars: 1000              # limit initial bootstrap to this many bars
  bootstrap_timeframes: ['1h']
  defer_timeframes: ['4h', '1d']

# Default on-chain universe and scanner options
onchain_symbols: ["SOL/USDC"]
<<<<<<< HEAD
benchmark_symbols: ["BTC/USD", "SOL/USDC"]  # set [] to disable benchmarks
=======
  benchmark_symbols: ["XRP/USD", "SOL/USDC"]  # set [] to disable benchmarks
>>>>>>> 835648e7
solana_scanner:
  enabled: true
  interval_minutes: 0.1
  max_tokens_per_scan: 50
solana_rpc: https://api.mainnet-beta.solana.com  # Custom endpoint

# === strategies and params ===
strategies:
  maker_spread:
    enabled: true
    max_spread_bp: 8              # don’t quote if spread > 8 bps
    edge_margin_bp: 3             # required extra edge beyond maker fee
    max_live_quotes: 2
    queue_timeout_ms: 1500        # cancel if sitting too long
    cancel_on_obi_flip: true

  breakout:
    enabled: true
    tf: "5m"
    donchian_len: 40
    keltner_len: 20
    bbw_pct_max: 15               # BB width in bottom 15th percentile
    volume_z_min: 1.0
    atr_mult_stop: 1.2
    atr_mult_tp: 1.2
    max_spread_bp: 10
    time_exit_bars: 12

  mean_bot:
    enabled: true
    tf: "1m"
    ema_len: 50
    z_entry: 2.0
    z_exit: 0.5
    adx_max: 18
    atr_stop_mult: 1.0
    max_spread_bp: 8
    time_exit_bars: 6

yamlmeme_sniper:
  min_pump_prob: 0.6  # Assessment threshold
  max_dev_hold_pct: 20
  min_liquidity_usd: 5000
  twitter_sentiment_min: 70
  helius_api_key: your_key_here  # For metadata

# === risk & sizing ===
risk:
  max_drawdown: 0.35
  stop_loss_pct: 0.01
  take_profit_pct: 0.1

# === fees ===
fees:
  kraken:
    taker_bp: 26    # example 0.26%
    maker_bp: 16    # example 0.16%

# === features ===
features:
  ml: true #set true to use ML regime models (requires SUPABASE_URL and SUPABASE_KEY; use service role key for private buckets or anon for public)
  helius: true
  pump_monitor: true
  telegram: true

# Regime model is fetched from Supabase; override fallback URL if needed
# model_fallback_url: https://example.com/xrpusd_regime_lgbm.pkl

# === telemetry / metrics ===
telemetry:
  batch_summary_secs: 60

# === data ===
data:
  market-loader:
    # Max minutes to wait for initial OHLCV bootstrap before giving up
    bootstrap_timeout_minutes: 10

timeframes: ['1m','5m']

warmup_candles:
  '1m': 1000
  '5m': 600

backfill_days:
  '1m': 2
  '5m': 3

deep_backfill_days:
  '1m': 7
  '5m': 14

ohlcv_chunk_size: 20
telegram:
  token: YOUR_TELEGRAM_TOKEN
  chat_id: YOUR_CHAT_ID
  status_updates: true
  bootstrap_updates: false<|MERGE_RESOLUTION|>--- conflicted
+++ resolved
@@ -27,11 +27,7 @@
 
 # Default on-chain universe and scanner options
 onchain_symbols: ["SOL/USDC"]
-<<<<<<< HEAD
-benchmark_symbols: ["BTC/USD", "SOL/USDC"]  # set [] to disable benchmarks
-=======
   benchmark_symbols: ["XRP/USD", "SOL/USDC"]  # set [] to disable benchmarks
->>>>>>> 835648e7
 solana_scanner:
   enabled: true
   interval_minutes: 0.1
