--- conflicted
+++ resolved
@@ -67,13 +67,11 @@
     exchange = get_exchange(config)
     try:
         tickers = exchange.fetch_tickers()
-<<<<<<< HEAD
     except Exception:  # pragma: no cover - network failures
         if PAIR_FILE.exists():
             with open(PAIR_FILE) as f:
                 return json.load(f)
         raise
-=======
         if not isinstance(tickers, dict):
             raise TypeError("fetch_tickers returned invalid data")
     except Exception as exc:
@@ -82,7 +80,6 @@
         with open(PAIR_FILE, "w") as f:
             json.dump(old_pairs, f, indent=2)
         return old_pairs
->>>>>>> 4e1208d0
 
     pairs: list[tuple[str, float]] = []
     for symbol, data in tickers.items():
