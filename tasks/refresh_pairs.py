from __future__ import annotations

import argparse
import asyncio
import json
import time
from pathlib import Path
import logging

import ccxt.async_support as ccxt
import yaml
from crypto_bot.utils import timeframe_seconds

CONFIG_PATH = Path(__file__).resolve().parents[1] / "crypto_bot" / "config.yaml"
CACHE_DIR = Path("cache")
PAIR_FILE = CACHE_DIR / "liquid_pairs.json"

DEFAULT_MIN_VOLUME_USD = 1_000_000
DEFAULT_TOP_K = 40
DEFAULT_REFRESH_INTERVAL = 6 * 3600  # 6 hours

logger = logging.getLogger(__name__)


def _parse_interval(value: str | int | float) -> float:
    """Return ``value`` in seconds, accepting shorthand like "6h"."""
    if isinstance(value, (int, float)):
        return float(value)
    if isinstance(value, str):
        try:
            return float(value)
        except ValueError:
            try:
                return float(timeframe_seconds(None, value))
            except Exception:
                pass
    return float(DEFAULT_REFRESH_INTERVAL)


def load_config() -> dict:
    """Load YAML configuration if available."""
    if CONFIG_PATH.exists():
        with open(CONFIG_PATH) as f:
            return yaml.safe_load(f) or {}
    return {}


def get_exchange(config: dict) -> ccxt.Exchange:
    """Instantiate the configured ccxt exchange."""
    name = config.get("exchange", "kraken").lower()
    if not hasattr(ccxt, name):
        raise ValueError(f"Unsupported exchange: {name}")
    return getattr(ccxt, name)({"enableRateLimit": True})


<<<<<<< HEAD
def refresh_pairs(min_volume_usd: float, top_k: int, config: dict) -> list[str]:
    """Fetch tickers and update the cached liquid pairs list.

    Markets whose quote currency is not in ``allowed_quote_currencies`` or whose
    base asset appears in ``blacklist_assets`` will be skipped.
    """
=======
async def _fetch_tickers(exchange: ccxt.Exchange) -> dict:
    """Fetch tickers with a 10 second timeout."""
    return await asyncio.wait_for(exchange.fetch_tickers(), 10)


async def _close_exchange(exchange: ccxt.Exchange) -> None:
    close = getattr(exchange, "close", None)
    if close:
        try:
            if asyncio.iscoroutinefunction(close):
                await close()
            else:
                close()
        except Exception:  # pragma: no cover - best effort
            pass


async def refresh_pairs_async(min_volume_usd: float, top_k: int, config: dict) -> list[str]:
    """Fetch tickers and update the cached liquid pairs list."""
>>>>>>> 094214db
    old_pairs: list[str] = []
    if PAIR_FILE.exists():
        try:
            with open(PAIR_FILE) as f:
                loaded = json.load(f)
                if isinstance(loaded, list):
                    old_pairs = loaded
        except Exception as exc:  # pragma: no cover - corrupted cache
            logger.error("Failed to read %s: %s", PAIR_FILE, exc)

    rp_cfg = config.get("refresh_pairs", {}) if isinstance(config, dict) else {}
    allowed_quotes = {
        q.upper() for q in rp_cfg.get("allowed_quote_currencies", []) if isinstance(q, str)
    }
    blacklist = {
        a.upper() for a in rp_cfg.get("blacklist_assets", []) if isinstance(a, str)
    }

    exchange = get_exchange(config)
    sec_name = config.get("refresh_pairs", {}).get("secondary_exchange")
    secondary = get_exchange({"exchange": sec_name}) if sec_name else None
    try:
        tasks = [_fetch_tickers(exchange)]
        if secondary:
            tasks.append(_fetch_tickers(secondary))
        results = await asyncio.gather(*tasks, return_exceptions=True)
        primary_res = results[0]
        if isinstance(primary_res, Exception):
            raise primary_res
        tickers = primary_res
        if not isinstance(tickers, dict):
            raise TypeError("fetch_tickers returned invalid data")
        if secondary:
            sec_res = results[1]
            if not isinstance(sec_res, Exception) and isinstance(sec_res, dict):
                for sym, data in sec_res.items():
                    vol2 = data.get("quoteVolume")
                    if sym in tickers:
                        vol1 = tickers[sym].get("quoteVolume")
                        if vol2 is not None and (vol1 is None or float(vol2) > float(vol1)):
                            tickers[sym] = data
                    else:
                        tickers[sym] = data
    except Exception as exc:  # pragma: no cover - network failures
        logger.error("Failed to fetch tickers: %s", exc)
        CACHE_DIR.mkdir(parents=True, exist_ok=True)
        with open(PAIR_FILE, "w") as f:
            json.dump(old_pairs, f, indent=2)
        return old_pairs
    finally:
        await _close_exchange(exchange)
        if secondary:
            await _close_exchange(secondary)

    pairs: list[tuple[str, float]] = []
    for symbol, data in tickers.items():
        vol = data.get("quoteVolume")
        if vol is None:
            continue

        parts = symbol.split("/")
        if len(parts) != 2:
            continue
        base, quote = parts[0].upper(), parts[1].upper()

        if allowed_quotes and quote not in allowed_quotes:
            continue
        if base in blacklist:
            continue

        pairs.append((symbol, float(vol)))

    pairs.sort(key=lambda x: x[1], reverse=True)
    top_pairs = [sym for sym, vol in pairs if vol >= min_volume_usd][:top_k]

    CACHE_DIR.mkdir(parents=True, exist_ok=True)
    with open(PAIR_FILE, "w") as f:
        json.dump(top_pairs, f, indent=2)

    return top_pairs


def refresh_pairs(min_volume_usd: float, top_k: int, config: dict) -> list[str]:
    """Synchronous wrapper for :func:`refresh_pairs_async`."""
    return asyncio.run(refresh_pairs_async(min_volume_usd, top_k, config))


def main() -> None:
    cfg = load_config()
    rp_cfg = cfg.get("refresh_pairs", {})

    parser = argparse.ArgumentParser(description="Refresh liquid trading pairs")
    parser.add_argument("--once", action="store_true", help="Run once and exit")
    parser.add_argument(
        "--min-quote-volume-usd",
        type=float,
        default=float(rp_cfg.get("min_quote_volume_usd", DEFAULT_MIN_VOLUME_USD)),
    )
    parser.add_argument("--top-k", type=int, default=int(rp_cfg.get("top_k", DEFAULT_TOP_K)))
    parser.add_argument(
        "--refresh-interval",
        type=float,
        default=_parse_interval(rp_cfg.get("refresh_interval", DEFAULT_REFRESH_INTERVAL)),
        help="Refresh interval in seconds",
    )
    args = parser.parse_args()

    while True:
        try:
            pairs = refresh_pairs(args.min_quote_volume_usd, args.top_k, cfg)
            print(f"Updated {PAIR_FILE} with {len(pairs)} pairs")
        except Exception as exc:  # pragma: no cover - network failures
            print(f"Failed to refresh pairs: {exc}")
        if args.once:
            break
        time.sleep(args.refresh_interval)


if __name__ == "__main__":
    main()<|MERGE_RESOLUTION|>--- conflicted
+++ resolved
@@ -53,14 +53,12 @@
     return getattr(ccxt, name)({"enableRateLimit": True})
 
 
-<<<<<<< HEAD
 def refresh_pairs(min_volume_usd: float, top_k: int, config: dict) -> list[str]:
     """Fetch tickers and update the cached liquid pairs list.
 
     Markets whose quote currency is not in ``allowed_quote_currencies`` or whose
     base asset appears in ``blacklist_assets`` will be skipped.
     """
-=======
 async def _fetch_tickers(exchange: ccxt.Exchange) -> dict:
     """Fetch tickers with a 10 second timeout."""
     return await asyncio.wait_for(exchange.fetch_tickers(), 10)
@@ -80,7 +78,6 @@
 
 async def refresh_pairs_async(min_volume_usd: float, top_k: int, config: dict) -> list[str]:
     """Fetch tickers and update the cached liquid pairs list."""
->>>>>>> 094214db
     old_pairs: list[str] = []
     if PAIR_FILE.exists():
         try:
