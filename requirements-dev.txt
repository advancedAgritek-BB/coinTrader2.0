--- conflicted
+++ resolved
@@ -6,8 +6,5 @@
 keyring
 tenacity
 fakeredis
-<<<<<<< HEAD
-=======
 ccxt
->>>>>>> 2db546c0
 cryptofeed