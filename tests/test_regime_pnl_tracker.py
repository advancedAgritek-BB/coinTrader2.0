import pandas as pd
from crypto_bot.utils import regime_pnl_tracker as rpt


def test_metrics_accumulate(tmp_path, monkeypatch):
    log = tmp_path / "pnl.csv"
    monkeypatch.setattr(rpt, "LOG_FILE", log)

    rpt.log_trade("trending", "trend_bot", 1.0)
    rpt.log_trade("trending", "trend_bot", -0.5)
    rpt.log_trade("trending", "trend_bot", 2.0)

    metrics = rpt.get_metrics("trending", log)
    stats = metrics["trending"]["trend_bot"]
    assert stats["pnl"] == 2.5
    assert round(stats["drawdown"], 6) == 0.5
    assert round(stats["sharpe"], 6) == round((1.0 - 0.5 + 2.0) / 3 / pd.Series([1.0, -0.5, 2.0]).std() * (3 ** 0.5), 6)


def test_compute_weights_normalizes(tmp_path, monkeypatch):
    log = tmp_path / "pnl.csv"
    monkeypatch.setattr(rpt, "LOG_FILE", log)

    rpt.log_trade("breakout", "scalper", 1.0)
    rpt.log_trade("breakout", "scalper", 1.5)
    rpt.log_trade("breakout", "grid", 0.5)

    weights = rpt.compute_weights("breakout", log)
    assert set(weights.keys()) == {"scalper", "grid"}
    assert abs(sum(weights.values()) - 1.0) < 1e-6
    assert weights["scalper"] > weights["grid"]


def test_recent_win_rate(tmp_path, monkeypatch):
    log = tmp_path / "pnl.csv"
    monkeypatch.setattr(rpt, "LOG_FILE", log)

    for pnl in [1.0, -1.0, 0.5]:
        rpt.log_trade("trending", "trend_bot", pnl)

    rate = rpt.get_recent_win_rate(2, log)
    assert rate == 0.5


<<<<<<< HEAD
def test_recent_win_rate_filters_by_strategy(tmp_path, monkeypatch):
    log = tmp_path / "pnl.csv"
    monkeypatch.setattr(rpt, "LOG_FILE", log)

    # two strategies interleaved
    rpt.log_trade("trending", "trend_bot", 1.0)
    rpt.log_trade("trending", "grid_bot", -1.0)
    rpt.log_trade("trending", "trend_bot", 0.5)
    rpt.log_trade("trending", "grid_bot", 0.2)

    rate = rpt.get_recent_win_rate(3, log, strategy="trend_bot")
=======
def test_recent_win_rate_filters_strategy(tmp_path, monkeypatch):
    log = tmp_path / "pnl.csv"
    monkeypatch.setattr(rpt, "LOG_FILE", log)

    rpt.log_trade("trending", "strat_a", 1.0)
    rpt.log_trade("trending", "strat_b", -1.0)
    rpt.log_trade("trending", "strat_a", 1.0)

    rate = rpt.get_recent_win_rate(5, log, strategy="strat_a")
>>>>>>> cf250ade
    assert rate == 1.0<|MERGE_RESOLUTION|>--- conflicted
+++ resolved
@@ -42,7 +42,6 @@
     assert rate == 0.5
 
 
-<<<<<<< HEAD
 def test_recent_win_rate_filters_by_strategy(tmp_path, monkeypatch):
     log = tmp_path / "pnl.csv"
     monkeypatch.setattr(rpt, "LOG_FILE", log)
@@ -54,7 +53,6 @@
     rpt.log_trade("trending", "grid_bot", 0.2)
 
     rate = rpt.get_recent_win_rate(3, log, strategy="trend_bot")
-=======
 def test_recent_win_rate_filters_strategy(tmp_path, monkeypatch):
     log = tmp_path / "pnl.csv"
     monkeypatch.setattr(rpt, "LOG_FILE", log)
@@ -64,5 +62,4 @@
     rpt.log_trade("trending", "strat_a", 1.0)
 
     rate = rpt.get_recent_win_rate(5, log, strategy="strat_a")
->>>>>>> cf250ade
     assert rate == 1.0