--- conflicted
+++ resolved
@@ -89,21 +89,18 @@
     )
 
 
-<<<<<<< HEAD
 def test_strategy_map_contains_flash_crash_bot():
     from crypto_bot.strategy import flash_crash_bot
 
     assert (
         meta_selector._STRATEGY_FN_MAP.get("flash_crash_bot")
         is flash_crash_bot.generate_signal
-=======
 def test_strategy_map_contains_lstm_bot():
     from crypto_bot.strategy import lstm_bot
 
     assert (
         meta_selector._STRATEGY_FN_MAP.get("lstm_bot")
         is lstm_bot.generate_signal
->>>>>>> ba2f7c25
     )
 
 
