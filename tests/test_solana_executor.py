--- conflicted
+++ resolved
@@ -872,7 +872,6 @@
             100,
             notifier=DummyNotifier(),
             dry_run=False,
-<<<<<<< HEAD
             config={"max_slippage_pct": 20, "confirm_execution": True},
         )
     )
@@ -950,7 +949,6 @@
     )
 
     assert res.get("tx_hash") == "h"
-=======
             max_retries=5,
         )
     )
@@ -963,5 +961,4 @@
         "route": {"inAmount": 100, "outAmount": 110},
         "status": "confirmed",
     }
-    assert DummyAsyncClient.instance.called
->>>>>>> 6cebb39e
+    assert DummyAsyncClient.instance.called