import asyncio
from crypto_bot.execution import solana_executor


class DummyNotifier:
    def __init__(self):
        self.messages = []

    def notify(self, text: str):
        self.messages.append(text)
        return None


def test_execute_swap_dry_run(monkeypatch):
<<<<<<< HEAD
    monkeypatch.setattr(solana_executor.Notifier, "notify", lambda self, text: None)
=======
    notifier = DummyNotifier()
    monkeypatch.setattr(solana_executor.TelegramNotifier, "notify", lambda *a, **k: None)
>>>>>>> ace8b092
    res = asyncio.run(
        solana_executor.execute_swap(
            "SOL", "USDC", 1, notifier=notifier, dry_run=True
        )
    )
    assert notifier.messages
    assert res == {
        "token_in": "SOL",
        "token_out": "USDC",
        "amount": 1,
        "tx_hash": "DRYRUN",
    }


class DummyResp:
    def __init__(self, data):
        self._data = {"data": [data]}

    async def json(self):
        return self._data

    def raise_for_status(self):
        pass

    async def __aenter__(self):
        return self

    async def __aexit__(self, exc_type, exc, tb):
        pass


class DummySession:
    async def __aenter__(self):
        return self

    async def __aexit__(self, exc_type, exc, tb):
        pass

    def get(self, url, params=None, timeout=10):
        if params.get("inputMint") == "SOL":
            data = {"inAmount": 100, "outAmount": 110}
        else:
            data = {"inAmount": 110, "outAmount": 110}
        return DummyResp(data)

    def post(self, url, json=None, timeout=10):
        return DummyResp({"swapTransaction": "tx"})


def test_execute_swap_skips_on_slippage(monkeypatch):
<<<<<<< HEAD
    monkeypatch.setattr(solana_executor.Notifier, "notify", lambda self, text: None)
=======
    monkeypatch.setattr(solana_executor.TelegramNotifier, "notify", lambda *a, **k: None)
>>>>>>> ace8b092
    monkeypatch.setattr(solana_executor.aiohttp, "ClientSession", lambda: DummySession())
    monkeypatch.setenv("SOLANA_PRIVATE_KEY", "[1,2,3,4]")

    class KP:
        public_key = "k"

        @staticmethod
        def from_secret_key(b):
            return KP()

        def sign(self, tx):
            pass

    class Tx:
        @staticmethod
        def deserialize(raw):
            return Tx()

        def sign(self, kp):
            pass

    class Client:
        def __init__(self, *a, **k):
            pass

        def send_transaction(self, tx, kp):
            return {"result": "h"}

    import sys, types
    sys.modules.setdefault("solana.keypair", types.ModuleType("solana.keypair"))
    sys.modules.setdefault("solana.transaction", types.ModuleType("solana.transaction"))
    sys.modules.setdefault("solana.rpc.api", types.ModuleType("solana.rpc.api"))
    monkeypatch.setattr(sys.modules["solana.keypair"], "Keypair", KP, raising=False)
    monkeypatch.setattr(sys.modules["solana.transaction"], "Transaction", Tx, raising=False)
    monkeypatch.setattr(sys.modules["solana.rpc.api"], "Client", Client, raising=False)

    notifier = DummyNotifier()
    res = asyncio.run(
        solana_executor.execute_swap(
            "SOL",
            "USDC",
            100,
            notifier=notifier,
            dry_run=False,
            config={"max_slippage_pct": 0.05},
        )
    )
    assert res == {}


def test_swap_no_message_when_disabled(monkeypatch):
    calls = {"count": 0}

    import crypto_bot.utils.telegram_notifier as notifier

    monkeypatch.setattr(notifier, "send_message", lambda *a, **k: calls.__setitem__("count", calls["count"] + 1))
    notifier.TelegramNotifier.configure(False)
    monkeypatch.setattr(solana_executor.aiohttp, "ClientSession", lambda: DummySession())
    monkeypatch.setenv("SOLANA_PRIVATE_KEY", "[1,2,3,4]")

    class KP:
        public_key = "k"

        @staticmethod
        def from_secret_key(b):
            return KP()

        def sign(self, tx):
            pass

    class Tx:
        @staticmethod
        def deserialize(raw):
            return Tx()

        def sign(self, kp):
            pass

    class Client:
        def __init__(self, *a, **k):
            pass

        def send_transaction(self, tx, kp):
            return {"result": "h"}

    import sys, types
    sys.modules.setdefault("solana.keypair", types.ModuleType("solana.keypair"))
    sys.modules.setdefault("solana.transaction", types.ModuleType("solana.transaction"))
    sys.modules.setdefault("solana.rpc.api", types.ModuleType("solana.rpc.api"))
    monkeypatch.setattr(sys.modules["solana.keypair"], "Keypair", KP, raising=False)
    monkeypatch.setattr(sys.modules["solana.transaction"], "Transaction", Tx, raising=False)
    monkeypatch.setattr(sys.modules["solana.rpc.api"], "Client", Client, raising=False)

    try:
        asyncio.run(
            solana_executor.execute_swap(
                "SOL",
                "USDC",
                100,
                "t",
                "c",
                dry_run=False,
                config={"max_slippage_pct": 0.05},
            )
        )
    finally:
        notifier.TelegramNotifier.configure(True)

    assert calls["count"] == 0<|MERGE_RESOLUTION|>--- conflicted
+++ resolved
@@ -12,12 +12,9 @@
 
 
 def test_execute_swap_dry_run(monkeypatch):
-<<<<<<< HEAD
     monkeypatch.setattr(solana_executor.Notifier, "notify", lambda self, text: None)
-=======
     notifier = DummyNotifier()
     monkeypatch.setattr(solana_executor.TelegramNotifier, "notify", lambda *a, **k: None)
->>>>>>> ace8b092
     res = asyncio.run(
         solana_executor.execute_swap(
             "SOL", "USDC", 1, notifier=notifier, dry_run=True
@@ -68,11 +65,8 @@
 
 
 def test_execute_swap_skips_on_slippage(monkeypatch):
-<<<<<<< HEAD
     monkeypatch.setattr(solana_executor.Notifier, "notify", lambda self, text: None)
-=======
     monkeypatch.setattr(solana_executor.TelegramNotifier, "notify", lambda *a, **k: None)
->>>>>>> ace8b092
     monkeypatch.setattr(solana_executor.aiohttp, "ClientSession", lambda: DummySession())
     monkeypatch.setenv("SOLANA_PRIVATE_KEY", "[1,2,3,4]")
 
