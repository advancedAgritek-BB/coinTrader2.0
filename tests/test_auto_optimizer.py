--- conflicted
+++ resolved
@@ -8,7 +8,6 @@
 
 
 def test_optimize_strategies_writes_best_params(tmp_path, monkeypatch):
-<<<<<<< HEAD
     data = pd.DataFrame(
         [
             {
@@ -26,7 +25,6 @@
         ]
     )
     monkeypatch.setattr(BacktestRunner, "run_grid", lambda self: data)
-=======
     data = pd.DataFrame([
         {"stop_loss_pct": 0.01, "take_profit_pct": 0.02, "sharpe": 1.0, "max_drawdown": 0.1},
         {"stop_loss_pct": 0.02, "take_profit_pct": 0.03, "sharpe": 0.5, "max_drawdown": 0.05},
@@ -39,7 +37,6 @@
             return data
 
     monkeypatch.setattr(auto_optimizer, "BacktestRunner", lambda cfg: FakeRunner(cfg))
->>>>>>> 5e75b26b
 
     cfg = {
         "symbol": "BTC/USDT",
