import json

import pandas as pd
import yaml

from crypto_bot import auto_optimizer
from crypto_bot.backtest.backtest_runner import BacktestRunner


def test_optimize_strategies_writes_best_params(tmp_path, monkeypatch):
    data = pd.DataFrame(
        [
            {
                "stop_loss_pct": 0.01,
                "take_profit_pct": 0.02,
                "sharpe": 1.0,
                "max_drawdown": 0.1,
            },
            {
                "stop_loss_pct": 0.02,
                "take_profit_pct": 0.03,
                "sharpe": 0.5,
                "max_drawdown": 0.05,
            },
        ]
    )
    monkeypatch.setattr(BacktestRunner, "run_grid", lambda self: data)
    data = pd.DataFrame([
        {"stop_loss_pct": 0.01, "take_profit_pct": 0.02, "sharpe": 1.0, "max_drawdown": 0.1},
        {"stop_loss_pct": 0.02, "take_profit_pct": 0.03, "sharpe": 0.5, "max_drawdown": 0.05},
    ])
<<<<<<< HEAD
    class DummyRunner:
        def __init__(self, *a, **k):
            pass
=======
    class FakeRunner:
        def __init__(self, config):
            self.config = config
>>>>>>> 2280aa68

        def run_grid(self):
            return data

<<<<<<< HEAD
    monkeypatch.setattr(auto_optimizer, "BacktestRunner", DummyRunner)
=======
    monkeypatch.setattr(auto_optimizer, "BacktestRunner", lambda cfg: FakeRunner(cfg))
>>>>>>> 2280aa68

    cfg = {
        "symbol": "BTC/USDT",
        "timeframe": "1h",
        "mode": "cex",
        "risk": {"stop_loss_pct": 0.02, "take_profit_pct": 0.04},
        "optimization": {
            "enabled": True,
            "parameter_ranges": {
                "trend": {"stop_loss": [0.01, 0.02], "take_profit": [0.02, 0.03]}
            },
        },
    }
    config_path = tmp_path / "config.yaml"
    config_path.write_text(yaml.dump(cfg))
    monkeypatch.setattr(auto_optimizer, "CONFIG_PATH", config_path)
    out_file = tmp_path / "optimized.json"
    monkeypatch.setattr(auto_optimizer, "LOG_FILE", out_file)

    params = auto_optimizer.optimize_strategies()
    saved = json.loads(out_file.read_text())

    assert params == saved
    assert "trend" in saved
    assert saved["trend"]["stop_loss_pct"] == 0.01
    assert saved["trend"]["take_profit_pct"] == 0.02<|MERGE_RESOLUTION|>--- conflicted
+++ resolved
@@ -29,24 +29,18 @@
         {"stop_loss_pct": 0.01, "take_profit_pct": 0.02, "sharpe": 1.0, "max_drawdown": 0.1},
         {"stop_loss_pct": 0.02, "take_profit_pct": 0.03, "sharpe": 0.5, "max_drawdown": 0.05},
     ])
-<<<<<<< HEAD
     class DummyRunner:
         def __init__(self, *a, **k):
             pass
-=======
     class FakeRunner:
         def __init__(self, config):
             self.config = config
->>>>>>> 2280aa68
 
         def run_grid(self):
             return data
 
-<<<<<<< HEAD
     monkeypatch.setattr(auto_optimizer, "BacktestRunner", DummyRunner)
-=======
     monkeypatch.setattr(auto_optimizer, "BacktestRunner", lambda cfg: FakeRunner(cfg))
->>>>>>> 2280aa68
 
     cfg = {
         "symbol": "BTC/USDT",
