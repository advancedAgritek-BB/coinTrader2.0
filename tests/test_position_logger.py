--- conflicted
+++ resolved
@@ -75,7 +75,6 @@
     assert "$-10.00" in text
     assert "negative" in text
     lines = log_file.read_text().splitlines()
-<<<<<<< HEAD
     assert len(lines) == 1
 
 
@@ -96,8 +95,6 @@
 
     text = log_file.read_text()
     assert "$15.00" in text
-=======
     assert len(lines) == 2
     assert "pnl $0.00" in lines[0]
-    assert "$-10.00" in lines[1]
->>>>>>> 41a3a553
+    assert "$-10.00" in lines[1]