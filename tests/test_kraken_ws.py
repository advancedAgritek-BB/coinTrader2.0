import json
from datetime import datetime, timedelta, timezone
import sys
import types

sys.modules.setdefault("scipy", types.ModuleType("scipy"))
sys.modules.setdefault("scipy.stats", types.SimpleNamespace(pearsonr=lambda *a, **k: 0))

from crypto_bot.execution.kraken_ws import KrakenWSClient, PUBLIC_URL, PRIVATE_URL

class DummyWS:
    def __init__(self):
        self.sent = []
        self.on_close = None

    def send(self, msg):
        self.sent.append(msg)


def test_reconnect_and_resubscribe(monkeypatch):
    client = KrakenWSClient()
    created = []

    def dummy_start_ws(url, conn_type=None, **_):
        ws = DummyWS()
        created.append((url, conn_type))
        ws.on_close = lambda *_: client.on_close(conn_type)
        return ws

    monkeypatch.setattr(client, "_start_ws", dummy_start_ws)
    monkeypatch.setattr(client, "get_token", lambda: "token")

    client.token = "token"

    client.subscribe_ticker("BTC/USD")
    assert created == [(PUBLIC_URL, "public")]
    expected = json.dumps(
        {"method": "subscribe", "params": {"channel": "ticker", "symbol": ["BTC/USD"]}}
    )
    assert client.public_ws.sent == [expected]
    assert client._public_subs[0] == expected

    old_ws = client.public_ws
    old_ws.on_close(None, None)

    assert created == [(PUBLIC_URL, "public"), (PUBLIC_URL, "public")]
    assert client.public_ws is not old_ws
    assert client.public_ws.sent == [expected]

    client.subscribe_orders()
    assert created[-1] == (PRIVATE_URL, "private")
    expected_private = json.dumps(
        {
            "method": "subscribe",
            "params": {"channel": "open_orders", "token": client.token},
        }
    )
    assert client.private_ws.sent == [expected_private]
    assert client._private_subs[0] == expected_private

    old_private = client.private_ws
    old_private.on_close(None, None)

    assert created[-1] == (PRIVATE_URL, "private")
    assert client.private_ws is not old_private
    assert client.private_ws.sent == [expected_private]


def test_reconnect_resubscribes_book(monkeypatch):
    client = KrakenWSClient()
    created = []

    def dummy_start_ws(url, conn_type=None, **_):
        ws = DummyWS()
        created.append((url, conn_type))
        ws.on_close = lambda *_: client.on_close(conn_type)
        return ws

    monkeypatch.setattr(client, "_start_ws", dummy_start_ws)

    client.subscribe_book("BTC/USD")
    sub_msg = json.dumps(
        {
            "method": "subscribe",
            "params": {
                "channel": "book",
                "symbol": ["BTC/USD"],
                "depth": 10,
                "snapshot": True,
            },
        }
    )
    assert created == [(PUBLIC_URL, "public")]
    assert client.public_ws.sent == [sub_msg]

    old_ws = client.public_ws
    old_ws.on_close(None, None)

    assert created == [(PUBLIC_URL, "public"), (PUBLIC_URL, "public")]
    assert client.public_ws is not old_ws
    assert client.public_ws.sent == [sub_msg]


def test_reconnect_resubscribes_level3(monkeypatch):
    client = KrakenWSClient()
    created = []

    def dummy_start_ws(url, conn_type=None, **_):
        ws = DummyWS()
        created.append((url, conn_type))
        ws.on_close = lambda *_: client.on_close(conn_type)
        return ws

    monkeypatch.setattr(client, "_start_ws", dummy_start_ws)
    monkeypatch.setattr(client, "get_token", lambda: "token")

    client.token = "token"

    client.subscribe_level3("BTC/USD")
    sub_msg = json.dumps(
        {
            "method": "subscribe",
            "params": {
                "channel": "level3",
                "symbol": ["BTC/USD"],
                "depth": 10,
                "snapshot": True,
                "token": "token",
            },
        }
    )
    assert created == [(PRIVATE_URL, "private")]
    assert client.private_ws.sent == [sub_msg]

    old_ws = client.private_ws
    old_ws.on_close(None, None)

    assert created == [(PRIVATE_URL, "private"), (PRIVATE_URL, "private")]
    assert client.private_ws is not old_ws
    assert client.private_ws.sent == [sub_msg]
def test_subscribe_ticker_with_options(monkeypatch):
    client = KrakenWSClient()
    ws = DummyWS()
    monkeypatch.setattr(client, "_start_ws", lambda *a, **k: ws)

    client.subscribe_ticker(
        "BTC/USD", event_trigger="bbo", snapshot=False, req_id=1
    )

    expected = json.dumps(
        {
            "method": "subscribe",
            "params": {
                "channel": "ticker",
                "symbol": ["BTC/USD"],
                "event_trigger": "bbo",
                "snapshot": False,
                "req_id": 1,
            },
        }
    )
    assert ws.sent == [expected]
    assert client._public_subs[-1] == expected

import crypto_bot.execution.kraken_ws as kraken_ws
from crypto_bot.execution.kraken_ws import KrakenWSClient

class DummyWSApp:
    def __init__(self, url, on_message=None, on_error=None, on_close=None, **kwargs):
        self.url = url
        self.on_message = on_message
        self.on_error = on_error
        self.on_close = on_close
        self.kwargs = kwargs
        self.run_called = False

    def run_forever(self, *args, **kwargs):
        self.run_called = True
        self.run_args = args
        self.run_kwargs = kwargs

class DummyThread:
    def __init__(self, target=None, daemon=None):
        self.target = target
        self.daemon = daemon
        self.started = False

    def start(self):
        self.started = True
        if self.target:
            self.target()

def test_start_ws_passes_callbacks(monkeypatch):
    created = {}

    def fake_ws(url, on_message=None, on_error=None, on_close=None, **kwargs):
        ws = DummyWSApp(url, on_message, on_error, on_close, **kwargs)
        created['ws'] = ws
        return ws

    monkeypatch.setattr(kraken_ws, "WebSocketApp", fake_ws)
    monkeypatch.setattr(kraken_ws.threading, "Thread", DummyThread)

    client = KrakenWSClient()

    called = {}

    def on_msg(*a):
        called['msg'] = True

    def on_err(*a):
        called['err'] = True

    def on_close_cb(*a):
        called['user_close'] = True

    def client_on_close(ct):
        called['client_close'] = ct

    monkeypatch.setattr(client, "on_close", client_on_close)

    ws = client._start_ws(
        "wss://test",
        conn_type="public",
        on_message=on_msg,
        on_error=on_err,
        on_close=on_close_cb,
    )

    assert created['ws'].on_message is on_msg
    assert created['ws'].on_error is on_err
    # invoke close handler
    created['ws'].on_close(None, 0, "bye")
    assert called.get('user_close') is True
    assert called.get('client_close') == "public"
    assert created['ws'].run_called


def test_default_callbacks_log(monkeypatch):
    logs = {"info": [], "error": []}

    class DummyLogger:
        def info(self, msg, *args):
            logs["info"].append(msg % args if args else msg)
        def error(self, msg, *args):
            logs["error"].append(msg % args if args else msg)

    def fake_ws(url, on_message=None, on_error=None, on_close=None, **kwargs):
        return DummyWSApp(url, on_message, on_error, on_close, **kwargs)

    monkeypatch.setattr(kraken_ws, "WebSocketApp", fake_ws)
    monkeypatch.setattr(kraken_ws.threading, "Thread", DummyThread)
    monkeypatch.setattr(kraken_ws, "logger", DummyLogger())

    client = KrakenWSClient()
    ws = client._start_ws("wss://test")

    ws.on_message(None, "hello")
    ws.on_error(None, "oops")

    assert any("hello" in m for m in logs["info"])
    assert any("oops" in m for m in logs["error"])


def test_token_refresh_updates_private_subs(monkeypatch):
    client = KrakenWSClient()
    created = []

    def dummy_start_ws(url, conn_type=None, **_):
        ws = DummyWS()
        created.append((url, conn_type))
        ws.on_close = lambda *_: client.on_close(conn_type)
        return ws

    tokens = ["t1", "t2"]

    def fake_get_token():
        token = tokens.pop(0)
        client.token = token
        client.token_created = datetime.now(timezone.utc)
        return token

    monkeypatch.setattr(client, "_start_ws", dummy_start_ws)
    monkeypatch.setattr(client, "get_token", fake_get_token)

    # initial subscribe obtains first token
    client.subscribe_orders("BTC/USD")
    first_msg = json.dumps(
        {"method": "subscribe", "params": {"channel": "openOrders", "token": "t1"}}
    )
    assert client._private_subs[0] == first_msg

    # expire token and reconnect
    client.token_created -= timedelta(minutes=15)
    client.connect_private()
    second_msg = json.dumps(
        {"method": "subscribe", "params": {"channel": "openOrders", "token": "t2"}}
    )

    assert client._private_subs[0] == second_msg
    assert client.private_ws.sent[-1] == second_msg


def test_subscribe_then_unsubscribe(monkeypatch):
    client = KrakenWSClient()
    ws = DummyWS()
    monkeypatch.setattr(client, "_start_ws", lambda *a, **k: ws)

    client.subscribe_ticker("XBT/USD")
    sub_msg = json.dumps(
        {"method": "subscribe", "params": {"channel": "ticker", "symbol": ["XBT/USD"]}}
    )
    assert ws.sent == [sub_msg]
    assert client._public_subs == [sub_msg]

    ws.sent.clear()
    client.unsubscribe_ticker("XBT/USD")
    unsub_msg = json.dumps(
        {
            "method": "unsubscribe",
            "params": {"channel": "ticker", "symbol": ["XBT/USD"]},
        }
    )
    assert ws.sent == [unsub_msg]
    assert client._public_subs == []
def _setup_private_client(monkeypatch):
    client = KrakenWSClient()
    ws = DummyWS()
    monkeypatch.setattr(client, "_start_ws", lambda *a, **k: ws)
    client.token = "token"
    return client, ws


def test_cancel_order(monkeypatch):
    client, ws = _setup_private_client(monkeypatch)
    msg = client.cancel_order("abc")
    expected = {"method": "cancel_order", "params": {"txid": "abc", "token": "token"}}
    assert msg == expected
    assert ws.sent == [json.dumps(expected)]


def test_cancel_all_orders(monkeypatch):
    client, ws = _setup_private_client(monkeypatch)
    msg = client.cancel_all_orders()
    expected = {"method": "cancel_all_orders", "params": {"token": "token"}}
    assert msg == expected
    assert ws.sent == [json.dumps(expected)]


def test_open_orders(monkeypatch):
    client, ws = _setup_private_client(monkeypatch)
    msg = client.open_orders()
    expected = {"method": "open_orders", "params": {"token": "token"}}
    assert msg == expected
    assert ws.sent == [json.dumps(expected)]


def test_subscribe_and_unsubscribe_book(monkeypatch):
    client = KrakenWSClient()
    ws = DummyWS()
    monkeypatch.setattr(client, "_start_ws", lambda *a, **k: ws)

    client.subscribe_book("ETH/USD", depth=5)
    sub_msg = json.dumps(
        {
            "method": "subscribe",
            "params": {
                "channel": "book",
                "symbol": ["ETH/USD"],
                "depth": 5,
                "snapshot": True,
            },
        }
    )
    assert ws.sent == [sub_msg]
    assert client._public_subs == [sub_msg]

    ws.sent = []
    client.unsubscribe_book("ETH/USD", depth=5)
    unsub_msg = json.dumps(
        {
            "method": "unsubscribe",
            "params": {"channel": "book", "symbol": ["ETH/USD"], "depth": 5},
        }
    )
    assert ws.sent == [unsub_msg]
    assert client._public_subs == []


def test_parse_ohlc_message_extracts_volume():
    candle = [
        "1712106000",
        "30000.0",
        "30100.0",
        "29900.0",
        "30050.0",
        "30025.0",
        "12.34",
        42,
    ]
    msg = json.dumps([
        1,
        {"channel": "ohlc-1", "symbol": "XBT/USD"},
        candle,
        {"channel": "ohlc", "symbol": "XBT/USD"},
    ])

    result = kraken_ws.parse_ohlc_message(msg)
    assert result == [1712106000000, 30000.0, 30100.0, 29900.0, 30050.0, 12.34]


def test_ping_sends_correct_json():
    client = KrakenWSClient()
    pub = DummyWS()
    priv = DummyWS()
    client.public_ws = pub
    client.private_ws = priv

    msg = client.ping(42)
    expected = {"method": "ping", "req_id": 42}
    assert msg == expected
    assert priv.sent == [json.dumps(expected)]
    assert not pub.sent


def test_handle_message_records_heartbeat(monkeypatch):
    client = KrakenWSClient()
    pub = DummyWS()
    priv = DummyWS()
    client.public_ws = pub
    client.private_ws = priv

    client._handle_message(pub, json.dumps({"channel": "heartbeat"}))
    assert client.last_public_heartbeat is not None
    assert client.is_alive("public")

    client.last_public_heartbeat -= timedelta(seconds=11)
    assert not client.is_alive("public")

    client._handle_message(priv, json.dumps({"channel": "heartbeat"}))
    assert client.last_private_heartbeat is not None
    assert client.is_alive("private")


def test_subscribe_instruments(monkeypatch):
    client = KrakenWSClient()
    ws = DummyWS()
    monkeypatch.setattr(client, "_start_ws", lambda *a, **k: ws)

    client.subscribe_instruments(snapshot=False)
    expected = json.dumps(
        {"method": "subscribe", "params": {"channel": "instrument", "snapshot": False}}
    )
    assert ws.sent == [expected]
    assert client._public_subs[0] == expected


def test_parse_instrument_message_returns_payload():
    msg = json.dumps(
        {
            "channel": "instrument",
            "type": "snapshot",
            "data": {
                "assets": [{"id": "XBT", "status": "enabled"}],
                "pairs": [{"symbol": "BTC/USD", "status": "online"}],
            },
        }
    )

    result = kraken_ws.parse_instrument_message(msg)
    assert result == {
        "assets": [{"id": "XBT", "status": "enabled"}],
        "pairs": [{"symbol": "BTC/USD", "status": "online"}],
    }


def test_subscribe_book_and_unsubscribe(monkeypatch):
    client = KrakenWSClient()
    ws = DummyWS()
    monkeypatch.setattr(client, "_start_ws", lambda *a, **k: ws)

    client.subscribe_book("ETH/USD", depth=25, snapshot=False)
    expected_sub = json.dumps(
        {
            "method": "subscribe",
            "params": {
                "channel": "book",
                "symbol": ["ETH/USD"],
                "depth": 25,
                "snapshot": False,
            },
        }
    )
    assert ws.sent == [expected_sub]
    assert client._public_subs[0] == expected_sub

    ws.sent.clear()
    client.unsubscribe_book("ETH/USD")
    expected_unsub = json.dumps(
        {
            "method": "unsubscribe",
            "params": {"channel": "book", "symbol": ["ETH/USD"]},
        }
    )
    assert ws.sent == [expected_unsub]


def test_subscribe_and_unsubscribe_level3(monkeypatch):
    client = KrakenWSClient()
    ws = DummyWS()
    monkeypatch.setattr(client, "_start_ws", lambda *a, **k: ws)
    client.token = "token"

    client.subscribe_level3("ETH/USD", depth=5, snapshot=False)
    expected_sub = json.dumps(
        {
            "method": "subscribe",
            "params": {
                "channel": "level3",
                "symbol": ["ETH/USD"],
                "depth": 5,
                "snapshot": False,
                "token": "token",
            },
        }
    )
    assert ws.sent == [expected_sub]
    assert client._private_subs[0] == expected_sub

    ws.sent.clear()
    client.unsubscribe_level3("ETH/USD", depth=5)
    expected_unsub = json.dumps(
        {
            "method": "unsubscribe",
            "params": {
                "channel": "level3",
                "symbol": ["ETH/USD"],
                "depth": 5,
                "token": "token",
            },
        }
    )
    assert ws.sent == [expected_unsub]
    assert client._private_subs == []


def test_parse_book_message_snapshot_and_update():
    snap_msg = json.dumps(
        {
            "channel": "book",
            "type": "snapshot",
            "symbol": "BTC/USD",
            "data": {
                "bids": [["30000.1", "1.0"], ["29999.9", "2.0"]],
                "asks": [["30000.2", "1.5"], ["30001.0", "3.0"]],
            },
        }
    )

    upd_msg = json.dumps(
        {
            "channel": "book",
            "type": "update",
            "symbol": "BTC/USD",
            "data": {
                "bids": [["30000.1", "0.5"]],
                "asks": [["30000.2", "1.0"]],
            },
        }
    )

    snap = kraken_ws.parse_book_message(snap_msg)
    upd = kraken_ws.parse_book_message(upd_msg)

    assert snap == {
        "type": "snapshot",
        "bids": [[30000.1, 1.0], [29999.9, 2.0]],
        "asks": [[30000.2, 1.5], [30001.0, 3.0]],
    }

    assert upd == {
        "type": "update",
        "bids": [[30000.1, 0.5]],
        "asks": [[30000.2, 1.0]],
    }


<<<<<<< HEAD
def test_subscribe_and_unsubscribe_ohlc(monkeypatch):
    client = KrakenWSClient()
    ws = DummyWS()
    monkeypatch.setattr(client, "_start_ws", lambda *a, **k: ws)

    client.subscribe_ohlc("BTC/USD", 1, snapshot=False, req_id=5)
    expected_sub = json.dumps(
        {
            "method": "subscribe",
            "params": {
                "channel": "ohlc",
                "symbol": ["BTC/USD"],
                "interval": 1,
                "snapshot": False,
                "req_id": 5,
            },
        }
    )
    assert ws.sent == [expected_sub]
    assert client._public_subs == [expected_sub]

    ws.sent.clear()
    client.unsubscribe_ohlc("BTC/USD", 1, req_id=6)
    expected_unsub = json.dumps(
        {
            "method": "unsubscribe",
            "params": {
                "channel": "ohlc",
                "symbol": ["BTC/USD"],
                "interval": 1,
                "req_id": 6,
            },
        }
    )
    assert ws.sent == [expected_unsub]
    assert client._public_subs == []
=======
def test_parse_level3_snapshot_and_update():
    snap_msg = json.dumps(
        {
            "channel": "book",
            "type": "snapshot",
            "symbol": "ETH/USD",
            "data": {
                "bids": [["3000.1", "1.0", "B1"], ["3000.0", "2.0", "B2"]],
                "asks": [["3000.2", "1.5", "A1"]],
                "checksum": 111,
                "timestamp": 1712150000,
            },
        }
    )

    upd_msg = json.dumps(
        {
            "channel": "book",
            "type": "update",
            "symbol": "ETH/USD",
            "data": {
                "bids": [["new", "B3", "2999.5", "0.5", 1712150001]],
                "asks": [["delete", "A1", "3000.2", "0", 1712150002]],
                "checksum": 112,
                "timestamp": 1712150003,
            },
        }
    )

    snap = kraken_ws.parse_level3_snapshot(snap_msg)
    upd = kraken_ws.parse_level3_update(upd_msg)

    assert snap == {
        "symbol": "ETH/USD",
        "bids": [
            {"order_id": "B1", "limit_price": 3000.1, "order_qty": 1.0},
            {"order_id": "B2", "limit_price": 3000.0, "order_qty": 2.0},
        ],
        "asks": [
            {"order_id": "A1", "limit_price": 3000.2, "order_qty": 1.5},
        ],
        "checksum": 111,
        "timestamp": datetime.fromtimestamp(1712150000, timezone.utc),
    }

    assert upd == {
        "symbol": "ETH/USD",
        "bids": [
            {
                "event": "new",
                "order_id": "B3",
                "limit_price": 2999.5,
                "order_qty": 0.5,
                "timestamp": datetime.fromtimestamp(1712150001, timezone.utc),
            }
        ],
        "asks": [
            {
                "event": "delete",
                "order_id": "A1",
                "limit_price": 3000.2,
                "order_qty": 0.0,
                "timestamp": datetime.fromtimestamp(1712150002, timezone.utc),
            }
        ],
        "checksum": 112,
        "timestamp": datetime.fromtimestamp(1712150003, timezone.utc),
    }


def test_level3_invalid_messages():
    assert kraken_ws.parse_level3_snapshot("not json") is None
    bad = json.dumps({"channel": "book", "type": "snapshot", "data": {"bids": []}})
    assert kraken_ws.parse_level3_snapshot(bad) is None
    bad_upd = json.dumps({"channel": "book", "type": "update", "data": {"bids": []}})
    assert kraken_ws.parse_level3_update(bad_upd) is None
>>>>>>> 8e6ab79e
<|MERGE_RESOLUTION|>--- conflicted
+++ resolved
@@ -585,7 +585,6 @@
     }
 
 
-<<<<<<< HEAD
 def test_subscribe_and_unsubscribe_ohlc(monkeypatch):
     client = KrakenWSClient()
     ws = DummyWS()
@@ -622,7 +621,6 @@
     )
     assert ws.sent == [expected_unsub]
     assert client._public_subs == []
-=======
 def test_parse_level3_snapshot_and_update():
     snap_msg = json.dumps(
         {
@@ -698,5 +696,4 @@
     bad = json.dumps({"channel": "book", "type": "snapshot", "data": {"bids": []}})
     assert kraken_ws.parse_level3_snapshot(bad) is None
     bad_upd = json.dumps({"channel": "book", "type": "update", "data": {"bids": []}})
-    assert kraken_ws.parse_level3_update(bad_upd) is None
->>>>>>> 8e6ab79e
+    assert kraken_ws.parse_level3_update(bad_upd) is None