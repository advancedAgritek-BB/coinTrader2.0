--- conflicted
+++ resolved
@@ -646,10 +646,7 @@
     )
     assert ws.sent == [expected_unsub]
 
-<<<<<<< HEAD
-=======
-
->>>>>>> 6be17d57
+
 def test_subscribe_trades_snapshot_option(monkeypatch):
 def test_subscribe_and_unsubscribe_trades(monkeypatch):
     client = KrakenWSClient()
