--- conflicted
+++ resolved
@@ -156,7 +156,6 @@
     assert any("oops" in m for m in logs["error"])
 
 
-<<<<<<< HEAD
 def test_token_refresh_updates_private_subs(monkeypatch):
     client = KrakenWSClient()
     created = []
@@ -194,7 +193,6 @@
 
     assert client._private_subs[0] == second_msg
     assert client.private_ws.sent[-1] == second_msg
-=======
 def _setup_private_client(monkeypatch):
     client = KrakenWSClient()
     ws = DummyWS()
@@ -224,5 +222,4 @@
     msg = client.open_orders()
     expected = {"method": "open_orders", "params": {"token": "token"}}
     assert msg == expected
-    assert ws.sent == [json.dumps(expected)]
->>>>>>> db0587aa
+    assert ws.sent == [json.dumps(expected)]