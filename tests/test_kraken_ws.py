import json
from datetime import datetime, timedelta, timezone
import sys
import types

sys.modules.setdefault("scipy", types.ModuleType("scipy"))
sys.modules.setdefault("scipy.stats", types.SimpleNamespace(pearsonr=lambda *a, **k: 0))

from crypto_bot.execution.kraken_ws import KrakenWSClient, PUBLIC_URL, PRIVATE_URL

class DummyWS:
    def __init__(self):
        self.sent = []
        self.on_close = None

    def send(self, msg):
        self.sent.append(msg)


def test_reconnect_and_resubscribe(monkeypatch):
    client = KrakenWSClient()
    created = []

    def dummy_start_ws(url, conn_type=None, **_):
        ws = DummyWS()
        created.append((url, conn_type))
        ws.on_close = lambda *_: client.on_close(conn_type)
        return ws

    monkeypatch.setattr(client, "_start_ws", dummy_start_ws)
    monkeypatch.setattr(client, "get_token", lambda: "token")

    client.token = "token"

    client.subscribe_ticker("BTC/USD")
    assert created == [(PUBLIC_URL, "public")]
    expected = json.dumps(
        {"method": "subscribe", "params": {"channel": "ticker", "symbol": ["BTC/USD"]}}
    )
    assert client.public_ws.sent == [expected]
    assert client._public_subs[0] == expected

    old_ws = client.public_ws
    old_ws.on_close(None, None)

    assert created == [(PUBLIC_URL, "public"), (PUBLIC_URL, "public")]
    assert client.public_ws is not old_ws
    assert client.public_ws.sent == [expected]

    client.subscribe_orders()
    assert created[-1] == (PRIVATE_URL, "private")
    expected_private = json.dumps(
        {
            "method": "subscribe",
            "params": {"channel": "open_orders", "token": client.token},
        }
    )
    assert client.private_ws.sent == [expected_private]
    assert client._private_subs[0] == expected_private

    old_private = client.private_ws
    old_private.on_close(None, None)

    assert created[-1] == (PRIVATE_URL, "private")
    assert client.private_ws is not old_private
    assert client.private_ws.sent == [expected_private]


def test_reconnect_resubscribes_book(monkeypatch):
    client = KrakenWSClient()
    created = []

    def dummy_start_ws(url, conn_type=None, **_):
        ws = DummyWS()
        created.append((url, conn_type))
        ws.on_close = lambda *_: client.on_close(conn_type)
        return ws

    monkeypatch.setattr(client, "_start_ws", dummy_start_ws)

    client.subscribe_book("BTC/USD")
    sub_msg = json.dumps(
        {
            "method": "subscribe",
            "params": {
                "channel": "book",
                "symbol": ["BTC/USD"],
                "depth": 10,
                "snapshot": True,
            },
        }
    )
    assert created == [(PUBLIC_URL, "public")]
    assert client.public_ws.sent == [sub_msg]

    old_ws = client.public_ws
    old_ws.on_close(None, None)

    assert created == [(PUBLIC_URL, "public"), (PUBLIC_URL, "public")]
    assert client.public_ws is not old_ws
    assert client.public_ws.sent == [sub_msg]


def test_reconnect_resubscribes_level3(monkeypatch):
    client = KrakenWSClient()
    created = []

    def dummy_start_ws(url, conn_type=None, **_):
        ws = DummyWS()
        created.append((url, conn_type))
        ws.on_close = lambda *_: client.on_close(conn_type)
        return ws

    monkeypatch.setattr(client, "_start_ws", dummy_start_ws)
    monkeypatch.setattr(client, "get_token", lambda: "token")

    client.token = "token"

    client.subscribe_level3("BTC/USD")
    sub_msg = json.dumps(
        {
            "method": "subscribe",
            "params": {
                "channel": "level3",
                "symbol": ["BTC/USD"],
                "depth": 10,
                "snapshot": True,
                "token": "token",
            },
        }
    )
    assert created == [(PRIVATE_URL, "private")]
    assert client.private_ws.sent == [sub_msg]

    old_ws = client.private_ws
    old_ws.on_close(None, None)

    assert created == [(PRIVATE_URL, "private"), (PRIVATE_URL, "private")]
    assert client.private_ws is not old_ws
    assert client.private_ws.sent == [sub_msg]
def test_subscribe_ticker_with_options(monkeypatch):
    client = KrakenWSClient()
    ws = DummyWS()
    monkeypatch.setattr(client, "_start_ws", lambda *a, **k: ws)

    client.subscribe_ticker(
        "BTC/USD", event_trigger="bbo", snapshot=False, req_id=1
    )

    expected = json.dumps(
        {
            "method": "subscribe",
            "params": {
                "channel": "ticker",
                "symbol": ["BTC/USD"],
                "event_trigger": "bbo",
                "snapshot": False,
                "req_id": 1,
            },
        }
    )
    assert ws.sent == [expected]
    assert client._public_subs[-1] == expected

import crypto_bot.execution.kraken_ws as kraken_ws
from crypto_bot.execution.kraken_ws import KrakenWSClient

class DummyWSApp:
    def __init__(self, url, on_message=None, on_error=None, on_close=None, **kwargs):
        self.url = url
        self.on_message = on_message
        self.on_error = on_error
        self.on_close = on_close
        self.kwargs = kwargs
        self.run_called = False

    def run_forever(self, *args, **kwargs):
        self.run_called = True
        self.run_args = args
        self.run_kwargs = kwargs

class DummyThread:
    def __init__(self, target=None, daemon=None):
        self.target = target
        self.daemon = daemon
        self.started = False

    def start(self):
        self.started = True
        if self.target:
            self.target()

def test_start_ws_passes_callbacks(monkeypatch):
    created = {}

    def fake_ws(url, on_message=None, on_error=None, on_close=None, **kwargs):
        ws = DummyWSApp(url, on_message, on_error, on_close, **kwargs)
        created['ws'] = ws
        return ws

    monkeypatch.setattr(kraken_ws, "WebSocketApp", fake_ws)
    monkeypatch.setattr(kraken_ws.threading, "Thread", DummyThread)

    client = KrakenWSClient()

    called = {}

    def on_msg(*a):
        called['msg'] = True

    def on_err(*a):
        called['err'] = True

    def on_close_cb(*a):
        called['user_close'] = True

    def client_on_close(ct):
        called['client_close'] = ct

    monkeypatch.setattr(client, "on_close", client_on_close)

    ws = client._start_ws(
        "wss://test",
        conn_type="public",
        on_message=on_msg,
        on_error=on_err,
        on_close=on_close_cb,
    )

    assert created['ws'].on_message is on_msg
    assert created['ws'].on_error is on_err
    # invoke close handler
    created['ws'].on_close(None, 0, "bye")
    assert called.get('user_close') is True
    assert called.get('client_close') == "public"
    assert created['ws'].run_called


def test_default_callbacks_log(monkeypatch):
    logs = {"info": [], "error": []}

    class DummyLogger:
        def info(self, msg, *args):
            logs["info"].append(msg % args if args else msg)
        def error(self, msg, *args):
            logs["error"].append(msg % args if args else msg)

    def fake_ws(url, on_message=None, on_error=None, on_close=None, **kwargs):
        return DummyWSApp(url, on_message, on_error, on_close, **kwargs)

    monkeypatch.setattr(kraken_ws, "WebSocketApp", fake_ws)
    monkeypatch.setattr(kraken_ws.threading, "Thread", DummyThread)
    monkeypatch.setattr(kraken_ws, "logger", DummyLogger())

    client = KrakenWSClient()
    ws = client._start_ws("wss://test")

    ws.on_message(None, "hello")
    ws.on_error(None, "oops")

    assert any("hello" in m for m in logs["info"])
    assert any("oops" in m for m in logs["error"])


def test_token_refresh_updates_private_subs(monkeypatch):
    client = KrakenWSClient()
    created = []

    def dummy_start_ws(url, conn_type=None, **_):
        ws = DummyWS()
        created.append((url, conn_type))
        ws.on_close = lambda *_: client.on_close(conn_type)
        return ws

    tokens = ["t1", "t2"]

    def fake_get_token():
        token = tokens.pop(0)
        client.token = token
        client.token_created = datetime.now(timezone.utc)
        return token

    monkeypatch.setattr(client, "_start_ws", dummy_start_ws)
    monkeypatch.setattr(client, "get_token", fake_get_token)

    # initial subscribe obtains first token
    client.subscribe_orders("BTC/USD")
    first_msg = json.dumps(
        {"method": "subscribe", "params": {"channel": "openOrders", "token": "t1"}}
    )
    assert client._private_subs[0] == first_msg

    # expire token and reconnect
    client.token_created -= timedelta(minutes=15)
    client.connect_private()
    second_msg = json.dumps(
        {"method": "subscribe", "params": {"channel": "openOrders", "token": "t2"}}
    )

    assert client._private_subs[0] == second_msg
    assert client.private_ws.sent[-1] == second_msg


def test_subscribe_then_unsubscribe(monkeypatch):
    client = KrakenWSClient()
    ws = DummyWS()
    monkeypatch.setattr(client, "_start_ws", lambda *a, **k: ws)

    client.subscribe_ticker("XBT/USD")
    sub_msg = json.dumps(
        {"method": "subscribe", "params": {"channel": "ticker", "symbol": ["XBT/USD"]}}
    )
    assert ws.sent == [sub_msg]
    assert client._public_subs == [sub_msg]

    ws.sent.clear()
    client.unsubscribe_ticker("XBT/USD")
    unsub_msg = json.dumps(
        {
            "method": "unsubscribe",
            "params": {"channel": "ticker", "symbol": ["XBT/USD"]},
        }
    )
    assert ws.sent == [unsub_msg]
    assert client._public_subs == []
def _setup_private_client(monkeypatch):
    client = KrakenWSClient()
    ws = DummyWS()
    monkeypatch.setattr(client, "_start_ws", lambda *a, **k: ws)
    client.token = "token"
    return client, ws


def test_cancel_order(monkeypatch):
    client, ws = _setup_private_client(monkeypatch)
    msg = client.cancel_order("abc")
    expected = {"method": "cancel_order", "params": {"txid": "abc", "token": "token"}}
    assert msg == expected
    assert ws.sent == [json.dumps(expected)]


def test_cancel_all_orders(monkeypatch):
    client, ws = _setup_private_client(monkeypatch)
    msg = client.cancel_all_orders()
    expected = {"method": "cancel_all_orders", "params": {"token": "token"}}
    assert msg == expected
    assert ws.sent == [json.dumps(expected)]


def test_open_orders(monkeypatch):
    client, ws = _setup_private_client(monkeypatch)
    msg = client.open_orders()
    expected = {"method": "open_orders", "params": {"token": "token"}}
    assert msg == expected
    assert ws.sent == [json.dumps(expected)]


def test_subscribe_and_unsubscribe_orders(monkeypatch):
    client, ws = _setup_private_client(monkeypatch)

    client.subscribe_orders()
    expected_sub = json.dumps(
        {
            "method": "subscribe",
            "params": {"channel": "open_orders", "token": "token"},
        }
    )
    assert ws.sent == [expected_sub]
    assert client._private_subs == [expected_sub]

    ws.sent.clear()
    client.unsubscribe_orders()
    expected_unsub = json.dumps(
        {
            "method": "unsubscribe",
            "params": {"channel": "open_orders", "token": "token"},
        }
    )
    assert ws.sent == [expected_unsub]
    assert client._private_subs == []

    ws.sent.clear()
    client.subscribe_orders("ETH/USD")
    expected_sub = json.dumps(
        {
            "method": "subscribe",
            "params": {"channel": "openOrders", "token": "token"},
        }
    )
    assert ws.sent == [expected_sub]
    assert client._private_subs == [expected_sub]

    ws.sent.clear()
    client.unsubscribe_orders("ETH/USD")
    expected_unsub = json.dumps(
        {
            "method": "unsubscribe",
            "params": {"channel": "openOrders", "token": "token"},
        }
    )
    assert ws.sent == [expected_unsub]
    assert client._private_subs == []


def test_subscribe_and_unsubscribe_book(monkeypatch):
    client = KrakenWSClient()
    ws = DummyWS()
    monkeypatch.setattr(client, "_start_ws", lambda *a, **k: ws)

    client.subscribe_book("ETH/USD", depth=5)
    sub_msg = json.dumps(
        {
            "method": "subscribe",
            "params": {
                "channel": "book",
                "symbol": ["ETH/USD"],
                "depth": 5,
                "snapshot": True,
            },
        }
    )
    assert ws.sent == [sub_msg]
    assert client._public_subs == [sub_msg]

    ws.sent = []
    client.unsubscribe_book("ETH/USD", depth=5)
    unsub_msg = json.dumps(
        {
            "method": "unsubscribe",
            "params": {"channel": "book", "symbol": ["ETH/USD"], "depth": 5},
        }
    )
    assert ws.sent == [unsub_msg]
    assert client._public_subs == []


def test_parse_ohlc_message_extracts_volume():
    candle = [
        "1712106000",
        "30000.0",
        "30100.0",
        "29900.0",
        "30050.0",
        "30025.0",
        "12.34",
        42,
    ]
    msg = json.dumps([
        1,
        {"channel": "ohlc-1", "symbol": "XBT/USD"},
        candle,
        {"channel": "ohlc", "symbol": "XBT/USD"},
    ])

    result = kraken_ws.parse_ohlc_message(msg)
    assert result == [1712106000000, 30000.0, 30100.0, 29900.0, 30050.0, 12.34]


def test_parse_ohlc_message_object_format():
    msg = json.dumps(
        {
            "channel": "ohlc",
            "type": "update",
            "data": [
                {
                    "interval": 1,
                    "interval_begin": "2024-04-02T00:00:00Z",
                    "open": "100.0",
                    "high": "110.0",
                    "low": "90.0",
                    "close": "105.0",
                    "volume": "5.5",
                }
            ],
        }
    )

    result = kraken_ws.parse_ohlc_message(msg)
    assert result == [1712016000000, 100.0, 110.0, 90.0, 105.0, 5.5]


def test_ping_sends_correct_json():
    client = KrakenWSClient()
    pub = DummyWS()
    priv = DummyWS()
    client.public_ws = pub
    client.private_ws = priv

    msg = client.ping(42)
    expected = {"method": "ping", "req_id": 42}
    assert msg == expected
    assert priv.sent == [json.dumps(expected)]
    assert not pub.sent


def test_handle_message_records_heartbeat(monkeypatch):
    client = KrakenWSClient()
    pub = DummyWS()
    priv = DummyWS()
    client.public_ws = pub
    client.private_ws = priv

    client._handle_message(pub, json.dumps({"channel": "heartbeat"}))
    assert client.last_public_heartbeat is not None
    assert client.is_alive("public")

    client.last_public_heartbeat -= timedelta(seconds=11)
    assert not client.is_alive("public")

    client._handle_message(priv, json.dumps({"channel": "heartbeat"}))
    assert client.last_private_heartbeat is not None
    assert client.is_alive("private")


def test_subscribe_instruments(monkeypatch):
    client = KrakenWSClient()
    ws = DummyWS()
    monkeypatch.setattr(client, "_start_ws", lambda *a, **k: ws)

    client.subscribe_instruments(snapshot=False)
    expected = json.dumps(
        {"method": "subscribe", "params": {"channel": "instrument", "snapshot": False}}
    )
    assert ws.sent == [expected]
    assert client._public_subs[0] == expected


def test_subscribe_and_unsubscribe_instruments(monkeypatch):
    client = KrakenWSClient()
    ws = DummyWS()
    monkeypatch.setattr(client, "_start_ws", lambda *a, **k: ws)

    client.subscribe_instruments(snapshot=False)
    sub_msg = json.dumps(
        {"method": "subscribe", "params": {"channel": "instrument", "snapshot": False}}
    )
    assert ws.sent == [sub_msg]
    assert client._public_subs[0] == sub_msg

    ws.sent.clear()
    client.unsubscribe_instruments()
    unsub_msg = json.dumps(
        {"method": "unsubscribe", "params": {"channel": "instrument"}}
    )
    assert ws.sent == [unsub_msg]
    assert client._public_subs == []


def test_parse_instrument_message_returns_payload():
    msg = json.dumps(
        {
            "channel": "instrument",
            "type": "snapshot",
            "data": {
                "assets": [{"id": "XBT", "status": "enabled"}],
                "pairs": [{"symbol": "BTC/USD", "status": "online"}],
            },
        }
    )

    result = kraken_ws.parse_instrument_message(msg)
    assert result == {
        "assets": [{"id": "XBT", "status": "enabled"}],
        "pairs": [{"symbol": "BTC/USD", "status": "online"}],
    }


def test_subscribe_book_and_unsubscribe(monkeypatch):
    client = KrakenWSClient()
    ws = DummyWS()
    monkeypatch.setattr(client, "_start_ws", lambda *a, **k: ws)

    client.subscribe_book("ETH/USD", depth=25, snapshot=False)
    expected_sub = json.dumps(
        {
            "method": "subscribe",
            "params": {
                "channel": "book",
                "symbol": ["ETH/USD"],
                "depth": 25,
                "snapshot": False,
            },
        }
    )
    assert ws.sent == [expected_sub]
    assert client._public_subs[0] == expected_sub

    ws.sent.clear()
    client.unsubscribe_book("ETH/USD")
    expected_unsub = json.dumps(
        {
            "method": "unsubscribe",
            "params": {"channel": "book", "symbol": ["ETH/USD"]},
        }
    )
    assert ws.sent == [expected_unsub]


<<<<<<< HEAD
def test_subscribe_and_unsubscribe_trades(monkeypatch):
=======
def test_subscribe_trades_snapshot_option(monkeypatch):
>>>>>>> ea0a3134
    client = KrakenWSClient()
    ws = DummyWS()
    monkeypatch.setattr(client, "_start_ws", lambda *a, **k: ws)

    client.subscribe_trades("ETH/USD")
    expected_sub = json.dumps(
        {
            "method": "subscribe",
            "params": {"channel": "trade", "symbol": ["ETH/USD"]},
        }
    )
    assert ws.sent == [expected_sub]
    assert client._public_subs == [expected_sub]

    ws.sent.clear()
    client.unsubscribe_trades("ETH/USD")
    expected_unsub = json.dumps(
        {
            "method": "unsubscribe",
            "params": {"channel": "trade", "symbol": ["ETH/USD"]},
        }
    )
    assert ws.sent == [expected_unsub]
    assert client._public_subs == []


def test_subscribe_trades_snapshot_option(monkeypatch):
    client = KrakenWSClient()
    ws = DummyWS()
    monkeypatch.setattr(client, "_start_ws", lambda *a, **k: ws)

    client.subscribe_trades("BTC/USD", snapshot=False)
    expected = json.dumps(
        {
            "method": "subscribe",
            "params": {"channel": "trade", "symbol": ["BTC/USD"], "snapshot": False},
        }
    )
    assert ws.sent == [expected]
    assert client._public_subs[0] == expected


def test_subscribe_and_unsubscribe_level3(monkeypatch):
    client = KrakenWSClient()
    ws = DummyWS()
    monkeypatch.setattr(client, "_start_ws", lambda *a, **k: ws)
    client.token = "token"

    client.subscribe_level3("ETH/USD", depth=5, snapshot=False)
    expected_sub = json.dumps(
        {
            "method": "subscribe",
            "params": {
                "channel": "level3",
                "symbol": ["ETH/USD"],
                "depth": 5,
                "snapshot": False,
                "token": "token",
            },
        }
    )
    assert ws.sent == [expected_sub]
    assert client._private_subs[0] == expected_sub

    ws.sent.clear()
    client.unsubscribe_level3("ETH/USD", depth=5)
    expected_unsub = json.dumps(
        {
            "method": "unsubscribe",
            "params": {
                "channel": "level3",
                "symbol": ["ETH/USD"],
                "depth": 5,
                "token": "token",
            },
        }
    )
    assert ws.sent == [expected_unsub]
    assert client._private_subs == []


def test_parse_book_message_snapshot_and_update():
    snap_msg = json.dumps(
        {
            "channel": "book",
            "type": "snapshot",
            "symbol": "BTC/USD",
            "data": {
                "bids": [["30000.1", "1.0"], ["29999.9", "2.0"]],
                "asks": [["30000.2", "1.5"], ["30001.0", "3.0"]],
            },
        }
    )

    upd_msg = json.dumps(
        {
            "channel": "book",
            "type": "update",
            "symbol": "BTC/USD",
            "data": {
                "bids": [["30000.1", "0.5"]],
                "asks": [["30000.2", "1.0"]],
            },
        }
    )

    snap = kraken_ws.parse_book_message(snap_msg)
    upd = kraken_ws.parse_book_message(upd_msg)

    assert snap == {
        "type": "snapshot",
        "bids": [[30000.1, 1.0], [29999.9, 2.0]],
        "asks": [[30000.2, 1.5], [30001.0, 3.0]],
    }

    assert upd == {
        "type": "update",
        "bids": [[30000.1, 0.5]],
        "asks": [[30000.2, 1.0]],
    }


def test_subscribe_and_unsubscribe_ohlc(monkeypatch):
    client = KrakenWSClient()
    ws = DummyWS()
    monkeypatch.setattr(client, "_start_ws", lambda *a, **k: ws)

    client.subscribe_ohlc("BTC/USD", 1, snapshot=False, req_id=5)
    expected_sub = json.dumps(
        {
            "method": "subscribe",
            "params": {
                "channel": "ohlc",
                "symbol": ["BTC/USD"],
                "interval": 1,
                "snapshot": False,
                "req_id": 5,
            },
        }
    )
    assert ws.sent == [expected_sub]
    assert client._public_subs == [expected_sub]

    ws.sent.clear()
    client.unsubscribe_ohlc("BTC/USD", 1, req_id=6)
    expected_unsub = json.dumps(
        {
            "method": "unsubscribe",
            "params": {
                "channel": "ohlc",
                "symbol": ["BTC/USD"],
                "interval": 1,
                "req_id": 6,
            },
        }
    )
    assert ws.sent == [expected_unsub]
    assert client._public_subs == []
def test_parse_level3_snapshot_and_update():
    snap_msg = json.dumps(
        {
            "channel": "book",
            "type": "snapshot",
            "symbol": "ETH/USD",
            "data": {
                "bids": [["3000.1", "1.0", "B1"], ["3000.0", "2.0", "B2"]],
                "asks": [["3000.2", "1.5", "A1"]],
                "checksum": 111,
                "timestamp": 1712150000,
            },
        }
    )

    upd_msg = json.dumps(
        {
            "channel": "book",
            "type": "update",
            "symbol": "ETH/USD",
            "data": {
                "bids": [["new", "B3", "2999.5", "0.5", 1712150001]],
                "asks": [["delete", "A1", "3000.2", "0", 1712150002]],
                "checksum": 112,
                "timestamp": 1712150003,
            },
        }
    )

    snap = kraken_ws.parse_level3_snapshot(snap_msg)
    upd = kraken_ws.parse_level3_update(upd_msg)

    assert snap == {
        "symbol": "ETH/USD",
        "bids": [
            {"order_id": "B1", "limit_price": 3000.1, "order_qty": 1.0},
            {"order_id": "B2", "limit_price": 3000.0, "order_qty": 2.0},
        ],
        "asks": [
            {"order_id": "A1", "limit_price": 3000.2, "order_qty": 1.5},
        ],
        "checksum": 111,
        "timestamp": datetime.fromtimestamp(1712150000, timezone.utc),
    }

    assert upd == {
        "symbol": "ETH/USD",
        "bids": [
            {
                "event": "new",
                "order_id": "B3",
                "limit_price": 2999.5,
                "order_qty": 0.5,
                "timestamp": datetime.fromtimestamp(1712150001, timezone.utc),
            }
        ],
        "asks": [
            {
                "event": "delete",
                "order_id": "A1",
                "limit_price": 3000.2,
                "order_qty": 0.0,
                "timestamp": datetime.fromtimestamp(1712150002, timezone.utc),
            }
        ],
        "checksum": 112,
        "timestamp": datetime.fromtimestamp(1712150003, timezone.utc),
    }


def test_level3_invalid_messages():
    assert kraken_ws.parse_level3_snapshot("not json") is None
    bad = json.dumps({"channel": "book", "type": "snapshot", "data": {"bids": []}})
    assert kraken_ws.parse_level3_snapshot(bad) is None
    bad_upd = json.dumps({"channel": "book", "type": "update", "data": {"bids": []}})
    assert kraken_ws.parse_level3_update(bad_upd) is None


def test_parse_trade_message_snapshot_update():
    snap_msg = json.dumps(
        {
            "channel": "trade",
            "type": "snapshot",
            "symbol": "BTC/USD",
            "data": [
                {
                    "price": "30000.1",
                    "qty": "0.5",
                    "side": "buy",
                    "ord_type": "limit",
                    "trade_id": "T1",
                    "timestamp": "2024-01-01T00:00:00Z",
                },
                {
                    "price": "30000.2",
                    "qty": "0.6",
                    "side": "sell",
                    "ord_type": "market",
                    "trade_id": "T2",
                    "timestamp": "2024-01-01T00:00:01Z",
                },
            ],
        }
    )

    upd_msg = json.dumps(
        {
            "channel": "trade",
            "type": "update",
            "symbol": "BTC/USD",
            "data": [
                {
                    "price": "30001.0",
                    "qty": "0.2",
                    "side": "buy",
                    "ord_type": "limit",
                    "trade_id": "T3",
                    "timestamp": "2024-01-01T00:00:02Z",
                }
            ],
        }
    )

    snap = kraken_ws.parse_trade_message(snap_msg)
    upd = kraken_ws.parse_trade_message(upd_msg)

    assert snap == [
        {
            "symbol": "BTC/USD",
            "side": "buy",
            "qty": 0.5,
            "price": 30000.1,
            "ord_type": "limit",
            "trade_id": "T1",
            "timestamp_ms": 1704067200000,
        },
        {
            "symbol": "BTC/USD",
            "side": "sell",
            "qty": 0.6,
            "price": 30000.2,
            "ord_type": "market",
            "trade_id": "T2",
            "timestamp_ms": 1704067201000,
        },
    ]

    assert upd == [
        {
            "symbol": "BTC/USD",
            "side": "buy",
            "qty": 0.2,
            "price": 30001.0,
            "ord_type": "limit",
            "trade_id": "T3",
            "timestamp_ms": 1704067202000,
        }
    ]<|MERGE_RESOLUTION|>--- conflicted
+++ resolved
@@ -596,11 +596,8 @@
     assert ws.sent == [expected_unsub]
 
 
-<<<<<<< HEAD
 def test_subscribe_and_unsubscribe_trades(monkeypatch):
-=======
 def test_subscribe_trades_snapshot_option(monkeypatch):
->>>>>>> ea0a3134
     client = KrakenWSClient()
     ws = DummyWS()
     monkeypatch.setattr(client, "_start_ws", lambda *a, **k: ws)
