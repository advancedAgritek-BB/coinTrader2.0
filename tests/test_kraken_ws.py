import json
from datetime import datetime, timedelta, timezone
import sys
import types

sys.modules.setdefault("scipy", types.ModuleType("scipy"))
sys.modules.setdefault("scipy.stats", types.SimpleNamespace(pearsonr=lambda *a, **k: 0))

from crypto_bot.execution.kraken_ws import KrakenWSClient, PUBLIC_URL, PRIVATE_URL

class DummyWS:
    def __init__(self):
        self.sent = []
        self.on_close = None

    def send(self, msg):
        self.sent.append(msg)


def test_reconnect_and_resubscribe(monkeypatch):
    client = KrakenWSClient()
    created = []

    def dummy_start_ws(url, conn_type=None, **_):
        ws = DummyWS()
        created.append((url, conn_type))
        ws.on_close = lambda *_: client.on_close(conn_type)
        return ws

    monkeypatch.setattr(client, "_start_ws", dummy_start_ws)
    monkeypatch.setattr(client, "get_token", lambda: "token")

    client.token = "token"

    client.subscribe_ticker("BTC/USD")
    assert created == [(PUBLIC_URL, "public")]
    expected = json.dumps(
        {"method": "subscribe", "params": {"channel": "ticker", "symbol": ["BTC/USD"]}}
    )
    assert client.public_ws.sent == [expected]
    assert client._public_subs[0] == expected

    old_ws = client.public_ws
    old_ws.on_close(None, None)

    assert created == [(PUBLIC_URL, "public"), (PUBLIC_URL, "public")]
    assert client.public_ws is not old_ws
    assert client.public_ws.sent == [expected]

    client.subscribe_orders()
    assert created[-1] == (PRIVATE_URL, "private")
    expected_private = json.dumps(
        {
            "method": "subscribe",
            "params": {"channel": "open_orders", "token": client.token},
        }
    )
    assert client.private_ws.sent == [expected_private]
    assert client._private_subs[0] == expected_private

    old_private = client.private_ws
    old_private.on_close(None, None)

    assert created[-1] == (PRIVATE_URL, "private")
    assert client.private_ws is not old_private
    assert client.private_ws.sent == [expected_private]


def test_reconnect_resubscribes_book(monkeypatch):
    client = KrakenWSClient()
    created = []

    def dummy_start_ws(url, conn_type=None, **_):
        ws = DummyWS()
        created.append((url, conn_type))
        ws.on_close = lambda *_: client.on_close(conn_type)
        return ws

    monkeypatch.setattr(client, "_start_ws", dummy_start_ws)

    client.subscribe_book("BTC/USD")
    sub_msg = json.dumps(
        {
            "method": "subscribe",
            "params": {
                "channel": "book",
                "symbol": ["BTC/USD"],
                "depth": 10,
                "snapshot": True,
            },
        }
    )
    assert created == [(PUBLIC_URL, "public")]
    assert client.public_ws.sent == [sub_msg]

    old_ws = client.public_ws
    old_ws.on_close(None, None)

    assert created == [(PUBLIC_URL, "public"), (PUBLIC_URL, "public")]
    assert client.public_ws is not old_ws
    assert client.public_ws.sent == [sub_msg]


def test_reconnect_resubscribes_level3(monkeypatch):
    client = KrakenWSClient()
    created = []

    def dummy_start_ws(url, conn_type=None, **_):
        ws = DummyWS()
        created.append((url, conn_type))
        ws.on_close = lambda *_: client.on_close(conn_type)
        return ws

    monkeypatch.setattr(client, "_start_ws", dummy_start_ws)
    monkeypatch.setattr(client, "get_token", lambda: "token")

    client.token = "token"

    client.subscribe_level3("BTC/USD")
    sub_msg = json.dumps(
        {
            "method": "subscribe",
            "params": {
                "channel": "level3",
                "symbol": ["BTC/USD"],
                "depth": 10,
                "snapshot": True,
                "token": "token",
            },
        }
    )
    assert created == [(PRIVATE_URL, "private")]
    assert client.private_ws.sent == [sub_msg]

    old_ws = client.private_ws
    old_ws.on_close(None, None)

    assert created == [(PRIVATE_URL, "private"), (PRIVATE_URL, "private")]
    assert client.private_ws is not old_ws
    assert client.private_ws.sent == [sub_msg]
def test_subscribe_ticker_with_options(monkeypatch):
    client = KrakenWSClient()
    ws = DummyWS()
    monkeypatch.setattr(client, "_start_ws", lambda *a, **k: ws)

    client.subscribe_ticker(
        "BTC/USD", event_trigger="bbo", snapshot=False, req_id=1
    )

    expected = json.dumps(
        {
            "method": "subscribe",
            "params": {
                "channel": "ticker",
                "symbol": ["BTC/USD"],
                "eventTrigger": "bbo",
                "snapshot": False,
                "req_id": 1,
            },
        }
    )
    assert ws.sent == [expected]
    assert client._public_subs[-1] == expected


def test_unsubscribe_ticker_snapshot_option(monkeypatch):
    client = KrakenWSClient()
    ws = DummyWS()
    monkeypatch.setattr(client, "_start_ws", lambda *a, **k: ws)

    client.subscribe_ticker("ETH/USD", snapshot=False)
    expected_sub = json.dumps(
        {
            "method": "subscribe",
            "params": {"channel": "ticker", "symbol": ["ETH/USD"], "snapshot": False},
        }
    )
    assert ws.sent == [expected_sub]
    assert client._public_subs[-1] == expected_sub

    ws.sent.clear()
    client.unsubscribe_ticker("ETH/USD")
    expected_unsub = json.dumps(
        {
            "method": "unsubscribe",
            "params": {"channel": "ticker", "symbol": ["ETH/USD"]},
        }
    )
    assert ws.sent == [expected_unsub]
    assert client._public_subs == []

import crypto_bot.execution.kraken_ws as kraken_ws
from crypto_bot.execution.kraken_ws import KrakenWSClient

class DummyWSApp:
    def __init__(self, url, on_message=None, on_error=None, on_close=None, **kwargs):
        self.url = url
        self.on_message = on_message
        self.on_error = on_error
        self.on_close = on_close
        self.kwargs = kwargs
        self.run_called = False

    def run_forever(self, *args, **kwargs):
        self.run_called = True
        self.run_args = args
        self.run_kwargs = kwargs

class DummyThread:
    def __init__(self, target=None, daemon=None):
        self.target = target
        self.daemon = daemon
        self.started = False

    def start(self):
        self.started = True
        if self.target:
            self.target()

def test_start_ws_passes_callbacks(monkeypatch):
    created = {}

    def fake_ws(url, on_message=None, on_error=None, on_close=None, **kwargs):
        ws = DummyWSApp(url, on_message, on_error, on_close, **kwargs)
        created['ws'] = ws
        return ws

    monkeypatch.setattr(kraken_ws, "WebSocketApp", fake_ws)
    monkeypatch.setattr(kraken_ws.threading, "Thread", DummyThread)

    client = KrakenWSClient()

    called = {}

    def on_msg(*a):
        called['msg'] = True

    def on_err(*a):
        called['err'] = True

    def on_close_cb(*a):
        called['user_close'] = True

    def client_on_close(ct):
        called['client_close'] = ct

    monkeypatch.setattr(client, "on_close", client_on_close)

    ws = client._start_ws(
        "wss://test",
        conn_type="public",
        on_message=on_msg,
        on_error=on_err,
        on_close=on_close_cb,
    )

    assert created['ws'].on_message is on_msg
    assert created['ws'].on_error is on_err
    # invoke close handler
    created['ws'].on_close(None, 0, "bye")
    assert called.get('user_close') is True
    assert called.get('client_close') == "public"
    assert created['ws'].run_called


def test_default_callbacks_log(monkeypatch):
    logs = {"info": [], "error": []}

    class DummyLogger:
        def info(self, msg, *args):
            logs["info"].append(msg % args if args else msg)
        def error(self, msg, *args):
            logs["error"].append(msg % args if args else msg)

    def fake_ws(url, on_message=None, on_error=None, on_close=None, **kwargs):
        return DummyWSApp(url, on_message, on_error, on_close, **kwargs)

    monkeypatch.setattr(kraken_ws, "WebSocketApp", fake_ws)
    monkeypatch.setattr(kraken_ws.threading, "Thread", DummyThread)
    monkeypatch.setattr(kraken_ws, "logger", DummyLogger())

    client = KrakenWSClient()
    ws = client._start_ws("wss://test")

    ws.on_message(None, "hello")
    ws.on_error(None, "oops")

    assert any("hello" in m for m in logs["info"])
    assert any("oops" in m for m in logs["error"])


def test_token_refresh_updates_private_subs(monkeypatch):
    client = KrakenWSClient()
    created = []

    def dummy_start_ws(url, conn_type=None, **_):
        ws = DummyWS()
        created.append((url, conn_type))
        ws.on_close = lambda *_: client.on_close(conn_type)
        return ws

    tokens = ["t1", "t2"]

    def fake_get_token():
        token = tokens.pop(0)
        client.token = token
        client.token_created = datetime.now(timezone.utc)
        return token

    monkeypatch.setattr(client, "_start_ws", dummy_start_ws)
    monkeypatch.setattr(client, "get_token", fake_get_token)

    # initial subscribe obtains first token
    client.subscribe_orders("BTC/USD")
    first_msg = json.dumps(
        {"method": "subscribe", "params": {"channel": "openOrders", "token": "t1"}}
    )
    assert client._private_subs[0] == first_msg

    # expire token and reconnect
    client.token_created -= timedelta(minutes=15)
    client.connect_private()
    second_msg = json.dumps(
        {"method": "subscribe", "params": {"channel": "openOrders", "token": "t2"}}
    )

    assert client._private_subs[0] == second_msg
    assert client.private_ws.sent[-1] == second_msg


def test_subscribe_then_unsubscribe(monkeypatch):
    client = KrakenWSClient()
    ws = DummyWS()
    monkeypatch.setattr(client, "_start_ws", lambda *a, **k: ws)

    client.subscribe_ticker("XBT/USD")
    sub_msg = json.dumps(
        {"method": "subscribe", "params": {"channel": "ticker", "symbol": ["XBT/USD"]}}
    )
    assert ws.sent == [sub_msg]
    assert client._public_subs == [sub_msg]

    ws.sent.clear()
    client.unsubscribe_ticker("XBT/USD")
    unsub_msg = json.dumps(
        {
            "method": "unsubscribe",
            "params": {"channel": "ticker", "symbol": ["XBT/USD"]},
        }
    )
    assert ws.sent == [unsub_msg]
    assert client._public_subs == []
def _setup_private_client(monkeypatch):
    client = KrakenWSClient()
    ws = DummyWS()
    monkeypatch.setattr(client, "_start_ws", lambda *a, **k: ws)
    client.token = "token"
    return client, ws


def test_cancel_order(monkeypatch):
    client, ws = _setup_private_client(monkeypatch)
    msg = client.cancel_order("abc")
    expected = {"method": "cancel_order", "params": {"txid": "abc", "token": "token"}}
    assert msg == expected
    assert ws.sent == [json.dumps(expected)]


def test_cancel_all_orders(monkeypatch):
    client, ws = _setup_private_client(monkeypatch)
    msg = client.cancel_all_orders()
    expected = {"method": "cancel_all_orders", "params": {"token": "token"}}
    assert msg == expected
    assert ws.sent == [json.dumps(expected)]


def test_open_orders(monkeypatch):
    client, ws = _setup_private_client(monkeypatch)
    msg = client.open_orders()
    expected = {"method": "open_orders", "params": {"token": "token"}}
    assert msg == expected
    assert ws.sent == [json.dumps(expected)]


def test_subscribe_and_unsubscribe_orders(monkeypatch):
    client, ws = _setup_private_client(monkeypatch)

    client.subscribe_orders()
    expected_sub = json.dumps(
        {
            "method": "subscribe",
            "params": {"channel": "open_orders", "token": "token"},
        }
    )
    assert ws.sent == [expected_sub]
    assert client._private_subs == [expected_sub]

    ws.sent.clear()
    client.unsubscribe_orders()
    expected_unsub = json.dumps(
        {
            "method": "unsubscribe",
            "params": {"channel": "open_orders", "token": "token"},
        }
    )
    assert ws.sent == [expected_unsub]
    assert client._private_subs == []

    ws.sent.clear()
    client.subscribe_orders("ETH/USD")
    expected_sub = json.dumps(
        {
            "method": "subscribe",
            "params": {"channel": "openOrders", "token": "token"},
        }
    )
    assert ws.sent == [expected_sub]
    assert client._private_subs == [expected_sub]

    ws.sent.clear()
    client.unsubscribe_orders("ETH/USD")
    expected_unsub = json.dumps(
        {
            "method": "unsubscribe",
            "params": {"channel": "openOrders", "token": "token"},
        }
    )
    assert ws.sent == [expected_unsub]
    assert client._private_subs == []


def test_subscribe_and_unsubscribe_book(monkeypatch):
    client = KrakenWSClient()
    ws = DummyWS()
    monkeypatch.setattr(client, "_start_ws", lambda *a, **k: ws)

    client.subscribe_book("ETH/USD", depth=5)
    sub_msg = json.dumps(
        {
            "method": "subscribe",
            "params": {
                "channel": "book",
                "symbol": ["ETH/USD"],
                "depth": 5,
                "snapshot": True,
            },
        }
    )
    assert ws.sent == [sub_msg]
    assert client._public_subs == [sub_msg]

    ws.sent = []
    client.unsubscribe_book("ETH/USD", depth=5)
    unsub_msg = json.dumps(
        {
            "method": "unsubscribe",
            "params": {"channel": "book", "symbol": ["ETH/USD"], "depth": 5},
        }
    )
    assert ws.sent == [unsub_msg]
    assert client._public_subs == []


def test_parse_ohlc_message_extracts_volume():
    candle = [
        "1712106000",
        "30000.0",
        "30100.0",
        "29900.0",
        "30050.0",
        "30025.0",
        "12.34",
        42,
    ]
    msg = json.dumps([
        1,
        {"channel": "ohlc-1", "symbol": "XBT/USD"},
        candle,
        {"channel": "ohlc", "symbol": "XBT/USD"},
    ])

    result = kraken_ws.parse_ohlc_message(msg)
    assert result == [1712106000000, 30000.0, 30100.0, 29900.0, 30050.0, 12.34]


def test_parse_ohlc_message_object_format():
    msg = json.dumps(
        {
            "channel": "ohlc",
            "type": "update",
            "data": [
                {
                    "interval": 1,
                    "interval_begin": "2024-04-02T00:00:00Z",
                    "open": "100.0",
                    "high": "110.0",
                    "low": "90.0",
                    "close": "105.0",
                    "volume": "5.5",
                }
            ],
        }
    )

    result = kraken_ws.parse_ohlc_message(msg)
    assert result == [1712016000000, 100.0, 110.0, 90.0, 105.0, 5.5]


def test_ping_sends_correct_json():
    client = KrakenWSClient()
    pub = DummyWS()
    priv = DummyWS()
    client.public_ws = pub
    client.private_ws = priv

    msg = client.ping(42)
    expected = {"method": "ping", "req_id": 42}
    assert msg == expected
    assert priv.sent == [json.dumps(expected)]
    assert not pub.sent


def test_handle_message_records_heartbeat(monkeypatch):
    client = KrakenWSClient()
    pub = DummyWS()
    priv = DummyWS()
    client.public_ws = pub
    client.private_ws = priv

    client._handle_message(pub, json.dumps({"channel": "heartbeat"}))
    assert client.last_public_heartbeat is not None
    assert client.is_alive("public")

    client.last_public_heartbeat -= timedelta(seconds=11)
    assert not client.is_alive("public")

    client._handle_message(priv, json.dumps({"channel": "heartbeat"}))
    assert client.last_private_heartbeat is not None
    assert client.is_alive("private")


def test_subscribe_instruments(monkeypatch):
    client = KrakenWSClient()
    ws = DummyWS()
    monkeypatch.setattr(client, "_start_ws", lambda *a, **k: ws)

    client.subscribe_instruments(snapshot=False)
    expected = json.dumps(
        {"method": "subscribe", "params": {"channel": "instrument", "snapshot": False}}
    )
    assert ws.sent == [expected]
    assert client._public_subs[0] == expected


<<<<<<< HEAD
def test_unsubscribe_trades_snapshot_option(monkeypatch):
=======
def test_subscribe_and_unsubscribe_instruments(monkeypatch):
>>>>>>> 54b6f9c1
    client = KrakenWSClient()
    ws = DummyWS()
    monkeypatch.setattr(client, "_start_ws", lambda *a, **k: ws)

<<<<<<< HEAD
    client.subscribe_trades("LTC/USD", snapshot=False)
    expected_sub = json.dumps(
        {
            "method": "subscribe",
            "params": {"channel": "trade", "symbol": ["LTC/USD"], "snapshot": False},
        }
    )
    assert ws.sent == [expected_sub]
    assert client._public_subs[-1] == expected_sub

    ws.sent.clear()
    client.unsubscribe_trades("LTC/USD")
    expected_unsub = json.dumps(
        {
            "method": "unsubscribe",
            "params": {"channel": "trade", "symbol": ["LTC/USD"]},
        }
    )
    assert ws.sent == [expected_unsub]
=======
    client.subscribe_instruments(snapshot=False)
    sub_msg = json.dumps(
        {"method": "subscribe", "params": {"channel": "instrument", "snapshot": False}}
    )
    assert ws.sent == [sub_msg]
    assert client._public_subs[0] == sub_msg

    ws.sent.clear()
    client.unsubscribe_instruments()
    unsub_msg = json.dumps(
        {"method": "unsubscribe", "params": {"channel": "instrument"}}
    )
    assert ws.sent == [unsub_msg]
>>>>>>> 54b6f9c1
    assert client._public_subs == []


def test_parse_instrument_message_returns_payload():
    msg = json.dumps(
        {
            "channel": "instrument",
            "type": "snapshot",
            "data": {
                "assets": [{"id": "XBT", "status": "enabled"}],
                "pairs": [{"symbol": "BTC/USD", "status": "online"}],
            },
        }
    )

    result = kraken_ws.parse_instrument_message(msg)
    assert result == {
        "assets": [{"id": "XBT", "status": "enabled"}],
        "pairs": [{"symbol": "BTC/USD", "status": "online"}],
    }


def test_subscribe_book_and_unsubscribe(monkeypatch):
    client = KrakenWSClient()
    ws = DummyWS()
    monkeypatch.setattr(client, "_start_ws", lambda *a, **k: ws)

    client.subscribe_book("ETH/USD", depth=25, snapshot=False)
    expected_sub = json.dumps(
        {
            "method": "subscribe",
            "params": {
                "channel": "book",
                "symbol": ["ETH/USD"],
                "depth": 25,
                "snapshot": False,
            },
        }
    )
    assert ws.sent == [expected_sub]
    assert client._public_subs[0] == expected_sub

    ws.sent.clear()
    client.unsubscribe_book("ETH/USD")
    expected_unsub = json.dumps(
        {
            "method": "unsubscribe",
            "params": {"channel": "book", "symbol": ["ETH/USD"]},
        }
    )
    assert ws.sent == [expected_unsub]


<<<<<<< HEAD
def test_subscribe_trades_snapshot_option(monkeypatch):
=======
def test_subscribe_and_unsubscribe_trades(monkeypatch):
>>>>>>> 54b6f9c1
    client = KrakenWSClient()
    ws = DummyWS()
    monkeypatch.setattr(client, "_start_ws", lambda *a, **k: ws)

    client.subscribe_trades("ETH/USD")
    expected_sub = json.dumps(
        {
            "method": "subscribe",
            "params": {"channel": "trade", "symbol": ["ETH/USD"]},
        }
    )
    assert ws.sent == [expected_sub]
    assert client._public_subs == [expected_sub]

    ws.sent.clear()
    client.unsubscribe_trades("ETH/USD")
    expected_unsub = json.dumps(
        {
            "method": "unsubscribe",
            "params": {"channel": "trade", "symbol": ["ETH/USD"]},
        }
    )
    assert ws.sent == [expected_unsub]
    assert client._public_subs == []


def test_subscribe_trades_snapshot_option(monkeypatch):
    client = KrakenWSClient()
    ws = DummyWS()
    monkeypatch.setattr(client, "_start_ws", lambda *a, **k: ws)

    client.subscribe_trades("BTC/USD", snapshot=False)
    expected = json.dumps(
        {
            "method": "subscribe",
            "params": {"channel": "trade", "symbol": ["BTC/USD"], "snapshot": False},
        }
    )
    assert ws.sent == [expected]
    assert client._public_subs[0] == expected


def test_subscribe_and_unsubscribe_level3(monkeypatch):
    client = KrakenWSClient()
    ws = DummyWS()
    monkeypatch.setattr(client, "_start_ws", lambda *a, **k: ws)
    client.token = "token"

    client.subscribe_level3("ETH/USD", depth=5, snapshot=False)
    expected_sub = json.dumps(
        {
            "method": "subscribe",
            "params": {
                "channel": "level3",
                "symbol": ["ETH/USD"],
                "depth": 5,
                "snapshot": False,
                "token": "token",
            },
        }
    )
    assert ws.sent == [expected_sub]
    assert client._private_subs[0] == expected_sub

    ws.sent.clear()
    client.unsubscribe_level3("ETH/USD", depth=5)
    expected_unsub = json.dumps(
        {
            "method": "unsubscribe",
            "params": {
                "channel": "level3",
                "symbol": ["ETH/USD"],
                "depth": 5,
                "token": "token",
            },
        }
    )
    assert ws.sent == [expected_unsub]
    assert client._private_subs == []


def test_parse_book_message_snapshot_and_update():
    snap_msg = json.dumps(
        {
            "channel": "book",
            "type": "snapshot",
            "symbol": "BTC/USD",
            "data": {
                "bids": [["30000.1", "1.0"], ["29999.9", "2.0"]],
                "asks": [["30000.2", "1.5"], ["30001.0", "3.0"]],
            },
        }
    )

    upd_msg = json.dumps(
        {
            "channel": "book",
            "type": "update",
            "symbol": "BTC/USD",
            "data": {
                "bids": [["30000.1", "0.5"]],
                "asks": [["30000.2", "1.0"]],
            },
        }
    )

    snap = kraken_ws.parse_book_message(snap_msg)
    upd = kraken_ws.parse_book_message(upd_msg)

    assert snap == {
        "type": "snapshot",
        "bids": [[30000.1, 1.0], [29999.9, 2.0]],
        "asks": [[30000.2, 1.5], [30001.0, 3.0]],
    }

    assert upd == {
        "type": "update",
        "bids": [[30000.1, 0.5]],
        "asks": [[30000.2, 1.0]],
    }


def test_subscribe_and_unsubscribe_ohlc(monkeypatch):
    client = KrakenWSClient()
    ws = DummyWS()
    monkeypatch.setattr(client, "_start_ws", lambda *a, **k: ws)

    client.subscribe_ohlc("BTC/USD", 1, snapshot=False, req_id=5)
    expected_sub = json.dumps(
        {
            "method": "subscribe",
            "params": {
                "channel": "ohlc",
                "symbol": ["BTC/USD"],
                "interval": 1,
                "snapshot": False,
                "req_id": 5,
            },
        }
    )
    assert ws.sent == [expected_sub]
    assert client._public_subs == [expected_sub]

    ws.sent.clear()
    client.unsubscribe_ohlc("BTC/USD", 1, req_id=6)
    expected_unsub = json.dumps(
        {
            "method": "unsubscribe",
            "params": {
                "channel": "ohlc",
                "symbol": ["BTC/USD"],
                "interval": 1,
                "req_id": 6,
            },
        }
    )
    assert ws.sent == [expected_unsub]
    assert client._public_subs == []
def test_parse_level3_snapshot_and_update():
    snap_msg = json.dumps(
        {
            "channel": "book",
            "type": "snapshot",
            "symbol": "ETH/USD",
            "data": {
                "bids": [["3000.1", "1.0", "B1"], ["3000.0", "2.0", "B2"]],
                "asks": [["3000.2", "1.5", "A1"]],
                "checksum": 111,
                "timestamp": 1712150000,
            },
        }
    )

    upd_msg = json.dumps(
        {
            "channel": "book",
            "type": "update",
            "symbol": "ETH/USD",
            "data": {
                "bids": [["new", "B3", "2999.5", "0.5", 1712150001]],
                "asks": [["delete", "A1", "3000.2", "0", 1712150002]],
                "checksum": 112,
                "timestamp": 1712150003,
            },
        }
    )

    snap = kraken_ws.parse_level3_snapshot(snap_msg)
    upd = kraken_ws.parse_level3_update(upd_msg)

    assert snap == {
        "symbol": "ETH/USD",
        "bids": [
            {"order_id": "B1", "limit_price": 3000.1, "order_qty": 1.0},
            {"order_id": "B2", "limit_price": 3000.0, "order_qty": 2.0},
        ],
        "asks": [
            {"order_id": "A1", "limit_price": 3000.2, "order_qty": 1.5},
        ],
        "checksum": 111,
        "timestamp": datetime.fromtimestamp(1712150000, timezone.utc),
    }

    assert upd == {
        "symbol": "ETH/USD",
        "bids": [
            {
                "event": "new",
                "order_id": "B3",
                "limit_price": 2999.5,
                "order_qty": 0.5,
                "timestamp": datetime.fromtimestamp(1712150001, timezone.utc),
            }
        ],
        "asks": [
            {
                "event": "delete",
                "order_id": "A1",
                "limit_price": 3000.2,
                "order_qty": 0.0,
                "timestamp": datetime.fromtimestamp(1712150002, timezone.utc),
            }
        ],
        "checksum": 112,
        "timestamp": datetime.fromtimestamp(1712150003, timezone.utc),
    }


def test_level3_invalid_messages():
    assert kraken_ws.parse_level3_snapshot("not json") is None
    bad = json.dumps({"channel": "book", "type": "snapshot", "data": {"bids": []}})
    assert kraken_ws.parse_level3_snapshot(bad) is None
    bad_upd = json.dumps({"channel": "book", "type": "update", "data": {"bids": []}})
    assert kraken_ws.parse_level3_update(bad_upd) is None


def test_parse_trade_message_snapshot_update():
    snap_msg = json.dumps(
        {
            "channel": "trade",
            "type": "snapshot",
            "symbol": "BTC/USD",
            "data": [
                {
                    "price": "30000.1",
                    "qty": "0.5",
                    "side": "buy",
                    "ord_type": "limit",
                    "trade_id": "T1",
                    "timestamp": "2024-01-01T00:00:00Z",
                },
                {
                    "price": "30000.2",
                    "qty": "0.6",
                    "side": "sell",
                    "ord_type": "market",
                    "trade_id": "T2",
                    "timestamp": "2024-01-01T00:00:01Z",
                },
            ],
        }
    )

    upd_msg = json.dumps(
        {
            "channel": "trade",
            "type": "update",
            "symbol": "BTC/USD",
            "data": [
                {
                    "price": "30001.0",
                    "qty": "0.2",
                    "side": "buy",
                    "ord_type": "limit",
                    "trade_id": "T3",
                    "timestamp": "2024-01-01T00:00:02Z",
                }
            ],
        }
    )

    snap = kraken_ws.parse_trade_message(snap_msg)
    upd = kraken_ws.parse_trade_message(upd_msg)

    assert snap == [
        {
            "symbol": "BTC/USD",
            "side": "buy",
            "qty": 0.5,
            "price": 30000.1,
            "ord_type": "limit",
            "trade_id": "T1",
            "timestamp_ms": 1704067200000,
        },
        {
            "symbol": "BTC/USD",
            "side": "sell",
            "qty": 0.6,
            "price": 30000.2,
            "ord_type": "market",
            "trade_id": "T2",
            "timestamp_ms": 1704067201000,
        },
    ]

    assert upd == [
        {
            "symbol": "BTC/USD",
            "side": "buy",
            "qty": 0.2,
            "price": 30001.0,
            "ord_type": "limit",
            "trade_id": "T3",
            "timestamp_ms": 1704067202000,
        }
    ]<|MERGE_RESOLUTION|>--- conflicted
+++ resolved
@@ -552,16 +552,12 @@
     assert client._public_subs[0] == expected
 
 
-<<<<<<< HEAD
 def test_unsubscribe_trades_snapshot_option(monkeypatch):
-=======
 def test_subscribe_and_unsubscribe_instruments(monkeypatch):
->>>>>>> 54b6f9c1
-    client = KrakenWSClient()
-    ws = DummyWS()
-    monkeypatch.setattr(client, "_start_ws", lambda *a, **k: ws)
-
-<<<<<<< HEAD
+    client = KrakenWSClient()
+    ws = DummyWS()
+    monkeypatch.setattr(client, "_start_ws", lambda *a, **k: ws)
+
     client.subscribe_trades("LTC/USD", snapshot=False)
     expected_sub = json.dumps(
         {
@@ -581,7 +577,6 @@
         }
     )
     assert ws.sent == [expected_unsub]
-=======
     client.subscribe_instruments(snapshot=False)
     sub_msg = json.dumps(
         {"method": "subscribe", "params": {"channel": "instrument", "snapshot": False}}
@@ -595,7 +590,6 @@
         {"method": "unsubscribe", "params": {"channel": "instrument"}}
     )
     assert ws.sent == [unsub_msg]
->>>>>>> 54b6f9c1
     assert client._public_subs == []
 
 
@@ -649,11 +643,8 @@
     assert ws.sent == [expected_unsub]
 
 
-<<<<<<< HEAD
 def test_subscribe_trades_snapshot_option(monkeypatch):
-=======
 def test_subscribe_and_unsubscribe_trades(monkeypatch):
->>>>>>> 54b6f9c1
     client = KrakenWSClient()
     ws = DummyWS()
     monkeypatch.setattr(client, "_start_ws", lambda *a, **k: ws)
