import json
from datetime import datetime, timedelta, timezone
import sys
import types

sys.modules.setdefault("scipy", types.ModuleType("scipy"))
sys.modules.setdefault("scipy.stats", types.SimpleNamespace(pearsonr=lambda *a, **k: 0))

from crypto_bot.execution.kraken_ws import KrakenWSClient, PUBLIC_URL, PRIVATE_URL

class DummyWS:
    def __init__(self):
        self.sent = []
        self.on_close = None
        self.closed = False

    def send(self, msg):
        self.sent.append(msg)

    def close(self):
        self.closed = True


def test_reconnect_and_resubscribe(monkeypatch):
    client = KrakenWSClient()
    created = []

    def dummy_start_ws(url, conn_type=None, **_):
        ws = DummyWS()
        created.append((url, conn_type))
        ws.on_close = lambda *_: client.on_close(conn_type)
        return ws

    monkeypatch.setattr(client, "_start_ws", dummy_start_ws)
    monkeypatch.setattr(client, "get_token", lambda: "token")

    client.token = "token"

    client.subscribe_ticker("BTC/USD")
    assert created == [(PUBLIC_URL, "public")]
    expected = json.dumps(
        {"method": "subscribe", "params": {"channel": "ticker", "symbol": ["BTC/USD"]}}
    )
    assert client.public_ws.sent == [expected]
    assert client._public_subs[0] == expected

    old_ws = client.public_ws
    old_ws.on_close(None, None)

    assert created == [(PUBLIC_URL, "public"), (PUBLIC_URL, "public")]
    assert client.public_ws is not old_ws
    assert client.public_ws.sent == [expected]

    client.subscribe_orders()
    assert created[-1] == (PRIVATE_URL, "private")
    expected_private = json.dumps(
        {
            "method": "subscribe",
            "params": {"channel": "open_orders", "token": client.token},
        }
    )
    assert client.private_ws.sent == [expected_private]
    assert client._private_subs[0] == expected_private

    old_private = client.private_ws
    old_private.on_close(None, None)

    assert created[-1] == (PRIVATE_URL, "private")
    assert client.private_ws is not old_private
    assert client.private_ws.sent == [expected_private]


def test_reconnect_resubscribes_book(monkeypatch):
    client = KrakenWSClient()
    created = []

    def dummy_start_ws(url, conn_type=None, **_):
        ws = DummyWS()
        created.append((url, conn_type))
        ws.on_close = lambda *_: client.on_close(conn_type)
        return ws

    monkeypatch.setattr(client, "_start_ws", dummy_start_ws)

    client.subscribe_book("BTC/USD")
    sub_msg = json.dumps(
        {
            "method": "subscribe",
            "params": {
                "channel": "book",
                "symbol": ["BTC/USD"],
                "depth": 10,
                "snapshot": True,
            },
        }
    )
    assert created == [(PUBLIC_URL, "public")]
    assert client.public_ws.sent == [sub_msg]

    old_ws = client.public_ws
    old_ws.on_close(None, None)

    assert created == [(PUBLIC_URL, "public"), (PUBLIC_URL, "public")]
    assert client.public_ws is not old_ws
    assert client.public_ws.sent == [sub_msg]


def test_reconnect_resubscribes_level3(monkeypatch):
    client = KrakenWSClient()
    created = []

    def dummy_start_ws(url, conn_type=None, **_):
        ws = DummyWS()
        created.append((url, conn_type))
        ws.on_close = lambda *_: client.on_close(conn_type)
        return ws

    monkeypatch.setattr(client, "_start_ws", dummy_start_ws)
    monkeypatch.setattr(client, "get_token", lambda: "token")

    client.token = "token"

    client.subscribe_level3("BTC/USD")
    sub_msg = json.dumps(
        {
            "method": "subscribe",
            "params": {
                "channel": "level3",
                "symbol": ["BTC/USD"],
                "depth": 10,
                "snapshot": True,
                "token": "token",
            },
        }
    )
    assert created == [(PRIVATE_URL, "private")]
    assert client.private_ws.sent == [sub_msg]

    old_ws = client.private_ws
    old_ws.on_close(None, None)

    assert created == [(PRIVATE_URL, "private"), (PRIVATE_URL, "private")]
    assert client.private_ws is not old_ws
    assert client.private_ws.sent == [sub_msg]
def test_subscribe_ticker_with_options(monkeypatch):
    client = KrakenWSClient()
    ws = DummyWS()
    monkeypatch.setattr(client, "_start_ws", lambda *a, **k: ws)

    client.subscribe_ticker(
        "BTC/USD", event_trigger="bbo", snapshot=False, req_id=1
    )

    expected = json.dumps(
        {
            "method": "subscribe",
            "params": {
                "channel": "ticker",
                "symbol": ["BTC/USD"],
                "eventTrigger": "bbo",
                "snapshot": False,
                "req_id": 1,
            },
        }
    )
    assert ws.sent == [expected]
    assert client._public_subs[-1] == expected


def test_unsubscribe_ticker_snapshot_option(monkeypatch):
    client = KrakenWSClient()
    ws = DummyWS()
    monkeypatch.setattr(client, "_start_ws", lambda *a, **k: ws)

    client.subscribe_ticker("ETH/USD", snapshot=False)
    expected_sub = json.dumps(
        {
            "method": "subscribe",
            "params": {"channel": "ticker", "symbol": ["ETH/USD"], "snapshot": False},
        }
    )
    assert ws.sent == [expected_sub]
    assert client._public_subs[-1] == expected_sub

    ws.sent.clear()
    client.unsubscribe_ticker("ETH/USD")
    expected_unsub = json.dumps(
        {
            "method": "unsubscribe",
            "params": {"channel": "ticker", "symbol": ["ETH/USD"]},
        }
    )
    assert ws.sent == [expected_unsub]
    assert client._public_subs == []

import crypto_bot.execution.kraken_ws as kraken_ws
from crypto_bot.execution.kraken_ws import KrakenWSClient

class DummyWSApp:
    def __init__(self, url, on_message=None, on_error=None, on_close=None, **kwargs):
        self.url = url
        self.on_message = on_message
        self.on_error = on_error
        self.on_close = on_close
        self.kwargs = kwargs
        self.run_called = False

    def run_forever(self, *args, **kwargs):
        self.run_called = True
        self.run_args = args
        self.run_kwargs = kwargs

class DummyThread:
    def __init__(self, target=None, daemon=None):
        self.target = target
        self.daemon = daemon
        self.started = False

    def start(self):
        self.started = True
        if self.target:
            self.target()

def test_start_ws_passes_callbacks(monkeypatch):
    created = {}

    def fake_ws(url, on_message=None, on_error=None, on_close=None, **kwargs):
        ws = DummyWSApp(url, on_message, on_error, on_close, **kwargs)
        created['ws'] = ws
        return ws

    monkeypatch.setattr(kraken_ws, "WebSocketApp", fake_ws)
    monkeypatch.setattr(kraken_ws.threading, "Thread", DummyThread)

    client = KrakenWSClient()

    called = {}

    def on_msg(*a):
        called['msg'] = True

    def on_err(*a):
        called['err'] = True

    def on_close_cb(*a):
        called['user_close'] = True

    def client_on_close(ct):
        called['client_close'] = ct

    monkeypatch.setattr(client, "on_close", client_on_close)

    ws = client._start_ws(
        "wss://test",
        conn_type="public",
        on_message=on_msg,
        on_error=on_err,
        on_close=on_close_cb,
    )

    assert created['ws'].on_message is on_msg
    assert created['ws'].on_error is on_err
    # invoke close handler
    created['ws'].on_close(None, 0, "bye")
    assert called.get('user_close') is True
    assert called.get('client_close') == "public"
    assert created['ws'].run_called


def test_default_callbacks_log(monkeypatch):
    logs = {"info": [], "error": []}

    class DummyLogger:
        def info(self, msg, *args):
            logs["info"].append(msg % args if args else msg)
        def error(self, msg, *args):
            logs["error"].append(msg % args if args else msg)

    def fake_ws(url, on_message=None, on_error=None, on_close=None, **kwargs):
        return DummyWSApp(url, on_message, on_error, on_close, **kwargs)

    monkeypatch.setattr(kraken_ws, "WebSocketApp", fake_ws)
    monkeypatch.setattr(kraken_ws.threading, "Thread", DummyThread)
    monkeypatch.setattr(kraken_ws, "logger", DummyLogger())

    client = KrakenWSClient()
    ws = client._start_ws("wss://test")

    ws.on_message(None, "hello")
    ws.on_error(None, "oops")

    assert any("hello" in m for m in logs["info"])
    assert any("oops" in m for m in logs["error"])


def test_token_refresh_updates_private_subs(monkeypatch):
    client = KrakenWSClient()
    created = []

    def dummy_start_ws(url, conn_type=None, **_):
        ws = DummyWS()
        created.append((url, conn_type))
        ws.on_close = lambda *_: client.on_close(conn_type)
        return ws

    tokens = ["t1", "t2"]

    def fake_get_token():
        token = tokens.pop(0)
        client.token = token
        client.token_created = datetime.now(timezone.utc)
        return token

    monkeypatch.setattr(client, "_start_ws", dummy_start_ws)
    monkeypatch.setattr(client, "get_token", fake_get_token)

    # initial subscribe obtains first token
    client.subscribe_orders("BTC/USD")
    first_msg = json.dumps(
        {"method": "subscribe", "params": {"channel": "openOrders", "token": "t1"}}
    )
    assert client._private_subs[0] == first_msg

    # expire token and reconnect
    client.token_created -= timedelta(minutes=15)
    client.connect_private()
    second_msg = json.dumps(
        {"method": "subscribe", "params": {"channel": "openOrders", "token": "t2"}}
    )

    assert client._private_subs[0] == second_msg
    assert client.private_ws.sent[-1] == second_msg


def test_subscribe_then_unsubscribe(monkeypatch):
    client = KrakenWSClient()
    ws = DummyWS()
    monkeypatch.setattr(client, "_start_ws", lambda *a, **k: ws)

    client.subscribe_ticker("XBT/USD")
    sub_msg = json.dumps(
        {"method": "subscribe", "params": {"channel": "ticker", "symbol": ["XBT/USD"]}}
    )
    assert ws.sent == [sub_msg]
    assert client._public_subs == [sub_msg]

    ws.sent.clear()
    client.unsubscribe_ticker("XBT/USD")
    unsub_msg = json.dumps(
        {
            "method": "unsubscribe",
            "params": {"channel": "ticker", "symbol": ["XBT/USD"]},
        }
    )
    assert ws.sent == [unsub_msg]
    assert client._public_subs == []
def _setup_private_client(monkeypatch):
    client = KrakenWSClient()
    ws = DummyWS()
    monkeypatch.setattr(client, "_start_ws", lambda *a, **k: ws)
    client.token = "token"
    return client, ws


def test_cancel_order(monkeypatch):
    client, ws = _setup_private_client(monkeypatch)
    msg = client.cancel_order("abc")
    expected = {"method": "cancel_order", "params": {"txid": "abc", "token": "token"}}
    assert msg == expected
    assert ws.sent == [json.dumps(expected)]


def test_cancel_all_orders(monkeypatch):
    client, ws = _setup_private_client(monkeypatch)
    msg = client.cancel_all_orders()
    expected = {"method": "cancel_all_orders", "params": {"token": "token"}}
    assert msg == expected
    assert ws.sent == [json.dumps(expected)]


def test_open_orders(monkeypatch):
    client, ws = _setup_private_client(monkeypatch)
    msg = client.open_orders()
    expected = {"method": "open_orders", "params": {"token": "token"}}
    assert msg == expected
    assert ws.sent == [json.dumps(expected)]


<<<<<<< HEAD
def test_edit_order_minimal(monkeypatch):
    client, ws = _setup_private_client(monkeypatch)
    msg = client.edit_order("OID", "BTC/USD")
    expected = {
        "method": "edit_order",
        "params": {"order_id": "OID", "symbol": "BTC/USD", "token": "token"},
    }
    assert msg == expected
    assert ws.sent == [json.dumps(expected)]


def test_edit_order_with_options(monkeypatch):
    client, ws = _setup_private_client(monkeypatch)
    msg = client.edit_order(
        "OID",
        "ETH/USD",
        order_qty=1.2,
        limit_price=5.0,
        deadline="2024-01-01T00:00:00Z",
    )
    expected = {
        "method": "edit_order",
        "params": {
            "order_id": "OID",
            "symbol": "ETH/USD",
            "token": "token",
            "order_qty": 1.2,
            "limit_price": 5.0,
            "deadline": "2024-01-01T00:00:00Z",
        },
    }
    assert msg == expected
    assert ws.sent[-1] == json.dumps(expected)
=======
def test_amend_order(monkeypatch):
    client, ws = _setup_private_client(monkeypatch)
    msg = client.amend_order(
        order_id="OID123",
        order_qty=1.1,
        limit_price=30000.5,
        req_id=9,
    )
    expected = {
        "method": "amend_order",
        "params": {
            "token": "token",
            "order_id": "OID123",
            "order_qty": 1.1,
            "limit_price": 30000.5,
        },
        "req_id": 9,
    }
    assert msg == expected
    assert ws.sent == [json.dumps(expected)]
>>>>>>> 985b7634


def test_subscribe_and_unsubscribe_orders(monkeypatch):
    client, ws = _setup_private_client(monkeypatch)

    client.subscribe_orders()
    expected_sub = json.dumps(
        {
            "method": "subscribe",
            "params": {"channel": "open_orders", "token": "token"},
        }
    )
    assert ws.sent == [expected_sub]
    assert client._private_subs == [expected_sub]

    ws.sent.clear()
    client.unsubscribe_orders()
    expected_unsub = json.dumps(
        {
            "method": "unsubscribe",
            "params": {"channel": "open_orders", "token": "token"},
        }
    )
    assert ws.sent == [expected_unsub]
    assert client._private_subs == []

    ws.sent.clear()
    client.subscribe_orders("ETH/USD")
    expected_sub = json.dumps(
        {
            "method": "subscribe",
            "params": {"channel": "openOrders", "token": "token"},
        }
    )
    assert ws.sent == [expected_sub]
    assert client._private_subs == [expected_sub]

    ws.sent.clear()
    client.unsubscribe_orders("ETH/USD")
    expected_unsub = json.dumps(
        {
            "method": "unsubscribe",
            "params": {"channel": "openOrders", "token": "token"},
        }
    )
    assert ws.sent == [expected_unsub]
    assert client._private_subs == []


def test_subscribe_and_unsubscribe_book(monkeypatch):
    client = KrakenWSClient()
    ws = DummyWS()
    monkeypatch.setattr(client, "_start_ws", lambda *a, **k: ws)

    client.subscribe_book("ETH/USD", depth=5)
    sub_msg = json.dumps(
        {
            "method": "subscribe",
            "params": {
                "channel": "book",
                "symbol": ["ETH/USD"],
                "depth": 5,
                "snapshot": True,
            },
        }
    )
    assert ws.sent == [sub_msg]
    assert client._public_subs == [sub_msg]

    ws.sent = []
    client.unsubscribe_book("ETH/USD", depth=5)
    unsub_msg = json.dumps(
        {
            "method": "unsubscribe",
            "params": {"channel": "book", "symbol": ["ETH/USD"], "depth": 5},
        }
    )
    assert ws.sent == [unsub_msg]
    assert client._public_subs == []


def test_parse_ohlc_message_extracts_volume():
    candle = [
        "1712106000",
        "30000.0",
        "30100.0",
        "29900.0",
        "30050.0",
        "30025.0",
        "12.34",
        42,
    ]
    msg = json.dumps([
        1,
        {"channel": "ohlc-1", "symbol": "XBT/USD"},
        candle,
        {"channel": "ohlc", "symbol": "XBT/USD"},
    ])

    result = kraken_ws.parse_ohlc_message(msg)
    assert result == [1712106000000, 30000.0, 30100.0, 29900.0, 30050.0, 12.34]


def test_parse_ohlc_message_object_format():
    msg = json.dumps(
        {
            "channel": "ohlc",
            "type": "update",
            "data": [
                {
                    "interval": 1,
                    "interval_begin": "2024-04-02T00:00:00Z",
                    "open": "100.0",
                    "high": "110.0",
                    "low": "90.0",
                    "close": "105.0",
                    "volume": "5.5",
                }
            ],
        }
    )

    result = kraken_ws.parse_ohlc_message(msg)
    assert result == [1712016000000, 100.0, 110.0, 90.0, 105.0, 5.5]


def test_ping_sends_correct_json():
    client = KrakenWSClient()
    pub = DummyWS()
    priv = DummyWS()
    client.public_ws = pub
    client.private_ws = priv

    msg = client.ping(42)
    expected = {"method": "ping", "req_id": 42}
    assert msg == expected
    assert priv.sent == [json.dumps(expected)]
    assert not pub.sent


def test_handle_message_records_heartbeat(monkeypatch):
    client = KrakenWSClient()
    pub = DummyWS()
    priv = DummyWS()
    client.public_ws = pub
    client.private_ws = priv

    client._handle_message(pub, json.dumps({"channel": "heartbeat"}))
    assert client.last_public_heartbeat is not None
    assert client.is_alive("public")

    client.last_public_heartbeat -= timedelta(seconds=11)
    assert not client.is_alive("public")

    client._handle_message(priv, json.dumps({"channel": "heartbeat"}))
    assert client.last_private_heartbeat is not None
    assert client.is_alive("private")


def test_subscribe_instruments(monkeypatch):
    client = KrakenWSClient()
    ws = DummyWS()
    monkeypatch.setattr(client, "_start_ws", lambda *a, **k: ws)

    client.subscribe_instruments(snapshot=False)
    expected = json.dumps(
        {"method": "subscribe", "params": {"channel": "instrument", "snapshot": False}}
    )
    assert ws.sent == [expected]
    assert client._public_subs[0] == expected


def test_subscribe_and_unsubscribe_instruments(monkeypatch):
    client = KrakenWSClient()
    ws = DummyWS()
    monkeypatch.setattr(client, "_start_ws", lambda *a, **k: ws)

    client.subscribe_trades("LTC/USD", snapshot=False)
    expected_sub = json.dumps(
        {
            "method": "subscribe",
            "params": {"channel": "trade", "symbol": ["LTC/USD"], "snapshot": False},
        }
    )
    assert ws.sent == [expected_sub]
    assert client._public_subs[-1] == expected_sub

    ws.sent.clear()
    client.unsubscribe_trades("LTC/USD")
    expected_unsub = json.dumps(
        {
            "method": "unsubscribe",
            "params": {"channel": "trade", "symbol": ["LTC/USD"]},
        }
    )
    assert ws.sent == [expected_unsub]
    client.subscribe_instruments(snapshot=False)
    sub_msg = json.dumps(
        {"method": "subscribe", "params": {"channel": "instrument", "snapshot": False}}
    )
    assert ws.sent == [sub_msg]
    assert client._public_subs[0] == sub_msg

    ws.sent.clear()
    client.unsubscribe_instruments()
    unsub_msg = json.dumps(
        {"method": "unsubscribe", "params": {"channel": "instrument"}}
    )
    assert ws.sent == [unsub_msg]
    assert client._public_subs == []


def test_parse_instrument_message_returns_payload():
    msg = json.dumps(
        {
            "channel": "instrument",
            "type": "snapshot",
            "data": {
                "assets": [{"id": "XBT", "status": "enabled"}],
                "pairs": [{"symbol": "BTC/USD", "status": "online"}],
            },
        }
    )

    result = kraken_ws.parse_instrument_message(msg)
    assert result == {
        "assets": [{"id": "XBT", "status": "enabled"}],
        "pairs": [{"symbol": "BTC/USD", "status": "online"}],
    }


def test_subscribe_book_and_unsubscribe(monkeypatch):
    client = KrakenWSClient()
    ws = DummyWS()
    monkeypatch.setattr(client, "_start_ws", lambda *a, **k: ws)

    client.subscribe_book("ETH/USD", depth=25, snapshot=False)
    expected_sub = json.dumps(
        {
            "method": "subscribe",
            "params": {
                "channel": "book",
                "symbol": ["ETH/USD"],
                "depth": 25,
                "snapshot": False,
            },
        }
    )
    assert ws.sent == [expected_sub]
    assert client._public_subs[0] == expected_sub

    ws.sent.clear()
    client.unsubscribe_book("ETH/USD")
    expected_unsub = json.dumps(
        {
            "method": "unsubscribe",
            "params": {"channel": "book", "symbol": ["ETH/USD"]},
        }
    )
    assert ws.sent == [expected_unsub]


def test_subscribe_and_unsubscribe_trades(monkeypatch):
    client = KrakenWSClient()
    ws = DummyWS()
    monkeypatch.setattr(client, "_start_ws", lambda *a, **k: ws)

    client.subscribe_trades("ETH/USD")
    expected_sub = json.dumps(
        {
            "method": "subscribe",
            "params": {"channel": "trade", "symbol": ["ETH/USD"]},
        }
    )
    assert ws.sent == [expected_sub]
    assert client._public_subs == [expected_sub]

    ws.sent.clear()
    client.unsubscribe_trades("ETH/USD")
    expected_unsub = json.dumps(
        {
            "method": "unsubscribe",
            "params": {"channel": "trade", "symbol": ["ETH/USD"]},
        }
    )
    assert ws.sent == [expected_unsub]
    assert client._public_subs == []


def test_subscribe_trades_snapshot_option(monkeypatch):
    client = KrakenWSClient()
    ws = DummyWS()
    monkeypatch.setattr(client, "_start_ws", lambda *a, **k: ws)

    client.subscribe_trades("BTC/USD", snapshot=False)
    expected = json.dumps(
        {
            "method": "subscribe",
            "params": {"channel": "trade", "symbol": ["BTC/USD"], "snapshot": False},
        }
    )
    assert ws.sent == [expected]
    assert client._public_subs[0] == expected


def test_subscribe_and_unsubscribe_level3(monkeypatch):
    client = KrakenWSClient()
    ws = DummyWS()
    monkeypatch.setattr(client, "_start_ws", lambda *a, **k: ws)
    client.token = "token"

    client.subscribe_level3("ETH/USD", depth=5, snapshot=False)
    expected_sub = json.dumps(
        {
            "method": "subscribe",
            "params": {
                "channel": "level3",
                "symbol": ["ETH/USD"],
                "depth": 5,
                "snapshot": False,
                "token": "token",
            },
        }
    )
    assert ws.sent == [expected_sub]
    assert client._private_subs[0] == expected_sub

    ws.sent.clear()
    client.unsubscribe_level3("ETH/USD", depth=5)
    expected_unsub = json.dumps(
        {
            "method": "unsubscribe",
            "params": {
                "channel": "level3",
                "symbol": ["ETH/USD"],
                "depth": 5,
                "token": "token",
            },
        }
    )
    assert ws.sent == [expected_unsub]
    assert client._private_subs == []


def test_parse_book_message_snapshot_and_update():
    snap_msg = json.dumps(
        {
            "channel": "book",
            "type": "snapshot",
            "symbol": "BTC/USD",
            "data": {
                "bids": [["30000.1", "1.0"], ["29999.9", "2.0"]],
                "asks": [["30000.2", "1.5"], ["30001.0", "3.0"]],
            },
        }
    )

    upd_msg = json.dumps(
        {
            "channel": "book",
            "type": "update",
            "symbol": "BTC/USD",
            "data": {
                "bids": [["30000.1", "0.5"]],
                "asks": [["30000.2", "1.0"]],
            },
        }
    )

    snap = kraken_ws.parse_book_message(snap_msg)
    upd = kraken_ws.parse_book_message(upd_msg)

    assert snap == {
        "type": "snapshot",
        "bids": [[30000.1, 1.0], [29999.9, 2.0]],
        "asks": [[30000.2, 1.5], [30001.0, 3.0]],
    }

    assert upd == {
        "type": "update",
        "bids": [[30000.1, 0.5]],
        "asks": [[30000.2, 1.0]],
    }


def test_subscribe_and_unsubscribe_ohlc(monkeypatch):
    client = KrakenWSClient()
    ws = DummyWS()
    monkeypatch.setattr(client, "_start_ws", lambda *a, **k: ws)

    client.subscribe_ohlc("BTC/USD", 1, snapshot=False, req_id=5)
    expected_sub = json.dumps(
        {
            "method": "subscribe",
            "params": {
                "channel": "ohlc",
                "symbol": ["BTC/USD"],
                "interval": 1,
                "snapshot": False,
                "req_id": 5,
            },
        }
    )
    assert ws.sent == [expected_sub]
    assert client._public_subs == [expected_sub]

    ws.sent.clear()
    client.unsubscribe_ohlc("BTC/USD", 1, req_id=6)
    expected_unsub = json.dumps(
        {
            "method": "unsubscribe",
            "params": {
                "channel": "ohlc",
                "symbol": ["BTC/USD"],
                "interval": 1,
                "req_id": 6,
            },
        }
    )
    assert ws.sent == [expected_unsub]
    assert client._public_subs == []
def test_parse_level3_snapshot_and_update():
    snap_msg = json.dumps(
        {
            "channel": "level3",
            "type": "snapshot",
            "data": [
                {
                    "symbol": "ETH/USD",
                    "bids": [
                        {
                            "order_id": "B1",
                            "limit_price": "3000.1",
                            "order_qty": "1.0",
                            "timestamp": "2024-01-01T00:00:00Z",
                        },
                        {
                            "order_id": "B2",
                            "limit_price": "3000.0",
                            "order_qty": "2.0",
                            "timestamp": "2024-01-01T00:00:01Z",
                        },
                    ],
                    "asks": [
                        {
                            "order_id": "A1",
                            "limit_price": "3000.2",
                            "order_qty": "1.5",
                            "timestamp": "2024-01-01T00:00:02Z",
                        }
                    ],
                    "checksum": 111,
                    "timestamp": "2024-01-01T00:00:03Z",
                }
            ],
        }
    )

    upd_msg = json.dumps(
        {
            "channel": "level3",
            "type": "update",
            "data": [
                {
                    "symbol": "ETH/USD",
                    "bids": [
                        {
                            "event": "new",
                            "order_id": "B3",
                            "limit_price": "2999.5",
                            "order_qty": "0.5",
                            "timestamp": "2024-01-01T00:00:04Z",
                        }
                    ],
                    "asks": [
                        {
                            "event": "delete",
                            "order_id": "A1",
                            "limit_price": "3000.2",
                            "order_qty": "0",
                            "timestamp": "2024-01-01T00:00:05Z",
                        }
                    ],
                    "checksum": 112,
                    "timestamp": "2024-01-01T00:00:06Z",
                }
            ],
        }
    )

    snap = kraken_ws.parse_level3_snapshot(snap_msg)
    upd = kraken_ws.parse_level3_update(upd_msg)

    assert snap == {
        "symbol": "ETH/USD",
        "bids": [
            {"order_id": "B1", "limit_price": 3000.1, "order_qty": 1.0},
            {"order_id": "B2", "limit_price": 3000.0, "order_qty": 2.0},
        ],
        "asks": [
            {"order_id": "A1", "limit_price": 3000.2, "order_qty": 1.5},
        ],
        "checksum": 111,
        "timestamp": datetime.fromisoformat("2024-01-01T00:00:03+00:00"),
    }

    assert upd == {
        "symbol": "ETH/USD",
        "bids": [
            {
                "event": "new",
                "order_id": "B3",
                "limit_price": 2999.5,
                "order_qty": 0.5,
                "timestamp": datetime.fromisoformat("2024-01-01T00:00:04+00:00"),
            }
        ],
        "asks": [
            {
                "event": "delete",
                "order_id": "A1",
                "limit_price": 3000.2,
                "order_qty": 0.0,
                "timestamp": datetime.fromisoformat("2024-01-01T00:00:05+00:00"),
            }
        ],
        "checksum": 112,
        "timestamp": datetime.fromisoformat("2024-01-01T00:00:06+00:00"),
    }


def test_level3_invalid_messages():
    assert kraken_ws.parse_level3_snapshot("not json") is None
    bad = json.dumps({"channel": "level3", "type": "snapshot", "data": []})
    assert kraken_ws.parse_level3_snapshot(bad) is None
    bad_upd = json.dumps({"channel": "level3", "type": "update", "data": []})
    assert kraken_ws.parse_level3_update(bad_upd) is None


def test_parse_trade_message_snapshot_update():
    snap_msg = json.dumps(
        {
            "channel": "trade",
            "type": "snapshot",
            "symbol": "BTC/USD",
            "data": [
                {
                    "price": "30000.1",
                    "qty": "0.5",
                    "side": "buy",
                    "ord_type": "limit",
                    "trade_id": "T1",
                    "timestamp": "2024-01-01T00:00:00Z",
                },
                {
                    "price": "30000.2",
                    "qty": "0.6",
                    "side": "sell",
                    "ord_type": "market",
                    "trade_id": "T2",
                    "timestamp": "2024-01-01T00:00:01Z",
                },
            ],
        }
    )

    upd_msg = json.dumps(
        {
            "channel": "trade",
            "type": "update",
            "symbol": "BTC/USD",
            "data": [
                {
                    "price": "30001.0",
                    "qty": "0.2",
                    "side": "buy",
                    "ord_type": "limit",
                    "trade_id": "T3",
                    "timestamp": "2024-01-01T00:00:02Z",
                }
            ],
        }
    )

    snap = kraken_ws.parse_trade_message(snap_msg)
    upd = kraken_ws.parse_trade_message(upd_msg)

    assert snap == [
        {
            "symbol": "BTC/USD",
            "side": "buy",
            "qty": 0.5,
            "price": 30000.1,
            "ord_type": "limit",
            "trade_id": "T1",
            "timestamp_ms": 1704067200000,
        },
        {
            "symbol": "BTC/USD",
            "side": "sell",
            "qty": 0.6,
            "price": 30000.2,
            "ord_type": "market",
            "trade_id": "T2",
            "timestamp_ms": 1704067201000,
        },
    ]

    assert upd == [
        {
            "symbol": "BTC/USD",
            "side": "buy",
            "qty": 0.2,
            "price": 30001.0,
            "ord_type": "limit",
            "trade_id": "T3",
            "timestamp_ms": 1704067202000,
        }
    ]


def test_close_shuts_down_connections(monkeypatch):
    client = KrakenWSClient()
    pub = DummyWS()
    priv = DummyWS()
    client.public_ws = pub
    client.private_ws = priv
    client._public_subs = ["x"]
    client._private_subs = ["y"]

    client.close()

    assert pub.closed
    assert priv.closed
    assert client.public_ws is None
    assert client.private_ws is None
    assert client._public_subs == []
    assert client._private_subs == []<|MERGE_RESOLUTION|>--- conflicted
+++ resolved
@@ -386,7 +386,6 @@
     assert ws.sent == [json.dumps(expected)]
 
 
-<<<<<<< HEAD
 def test_edit_order_minimal(monkeypatch):
     client, ws = _setup_private_client(monkeypatch)
     msg = client.edit_order("OID", "BTC/USD")
@@ -420,7 +419,6 @@
     }
     assert msg == expected
     assert ws.sent[-1] == json.dumps(expected)
-=======
 def test_amend_order(monkeypatch):
     client, ws = _setup_private_client(monkeypatch)
     msg = client.amend_order(
@@ -441,7 +439,6 @@
     }
     assert msg == expected
     assert ws.sent == [json.dumps(expected)]
->>>>>>> 985b7634
 
 
 def test_subscribe_and_unsubscribe_orders(monkeypatch):
