import json
import types
import pytest

from crypto_bot.solana.watcher import PoolWatcher, NewPoolEvent

class DummyMsg:
    def __init__(self, data, msg_type="text"):
        self.data = data
        self.type = msg_type

class DummyWS:
    def __init__(self, messages):
        self.messages = messages
        self.sent = []

    async def send_json(self, data):
        self.sent.append(data)

    async def __aenter__(self):
        return self

    async def __aexit__(self, exc_type, exc, tb):
        pass

    def __aiter__(self):
        async def gen():
            for m in self.messages:
                yield DummyMsg(m)
        return gen()

class DummySession:
    def __init__(self, wss):
        self.wss = wss if isinstance(wss, list) else [wss]
        self.calls = 0
        self.url = None

    def ws_connect(self, url):
        self.url = url
        ws = self.wss[self.calls]
        self.calls += 1
        return ws

    async def __aenter__(self):
        return self

    async def __aexit__(self, exc_type, exc, tb):
        pass

class AiohttpMod:
    WSMsgType = types.SimpleNamespace(TEXT="text", CLOSED="closed", ERROR="error")

    def __init__(self, session):
        self._session = session

    def ClientSession(self):
        return self._session

@pytest.mark.asyncio
async def test_parses_raydium_event(monkeypatch):
    msg = json.dumps({
        "method": "logsNotification",
        "params": {"result": {"signature": "sig", "logs": ["initialize2"]}}
    })
    ws = DummyWS([msg])
    session = DummySession(ws)
    aiohttp_mod = AiohttpMod(session)
    monkeypatch.setattr(PoolWatcher, "_predict_breakout", lambda self, e: 1.0)
<<<<<<< HEAD
    async def _enrich(self, evt):
        evt.liquidity = self.min_liquidity
        return evt
    monkeypatch.setattr(PoolWatcher, "_enrich_event", _enrich, raising=False)
=======
    async def enrich(self, event, sig, sess):
        event.pool_address = "P"
        event.token_mint = "M"
        event.creator = "C"
        event.liquidity = 10.0
    monkeypatch.setattr(PoolWatcher, "_enrich_event", enrich)
>>>>>>> c62cc5ca
    monkeypatch.setattr("crypto_bot.solana.watcher.aiohttp", aiohttp_mod)

    watcher = PoolWatcher("u", 0, "ws://x", "PGM")
    gen = watcher.watch()
    event = await gen.__anext__()
    assert isinstance(event, NewPoolEvent)
    assert event.pool_address == "P"
    assert event.token_mint == "M"
    assert event.creator == "C"
    watcher.stop()
    with pytest.raises(StopAsyncIteration):
        await gen.__anext__()
    await gen.aclose()

@pytest.mark.asyncio
async def test_parses_pump_fun(monkeypatch):
    msg = json.dumps({
        "method": "logsNotification",
        "params": {"result": {"signature": "sig", "logs": ["InitializeMint2"]}}
    })
    ws = DummyWS([msg])
    session = DummySession(ws)
    aiohttp_mod = AiohttpMod(session)
    monkeypatch.setattr(PoolWatcher, "_predict_breakout", lambda self, e: 1.0)
<<<<<<< HEAD
    async def _enrich(self, evt):
        evt.liquidity = self.min_liquidity
        return evt
    monkeypatch.setattr(PoolWatcher, "_enrich_event", _enrich, raising=False)
=======
    async def enrich(self, event, sig, sess):
        event.token_mint = "M"
        event.creator = "C"
        event.liquidity = 20.0
    monkeypatch.setattr(PoolWatcher, "_enrich_event", enrich)
>>>>>>> c62cc5ca
    monkeypatch.setattr("crypto_bot.solana.watcher.aiohttp", aiohttp_mod)

    watcher = PoolWatcher("u", 0, "ws://x", "PGM")
    gen = watcher.watch()
    event = await gen.__anext__()
    assert event.token_mint == "M"
    assert event.creator == "C"
    watcher.stop()
    with pytest.raises(StopAsyncIteration):
        await gen.__anext__()
    await gen.aclose()

@pytest.mark.asyncio
async def test_reconnect_on_close(monkeypatch):
    msg_close = DummyMsg(None, "closed")
    msg_ok = json.dumps({
        "method": "logsNotification",
        "params": {"result": {"signature": "sig", "logs": ["initialize2"]}}
    })
    ws1 = DummyWS([msg_close])
    ws2 = DummyWS([msg_ok])
    session = DummySession([ws1, ws2])
    aiohttp_mod = AiohttpMod(session)
    monkeypatch.setattr(PoolWatcher, "_predict_breakout", lambda self, e: 1.0)
<<<<<<< HEAD
    async def _enrich(self, evt):
        evt.liquidity = self.min_liquidity
        return evt
    monkeypatch.setattr(PoolWatcher, "_enrich_event", _enrich, raising=False)
=======
    async def enrich(self, event, sig, sess):
        event.pool_address = "P"
        event.token_mint = "M"
        event.creator = "C"
        event.liquidity = 10.0
    monkeypatch.setattr(PoolWatcher, "_enrich_event", enrich)
>>>>>>> c62cc5ca
    monkeypatch.setattr("crypto_bot.solana.watcher.aiohttp", aiohttp_mod)

    watcher = PoolWatcher("u", 0, "ws://x", "PGM")
    gen = watcher.watch()
    evt = await gen.__anext__()
    assert evt.pool_address == "P"
    assert session.calls == 2
    watcher.stop()
    with pytest.raises(StopAsyncIteration):
        await gen.__anext__()
    await gen.aclose()<|MERGE_RESOLUTION|>--- conflicted
+++ resolved
@@ -66,19 +66,16 @@
     session = DummySession(ws)
     aiohttp_mod = AiohttpMod(session)
     monkeypatch.setattr(PoolWatcher, "_predict_breakout", lambda self, e: 1.0)
-<<<<<<< HEAD
     async def _enrich(self, evt):
         evt.liquidity = self.min_liquidity
         return evt
     monkeypatch.setattr(PoolWatcher, "_enrich_event", _enrich, raising=False)
-=======
     async def enrich(self, event, sig, sess):
         event.pool_address = "P"
         event.token_mint = "M"
         event.creator = "C"
         event.liquidity = 10.0
     monkeypatch.setattr(PoolWatcher, "_enrich_event", enrich)
->>>>>>> c62cc5ca
     monkeypatch.setattr("crypto_bot.solana.watcher.aiohttp", aiohttp_mod)
 
     watcher = PoolWatcher("u", 0, "ws://x", "PGM")
@@ -103,18 +100,15 @@
     session = DummySession(ws)
     aiohttp_mod = AiohttpMod(session)
     monkeypatch.setattr(PoolWatcher, "_predict_breakout", lambda self, e: 1.0)
-<<<<<<< HEAD
     async def _enrich(self, evt):
         evt.liquidity = self.min_liquidity
         return evt
     monkeypatch.setattr(PoolWatcher, "_enrich_event", _enrich, raising=False)
-=======
     async def enrich(self, event, sig, sess):
         event.token_mint = "M"
         event.creator = "C"
         event.liquidity = 20.0
     monkeypatch.setattr(PoolWatcher, "_enrich_event", enrich)
->>>>>>> c62cc5ca
     monkeypatch.setattr("crypto_bot.solana.watcher.aiohttp", aiohttp_mod)
 
     watcher = PoolWatcher("u", 0, "ws://x", "PGM")
@@ -139,19 +133,16 @@
     session = DummySession([ws1, ws2])
     aiohttp_mod = AiohttpMod(session)
     monkeypatch.setattr(PoolWatcher, "_predict_breakout", lambda self, e: 1.0)
-<<<<<<< HEAD
     async def _enrich(self, evt):
         evt.liquidity = self.min_liquidity
         return evt
     monkeypatch.setattr(PoolWatcher, "_enrich_event", _enrich, raising=False)
-=======
     async def enrich(self, event, sig, sess):
         event.pool_address = "P"
         event.token_mint = "M"
         event.creator = "C"
         event.liquidity = 10.0
     monkeypatch.setattr(PoolWatcher, "_enrich_event", enrich)
->>>>>>> c62cc5ca
     monkeypatch.setattr("crypto_bot.solana.watcher.aiohttp", aiohttp_mod)
 
     watcher = PoolWatcher("u", 0, "ws://x", "PGM")
