--- conflicted
+++ resolved
@@ -158,7 +158,6 @@
     assert event.liquidity == 60.0
 
 
-<<<<<<< HEAD
 def test_tx_count_filter(monkeypatch):
     data = {
         "result": {
@@ -177,13 +176,11 @@
                     "liquidity": 100.0,
                     "txCount": 20,
                 },
-=======
 def test_ml_filter_blocks_low_score(monkeypatch):
     data = {
         "result": {
             "pools": [
                 {"address": "P1", "tokenMint": "M1", "creator": "C1", "liquidity": 10.0}
->>>>>>> 96efab85
             ]
         }
     }
@@ -193,12 +190,10 @@
         "aiohttp",
         type("M", (), {"ClientSession": lambda: session}),
     )
-<<<<<<< HEAD
 
     w = PoolWatcher("http://test", interval=0)
     w.websocket_url = None
     w.program_ids = []
-=======
     monkeypatch.setattr(PoolWatcher, "_predict_breakout", lambda self, evt: 0.4)
     async def dummy_sleep(_):
         pass
@@ -236,7 +231,6 @@
     monkeypatch.setattr(PoolWatcher, "_predict_breakout", lambda self, evt: 0.8)
 
     w = PoolWatcher("http://test", interval=0, websocket_url="", raydium_program_id="", ml_filter=True)
->>>>>>> 96efab85
 
     async def run_once():
         gen = w.watch()
@@ -246,12 +240,9 @@
         return event
 
     event = asyncio.run(run_once())
-<<<<<<< HEAD
     assert event.pool_address == "B"
     assert event.tx_count == 20
-=======
     assert event.pool_address == "P1"
->>>>>>> 96efab85
 
 
 def test_env_substitution(monkeypatch):
