--- conflicted
+++ resolved
@@ -83,7 +83,6 @@
     assert event.tx_count == 3
 
 
-<<<<<<< HEAD
 def test_env_substitution(monkeypatch):
     monkeypatch.setenv("HELIUS_KEY", "ABC")
     w = PoolWatcher("https://api.helius.xyz/v0/pools?api-key=YOUR_KEY", interval=0)
@@ -94,7 +93,6 @@
     monkeypatch.delenv("HELIUS_KEY", raising=False)
     with pytest.raises(ValueError):
         PoolWatcher("https://api.helius.xyz/v0/pools?api-key=YOUR_KEY", interval=0)
-=======
 def test_watcher_continues_after_error(monkeypatch):
     data_ok = {
         "pools": [
@@ -133,5 +131,4 @@
     event = asyncio.run(run_once())
     assert event.pool_address == "P2"
     assert event.token_mint == "M2"
-    assert event.creator == "C2"
->>>>>>> 4dde105c
+    assert event.creator == "C2"