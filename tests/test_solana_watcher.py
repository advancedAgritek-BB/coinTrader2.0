--- conflicted
+++ resolved
@@ -145,7 +145,6 @@
     assert event.pool_address == "P2"
     assert event.token_mint == "M2"
     assert event.creator == "C2"
-<<<<<<< HEAD
 
 
 def test_watcher_logs_404_and_continues(monkeypatch, caplog):
@@ -209,6 +208,4 @@
 
     with pytest.raises(RuntimeError):
         asyncio.run(run_once())
-=======
-    assert session.json["method"] == "getPools"
->>>>>>> 34e605a2
+    assert session.json["method"] == "getPools"