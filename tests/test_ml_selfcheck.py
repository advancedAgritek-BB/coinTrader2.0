import importlib
import logging

import pytest

from crypto_bot.ml import selfcheck


@pytest.fixture(autouse=True)
def reload_selfcheck():
    importlib.reload(selfcheck)


def test_log_ml_status_once_logs_once(monkeypatch, caplog):
    for var in [
        "SUPABASE_URL",
        "SUPABASE_SERVICE_ROLE_KEY",
        "SUPABASE_KEY",
        "SUPABASE_API_KEY",
        "SUPABASE_ANON_KEY",
    ]:
        monkeypatch.delenv(var, raising=False)
<<<<<<< HEAD
    caplog.set_level(logging.INFO, logger="crypto_bot.ml")

    selfcheck.log_ml_status_once()
    assert "ML status: supabase_url=False key_present=False" in caplog.text
=======
    monkeypatch.setattr(selfcheck.importlib.util, "find_spec", lambda name: None)
    caplog.set_level(logging.INFO, logger="crypto_bot.ml")

    selfcheck.log_ml_status_once()
    assert (
        "ML status: packages=False supabase_url=False key_present=False" in caplog.text
    )
>>>>>>> c136972f

    caplog.clear()
    selfcheck.log_ml_status_once()
    assert "ML status" not in caplog.text<|MERGE_RESOLUTION|>--- conflicted
+++ resolved
@@ -20,12 +20,10 @@
         "SUPABASE_ANON_KEY",
     ]:
         monkeypatch.delenv(var, raising=False)
-<<<<<<< HEAD
     caplog.set_level(logging.INFO, logger="crypto_bot.ml")
 
     selfcheck.log_ml_status_once()
     assert "ML status: supabase_url=False key_present=False" in caplog.text
-=======
     monkeypatch.setattr(selfcheck.importlib.util, "find_spec", lambda name: None)
     caplog.set_level(logging.INFO, logger="crypto_bot.ml")
 
@@ -33,7 +31,6 @@
     assert (
         "ML status: packages=False supabase_url=False key_present=False" in caplog.text
     )
->>>>>>> c136972f
 
     caplog.clear()
     selfcheck.log_ml_status_once()
