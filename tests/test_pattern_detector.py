import pandas as pd
import numpy as np

from crypto_bot.regime.pattern_detector import detect_patterns
from crypto_bot.regime.regime_classifier import classify_regime


def _base_df(rows: int = 30) -> pd.DataFrame:
    close = np.linspace(1, 2, rows)
    high = close + 0.1
    low = close - 0.1
    volume = np.arange(rows) + 100
    return pd.DataFrame({
        "open": close,
        "high": high,
        "low": low,
        "close": close,
        "volume": volume,
    })


def test_detect_patterns_breakout():
    df = _base_df()
    df.loc[df.index[-1], "close"] = df["high"].max() + 0.5
    df.loc[df.index[-1], "high"] = df.loc[df.index[-1], "close"] + 0.1
    df.loc[df.index[-1], "low"] = df.loc[df.index[-1], "close"] - 0.1
    df.loc[df.index[-1], "volume"] = df["volume"].mean() * 2

    patterns = detect_patterns(df)
    assert "breakout" in patterns
<<<<<<< HEAD
    assert patterns["breakout"] > 0
=======
    assert isinstance(patterns["breakout"], float)
>>>>>>> 7d2de41c


def test_classify_regime_includes_patterns():
    df = _base_df()
    df.loc[df.index[-1], "close"] = df["high"].max() + 0.5
    df.loc[df.index[-1], "high"] = df.loc[df.index[-1], "close"] + 0.1
    df.loc[df.index[-1], "low"] = df.loc[df.index[-1], "close"] - 0.1
    df.loc[df.index[-1], "volume"] = df["volume"].mean() * 2

    regime, patterns = classify_regime(df)
    assert regime == "breakout"
    assert "breakout" in patterns
<<<<<<< HEAD
    assert patterns["breakout"] > 0
=======
    assert isinstance(patterns, dict)
>>>>>>> 7d2de41c
<|MERGE_RESOLUTION|>--- conflicted
+++ resolved
@@ -28,11 +28,8 @@
 
     patterns = detect_patterns(df)
     assert "breakout" in patterns
-<<<<<<< HEAD
     assert patterns["breakout"] > 0
-=======
     assert isinstance(patterns["breakout"], float)
->>>>>>> 7d2de41c
 
 
 def test_classify_regime_includes_patterns():
@@ -45,8 +42,5 @@
     regime, patterns = classify_regime(df)
     assert regime == "breakout"
     assert "breakout" in patterns
-<<<<<<< HEAD
     assert patterns["breakout"] > 0
-=======
-    assert isinstance(patterns, dict)
->>>>>>> 7d2de41c
+    assert isinstance(patterns, dict)