--- conflicted
+++ resolved
@@ -42,13 +42,10 @@
     df.loc[df.index[-1], "low"] = df.loc[df.index[-1], "close"] - 0.1
     df.loc[df.index[-1], "volume"] = df["volume"].mean() * 2
 
-<<<<<<< HEAD
     regime, patterns = classify_regime_with_patterns(df)
-=======
     regime, patterns = classify_regime(df)
     assert regime == "sideways"
     assert patterns.get("breakout", 0) == 1.0
->>>>>>> 024c0301
     assert regime == "breakout"
     assert isinstance(patterns, dict)
     assert patterns.get("breakout", 0) > 0
