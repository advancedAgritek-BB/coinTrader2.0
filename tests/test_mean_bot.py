--- conflicted
+++ resolved
@@ -63,19 +63,16 @@
     assert score == 0.0
 
 
-<<<<<<< HEAD
 @pytest.mark.parametrize("price,expected", [(80.0, "long"), (120.0, "short")])
 def test_signal_during_squeeze(price: float, expected: str):
     """A drop or spike during a squeeze should still generate a signal."""
     df = _df_with_drop(price, last_width=1.0)
     score, direction = mean_bot.generate_signal(df)
     assert direction == expected
-=======
 def test_long_signal_when_bandwidth_low():
     df = _df_low_bw_drop()
     score, direction = mean_bot.generate_signal(df)
     assert direction == "long"
->>>>>>> 8cb1e60b
     assert score > 0
 
 
