--- conflicted
+++ resolved
@@ -169,25 +169,19 @@
     dummy = DummyClient()
     monkeypatch.setattr(solana_trading, "AsyncClient", lambda url: dummy)
     monkeypatch.setattr(solana_trading, "_fetch_price", fake_price)
-<<<<<<< HEAD
-=======
     class DummyModel:
         def predict(self, feats):
             return [2]
 
     monkeypatch.setattr(solana_trading, "load_model", lambda name: DummyModel())
->>>>>>> 7def55b4
 
     calls = {"used": False}
 
     class DummyModel:
         def predict(self, *_):
             calls["used"] = True
-<<<<<<< HEAD
             return [[0.1, 0.1, 0.8]]
-=======
             return [2]
->>>>>>> 7def55b4
 
     ml_mod = types.SimpleNamespace(load_model=lambda *a, **k: DummyModel())
     trainer_pkg = types.ModuleType("coinTrader_Trainer")
