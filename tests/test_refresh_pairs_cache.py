import json
import logging
import sys
import types
import os
<<<<<<< HEAD
import time
=======
>>>>>>> 08e78ad5

sys.modules.setdefault("ccxt", types.ModuleType("ccxt"))
sys.modules.setdefault("ccxt.async_support", types.ModuleType("ccxt.async_support"))
ml_mod = types.ModuleType("crypto_bot.utils.market_loader")
ml_mod.timeframe_seconds = lambda *_a, **_k: 60
ml_mod.load_kraken_symbols = lambda *_a, **_k: []
ml_mod.fetch_ohlcv_async = lambda *_a, **_k: None
ml_mod.fetch_order_book_async = lambda *_a, **_k: None
ml_mod.load_ohlcv_parallel = lambda *_a, **_k: None
ml_mod.update_ohlcv_cache = lambda *_a, **_k: None
ml_mod.fetch_geckoterminal_ohlcv = lambda *_a, **_k: None
sys.modules.setdefault("crypto_bot.utils.market_loader", ml_mod)
import tasks.refresh_pairs as rp


def test_refresh_pairs_error_keeps_old_cache(tmp_path, monkeypatch, caplog):
    file = tmp_path / "liquid_pairs.json"
    file.write_text(json.dumps({"ETH/USD": 0}))
<<<<<<< HEAD
    old = time.time() - 7200
    os.utime(file, (old, old))
=======
    os.utime(file, (0, 0))
>>>>>>> 08e78ad5
    monkeypatch.setattr(rp, "CACHE_DIR", tmp_path)
    monkeypatch.setattr(rp, "PAIR_FILE", file)

    class DummyExchange:
        async def fetch_tickers(self):
            raise RuntimeError("boom")

    monkeypatch.setattr(rp, "get_exchange", lambda cfg: DummyExchange())

    with caplog.at_level(logging.ERROR):
        result = rp.refresh_pairs(10_000_000, 40, {})

    assert result == ["ETH/USD"]
    assert set(json.loads(file.read_text())) == {"ETH/USD"}
    assert any("boom" in r.getMessage() for r in caplog.records)


def test_is_cache_fresh(monkeypatch, tmp_path):
    file = tmp_path / "liquid_pairs.json"
    monkeypatch.setattr(rp, "PAIR_FILE", file)
    assert not rp.is_cache_fresh()
    file.write_text("[]")
    assert rp.is_cache_fresh()
    old = time.time() - 7200
    os.utime(file, (old, old))
    assert not rp.is_cache_fresh()


def test_refresh_pairs_returns_cached_when_fresh(monkeypatch, tmp_path):
    file = tmp_path / "liquid_pairs.json"
    file.write_text(json.dumps(["BTC/USD"]))
    monkeypatch.setattr(rp, "CACHE_DIR", tmp_path)
    monkeypatch.setattr(rp, "PAIR_FILE", file)

    class BadExchange:
        async def fetch_tickers(self):
            raise RuntimeError("should not be called")

    monkeypatch.setattr(rp, "get_exchange", lambda cfg: BadExchange())
    result = rp.refresh_pairs(0, 40, {}, force_refresh=False)
    assert result == ["BTC/USD"]


def test_refresh_pairs_force_refresh(monkeypatch, tmp_path):
    file = tmp_path / "liquid_pairs.json"
    file.write_text(json.dumps(["OLD/USD"]))
    monkeypatch.setattr(rp, "CACHE_DIR", tmp_path)
    monkeypatch.setattr(rp, "PAIR_FILE", file)

    class DummyExchange:
        async def fetch_tickers(self):
            return {"NEW/USD": {"quoteVolume": 2_000_000}}

    monkeypatch.setattr(rp, "get_exchange", lambda cfg: DummyExchange())
    async def no_sol(_):
        return []
    monkeypatch.setattr(rp, "get_solana_liquid_pairs", no_sol)

    result = rp.refresh_pairs(0, 1, {}, force_refresh=True)
    assert result == ["NEW/USD"]
<|MERGE_RESOLUTION|>--- conflicted
+++ resolved
@@ -3,10 +3,7 @@
 import sys
 import types
 import os
-<<<<<<< HEAD
 import time
-=======
->>>>>>> 08e78ad5
 
 sys.modules.setdefault("ccxt", types.ModuleType("ccxt"))
 sys.modules.setdefault("ccxt.async_support", types.ModuleType("ccxt.async_support"))
@@ -25,12 +22,9 @@
 def test_refresh_pairs_error_keeps_old_cache(tmp_path, monkeypatch, caplog):
     file = tmp_path / "liquid_pairs.json"
     file.write_text(json.dumps({"ETH/USD": 0}))
-<<<<<<< HEAD
     old = time.time() - 7200
     os.utime(file, (old, old))
-=======
     os.utime(file, (0, 0))
->>>>>>> 08e78ad5
     monkeypatch.setattr(rp, "CACHE_DIR", tmp_path)
     monkeypatch.setattr(rp, "PAIR_FILE", file)
 
