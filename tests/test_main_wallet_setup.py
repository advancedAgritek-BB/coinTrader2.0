--- conflicted
+++ resolved
@@ -11,13 +11,10 @@
     calls: list[list[str]] = []
     monkeypatch.setattr(sys.stdin, "isatty", lambda: True)
 
-<<<<<<< HEAD
     def fake_run(cmd, *a, **k):
         calls.append(cmd)
 
     monkeypatch.setattr(subprocess, "run", fake_run)
-=======
->>>>>>> 93c12a3d
     cfg = tmp_path / "user_config.yaml"
     monkeypatch.setattr(main, "USER_CONFIG_PATH", cfg)
     for var in main.REQUIRED_ENV_VARS:
@@ -36,29 +33,23 @@
 
     main._ensure_user_setup()
 
-<<<<<<< HEAD
     expected = [sys.executable, "-m", "crypto_bot.wallet_manager"]
     assert calls and calls[0] == expected
-=======
     assert calls and calls[0] == [sys.executable, "-m", "crypto_bot.wallet_manager"]
->>>>>>> 93c12a3d
 
 
 def test_no_launch_when_configured(monkeypatch, tmp_path):
     calls: list[list[str]] = []
 
-<<<<<<< HEAD
     def fake_run(cmd, *a, **k):
         calls.append(cmd)
 
     monkeypatch.setattr(subprocess, "run", fake_run)
-=======
     def fake_call(cmd):
         calls.append(cmd)
         return 0
 
     monkeypatch.setattr(subprocess, "call", fake_call)
->>>>>>> 93c12a3d
     cfg = tmp_path / "user_config.yaml"
     cfg.write_text("dummy: 1")
     monkeypatch.setattr(main, "USER_CONFIG_PATH", cfg)
