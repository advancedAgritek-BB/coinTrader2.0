import importlib.util
import pathlib
import sys
import types
<<<<<<< HEAD
=======

>>>>>>> 5c97e1c2
import pandas as pd
import pytest

sys.modules.setdefault("solana.rpc.async_api", types.ModuleType("solana.rpc.async_api"))
sys.modules.setdefault("solana.keypair", types.ModuleType("solana.keypair"))
if not hasattr(sys.modules["solana.rpc.async_api"], "AsyncClient"):
    class DummyClient:
        pass

    sys.modules["solana.rpc.async_api"].AsyncClient = DummyClient

# Stub heavy Solana trading modules to avoid optional dependencies during import
sol_pkg = types.ModuleType("crypto_bot.solana")
sol_pkg.__path__ = []
exit_mod = types.ModuleType("crypto_bot.solana.exit")
exit_mod.monitor_price = lambda *a, **k: {}
trading_mod = types.ModuleType("crypto_bot.solana_trading")
trading_mod.sniper_trade = lambda *a, **k: {}
sol_pkg.exit = exit_mod
sys.modules.setdefault("crypto_bot.solana", sol_pkg)
sys.modules.setdefault("crypto_bot.solana.exit", exit_mod)
sys.modules.setdefault("crypto_bot.solana_trading", trading_mod)
scalping_mod = types.ModuleType("crypto_bot.solana.scalping")
scalping_mod.generate_signal = lambda *a, **k: (0.0, "none")
sys.modules.setdefault("crypto_bot.solana.scalping", scalping_mod)
sniper_mod = types.ModuleType("crypto_bot.strategies.sniper_solana")
sniper_mod.generate_signal = lambda *a, **k: (0.0, "none")
sys.modules.setdefault("crypto_bot.strategies.sniper_solana", sniper_mod)
sys.modules.setdefault("redis", types.ModuleType("redis"))

# The meme-wave strategy imports Solana helpers which depend on the optional
# ``solana`` package. Tests should run even when that dependency isn't
# installed, so we provide minimal stub modules mirroring the pattern used in
# ``tests/test_solana_executor.py``.
if importlib.util.find_spec("solana") is None:  # pragma: no cover - optional
    sys.modules.setdefault("solana", types.ModuleType("solana"))
    sys.modules.setdefault("solana.rpc", types.ModuleType("solana.rpc"))
    async_mod = types.ModuleType("solana.rpc.async_api")
    setattr(async_mod, "AsyncClient", object)
    sys.modules.setdefault("solana.rpc.async_api", async_mod)
    sys.modules.setdefault("solana.keypair", types.ModuleType("solana.keypair"))
    sys.modules.setdefault("solana.transaction", types.ModuleType("solana.transaction"))
    sys.modules.setdefault("solana.rpc.api", types.ModuleType("solana.rpc.api"))

path = pathlib.Path(__file__).resolve().parents[1] / "crypto_bot" / "strategy" / "meme_wave_bot.py"
spec = importlib.util.spec_from_file_location("meme_wave_bot", path)
meme_wave_bot = importlib.util.module_from_spec(spec)
assert spec.loader is not None
spec.loader.exec_module(meme_wave_bot)


@pytest.fixture(autouse=True)
def stub_solana(monkeypatch):
    """Provide minimal solana modules so imports succeed."""
    sys.modules.setdefault("solana.rpc.async_api", types.ModuleType("solana.rpc.async_api"))
    sys.modules.setdefault("solana.keypair", types.ModuleType("solana.keypair"))
    yield


def _make_df(prices, volumes):
    return pd.DataFrame(
        {
            "open": prices,
            "high": prices,
            "low": prices,
            "close": prices,
            "volume": volumes,
        }
    )


@pytest.fixture
def meme_df():
    """Factory producing DataFrames with custom prices and volumes."""

    def _factory(price=1.0, spike=False):
        prices = [price] * 20
        prices.append(price + (1 if spike else 0))
        volumes = [100] * 20
        volumes.append(400 if spike else 100)
        return _make_df(prices, volumes)

    return _factory


class DummyMonitor:
    def __init__(self, recent, avg):
        self._recent = recent
        self._avg = avg

    def get_recent_volume(self):
        return self._recent

    def get_average_volume(self):
        return self._avg


@pytest.fixture
def high_monitor():
    return DummyMonitor(6000, 1000)


@pytest.fixture
def low_monitor():
    return DummyMonitor(500, 1000)


def test_generate_signal_returns_tuple():
    df = pd.DataFrame({
        "open": [1, 2],
        "high": [1, 2],
        "low": [1, 2],
        "close": [1, 2],
        "volume": [1, 10],
    })
    score, direction = meme_wave_bot.generate_signal(df)
    assert isinstance(score, float)
    assert isinstance(direction, str)


def test_get_strategy_by_name():
    from crypto_bot import strategy_router

    fn = strategy_router.get_strategy_by_name("meme_wave_bot")
    assert callable(fn)


def test_high_volume_positive_sentiment(meme_df, high_monitor, monkeypatch):
    df = meme_df(spike=True)
    monkeypatch.setattr(meme_wave_bot, "fetch_twitter_sentiment", lambda *a, **k: 80)
    cfg = {"meme_wave_bot": {"volume_threshold": 3, "sentiment_threshold": 0.6}}
    score, direction = meme_wave_bot.generate_signal(
        df, cfg, mempool_monitor=high_monitor
    )
    assert (score, direction) == (1.0, "long")


def test_high_volume_negative_sentiment(meme_df, high_monitor, monkeypatch):
    df = meme_df(spike=True)
    monkeypatch.setattr(meme_wave_bot, "fetch_twitter_sentiment", lambda *a, **k: 20)
    cfg = {"meme_wave_bot": {"volume_threshold": 3, "sentiment_threshold": 0.6}}
    score, direction = meme_wave_bot.generate_signal(
        df, cfg, mempool_monitor=high_monitor
    )
    assert (score, direction) == (0.0, "none")


def test_low_volume_any_sentiment(meme_df, low_monitor, monkeypatch):
    df = meme_df(spike=False)
    monkeypatch.setattr(meme_wave_bot, "fetch_twitter_sentiment", lambda *a, **k: 80)
    cfg = {"meme_wave_bot": {"volume_threshold": 3, "sentiment_threshold": 0.6}}
    score, direction = meme_wave_bot.generate_signal(
        df, cfg, mempool_monitor=low_monitor
    )
    assert (score, direction) == (0.0, "none")
<|MERGE_RESOLUTION|>--- conflicted
+++ resolved
@@ -2,10 +2,6 @@
 import pathlib
 import sys
 import types
-<<<<<<< HEAD
-=======
-
->>>>>>> 5c97e1c2
 import pandas as pd
 import pytest
 
