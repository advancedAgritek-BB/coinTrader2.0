import pandas as pd

from crypto_bot.paper_wallet import PaperWallet

def direction_to_side(direction: str) -> str:
    return "buy" if direction == "long" else "sell"


def test_open_position_guard(monkeypatch):
<<<<<<< HEAD
    wallet = PaperWallet(1000.0, max_open_trades=2)
    wallet.open("buy", 1.0, 100.0)
=======
    wallet = PaperWallet(1000.0)
    wallet.open("BTC/USDT", "buy", 1.0, 100.0)
>>>>>>> a199ab74

    calls = {"count": 0}

    def record_open(symbol, side, amount, price):
        calls["count"] += 1

    monkeypatch.setattr(wallet, "open", record_open)

<<<<<<< HEAD
    open_positions = wallet.positions
=======
    positions = {"BTC/USDT": {"side": "buy"}}
>>>>>>> a199ab74
    filtered_results = [
        {
            "symbol": "ETH/USDT",
            "df": pd.DataFrame({"close": [110.0]}),
            "regime": "bull",
            "env": "live",
            "name": "trend_bot",
            "direction": "long",
            "score": 1.0,
        }
    ]
    config = {"execution_mode": "dry_run", "signal_threshold": 0.0}

    # Simulate the main loop section responsible for opening trades
<<<<<<< HEAD
    if len(open_positions) >= wallet.max_open_trades:
        pass
    elif not filtered_results:
        pass
    else:
        for candidate in filtered_results:
            trade_side = direction_to_side(candidate["direction"])
            current_price = candidate["df"]["close"].iloc[-1]
            if config["execution_mode"] == "dry_run" and wallet:
                wallet.open(trade_side, 1.0, current_price)

    assert calls["count"] == 1


def test_open_position_guard_rejects_at_limit(monkeypatch):
    wallet = PaperWallet(1000.0, max_open_trades=1)
    wallet.open("buy", 1.0, 100.0)

    calls = {"count": 0}

    def record_open(side, amount, price):
        calls["count"] += 1

    monkeypatch.setattr(wallet, "open", record_open)

    filtered_results = [
        {
            "symbol": "ETH/USDT",
            "df": pd.DataFrame({"close": [110.0]}),
            "regime": "bull",
            "env": "live",
            "name": "trend_bot",
            "direction": "long",
            "score": 1.0,
        }
    ]
    config = {"execution_mode": "dry_run", "signal_threshold": 0.0}

    if len(wallet.positions) >= wallet.max_open_trades:
=======
    if positions:
>>>>>>> a199ab74
        pass
    elif not filtered_results:
        pass
    else:
        for candidate in filtered_results:
            trade_side = direction_to_side(candidate["direction"])
            current_price = candidate["df"]["close"].iloc[-1]
            if config["execution_mode"] == "dry_run" and wallet:
                wallet.open(candidate["symbol"], trade_side, 1.0, current_price)

    assert calls["count"] == 0
<|MERGE_RESOLUTION|>--- conflicted
+++ resolved
@@ -7,13 +7,10 @@
 
 
 def test_open_position_guard(monkeypatch):
-<<<<<<< HEAD
     wallet = PaperWallet(1000.0, max_open_trades=2)
     wallet.open("buy", 1.0, 100.0)
-=======
     wallet = PaperWallet(1000.0)
     wallet.open("BTC/USDT", "buy", 1.0, 100.0)
->>>>>>> a199ab74
 
     calls = {"count": 0}
 
@@ -22,11 +19,8 @@
 
     monkeypatch.setattr(wallet, "open", record_open)
 
-<<<<<<< HEAD
     open_positions = wallet.positions
-=======
     positions = {"BTC/USDT": {"side": "buy"}}
->>>>>>> a199ab74
     filtered_results = [
         {
             "symbol": "ETH/USDT",
@@ -41,7 +35,6 @@
     config = {"execution_mode": "dry_run", "signal_threshold": 0.0}
 
     # Simulate the main loop section responsible for opening trades
-<<<<<<< HEAD
     if len(open_positions) >= wallet.max_open_trades:
         pass
     elif not filtered_results:
@@ -81,9 +74,7 @@
     config = {"execution_mode": "dry_run", "signal_threshold": 0.0}
 
     if len(wallet.positions) >= wallet.max_open_trades:
-=======
     if positions:
->>>>>>> a199ab74
         pass
     elif not filtered_results:
         pass
