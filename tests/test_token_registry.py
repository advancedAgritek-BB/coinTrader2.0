import asyncio
import json
import sys


def test_load_token_mints(monkeypatch, tmp_path):
    data = {"tokens": [{"symbol": "SOL", "address": "So111"}]}

    class DummyResp:
        def __init__(self, d):
            self._d = d

        async def json(self, content_type=None):
            return self._d

        def raise_for_status(self):
            pass

        async def __aenter__(self):
            return self

        async def __aexit__(self, exc_type, exc, tb):
            pass

    class DummySession:
        def __init__(self, d):
            self.d = d
            self.url = None

        async def __aenter__(self):
            return self

        async def __aexit__(self, exc_type, exc, tb):
            pass

        def get(self, url, timeout=10):
            self.url = url
            return DummyResp(self.d)

    holder = {}
    def client():
        session = DummySession(data)
        holder['s'] = session
        return session

    aiohttp_mod = type("M", (), {"ClientSession": client, "ClientError": Exception})

    import importlib.util, pathlib
    spec = importlib.util.spec_from_file_location(
        "crypto_bot.utils.token_registry",
        pathlib.Path(__file__).resolve().parents[1]
        / "crypto_bot" / "utils" / "token_registry.py",
    )
    tr = importlib.util.module_from_spec(spec)
    sys.modules["crypto_bot.utils.token_registry"] = tr
    spec.loader.exec_module(tr)
    monkeypatch.setattr(tr, "aiohttp", aiohttp_mod)
    monkeypatch.setattr(tr, "CACHE_FILE", tmp_path / "token_mints.json", raising=False)

    mapping = asyncio.run(tr.load_token_mints())
    assert mapping == {"SOL": "So111"}
    assert tr.TOKEN_MINTS == {}
    assert json.loads(tr.CACHE_FILE.read_text()) == {"SOL": "So111"}
    assert tr.CACHE_FILE.exists()
    assert holder['s'].url == tr.TOKEN_REGISTRY_URL


def test_load_token_mints_text_plain(monkeypatch, tmp_path):
    data = {"tokens": [{"symbol": "A", "address": "AAA"}]}

    class DummyResp:
        def __init__(self, d):
            self._d = d
            self.ct = None

        async def json(self, content_type=None):
            self.ct = content_type
            return self._d

        def raise_for_status(self):
            pass

        async def __aenter__(self):
            return self

        async def __aexit__(self, exc_type, exc, tb):
            pass

    class DummySession:
        def __init__(self, d):
            self.d = d
            self.resp = None

        async def __aenter__(self):
            return self

        async def __aexit__(self, exc_type, exc, tb):
            pass

        def get(self, url, timeout=10):
            self.resp = DummyResp(self.d)
            return self.resp

    session = DummySession(data)
    aiohttp_mod = type("M", (), {"ClientSession": lambda: session, "ClientError": Exception})

    import importlib.util, pathlib
    spec = importlib.util.spec_from_file_location(
        "crypto_bot.utils.token_registry",
        pathlib.Path(__file__).resolve().parents[1]
        / "crypto_bot" / "utils" / "token_registry.py",
    )
    tr = importlib.util.module_from_spec(spec)
    sys.modules["crypto_bot.utils.token_registry"] = tr
    spec.loader.exec_module(tr)
    monkeypatch.setattr(tr, "aiohttp", aiohttp_mod)
    monkeypatch.setattr(tr, "CACHE_FILE", tmp_path / "token_mints.json", raising=False)

    mapping = asyncio.run(tr.load_token_mints())
    assert mapping == {"A": "AAA"}
    assert session.resp.ct is None


def test_load_token_mints_error(monkeypatch, tmp_path):
    class DummyErr(Exception):
        pass

    class FailingSession:
        async def __aenter__(self):
            return self

        async def __aexit__(self, exc_type, exc, tb):
            pass

        def get(self, url, timeout=10):
            raise DummyErr("boom")

    file = tmp_path / "token_mints.json"
    file.write_text(json.dumps({"OLD": "M"}))

    aiohttp_mod = type("M", (), {"ClientSession": lambda: FailingSession(), "ClientError": DummyErr})

    import importlib.util, pathlib
    spec = importlib.util.spec_from_file_location(
        "crypto_bot.utils.token_registry",
        pathlib.Path(__file__).resolve().parents[1]
        / "crypto_bot" / "utils" / "token_registry.py",
    )
    tr = importlib.util.module_from_spec(spec)
    sys.modules["crypto_bot.utils.token_registry"] = tr
    spec.loader.exec_module(tr)
    monkeypatch.setattr(tr, "aiohttp", aiohttp_mod)
    monkeypatch.setattr(tr, "CACHE_FILE", file, raising=False)

    mapping = asyncio.run(tr.load_token_mints())
    assert mapping == {"OLD": "M"}
    assert tr.TOKEN_MINTS == {}


<<<<<<< HEAD
def test_set_token_mints_updates_cache(monkeypatch, tmp_path):
=======
def test_get_mint_from_gecko(monkeypatch):
    data = {"data": [{"attributes": {"address": "M"}}]}

    class DummyResp:
        def __init__(self, d):
            self._d = d

        async def json(self):
            return self._d

        def raise_for_status(self):
            pass

        async def __aenter__(self):
            return self

        async def __aexit__(self, exc_type, exc, tb):
            pass

    class DummySession:
        def __init__(self, d):
            self.d = d
            self.url = None

        async def __aenter__(self):
            return self

        async def __aexit__(self, exc_type, exc, tb):
            pass

        def get(self, url, timeout=10):
            self.url = url
            return DummyResp(self.d)

    session = DummySession(data)
    aiohttp_mod = type("M", (), {"ClientSession": lambda: session})

>>>>>>> 92f40685
    import importlib.util, pathlib
    spec = importlib.util.spec_from_file_location(
        "crypto_bot.utils.token_registry",
        pathlib.Path(__file__).resolve().parents[1]
<<<<<<< HEAD
        / "crypto_bot"
        / "utils"
        / "token_registry.py",
=======
        / "crypto_bot" / "utils" / "token_registry.py",
>>>>>>> 92f40685
    )
    tr = importlib.util.module_from_spec(spec)
    sys.modules["crypto_bot.utils.token_registry"] = tr
    spec.loader.exec_module(tr)
<<<<<<< HEAD
    monkeypatch.setattr(tr, "CACHE_FILE", tmp_path / "token_mints.json", raising=False)

    tr.set_token_mints({"AAA": "mint"})
    assert json.loads(tr.CACHE_FILE.read_text()) == {"AAA": "mint"}

    tr.set_token_mints({"AAA": "mint", "BBB": "mint2"})
    assert json.loads(tr.CACHE_FILE.read_text()) == {"AAA": "mint", "BBB": "mint2"}
=======
    monkeypatch.setattr(tr, "aiohttp", aiohttp_mod)

    mint = asyncio.run(tr.get_mint_from_gecko("BONK"))
    assert mint == "M"
    assert "query=BONK" in session.url


def test_get_mint_from_gecko_error(monkeypatch):
    class DummyErr(Exception):
        pass

    class FailingSession:
        async def __aenter__(self):
            return self

        async def __aexit__(self, exc_type, exc, tb):
            pass

        def get(self, url, timeout=10):
            raise DummyErr("boom")

    aiohttp_mod = type("M", (), {"ClientSession": lambda: FailingSession(), "ClientError": DummyErr})

    import importlib.util, pathlib
    spec = importlib.util.spec_from_file_location(
        "crypto_bot.utils.token_registry",
        pathlib.Path(__file__).resolve().parents[1]
        / "crypto_bot" / "utils" / "token_registry.py",
    )
    tr = importlib.util.module_from_spec(spec)
    sys.modules["crypto_bot.utils.token_registry"] = tr
    spec.loader.exec_module(tr)
    monkeypatch.setattr(tr, "aiohttp", aiohttp_mod)

    mint = asyncio.run(tr.get_mint_from_gecko("AAA"))
    assert mint is None
>>>>>>> 92f40685
<|MERGE_RESOLUTION|>--- conflicted
+++ resolved
@@ -157,9 +157,7 @@
     assert tr.TOKEN_MINTS == {}
 
 
-<<<<<<< HEAD
 def test_set_token_mints_updates_cache(monkeypatch, tmp_path):
-=======
 def test_get_mint_from_gecko(monkeypatch):
     data = {"data": [{"attributes": {"address": "M"}}]}
 
@@ -197,23 +195,18 @@
     session = DummySession(data)
     aiohttp_mod = type("M", (), {"ClientSession": lambda: session})
 
->>>>>>> 92f40685
-    import importlib.util, pathlib
-    spec = importlib.util.spec_from_file_location(
-        "crypto_bot.utils.token_registry",
-        pathlib.Path(__file__).resolve().parents[1]
-<<<<<<< HEAD
+    import importlib.util, pathlib
+    spec = importlib.util.spec_from_file_location(
+        "crypto_bot.utils.token_registry",
+        pathlib.Path(__file__).resolve().parents[1]
         / "crypto_bot"
         / "utils"
         / "token_registry.py",
-=======
-        / "crypto_bot" / "utils" / "token_registry.py",
->>>>>>> 92f40685
-    )
-    tr = importlib.util.module_from_spec(spec)
-    sys.modules["crypto_bot.utils.token_registry"] = tr
-    spec.loader.exec_module(tr)
-<<<<<<< HEAD
+        / "crypto_bot" / "utils" / "token_registry.py",
+    )
+    tr = importlib.util.module_from_spec(spec)
+    sys.modules["crypto_bot.utils.token_registry"] = tr
+    spec.loader.exec_module(tr)
     monkeypatch.setattr(tr, "CACHE_FILE", tmp_path / "token_mints.json", raising=False)
 
     tr.set_token_mints({"AAA": "mint"})
@@ -221,7 +214,6 @@
 
     tr.set_token_mints({"AAA": "mint", "BBB": "mint2"})
     assert json.loads(tr.CACHE_FILE.read_text()) == {"AAA": "mint", "BBB": "mint2"}
-=======
     monkeypatch.setattr(tr, "aiohttp", aiohttp_mod)
 
     mint = asyncio.run(tr.get_mint_from_gecko("BONK"))
@@ -258,4 +250,3 @@
 
     mint = asyncio.run(tr.get_mint_from_gecko("AAA"))
     assert mint is None
->>>>>>> 92f40685
