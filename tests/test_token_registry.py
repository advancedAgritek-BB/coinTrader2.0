import asyncio
import json
import sys


def test_load_token_mints(monkeypatch, tmp_path):
    data = {"tokens": [{"symbol": "SOL", "address": "So111"}]}

    class DummyResp:
        def __init__(self, d):
            self._d = d

        async def json(self, content_type=None):
            return self._d

        def raise_for_status(self):
            pass

        async def __aenter__(self):
            return self

        async def __aexit__(self, exc_type, exc, tb):
            pass

    class DummySession:
        def __init__(self, d):
            self.d = d
            self.url = None

        async def __aenter__(self):
            return self

        async def __aexit__(self, exc_type, exc, tb):
            pass

        def get(self, url, timeout=10):
            self.url = url
            return DummyResp(self.d)

    holder = {}
    def client():
        session = DummySession(data)
        holder['s'] = session
        return session

    aiohttp_mod = type("M", (), {"ClientSession": client, "ClientError": Exception})

    import importlib.util, pathlib
    spec = importlib.util.spec_from_file_location(
        "crypto_bot.utils.token_registry",
        pathlib.Path(__file__).resolve().parents[1]
        / "crypto_bot" / "utils" / "token_registry.py",
    )
    tr = importlib.util.module_from_spec(spec)
    sys.modules["crypto_bot.utils.token_registry"] = tr
    spec.loader.exec_module(tr)
    monkeypatch.setattr(tr, "aiohttp", aiohttp_mod)
    monkeypatch.setattr(tr, "CACHE_FILE", tmp_path / "token_mints.json", raising=False)

    mapping = asyncio.run(tr.load_token_mints())
    assert mapping == {"SOL": "So111"}
    assert tr.TOKEN_MINTS == {}
    assert json.loads(tr.CACHE_FILE.read_text()) == {"SOL": "So111"}
    assert tr.CACHE_FILE.exists()
    assert holder['s'].url == tr.TOKEN_REGISTRY_URL


def test_load_token_mints_text_plain(monkeypatch, tmp_path):
    data = {"tokens": [{"symbol": "A", "address": "AAA"}]}

    class DummyResp:
        def __init__(self, d):
            self._d = d
            self.ct = None

        async def json(self, content_type=None):
            self.ct = content_type
            return self._d

        def raise_for_status(self):
            pass

        async def __aenter__(self):
            return self

        async def __aexit__(self, exc_type, exc, tb):
            pass

    class DummySession:
        def __init__(self, d):
            self.d = d
            self.resp = None

        async def __aenter__(self):
            return self

        async def __aexit__(self, exc_type, exc, tb):
            pass

        def get(self, url, timeout=10):
            self.resp = DummyResp(self.d)
            return self.resp

    session = DummySession(data)
    aiohttp_mod = type("M", (), {"ClientSession": lambda: session, "ClientError": Exception})

    import importlib.util, pathlib
    spec = importlib.util.spec_from_file_location(
        "crypto_bot.utils.token_registry",
        pathlib.Path(__file__).resolve().parents[1]
        / "crypto_bot" / "utils" / "token_registry.py",
    )
    tr = importlib.util.module_from_spec(spec)
    sys.modules["crypto_bot.utils.token_registry"] = tr
    spec.loader.exec_module(tr)
    monkeypatch.setattr(tr, "aiohttp", aiohttp_mod)
    monkeypatch.setattr(tr, "CACHE_FILE", tmp_path / "token_mints.json", raising=False)

    mapping = asyncio.run(tr.load_token_mints())
    assert mapping == {"A": "AAA"}
    assert session.resp.ct is None


def test_load_token_mints_error(monkeypatch, tmp_path):
    class DummyErr(Exception):
        pass

    class FailingSession:
        async def __aenter__(self):
            return self

        async def __aexit__(self, exc_type, exc, tb):
            pass

        def get(self, url, timeout=10):
            raise DummyErr("boom")

    file = tmp_path / "token_mints.json"
    file.write_text(json.dumps({"OLD": "M"}))

    aiohttp_mod = type("M", (), {"ClientSession": lambda: FailingSession(), "ClientError": DummyErr})

    import importlib.util, pathlib
    spec = importlib.util.spec_from_file_location(
        "crypto_bot.utils.token_registry",
        pathlib.Path(__file__).resolve().parents[1]
        / "crypto_bot" / "utils" / "token_registry.py",
    )
    tr = importlib.util.module_from_spec(spec)
    sys.modules["crypto_bot.utils.token_registry"] = tr
    spec.loader.exec_module(tr)
    monkeypatch.setattr(tr, "aiohttp", aiohttp_mod)
    monkeypatch.setattr(tr, "CACHE_FILE", file, raising=False)

    mapping = asyncio.run(tr.load_token_mints())
    assert mapping == {"OLD": "M"}
    assert tr.TOKEN_MINTS == {}


def test_set_token_mints_updates_cache(monkeypatch, tmp_path):
<<<<<<< HEAD
=======
    import importlib.util, pathlib
    spec = importlib.util.spec_from_file_location(
        "crypto_bot.utils.token_registry",
        pathlib.Path(__file__).resolve().parents[1]
        / "crypto_bot"
        / "utils"
        / "token_registry.py",
    )
    tr = importlib.util.module_from_spec(spec)
    sys.modules["crypto_bot.utils.token_registry"] = tr
    spec.loader.exec_module(tr)
    monkeypatch.setattr(tr, "CACHE_FILE", tmp_path / "token_mints.json", raising=False)

    tr.set_token_mints({"AAA": "mint"})
    assert json.loads(tr.CACHE_FILE.read_text()) == {"AAA": "mint"}

    tr.set_token_mints({"AAA": "mint", "BBB": "mint2"})
    assert json.loads(tr.CACHE_FILE.read_text()) == {"AAA": "mint", "BBB": "mint2"}


def test_get_mint_from_gecko(monkeypatch):
>>>>>>> 6515080b
    data = {"data": [{"attributes": {"address": "M"}}]}

    class DummyResp:
        def __init__(self, d):
            self._d = d

        async def json(self):
            return self._d

        def raise_for_status(self):
            pass

        async def __aenter__(self):
            return self

        async def __aexit__(self, exc_type, exc, tb):
            pass

    class DummySession:
        def __init__(self, d):
            self.d = d
            self.url = None

        async def __aenter__(self):
            return self

        async def __aexit__(self, exc_type, exc, tb):
            pass

        def get(self, url, timeout=10):
            self.url = url
            return DummyResp(self.d)

    session = DummySession(data)
    aiohttp_mod = type("M", (), {"ClientSession": lambda: session})

    import importlib.util, pathlib
    spec = importlib.util.spec_from_file_location(
        "crypto_bot.utils.token_registry",
        pathlib.Path(__file__).resolve().parents[1]
<<<<<<< HEAD
        / "crypto_bot"
        / "utils"
        / "token_registry.py",
=======
        / "crypto_bot" / "utils" / "token_registry.py",
>>>>>>> 6515080b
    )
    tr = importlib.util.module_from_spec(spec)
    sys.modules["crypto_bot.utils.token_registry"] = tr
    spec.loader.exec_module(tr)
    monkeypatch.setattr(tr, "aiohttp", aiohttp_mod)

    mint = asyncio.run(tr.get_mint_from_gecko("BONK"))
    assert mint == "M"
    assert "query=BONK" in session.url


def test_get_mint_from_gecko_error(monkeypatch):
    class DummyErr(Exception):
        pass

    class FailingSession:
        async def __aenter__(self):
            return self

        async def __aexit__(self, exc_type, exc, tb):
            pass

        def get(self, url, timeout=10):
            raise DummyErr("boom")

    aiohttp_mod = type("M", (), {"ClientSession": lambda: FailingSession(), "ClientError": DummyErr})

    import importlib.util, pathlib
    spec = importlib.util.spec_from_file_location(
        "crypto_bot.utils.token_registry",
        pathlib.Path(__file__).resolve().parents[1]
        / "crypto_bot" / "utils" / "token_registry.py",
    )
    tr = importlib.util.module_from_spec(spec)
    sys.modules["crypto_bot.utils.token_registry"] = tr
    spec.loader.exec_module(tr)
    monkeypatch.setattr(tr, "aiohttp", aiohttp_mod)

    mint = asyncio.run(tr.get_mint_from_gecko("AAA"))
    assert mint is None
<|MERGE_RESOLUTION|>--- conflicted
+++ resolved
@@ -158,8 +158,6 @@
 
 
 def test_set_token_mints_updates_cache(monkeypatch, tmp_path):
-<<<<<<< HEAD
-=======
     import importlib.util, pathlib
     spec = importlib.util.spec_from_file_location(
         "crypto_bot.utils.token_registry",
@@ -181,7 +179,6 @@
 
 
 def test_get_mint_from_gecko(monkeypatch):
->>>>>>> 6515080b
     data = {"data": [{"attributes": {"address": "M"}}]}
 
     class DummyResp:
@@ -222,13 +219,10 @@
     spec = importlib.util.spec_from_file_location(
         "crypto_bot.utils.token_registry",
         pathlib.Path(__file__).resolve().parents[1]
-<<<<<<< HEAD
         / "crypto_bot"
         / "utils"
         / "token_registry.py",
-=======
-        / "crypto_bot" / "utils" / "token_registry.py",
->>>>>>> 6515080b
+        / "crypto_bot" / "utils" / "token_registry.py",
     )
     tr = importlib.util.module_from_spec(spec)
     sys.modules["crypto_bot.utils.token_registry"] = tr
