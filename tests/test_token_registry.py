import asyncio
import json
import sys
import logging
import pytest


class DummyErr(Exception):
    """Minimal exception class for simulating aiohttp errors in tests."""

    pass


def _load_module(monkeypatch, tmp_path):
    import importlib.util, pathlib

    spec = importlib.util.spec_from_file_location(
        "crypto_bot.utils.token_registry",
        pathlib.Path(__file__).resolve().parents[1]
        / "crypto_bot"
        / "utils"
        / "token_registry.py",
    )
    mod = importlib.util.module_from_spec(spec)
    sys.modules["crypto_bot.utils.token_registry"] = mod
    spec.loader.exec_module(mod)
    # use temporary cache and clear preloaded tokens
    monkeypatch.setattr(mod, "CACHE_FILE", tmp_path / "token_mints.json", raising=False)
    mod.TOKEN_MINTS.clear()
    return mod


def test_fetch_from_jupiter(monkeypatch, tmp_path):
    data = [{"symbol": "SOL", "address": "So111"}]

    class DummyResp:
        def __init__(self, d):
            self._d = d
            self.status = 200
            self.status = 200

        async def json(self, content_type=None):
            return self._d

        def raise_for_status(self):
            pass

        async def __aenter__(self):
            return self

        async def __aexit__(self, exc_type, exc, tb):
            pass

    class DummySession:
        def __init__(self, d):
            self.d = d
            self.url = None

        async def __aenter__(self):
            return self

        async def __aexit__(self, exc_type, exc, tb):
            pass

        def get(self, url, timeout=10):
            self.url = url
            return DummyResp(self.d)

    session = DummySession(data)

    mod = _load_module(monkeypatch, tmp_path)
    aiohttp_mod = type("M", (), {"ClientSession": lambda: session})
    monkeypatch.setattr(mod, "aiohttp", aiohttp_mod)

    import importlib.util, pathlib

    spec = importlib.util.spec_from_file_location(
        "crypto_bot.utils.token_registry",
        pathlib.Path(__file__).resolve().parents[1]
        / "crypto_bot"
        / "utils"
        / "token_registry.py",
    )
    tr = importlib.util.module_from_spec(spec)
    sys.modules["crypto_bot.utils.token_registry"] = tr
    spec.loader.exec_module(tr)
    tr.TOKEN_MINTS.clear()
    monkeypatch.setattr(tr, "aiohttp", aiohttp_mod)
    monkeypatch.setattr(tr, "CACHE_FILE", tmp_path / "token_mints.json", raising=False)

    mapping = asyncio.run(tr.load_token_mints())
    mapping = asyncio.run(mod.fetch_from_jupiter())
    assert mapping == {"SOL": "So111"}
    assert session.url == mod.JUPITER_TOKEN_URL


def test_fetch_from_helius(monkeypatch, tmp_path):
    data = [{"symbol": "AAA", "mint": "mmm"}]

    class DummyResp:
        def __init__(self, d):
            self._d = d
            self.status = 200

        async def json(self, content_type=None):
            return self._d

        def raise_for_status(self):
            pass

        async def __aenter__(self):
            return self

        async def __aexit__(self, exc_type, exc, tb):
            pass

    class DummySession:
        def __init__(self, d):
            self.d = d
            self.url = None

        async def __aenter__(self):
            return self

        async def __aexit__(self, exc_type, exc, tb):
            pass

        def get(self, url, timeout=10):
            self.url = url
            return DummyResp(self.d)

    session = DummySession(data)

    mod = _load_module(monkeypatch, tmp_path)
    aiohttp_mod = type(
        "M", (), {"ClientSession": lambda: session, "ClientError": Exception}
    )
    monkeypatch.setattr(mod, "aiohttp", aiohttp_mod)
    monkeypatch.setenv("HELIUS_KEY", "KEY")

    mapping = asyncio.run(mod.fetch_from_helius(["AAA"]))
    assert mapping == {"AAA": "mmm"}
    assert (
        session.url == "https://api.helius.xyz/v0/token-metadata?symbol=AAA&api-key=KEY"
    )


def test_fetch_from_helius_4xx(monkeypatch, tmp_path, caplog):
    class DummyResp:
        def __init__(self, status=401):
            self.status = status

        async def text(self):
            return "nope"

        async def json(self, content_type=None):
            return {}

        def raise_for_status(self):
            raise AssertionError("should not be called")

        async def __aenter__(self):
            return self

        async def __aexit__(self, exc_type, exc, tb):
            pass

    class DummySession:
        def __init__(self):
            self.url = None

        async def __aenter__(self):
            return self

        async def __aexit__(self, exc_type, exc, tb):
            pass

        def get(self, url, timeout=10):
            self.url = url
            return DummyResp()

    session = DummySession()
    mod = _load_module(monkeypatch, tmp_path)
    aiohttp_mod = type(
        "M", (), {"ClientSession": lambda: session, "ClientError": Exception}
    )
    monkeypatch.setattr(mod, "aiohttp", aiohttp_mod)
    caplog.set_level(logging.ERROR)

    mapping = asyncio.run(mod.fetch_from_helius(["AAA"]))
    assert mapping == {}
    assert "Helius lookup failed" in caplog.text


def test_load_token_mints(monkeypatch, tmp_path):
    mod = _load_module(monkeypatch, tmp_path)

    async def fake_jup():
        return {"SOL": "So111"}

    monkeypatch.setattr(mod, "fetch_from_jupiter", fake_jup)

    mapping = asyncio.run(mod.load_token_mints(force_refresh=True))
    assert mapping == {"SOL": "So111"}
    assert json.loads(mod.CACHE_FILE.read_text()) == mapping
    assert mod.TOKEN_MINTS["SOL"] == "So111"


def test_load_token_mints_error(monkeypatch, tmp_path):
    mod = _load_module(monkeypatch, tmp_path)

    async def fail_jup():
        raise Exception("boom")

    monkeypatch.setattr(mod, "fetch_from_jupiter", fail_jup)

    class FailingSession:
        async def __aenter__(self):
            return self

        async def __aexit__(self, exc_type, exc, tb):
            pass

        def get(self, url, timeout=10):
            raise Exception("boom")

    aiohttp_mod = type("M", (), {"ClientSession": lambda: FailingSession()})
    monkeypatch.setattr(mod, "aiohttp", aiohttp_mod)

    async def fast_sleep(_):
        pass

    monkeypatch.setattr(mod.asyncio, "sleep", fast_sleep)

    aiohttp_mod = type(
        "M", (), {"ClientSession": lambda: FailingSession(), "ClientError": DummyErr}
    )

    import importlib.util, pathlib

    spec = importlib.util.spec_from_file_location(
        "crypto_bot.utils.token_registry",
        pathlib.Path(__file__).resolve().parents[1]
        / "crypto_bot"
        / "utils"
        / "token_registry.py",
    )
    tr = importlib.util.module_from_spec(spec)
    sys.modules["crypto_bot.utils.token_registry"] = tr
    spec.loader.exec_module(tr)
    tr.TOKEN_MINTS.clear()
    file = mod.CACHE_FILE
    monkeypatch.setattr(tr, "aiohttp", aiohttp_mod)
    monkeypatch.setattr(tr, "CACHE_FILE", file, raising=False)
    file.write_text(json.dumps({"OLD": "M"}))

    mapping = asyncio.run(mod.load_token_mints(force_refresh=True))
    assert mapping == {"OLD": "M"}
    assert mod.TOKEN_MINTS["OLD"] == "M"


def test_load_token_mints_empty(monkeypatch, tmp_path, caplog):
    mod = _load_module(monkeypatch, tmp_path)

    async def fail_jup():
        raise Exception("boom")

    monkeypatch.setattr(mod, "fetch_from_jupiter", fail_jup)

    class FailingSession:
        async def __aenter__(self):
            return self

        async def __aexit__(self, exc_type, exc, tb):
            pass

        def get(self, url, timeout=10):
            raise Exception("boom")

    aiohttp_mod = type("M", (), {"ClientSession": lambda: FailingSession()})
    monkeypatch.setattr(mod, "aiohttp", aiohttp_mod)

    async def fast_sleep(_):
        pass

    monkeypatch.setattr(mod.asyncio, "sleep", fast_sleep)

    mod._LOADED = False
    caplog.set_level(logging.WARNING)

    mapping = asyncio.run(mod.load_token_mints(force_refresh=True))
    assert mapping == {}
    assert mod._LOADED is False
    assert not mod.CACHE_FILE.exists()
    assert "Token mint mapping is empty" in caplog.text


def test_load_token_mints_force_refresh_creates_dir(monkeypatch, tmp_path):
    data = {"tokens": [{"symbol": "Z", "address": "ZZZ"}]}

    class DummyResp:
        def __init__(self, d):
            self._d = d

        async def json(self, content_type=None):
            return self._d

        def raise_for_status(self):
            pass

        async def __aenter__(self):
            return self

        async def __aexit__(self, exc_type, exc, tb):
            pass

    class DummySession:
        def __init__(self, d):
            self.d = d

        async def __aenter__(self):
            return self

        async def __aexit__(self, exc_type, exc, tb):
            pass

        def get(self, url, timeout=10):
            return DummyResp(self.d)

    aiohttp_mod = type(
        "M", (), {"ClientSession": lambda: DummySession(data), "ClientError": Exception}
    )

    import importlib.util, pathlib, shutil

    spec = importlib.util.spec_from_file_location(
        "crypto_bot.utils.token_registry",
        pathlib.Path(__file__).resolve().parents[1]
        / "crypto_bot"
        / "utils"
        / "token_registry.py",
    )
    tr = importlib.util.module_from_spec(spec)
    sys.modules["crypto_bot.utils.token_registry"] = tr
    spec.loader.exec_module(tr)
    monkeypatch.setattr(tr, "aiohttp", aiohttp_mod)
    cache_file = tmp_path / "cache" / "token_mints.json"
    monkeypatch.setattr(tr, "CACHE_FILE", cache_file, raising=False)
    tr._LOADED = True

    if cache_file.parent.exists():
        shutil.rmtree(cache_file.parent)

    mapping = asyncio.run(tr.load_token_mints(force_refresh=True))
    assert mapping == {"Z": "ZZZ"}
    assert cache_file.exists()


def test_set_token_mints_updates_cache(monkeypatch, tmp_path):
    mod = _load_module(monkeypatch, tmp_path)

    mod.set_token_mints({"AAA": "mint"})
    assert json.loads(mod.CACHE_FILE.read_text()) == {"AAA": "mint"}

    mod.set_token_mints({"AAA": "mint", "BBB": "mint2"})
    assert json.loads(mod.CACHE_FILE.read_text()) == {"AAA": "mint", "BBB": "mint2"}


def test_get_mint_from_gecko(monkeypatch):
    data = {
        "data": [
            {
                "relationships": {
                    "base_token": {"data": {"id": "solana_M"}}
                }
            }
        ]
    }

    class DummyResp:
        def __init__(self, d):
            self._d = d

        async def json(self):
            return self._d

        def raise_for_status(self):
            pass

        async def __aenter__(self):
            return self

        async def __aexit__(self, exc_type, exc, tb):
            pass

    class DummySession:
        def __init__(self, d):
            self.d = d
            self.url = None

        async def __aenter__(self):
            return self

        async def __aexit__(self, exc_type, exc, tb):
            pass

        def get(self, url, timeout=10):
            self.url = url
            return DummyResp(self.d)

    session = DummySession(data)
    aiohttp_mod = type("M", (), {"ClientSession": lambda: session})
    urls: list[str] = []

    import importlib.util, pathlib

    spec = importlib.util.spec_from_file_location(
        "crypto_bot.utils.token_registry",
        pathlib.Path(__file__).resolve().parents[1]
        / "crypto_bot"
        / "utils"
        / "token_registry.py",
    )
    tr = importlib.util.module_from_spec(spec)
    sys.modules["crypto_bot.utils.token_registry"] = tr
    spec.loader.exec_module(tr)

    async def fake_req(url, params=None, retries=3):
        urls.append(url)
        return data

    monkeypatch.setattr(tr, "gecko_request", fake_req)

    mint = asyncio.run(tr.get_mint_from_gecko("BONK"))
    assert mint == "M"
    assert "query=BONK" in urls[0]


def test_get_mint_from_gecko_cached(monkeypatch):
    import importlib.util, pathlib

    spec = importlib.util.spec_from_file_location(
        "crypto_bot.utils.token_registry",
        pathlib.Path(__file__).resolve().parents[1]
        / "crypto_bot"
        / "utils"
        / "token_registry.py",
    )
    tr = importlib.util.module_from_spec(spec)
    sys.modules["crypto_bot.utils.token_registry"] = tr
    spec.loader.exec_module(tr)

    tr.TOKEN_MINTS["AAA"] = "mint"

    called = {"gecko": False, "helius": False}

    async def fake_req(url, params=None, retries=3):
        called["gecko"] = True
        return {}

    async def fake_hel(symbols):
        called["helius"] = True
        return {}

    monkeypatch.setattr(tr, "gecko_request", fake_req)
    monkeypatch.setattr(tr, "fetch_from_helius", fake_hel)

    mint = asyncio.run(tr.get_mint_from_gecko("AAA"))
    assert mint == "mint"
    assert called["gecko"] is False
    assert called["helius"] is False


def test_get_mint_from_gecko_error(monkeypatch):

    import importlib.util, pathlib

    spec = importlib.util.spec_from_file_location(
        "crypto_bot.utils.token_registry",
        pathlib.Path(__file__).resolve().parents[1]
        / "crypto_bot"
        / "utils"
        / "token_registry.py",
    )
    tr = importlib.util.module_from_spec(spec)
    sys.modules["crypto_bot.utils.token_registry"] = tr
    spec.loader.exec_module(tr)

    async def fail_req(url, params=None, retries=3):
        raise DummyErr("boom")

    monkeypatch.setattr(tr, "gecko_request", fail_req)

    async def fake_hel(symbols):
        return {}

    monkeypatch.setattr(tr, "fetch_from_helius", fake_hel)

    mint = asyncio.run(tr.get_mint_from_gecko("AAA"))
    assert mint is None


def test_get_mint_from_gecko_helius_fallback(monkeypatch):
    """Helius fallback is used when Gecko lookups fail."""

    import importlib.util, pathlib

    spec = importlib.util.spec_from_file_location(
        "crypto_bot.utils.token_registry",
        pathlib.Path(__file__).resolve().parents[1]
        / "crypto_bot"
        / "utils"
        / "token_registry.py",
    )
    tr = importlib.util.module_from_spec(spec)
    sys.modules["crypto_bot.utils.token_registry"] = tr
    spec.loader.exec_module(tr)

    async def fail_req(url, params=None, retries=3):
        raise DummyErr("boom")

    async def fake_hel(symbols):
        assert symbols == ["AAA"]
        return {"AAA": "mint"}

    monkeypatch.setattr(tr, "gecko_request", fail_req)
    monkeypatch.setattr(tr, "fetch_from_helius", fake_hel)

    mint = asyncio.run(tr.get_mint_from_gecko("AAA"))
    assert mint == "mint"


def test_get_mint_from_gecko_empty_attrs(monkeypatch):
    """fetch_from_helius is used when Gecko returns item without attributes."""

    import importlib.util, pathlib

    spec = importlib.util.spec_from_file_location(
        "crypto_bot.utils.token_registry",
        pathlib.Path(__file__).resolve().parents[1]
        / "crypto_bot"
        / "utils"
        / "token_registry.py",
    )
    tr = importlib.util.module_from_spec(spec)
    sys.modules["crypto_bot.utils.token_registry"] = tr
    spec.loader.exec_module(tr)

    async def fake_req(url, params=None, retries=3):
        return {"data": [{}]}

    called = {}

    async def fake_hel(symbols):
        called["symbols"] = symbols
        return {"AAA": "mint"}

    monkeypatch.setattr(tr, "gecko_request", fake_req)
    monkeypatch.setattr(tr, "fetch_from_helius", fake_hel)

    mint = asyncio.run(tr.get_mint_from_gecko("AAA"))
    assert mint == "mint"
    assert called["symbols"] == ["AAA"]


def test_refresh_mints(monkeypatch, tmp_path):
    mod = _load_module(monkeypatch, tmp_path)

    calls = {"load": 0, "cache": 0}

    async def fake_load(*, force_refresh=False):
        calls["load"] += 1
        assert force_refresh is True
        mod.TOKEN_MINTS["SOL"] = "So111"
        return {"SOL": "So111"}

    monkeypatch.setattr(mod, "load_token_mints", fake_load)
    monkeypatch.setattr(
        mod, "_write_cache", lambda: calls.__setitem__("cache", calls["cache"] + 1)
    )
    monkeypatch.setattr(mod, "logger", type("L", (), {"info": lambda *a, **k: None}))

    asyncio.run(mod.refresh_mints())

    assert calls["load"] == 1
    assert calls["cache"] == 1
    assert "SOL" in mod.TOKEN_MINTS


def test_refresh_mints_propagates_failure(monkeypatch, tmp_path):
    mod = _load_module(monkeypatch, tmp_path)

    async def fake_load(*, force_refresh=False):
        assert force_refresh is True
        return {}

    monkeypatch.setattr(mod, "load_token_mints", fake_load)

    with pytest.raises(RuntimeError):
        asyncio.run(mod.refresh_mints())


<<<<<<< HEAD
def test_check_cex_arbitrage_triggers(monkeypatch, tmp_path):
    mod = _load_module(monkeypatch, tmp_path)

    class DummyEx:
        def __init__(self, price):
            self.price = price

        async def fetch_ticker(self, symbol):
            return {"last": self.price}

        async def close(self):
            pass

    import types

    fake_ccxt = types.SimpleNamespace(
        kraken=lambda: DummyEx(100),
        coinbase=lambda: DummyEx(101),
    )
    monkeypatch.setattr(mod, "ccxt", fake_ccxt)

    called = {}

    async def fake_exec(pair, target):
        called["pair"] = pair
        called["target"] = target

    monkeypatch.setattr(
        mod,
        "cross_chain_arb_bot",
        types.SimpleNamespace(execute_arbitrage=fake_exec),
    )

    asyncio.run(mod._check_cex_arbitrage("AAA"))

    assert called == {"pair": "AAA/USD", "target": "BTC"}


def test_check_cex_arbitrage_no_trigger(monkeypatch, tmp_path):
    mod = _load_module(monkeypatch, tmp_path)

    class DummyEx:
        def __init__(self, price):
            self.price = price

        async def fetch_ticker(self, symbol):
            return {"last": self.price}

        async def close(self):
            pass

    import types

    fake_ccxt = types.SimpleNamespace(
        kraken=lambda: DummyEx(100),
        coinbase=lambda: DummyEx(100.4),
    )
    monkeypatch.setattr(mod, "ccxt", fake_ccxt)

    called = {}

    async def fake_exec(pair, target):
        called["pair"] = pair
        called["target"] = target

    monkeypatch.setattr(
        mod,
        "cross_chain_arb_bot",
        types.SimpleNamespace(execute_arbitrage=fake_exec),
    )

    asyncio.run(mod._check_cex_arbitrage("AAA"))

    assert called == {}
=======
def test_monitor_pump_raydium(monkeypatch, tmp_path):
    from datetime import datetime

    mod = _load_module(monkeypatch, tmp_path)

    now = datetime.utcnow()
    pump_data = [
        {
            "symbol": "AAA",
            "mint": "mintAAA",
            "market_cap": 123,
            "created_at": now.isoformat(),
        }
    ]
    ray_data = [
        {
            "baseSymbol": "BBB",
            "baseMint": "mintBBB",
            "liquidity": 60000,
            "created_at": now.isoformat(),
        }
    ]

    class DummyResp:
        def __init__(self, data):
            self._data = data

        async def json(self, content_type=None):
            return self._data

    class DummySession:
        def __init__(self):
            self.calls = []

        async def __aenter__(self):
            return self

        async def __aexit__(self, exc_type, exc, tb):
            pass

        async def get(self, url, timeout=10):
            self.calls.append(url)
            if url == mod.PUMP_URL:
                return DummyResp(pump_data)
            return DummyResp(ray_data)

    session = DummySession()
    aiohttp_mod = type("M", (), {"ClientSession": lambda: session})
    monkeypatch.setattr(mod, "aiohttp", aiohttp_mod)

    calls: list[tuple] = []

    async def fake_fetch(*args):
        calls.append(args)

    monkeypatch.setattr(mod, "fetch_data_range_async", fake_fetch)

    cmds: list[str] = []
    monkeypatch.setattr(mod.os, "system", lambda cmd: cmds.append(cmd) or 0)

    async def fake_sleep(_):
        raise asyncio.CancelledError

    monkeypatch.setattr(mod.asyncio, "sleep", fake_sleep)

    with pytest.raises(asyncio.CancelledError):
        asyncio.run(mod.monitor_pump_raydium())

    assert mod.TOKEN_MINTS["AAA"] == "mintAAA"
    assert mod.TOKEN_MINTS["BBB"] == "mintBBB"
    assert len(calls) == 2
    assert len(cmds) == 2
>>>>>>> 8cb27f7e
<|MERGE_RESOLUTION|>--- conflicted
+++ resolved
@@ -600,7 +600,6 @@
         asyncio.run(mod.refresh_mints())
 
 
-<<<<<<< HEAD
 def test_check_cex_arbitrage_triggers(monkeypatch, tmp_path):
     mod = _load_module(monkeypatch, tmp_path)
 
@@ -675,7 +674,6 @@
     asyncio.run(mod._check_cex_arbitrage("AAA"))
 
     assert called == {}
-=======
 def test_monitor_pump_raydium(monkeypatch, tmp_path):
     from datetime import datetime
 
@@ -747,5 +745,4 @@
     assert mod.TOKEN_MINTS["AAA"] == "mintAAA"
     assert mod.TOKEN_MINTS["BBB"] == "mintBBB"
     assert len(calls) == 2
-    assert len(cmds) == 2
->>>>>>> 8cb27f7e
+    assert len(cmds) == 2