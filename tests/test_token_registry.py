--- conflicted
+++ resolved
@@ -56,7 +56,9 @@
     session = DummySession(data)
     aiohttp_mod = type("M", (), {"ClientSession": lambda: session})
 
-<<<<<<< HEAD
+    mod = _load_module(monkeypatch, tmp_path)
+    monkeypatch.setattr(mod, "aiohttp", aiohttp_mod)
+
     import importlib.util, pathlib
     spec = importlib.util.spec_from_file_location(
         "crypto_bot.utils.token_registry",
@@ -69,11 +71,8 @@
     tr.TOKEN_MINTS.clear()
     monkeypatch.setattr(tr, "aiohttp", aiohttp_mod)
     monkeypatch.setattr(tr, "CACHE_FILE", tmp_path / "token_mints.json", raising=False)
-=======
-    mod = _load_module(monkeypatch, tmp_path)
-    monkeypatch.setattr(mod, "aiohttp", aiohttp_mod)
->>>>>>> c1debb75
-
+
+    mapping = asyncio.run(tr.load_token_mints())
     mapping = asyncio.run(mod.fetch_from_jupiter())
     assert mapping == {"SOL": "So111"}
     assert session.url == mod.JUPITER_TOKEN_URL
@@ -169,7 +168,6 @@
     aiohttp_mod = type("M", (), {"ClientSession": lambda: FailingSession()})
     monkeypatch.setattr(mod, "aiohttp", aiohttp_mod)
 
-<<<<<<< HEAD
     aiohttp_mod = type("M", (), {"ClientSession": lambda: FailingSession(), "ClientError": DummyErr})
 
     import importlib.util, pathlib
@@ -184,10 +182,8 @@
     tr.TOKEN_MINTS.clear()
     monkeypatch.setattr(tr, "aiohttp", aiohttp_mod)
     monkeypatch.setattr(tr, "CACHE_FILE", file, raising=False)
-=======
     file = mod.CACHE_FILE
     file.write_text(json.dumps({"OLD": "M"}))
->>>>>>> c1debb75
 
     mapping = asyncio.run(mod.load_token_mints(force_refresh=True))
     assert mapping == {"OLD": "M"}
