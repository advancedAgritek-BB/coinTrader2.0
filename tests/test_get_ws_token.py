import base64
import hashlib
import hmac
import time
import urllib.parse

<<<<<<< HEAD
import pytest
=======
>>>>>>> a177f28d
import requests

from crypto_bot.utils.kraken import get_ws_token, PATH


<<<<<<< HEAD
class DummyResponse:
    def __init__(self, payload, status_code=200):
        self._payload = payload
        self.status_code = status_code

    def json(self):
        return self._payload

    def raise_for_status(self):
        if self.status_code >= 400:
            raise requests.HTTPError(f"{self.status_code} error")


def test_get_ws_token_success(monkeypatch):
    captured = {}

    def fake_post(url, data=None, headers=None):
        captured["url"] = url
        captured["data"] = data
        captured["headers"] = headers
        return DummyResponse({"result": {"token": "abc"}})

    monkeypatch.setattr(requests, "post", fake_post)
    monkeypatch.setattr(time, "time", lambda: 1)
    secret = base64.b64encode(b"secret").decode()

=======
class DummyResp:
    def __init__(self, data):
        self.data = data

    def json(self):
        return {"result": {"token": self.data}}

    def raise_for_status(self):
        pass


def test_get_ws_token(monkeypatch):
    captured = {}

    def fake_post(url, data=None, headers=None, timeout=None):
        captured["url"] = url
        captured["data"] = data
        captured["headers"] = headers
        captured["timeout"] = timeout
        return DummyResp("abc")

    monkeypatch.setattr(requests, "post", fake_post)
    monkeypatch.setattr(time, "time", lambda: 1)

    secret = base64.b64encode(b"secret").decode()
>>>>>>> a177f28d
    token = get_ws_token("key", secret, otp="otp")
    assert token == "abc"

    expected_nonce = "1000"
    expected_body = urllib.parse.urlencode({"nonce": expected_nonce, "otp": "otp"})
    message = PATH.encode() + hashlib.sha256((expected_nonce + expected_body).encode()).digest()
    expected_sig = base64.b64encode(
        hmac.new(base64.b64decode(secret), message, hashlib.sha512).digest()
    ).decode()

<<<<<<< HEAD
    assert captured["url"].endswith(PATH)
    assert captured["data"] == expected_body
    assert captured["headers"]["API-Key"] == "key"
    assert captured["headers"]["API-Sign"] == expected_sig
    assert captured["headers"]["Content-Type"] == "application/x-www-form-urlencoded"


def test_get_ws_token_top_level(monkeypatch):
    monkeypatch.setattr(
        requests,
        "post",
        lambda *a, **k: DummyResponse({"token": "abc"}),
    )
    monkeypatch.setattr(time, "time", lambda: 1)
    secret = base64.b64encode(b"secret").decode()
    assert get_ws_token("key", secret) == "abc"


def test_get_ws_token_missing_token(monkeypatch):
    monkeypatch.setattr(
        requests,
        "post",
        lambda *a, **k: DummyResponse({"result": {}}),
    )
    monkeypatch.setattr(time, "time", lambda: 1)
    secret = base64.b64encode(b"secret").decode()
    with pytest.raises(ValueError):
        get_ws_token("key", secret)


def test_get_ws_token_request_failure(monkeypatch):
    def fake_post(*a, **k):
        raise requests.RequestException("boom")

    monkeypatch.setattr(requests, "post", fake_post)
    secret = base64.b64encode(b"secret").decode()
    with pytest.raises(requests.RequestException):
        get_ws_token("key", secret)
=======
    assert captured["headers"]["API-Key"] == "key"
    assert captured["headers"]["API-Sign"] == expected_sig
    assert (
        captured["headers"]["Content-Type"]
        == "application/x-www-form-urlencoded"
    )
    assert captured["data"] == expected_body
    assert captured["timeout"] == 15.0
>>>>>>> a177f28d
<|MERGE_RESOLUTION|>--- conflicted
+++ resolved
@@ -4,16 +4,12 @@
 import time
 import urllib.parse
 
-<<<<<<< HEAD
 import pytest
-=======
->>>>>>> a177f28d
 import requests
 
 from crypto_bot.utils.kraken import get_ws_token, PATH
 
 
-<<<<<<< HEAD
 class DummyResponse:
     def __init__(self, payload, status_code=200):
         self._payload = payload
@@ -40,7 +36,6 @@
     monkeypatch.setattr(time, "time", lambda: 1)
     secret = base64.b64encode(b"secret").decode()
 
-=======
 class DummyResp:
     def __init__(self, data):
         self.data = data
@@ -66,7 +61,6 @@
     monkeypatch.setattr(time, "time", lambda: 1)
 
     secret = base64.b64encode(b"secret").decode()
->>>>>>> a177f28d
     token = get_ws_token("key", secret, otp="otp")
     assert token == "abc"
 
@@ -77,7 +71,6 @@
         hmac.new(base64.b64decode(secret), message, hashlib.sha512).digest()
     ).decode()
 
-<<<<<<< HEAD
     assert captured["url"].endswith(PATH)
     assert captured["data"] == expected_body
     assert captured["headers"]["API-Key"] == "key"
@@ -116,7 +109,6 @@
     secret = base64.b64encode(b"secret").decode()
     with pytest.raises(requests.RequestException):
         get_ws_token("key", secret)
-=======
     assert captured["headers"]["API-Key"] == "key"
     assert captured["headers"]["API-Sign"] == expected_sig
     assert (
@@ -124,5 +116,4 @@
         == "application/x-www-form-urlencoded"
     )
     assert captured["data"] == expected_body
-    assert captured["timeout"] == 15.0
->>>>>>> a177f28d
+    assert captured["timeout"] == 15.0