import base64
import hashlib
import hmac
import time
import urllib.parse

import pytest
import requests

from crypto_bot.utils import kraken


class DummyResponse:
    """Simple stand-in for :class:`requests.Response`."""

    def __init__(self, payload, status_code: int = 200):
        self.payload = payload
        self.status_code = status_code

    def json(self):
        return self.payload

    def raise_for_status(self):
        if self.status_code >= 400:
            raise requests.HTTPError(f"{self.status_code} error")


<<<<<<< HEAD
=======
def test_get_ws_token_success(monkeypatch):
    captured = {}

    def fake_post(url, data=None, headers=None, timeout=None):
        captured["url"] = url
        captured["data"] = data
        captured["headers"] = headers
        captured["timeout"] = timeout
        return DummyResponse({"result": {"token": "abc"}})

    monkeypatch.setattr(requests, "post", fake_post)
    monkeypatch.setattr(time, "time", lambda: 1)
    secret = base64.b64encode(b"secret").decode()
    token = get_ws_token("key", secret)
    assert token == "abc"
    assert captured["url"].endswith(PATH)

class DummyResp:
    def __init__(self, data):
        self.data = data

    def json(self):
        return {"result": {"token": self.data}}

    def raise_for_status(self):
        pass


>>>>>>> e3cbb7dd
def test_get_ws_token(monkeypatch):
    captured = {}

    def fake_post(url, data=None, headers=None, timeout=None):
        captured["url"] = url
        captured["data"] = data
        captured["headers"] = headers
        captured["timeout"] = timeout
        return DummyResponse({"result": {"token": "abc"}})

    monkeypatch.setattr(requests, "post", fake_post)
    monkeypatch.setattr(time, "time", lambda: 1)
    monkeypatch.setattr(
        kraken, "environment", kraken.DEFAULT_KRAKEN_URL, raising=False
    )

    secret = base64.b64encode(b"secret").decode()
    token = kraken.get_ws_token("key", secret, otp="otp")
    assert token == "abc"

    expected_nonce = "1000"
    expected_body = urllib.parse.urlencode({"nonce": expected_nonce, "otp": "otp"})
    message = kraken.PATH.encode() + hashlib.sha256(
        (expected_nonce + expected_body).encode()
    ).digest()
    expected_sig = base64.b64encode(
        hmac.new(base64.b64decode(secret), message, hashlib.sha512).digest()
    ).decode()

    assert captured["url"].endswith(kraken.PATH)
    assert captured["data"] == expected_body
    assert captured["headers"]["API-Key"] == "key"
    assert captured["headers"]["API-Sign"] == expected_sig
    assert (
        captured["headers"]["Content-Type"]
        == "application/x-www-form-urlencoded"
    )
    assert captured["timeout"] == 15.0


def test_get_ws_token_top_level(monkeypatch):
    monkeypatch.setattr(
        kraken, "environment", kraken.DEFAULT_KRAKEN_URL, raising=False
    )
    monkeypatch.setattr(
        requests,
        "post",
        lambda *a, **k: DummyResponse({"token": "abc"}),
    )
    monkeypatch.setattr(time, "time", lambda: 1)
    secret = base64.b64encode(b"secret").decode()
    assert kraken.get_ws_token("key", secret) == "abc"


def test_get_ws_token_missing_token(monkeypatch):
    monkeypatch.setattr(
        kraken, "environment", kraken.DEFAULT_KRAKEN_URL, raising=False
    )
    monkeypatch.setattr(
        requests,
        "post",
        lambda *a, **k: DummyResponse({"result": {}}),
    )
    monkeypatch.setattr(time, "time", lambda: 1)
    secret = base64.b64encode(b"secret").decode()
    with pytest.raises(RuntimeError):
<<<<<<< HEAD
        kraken.get_ws_token("key", secret)


def test_get_ws_token_request_failure(monkeypatch):
    monkeypatch.setattr(
        kraken, "environment", kraken.DEFAULT_KRAKEN_URL, raising=False
    )

    def fake_post(*a, **k):
=======
        get_ws_token("key", secret)


def test_get_ws_token_request_failure(monkeypatch):
    captured = {}

    def fake_post(url, data=None, headers=None, timeout=None):
        captured["url"] = url
        captured["data"] = data
        captured["headers"] = headers
        captured["timeout"] = timeout
>>>>>>> e3cbb7dd
        raise requests.RequestException("boom")

    monkeypatch.setattr(requests, "post", fake_post)
    monkeypatch.setattr(time, "time", lambda: 1)
    secret = base64.b64encode(b"secret").decode()
    with pytest.raises(requests.RequestException):
<<<<<<< HEAD
        kraken.get_ws_token("key", secret)
=======
        get_ws_token("key", secret)

    expected_nonce = "1000"
    expected_body = urllib.parse.urlencode({"nonce": expected_nonce})
    message = PATH.encode() + hashlib.sha256((expected_nonce + expected_body).encode()).digest()
    expected_sig = base64.b64encode(
        hmac.new(base64.b64decode(secret), message, hashlib.sha512).digest()
    ).decode()

    assert captured["url"].endswith(PATH)
    assert captured["data"] == expected_body
    assert captured["headers"]["API-Key"] == "key"
    assert captured["headers"]["API-Sign"] == expected_sig
    assert (
        captured["headers"]["Content-Type"]
        == "application/x-www-form-urlencoded"
    )
    assert captured["timeout"] == 15.0
>>>>>>> e3cbb7dd
<|MERGE_RESOLUTION|>--- conflicted
+++ resolved
@@ -25,8 +25,6 @@
             raise requests.HTTPError(f"{self.status_code} error")
 
 
-<<<<<<< HEAD
-=======
 def test_get_ws_token_success(monkeypatch):
     captured = {}
 
@@ -55,7 +53,6 @@
         pass
 
 
->>>>>>> e3cbb7dd
 def test_get_ws_token(monkeypatch):
     captured = {}
 
@@ -122,7 +119,6 @@
     monkeypatch.setattr(time, "time", lambda: 1)
     secret = base64.b64encode(b"secret").decode()
     with pytest.raises(RuntimeError):
-<<<<<<< HEAD
         kraken.get_ws_token("key", secret)
 
 
@@ -132,7 +128,6 @@
     )
 
     def fake_post(*a, **k):
-=======
         get_ws_token("key", secret)
 
 
@@ -144,16 +139,13 @@
         captured["data"] = data
         captured["headers"] = headers
         captured["timeout"] = timeout
->>>>>>> e3cbb7dd
         raise requests.RequestException("boom")
 
     monkeypatch.setattr(requests, "post", fake_post)
     monkeypatch.setattr(time, "time", lambda: 1)
     secret = base64.b64encode(b"secret").decode()
     with pytest.raises(requests.RequestException):
-<<<<<<< HEAD
         kraken.get_ws_token("key", secret)
-=======
         get_ws_token("key", secret)
 
     expected_nonce = "1000"
@@ -171,5 +163,4 @@
         captured["headers"]["Content-Type"]
         == "application/x-www-form-urlencoded"
     )
-    assert captured["timeout"] == 15.0
->>>>>>> e3cbb7dd
+    assert captured["timeout"] == 15.0