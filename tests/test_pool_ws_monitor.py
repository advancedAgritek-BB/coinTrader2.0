import asyncio
import importlib.util
import types
from pathlib import Path

import pytest
import importlib.util
from pathlib import Path

spec = importlib.util.spec_from_file_location(
    "pool_ws_monitor",
    Path(__file__).resolve().parents[1] / "crypto_bot/solana/pool_ws_monitor.py",
)
pool_ws_monitor = importlib.util.module_from_spec(spec)
spec.loader.exec_module(pool_ws_monitor)
<<<<<<< HEAD
=======


@pytest.fixture(autouse=True)
def _mock_listing_date():
    """Override global fixture to avoid heavy imports."""
    yield
>>>>>>> 1ab80a04


class DummyMsg:
    def __init__(self, data):
        if hasattr(data, "type"):
            self.type = data.type
            self.data = data.data
        else:
            self.data = data
            self.type = pool_ws_monitor.aiohttp.WSMsgType.TEXT

    def json(self):
        return self.data


class DummyWS:
    def __init__(self, messages):
        self.messages = messages
        self.sent = []

    async def send_json(self, data):
        self.sent.append(data)

    async def close(self):
        pass

    async def __aenter__(self):
        return self

    async def __aexit__(self, exc_type, exc, tb):
        pass

    def __aiter__(self):
        async def gen():
            for m in self.messages:
                yield DummyMsg(m)
        return gen()


class DummySession:
    def __init__(self, ws):
        if isinstance(ws, list):
            self.ws_list = ws
        else:
            self.ws_list = [ws]
        self.calls = 0
        self.url = None

    def ws_connect(self, url):
        self.url = url
        ws = self.ws_list[self.calls]
        self.calls += 1
        return ws

    async def __aenter__(self):
        return self

    async def __aexit__(self, exc_type, exc, tb):
        pass


class AiohttpMod:
    WSMsgType = types.SimpleNamespace(TEXT="text", CLOSED="closed", ERROR="error")

    WSServerHandshakeError = Exception

    def __init__(self, session):
        self._session = session

    def ClientSession(self):
        return self._session


def test_subscription_message(monkeypatch):
    ws = DummyWS([])
    session = DummySession(ws)
    aiohttp_mod = AiohttpMod(session)
    monkeypatch.setattr(pool_ws_monitor, "aiohttp", aiohttp_mod)

    async def run():
        gen = pool_ws_monitor.watch_pool("KEY", "PGM")
        with pytest.raises(StopAsyncIteration):
            await gen.__anext__()

    asyncio.run(run())
    assert session.url == "wss://mainnet.helius-rpc.com/?api-key=KEY"
    assert ws.sent and ws.sent[0]["params"][0]["accountInclude"] == ["PGM"]


def test_yields_transactions(monkeypatch):
    messages = [
        {"params": {"result": {"tx": 1, "txCount": 11, "liquidity": 100}}},
        {"params": {"result": {"tx": 2, "txCount": 12, "liquidity": 100}}},
    ]
    ws = DummyWS(messages)
    session = DummySession(ws)
    aiohttp_mod = AiohttpMod(session)
    monkeypatch.setattr(pool_ws_monitor, "aiohttp", aiohttp_mod)

    async def run():
        gen = pool_ws_monitor.watch_pool("KEY", "PGM")
        results = [await gen.__anext__(), await gen.__anext__()]
        with pytest.raises(StopAsyncIteration):
            await gen.__anext__()
        return results

    res = asyncio.run(run())
    assert res == [
        {"tx": 1, "txCount": 11, "liquidity": 100},
        {"tx": 2, "txCount": 12, "liquidity": 100},
    ]


def test_reconnect_on_close(monkeypatch):
    ws1 = DummyWS([])
    ws2 = DummyWS([
        {"params": {"result": {"tx": 3, "txCount": 15, "liquidity": 100}}}
    ])
    session = DummySession([ws1, ws2])
    aiohttp_mod = AiohttpMod(session)
    monkeypatch.setattr(pool_ws_monitor, "aiohttp", aiohttp_mod)
    ws1.messages = [types.SimpleNamespace(type=aiohttp_mod.WSMsgType.CLOSED, data=None)]

    async def run():
        gen = pool_ws_monitor.watch_pool("KEY", "PGM")
        result = await gen.__anext__()
        return result

    res = asyncio.run(run())
    assert res == {"tx": 3, "txCount": 15, "liquidity": 100}
    assert session.calls == 2


def test_watch_pool_filters(monkeypatch):
    messages = [
        {"params": {"result": {"tx": 1, "txCount": 5, "liquidity": 40}}},
        {"params": {"result": {"tx": 2, "txCount": 12, "liquidity": 60}}},
    ]
    ws = DummyWS(messages)
    session = DummySession(ws)
    aiohttp_mod = AiohttpMod(session)
    monkeypatch.setattr(pool_ws_monitor, "aiohttp", aiohttp_mod)

    async def run():
        gen = pool_ws_monitor.watch_pool("KEY", "PGM", min_liquidity=50)
        result = await gen.__anext__()
        with pytest.raises(StopAsyncIteration):
            await gen.__anext__()
        return result

    res = asyncio.run(run())
    assert res == {"tx": 2, "txCount": 12, "liquidity": 60}<|MERGE_RESOLUTION|>--- conflicted
+++ resolved
@@ -13,15 +13,12 @@
 )
 pool_ws_monitor = importlib.util.module_from_spec(spec)
 spec.loader.exec_module(pool_ws_monitor)
-<<<<<<< HEAD
-=======
 
 
 @pytest.fixture(autouse=True)
 def _mock_listing_date():
     """Override global fixture to avoid heavy imports."""
     yield
->>>>>>> 1ab80a04
 
 
 class DummyMsg:
