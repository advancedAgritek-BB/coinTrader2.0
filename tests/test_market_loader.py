--- conflicted
+++ resolved
@@ -977,21 +977,15 @@
     assert any("boom" in m for m in notifier.sent)
 
 
-<<<<<<< HEAD
 def test_main_symbol_scan_timeout(monkeypatch, caplog):
-=======
 def test_main_logs_market_scan_messages(monkeypatch, caplog):
->>>>>>> 9b11f6da
     import sys, types
 
     monkeypatch.setitem(sys.modules, "ccxt", types.SimpleNamespace())
     import crypto_bot.main as main
 
-<<<<<<< HEAD
     caplog.set_level(logging.ERROR)
-=======
     caplog.set_level(logging.INFO)
->>>>>>> 9b11f6da
 
     class DummyNotifier:
         def __init__(self):
@@ -1007,7 +1001,6 @@
         def fetch_balance(self):
             return {"USDT": {"free": 0}}
 
-<<<<<<< HEAD
     async def slow_loader(*_a, **_kw):
         await asyncio.sleep(0.05)
         return ["BTC/USD"]
@@ -1026,7 +1019,6 @@
     monkeypatch.setattr(main, "RiskConfig", lambda *_a, **_k: (_ for _ in ()).throw(AssertionError("RiskConfig used")))
     monkeypatch.setattr(main, "RiskManager", lambda *_a, **_k: (_ for _ in ()).throw(AssertionError("RiskManager used")))
     monkeypatch.setattr(main, "get_exchange", lambda cfg: (DummyExchange(), None))
-=======
     async def good_loader(*_a, **_kw):
         return ["BTC/USD"]
 
@@ -1052,17 +1044,14 @@
     monkeypatch.setattr(main, "RiskManager", DummyRM)
     monkeypatch.setattr(main, "get_exchange", lambda cfg: (DummyExchange(), None))
     monkeypatch.setattr(main.asyncio, "sleep", lambda *_a: None)
->>>>>>> 9b11f6da
     monkeypatch.setattr(main, "MAX_SYMBOL_SCAN_ATTEMPTS", 1)
     monkeypatch.setattr(main, "SYMBOL_SCAN_RETRY_DELAY", 0)
     monkeypatch.setattr(main, "MAX_SYMBOL_SCAN_DELAY", 0)
 
-<<<<<<< HEAD
     notifier = asyncio.run(main._main_impl())
 
     assert notifier is dummy_notifier
     assert any("Symbol scan timed out" in r.getMessage() for r in caplog.records)
-=======
     with pytest.raises(StopLoop):
         asyncio.run(main._main_impl())
 
@@ -1071,7 +1060,6 @@
     assert any("Market scan finished" in m for m in messages)
     assert "Starting initial market scan..." in notifier.sent
     assert "Market scan finished" in notifier.sent
->>>>>>> 9b11f6da
 
 
 class SlowExchange:
