import asyncio
import pandas as pd
import pytest
import logging
import time
import ccxt

VALID_MINT = "So11111111111111111111111111111111111111112"

from crypto_bot.utils.market_loader import (
    load_kraken_symbols,
    fetch_ohlcv_async,
    fetch_order_book_async,
    load_ohlcv_parallel,
    update_ohlcv_cache,
    update_multi_tf_ohlcv_cache,
    update_regime_tf_cache,
)


class DummyExchange:
    exchange_market_types = {"spot"}

    def load_markets(self):
        return {
            "BTC/USD": {"active": True, "type": "spot", "info": {"status": "online"}},
            "ETH/USD": {"active": True, "type": "margin", "info": {"status": "online"}},
            "XBT/USD-PERP": {"active": True, "type": "futures", "info": {"status": "online"}},
            "XRP/USD": {"active": False, "type": "spot", "info": {"status": "delisted"}},
        }


def test_load_kraken_symbols_returns_active():
    ex = DummyExchange()
    symbols = asyncio.run(load_kraken_symbols(ex))
    assert set(symbols) == {"BTC/USD"}


def test_excluded_symbols_are_removed():
    ex = DummyExchange()
    symbols = asyncio.run(load_kraken_symbols(ex, exclude=["ETH/USD"]))
    assert set(symbols) == {"BTC/USD"}


def test_load_kraken_symbols_logs_exclusions(caplog):
    ex = DummyExchange()
    from crypto_bot.utils import market_loader

    with caplog.at_level(logging.DEBUG):
        market_loader.logger.setLevel(logging.DEBUG)
        symbols = asyncio.run(load_kraken_symbols(ex, exclude=["ETH/USD"]))
    assert set(symbols) == {"BTC/USD"}
    messages = [r.getMessage() for r in caplog.records]
    assert any("Skipping symbol XRP/USD" in m for m in messages)
    assert any("Skipping symbol ETH/USD" in m for m in messages)
    assert any("Skipping symbol XBT/USD-PERP" in m for m in messages)
    assert any("Including symbol BTC/USD" in m for m in messages)


def test_load_kraken_symbols_market_type_filter():
    ex = DummyExchange()
    ex.exchange_market_types = {"margin", "futures"}
    symbols = asyncio.run(load_kraken_symbols(ex))
    assert set(symbols) == {"ETH/USD", "XBT/USD-PERP"}


class DummyTypeExchange:
    def load_markets(self):
        return {
            "BTC/USD": {"active": True, "type": "spot", "info": {"status": "online"}},
            "ETH/USD": {"active": True, "type": "future", "info": {"status": "online"}},
        }


def test_market_type_filter():
    ex = DummyTypeExchange()
    config = {"exchange_market_types": ["future"]}
    symbols = asyncio.run(load_kraken_symbols(ex, config=config))
    assert symbols == ["ETH/USD"]


class DummySliceExchange:
    has = {"fetchMarketsByType": True}

    def __init__(self):
        self.called: list[str] = []

    def fetch_markets_by_type(self, market_type):
        self.called.append(market_type)
        data = {
            "spot": [
                {"symbol": "BTC/USD", "active": True, "type": "spot", "info": {"status": "online"}},
            ],
            "future": [
                {"symbol": "XBT/USD-PERP", "active": True, "type": "future", "info": {"status": "online"}},
            ],
        }
        return data.get(market_type, [])


def test_load_kraken_symbols_fetch_markets_by_type():
    ex = DummySliceExchange()
    ex.exchange_market_types = {"spot", "future"}
    symbols = asyncio.run(load_kraken_symbols(ex))
    assert set(symbols) == {"BTC/USD", "XBT/USD-PERP"}
    assert set(ex.called) == {"spot", "future"}


class DummySymbolFieldExchange:
    exchange_market_types = {"spot"}

    def load_markets(self):
        return {
            "BTC/USD": {"symbol": "BTC/USD", "active": True, "type": "spot", "info": {"status": "online"}},
            "ETH/USD": {"symbol": "ETH/USD", "active": False, "type": "spot", "info": {"status": "delisted"}},
        }


def test_load_kraken_symbols_handles_symbol_column():
    ex = DummySymbolFieldExchange()
    symbols = asyncio.run(load_kraken_symbols(ex))
    assert symbols == ["BTC/USD"]


class DummyAsyncExchange:
    has = {"fetchOHLCV": True}

    async def fetch_ohlcv(self, symbol, timeframe="1h", limit=100):
        return [[0, 1, 2, 3, 4, 5]]


class DummyWSExchange:
    has = {"fetchOHLCV": True}

    def __init__(self):
        self.fetch_called = False

    async def watch_ohlcv(self, symbol, timeframe="1h", limit=100):
        return [[0] * 6]

    async def fetch_ohlcv(self, symbol, timeframe="1h", limit=100):
        self.fetch_called = True
        return [[1] * 6 for _ in range(limit)]


class DummyWSExchangeEnough(DummyWSExchange):
    async def watch_ohlcv(self, symbol, timeframe="1h", limit=100):
        return [[2] * 6 for _ in range(limit)]


def test_fetch_ohlcv_async():
    ex = DummyAsyncExchange()
    data = asyncio.run(fetch_ohlcv_async(ex, "BTC/USD"))
    assert data[0][0] == 0


def test_watch_ohlcv_fallback_to_fetch():
    ex = DummyWSExchange()
    data = asyncio.run(fetch_ohlcv_async(ex, "BTC/USD", limit=2, use_websocket=True))
    assert ex.fetch_called is True
    assert len(data) == 2
    assert data[0][0] == 1


def test_watch_ohlcv_no_fallback_when_enough():
    ex = DummyWSExchangeEnough()
    data = asyncio.run(fetch_ohlcv_async(ex, "BTC/USD", limit=2, use_websocket=True))
    assert ex.fetch_called is False
    assert len(data) == 2
    assert data[0][0] == 2


class IncompleteExchange:
    has = {"fetchOHLCV": True}

    def __init__(self):
        self.calls = 0

    async def fetch_ohlcv(self, symbol, timeframe="1h", since=None, limit=100):
        self.calls += 1
        if self.calls == 1:
            return [[0] * 6 for _ in range(2)]
        return [[1] * 6 for _ in range(limit)]


def test_incomplete_ohlcv_warns_and_retries(caplog):
    ex = IncompleteExchange()
    caplog.set_level(logging.INFO)
    data = asyncio.run(fetch_ohlcv_async(ex, "BTC/USD", limit=5, since=1000))
    assert ex.calls >= 2
    assert len(data) == 5
    assert any(
        "Incomplete OHLCV for BTC/USD: got 2 of 5" in r.getMessage()
        for r in caplog.records
    )


class TradeFillExchange:
    has = {"fetchOHLCV": True, "fetchTrades": True}

    def __init__(self):
        self.fetch_calls = 0
        self.trades_called = False

    async def fetch_ohlcv(self, symbol, timeframe="1h", since=None, limit=100):
        self.fetch_calls += 1
        if self.fetch_calls == 1:
            return [[0] * 6 for _ in range(2)]
        return [[1] * 6 for _ in range(4)]

    async def fetch_trades(self, symbol, since=None, limit=1000):
        self.trades_called = True
        tf_ms = 3600 * 1000
        start = since or 0
        return [[start + i * tf_ms, i + 1, 1.0] for i in range(limit)]


def test_fetch_trades_used_for_missing_ohlcv():
    ex = TradeFillExchange()
    data = asyncio.run(fetch_ohlcv_async(ex, "BTC/USD", limit=5, since=0))
    assert ex.trades_called is True
    assert len(data) == 5


class DummySyncExchange:
    has = {"fetchOHLCV": True}

    def fetch_ohlcv(self, symbol, timeframe="1h", limit=100):
        return [[0, 1, 2, 3, 4, 5]]


class DummyBookExchange:
    has = {"fetchOrderBook": True}

    async def fetch_order_book(self, symbol, limit=2):
        return {"bids": [[1, 1], [0.9, 2]], "asks": [[1.1, 1], [1.2, 3]]}


class PagingExchange:
    has = {"fetchOHLCV": True}

    def __init__(self):
        self.limits: list[int] = []

    async def fetch_ohlcv(self, symbol, timeframe="1h", since=None, limit=100):
        self.limits.append(limit)
        return [[0] * 6 for _ in range(limit)]


def test_fetch_ohlcv_async_paged_requests():
    ex = PagingExchange()
    data = asyncio.run(fetch_ohlcv_async(ex, "BTC/USD", limit=1000))
    assert len(data) == 1000
    assert ex.limits == [720, 280]


def test_fetch_order_book_async():
    ex = DummyBookExchange()
    data = asyncio.run(fetch_order_book_async(ex, "BTC/USD", depth=2))
    assert data["bids"] == [[1, 1], [0.9, 2]]
    assert data["asks"] == [[1.1, 1], [1.2, 3]]


def test_load_ohlcv_parallel():
    ex = DummySyncExchange()
    result = asyncio.run(
        load_ohlcv_parallel(
            ex,
            ["BTC/USD", "ETH/USD"],
            timeframe="1h",
            limit=1,
            max_concurrent=2,
        )
    )
    assert set(result.keys()) == {"BTC/USD", "ETH/USD"}


class DummyWSEchange:
    has = {"fetchOHLCV": True}

    async def watch_ohlcv(self, symbol, timeframe="1h", limit=100):
        return [[0, 1, 2, 3, 4, 5]]

    async def fetch_ohlcv(self, symbol, timeframe="1h", limit=100):
        return [[i, i + 1, i + 2, i + 3, i + 4, i + 5] for i in range(limit)]


class DummyWSExceptionExchange:
    has = {"fetchOHLCV": True}

    def __init__(self):
        self.fetch_called = False

    async def watch_ohlcv(self, symbol, timeframe="1h", limit=100):
        raise RuntimeError("ws failed")

    async def fetch_ohlcv(self, symbol, timeframe="1h", limit=100):
        self.fetch_called = True
        return [[9] * 6 for _ in range(limit)]


def test_load_ohlcv_parallel_websocket_overrides_fetch():
    ex = DummyWSEchange()
    result = asyncio.run(
        load_ohlcv_parallel(
            ex,
            ["BTC/USD"],
            timeframe="1h",
            limit=3,
            use_websocket=True,
            max_concurrent=2,
        )
    )
    assert list(result.keys()) == ["BTC/USD"]
    assert len(result["BTC/USD"]) == 3


def test_load_ohlcv_parallel_websocket_force_history():
    ex = DummyWSEchange()
    result = asyncio.run(
        load_ohlcv_parallel(
            ex,
            ["BTC/USD"],
            timeframe="1h",
            limit=3,
            use_websocket=True,
            force_websocket_history=True,
            max_concurrent=2,
        )
    )
    assert list(result.keys()) == ["BTC/USD"]
    assert len(result["BTC/USD"]) == 1


def test_watch_ohlcv_exception_falls_back_to_fetch():
    ex = DummyWSExceptionExchange()
    data = asyncio.run(fetch_ohlcv_async(ex, "BTC/USD", limit=2, use_websocket=True))
    assert ex.fetch_called is True
    assert len(data) == 2
    assert data[0][0] == 9


class LimitCaptureExchange:
    has = {"fetchOHLCV": True}

    def __init__(self):
        self.watch_limit = None
        self.fetch_called = False

    async def watch_ohlcv(self, symbol, timeframe="1h", since=None, limit=100):
        self.watch_limit = limit
        return [[0] * 6 for _ in range(limit)]

    async def fetch_ohlcv(self, symbol, timeframe="1h", since=None, limit=100):
        self.fetch_called = True
        return [[1] * 6 for _ in range(limit)]


def test_watch_ohlcv_since_limit_reduction():
    ex = LimitCaptureExchange()
    since = int(time.time() * 1000) - 2 * 3600 * 1000
    data = asyncio.run(
        fetch_ohlcv_async(
            ex,
            "BTC/USD",
            timeframe="1h",
            limit=50,
            since=since,
            use_websocket=True,
        )
    )
    assert ex.fetch_called is False
    assert ex.watch_limit == 1
    assert len(data) == 1


class SkipLargeLimitExchange:
    def __init__(self):
        self.ws_called = False
        self.fetch_called = False

    async def watch_ohlcv(self, symbol, timeframe="1h", limit=100):
        self.ws_called = True
        return [[0] * 6 for _ in range(limit)]

    async def fetch_ohlcv(self, symbol, timeframe="1h", limit=100):
        self.fetch_called = True
        return [[1] * 6 for _ in range(limit)]


def test_watch_ohlcv_skipped_when_limit_exceeds(monkeypatch):
    from crypto_bot.utils import market_loader

    ex = SkipLargeLimitExchange()
    monkeypatch.setattr(market_loader, "MAX_WS_LIMIT", 50)
    data = asyncio.run(
        market_loader.fetch_ohlcv_async(
            ex,
            "BTC/USD",
            timeframe="1m",
            limit=100,
            use_websocket=True,
        )
    )
    assert ex.ws_called is False
    assert ex.fetch_called is True
    assert len(data) == 50


def test_force_websocket_history_ignores_max_ws_limit(monkeypatch):
    from crypto_bot.utils import market_loader

    ex = SkipLargeLimitExchange()
    monkeypatch.setattr(market_loader, "MAX_WS_LIMIT", 50)
    data = asyncio.run(
        market_loader.fetch_ohlcv_async(
            ex,
            "BTC/USD",
            timeframe="1m",
            limit=100,
            use_websocket=True,
            force_websocket_history=True,
        )
    )
    assert ex.ws_called is True
    assert ex.fetch_called is False
    assert len(data) == 100


class DummyIncExchange:
    has = {"fetchOHLCV": True}

    def __init__(self):
        self.data = [[i * 3600] + [i] * 5 for i in range(200)]

    async def fetch_ohlcv(self, symbol, timeframe="1h", since=None, limit=100):
        rows = [r for r in self.data if since is None or r[0] > since]
        return rows[:limit]


class DummyFailExchange(DummyIncExchange):
    async def fetch_ohlcv(self, symbol, timeframe="1h", since=None, limit=100):
        if since is not None:
            return []
        return await super().fetch_ohlcv(symbol, timeframe, since, limit)


def test_update_ohlcv_cache_appends():
    from crypto_bot.utils import market_loader
    market_loader._last_snapshot_time = 0
    ex = DummyLargeExchange()
    cache: dict[str, pd.DataFrame] = {}
    cache = asyncio.run(
        update_ohlcv_cache(ex, cache, ["BTC/USD"], limit=2, max_concurrent=2)
    )
    assert len(cache["BTC/USD"]) == 2
    ex.data.extend([[i * 3600] + [i] * 5 for i in range(200, 301)])
    cache = asyncio.run(
        update_ohlcv_cache(ex, cache, ["BTC/USD"], limit=4, max_concurrent=2)
    )
    assert len(cache["BTC/USD"]) == 4


def test_update_ohlcv_cache_fallback_full_history():
    from crypto_bot.utils import market_loader
    market_loader._last_snapshot_time = 0
    ex = DummyFailExchange()
    cache: dict[str, pd.DataFrame] = {}
    cache = asyncio.run(
        update_ohlcv_cache(ex, cache, ["BTC/USD"], limit=3, max_concurrent=2)
    )
    assert len(cache["BTC/USD"]) == 3
    ex.data.extend([[i * 3600] + [i] * 5 for i in range(200, 301)])
    cache = asyncio.run(
        update_ohlcv_cache(ex, cache, ["BTC/USD"], limit=4, max_concurrent=2)
    )
    assert len(cache["BTC/USD"]) == 4


class DummyLargeExchange:
    has = {"fetchOHLCV": True}

    def __init__(self):
        self.data = [[i * 3600] + [i] * 5 for i in range(200)]

    async def fetch_ohlcv(self, symbol, timeframe="1h", since=None, limit=100):
        if since is not None and since > self.data[-1][0] and since // 1000 <= self.data[-1][0]:
            since //= 1000
        rows = [r for r in self.data if since is None or r[0] > since]
        return rows[:limit]


def test_update_ohlcv_cache_respects_requested_limit():
    from crypto_bot.utils import market_loader
    market_loader._last_snapshot_time = 0
    ex = DummyLargeExchange()
    cache: dict[str, pd.DataFrame] = {}
    cache = asyncio.run(
        update_ohlcv_cache(ex, cache, ["BTC/USD"], limit=50, max_concurrent=2)
    )
    assert len(cache["BTC/USD"]) == 50


class CountingExchange:
    has = {"fetchOHLCV": True}

    def __init__(self):
        self.active = 0
        self.max_active = 0

    async def fetch_ohlcv(self, symbol, timeframe="1h", limit=100):
        self.active += 1
        self.max_active = max(self.max_active, self.active)
        await asyncio.sleep(0.01)
        self.active -= 1
        return [[0] * 6]


def test_load_ohlcv_parallel_respects_max_concurrent():
    ex = CountingExchange()
    symbols = ["A", "B", "C", "D", "E"]
    asyncio.run(
        load_ohlcv_parallel(
            ex,
            symbols,
            limit=1,
            max_concurrent=2,
        )
    )
    assert ex.max_active <= 2


def test_update_ohlcv_cache_respects_max_concurrent():
    ex = CountingExchange()
    symbols = ["A", "B", "C", "D", "E"]
    cache: dict[str, pd.DataFrame] = {}
    asyncio.run(
        update_ohlcv_cache(
            ex,
            cache,
            symbols,
            limit=1,
            max_concurrent=2,
        )
    )
    assert ex.max_active <= 2


def test_update_ohlcv_cache_batches_requests(monkeypatch):
    from crypto_bot.utils import market_loader

    calls = 0

    async def fake_inner(*args, **kwargs):
        nonlocal calls
        calls += 1
        cache = args[1]
        symbols = args[2]
        for s in symbols:
            cache[s] = pd.DataFrame({"close": [0]})
        return cache

    monkeypatch.setattr(market_loader, "_update_ohlcv_cache_inner", fake_inner)

    ex = DummySyncExchange()
    cache: dict[str, pd.DataFrame] = {}

    async def call(sym):
        await market_loader.update_ohlcv_cache(
            ex,
            cache,
            [sym],
            limit=1,
            config={"ohlcv_batch_size": 3},
        )

    asyncio.run(asyncio.gather(call("A"), call("B"), call("C")))

    assert calls == 1
    assert set(cache) == {"A", "B", "C"}


def test_update_ohlcv_cache_none_batch_size(monkeypatch):
    from crypto_bot.utils import market_loader

    captured: list[int] = []

    async def fake_worker(key, queue, batch_size, delay):
        captured.append(batch_size)
        req = await queue.get()
        for s in req.symbols:
            req.cache[s] = pd.DataFrame({"close": [0]})
        req.future.set_result(req.cache)
        queue.task_done()
        market_loader._OHLCV_BATCH_TASKS.pop(key, None)

    monkeypatch.setattr(market_loader, "_ohlcv_batch_worker", fake_worker)

    market_loader._OHLCV_BATCH_QUEUES.clear()
    market_loader._OHLCV_BATCH_TASKS.clear()

    ex = DummySyncExchange()
    cache: dict[str, pd.DataFrame] = {}

    asyncio.run(
        market_loader.update_ohlcv_cache(
            ex,
            cache,
            ["BTC/USD"],
            limit=1,
            config={"ohlcv_batch_size": None},
        )
    )

    assert captured and captured[0] == 3
    assert "BTC/USD" in cache

    captured.clear()
    cache = {}

    asyncio.run(
        market_loader.update_ohlcv_cache(
            ex,
            cache,
            ["ETH/USD"],
            limit=1,
            batch_size=None,
        )
    )

    assert captured and captured[-1] == 3
    assert "ETH/USD" in cache


def test_update_ohlcv_cache_batch_size_no_warning(caplog):
    ex = DummySyncExchange()
    cache: dict[str, pd.DataFrame] = {}
    caplog.set_level(logging.WARNING)
    asyncio.run(
        update_ohlcv_cache(
            ex,
            cache,
            ["BTC/USD"],
            limit=1,
            config={"ohlcv_batch_size": 2},
        )
    )
    assert not any(
        "ohlcv_batch_size not set" in r.getMessage() for r in caplog.records
    )


def test_load_ohlcv_parallel_invalid_max_concurrent():
    ex = DummySyncExchange()
    with pytest.raises(ValueError):
        asyncio.run(
            load_ohlcv_parallel(
                ex,
                ["BTC/USD"],
                max_concurrent=0,
            )
        )
    with pytest.raises(ValueError):
        asyncio.run(
            load_ohlcv_parallel(
                ex,
                ["BTC/USD"],
                max_concurrent=-1,
            )
        )


class RetryIncompleteExchange:
    has = {"fetchOHLCV": True}

    def __init__(self):
        self.fetch_calls = 0

    async def watch_ohlcv(self, symbol, timeframe="1h", limit=100):
        return [[0] * 6 for _ in range(2)]

    async def fetch_ohlcv(self, symbol, timeframe="1h", limit=100):
        self.fetch_calls += 1
        if self.fetch_calls == 1:
            return [[i * 3600] + [1] * 5 for i in range(4)]
        return [[i * 3600] + [i] * 5 for i in range(limit)]


class AlwaysIncompleteExchange(RetryIncompleteExchange):
    async def fetch_ohlcv(self, symbol, timeframe="1h", limit=100):
        self.fetch_calls += 1
        return [[i * 3600] + [1] * 5 for i in range(4)]


def test_update_ohlcv_cache_retry_incomplete_ws():
    ex = RetryIncompleteExchange()
    cache: dict[str, pd.DataFrame] = {}
    res = asyncio.run(
        update_ohlcv_cache(
            ex,
            cache,
            ["BTC/USD"],
            limit=10,
            config={"min_history_fraction": 0.5},
            use_websocket=True,
            max_concurrent=1,
        )
    )
    assert len(res["BTC/USD"]) == 10
    assert ex.fetch_calls == 2


def test_update_ohlcv_cache_skip_after_retry(caplog):
    ex = AlwaysIncompleteExchange()
    cache: dict[str, pd.DataFrame] = {}
    caplog.set_level(logging.WARNING)
    res = asyncio.run(
        update_ohlcv_cache(
            ex,
            cache,
            ["BTC/USD"],
            limit=10,
            config={"min_history_fraction": 0.5},
            use_websocket=True,
            max_concurrent=1,
        )
    )
    assert "BTC/USD" not in res
    assert any(
        "Skipping BTC/USD: only 4/10 candles" in r.getMessage() for r in caplog.records
    )


class PartialHistoryExchange:
    has = {"fetchOHLCV": True}

    async def fetch_ohlcv(self, symbol, timeframe="1h", limit=100):
        return [[i * 3600] + [i] * 5 for i in range(142)]


def test_min_history_fraction_allows_partial_history():
    from crypto_bot.utils import market_loader

    market_loader._last_snapshot_time = 0
    ex = PartialHistoryExchange()
    cache: dict[str, pd.DataFrame] = {}
    config = {"min_history_fraction": 0.2}

    cache = asyncio.run(
        update_ohlcv_cache(
            ex,
            cache,
            ["BTC/USD"],
            limit=700,
            config=config,
            max_concurrent=1,
        )
    )
    assert len(cache["BTC/USD"]) == 142
    market_loader._last_snapshot_time = 0


class GapExchange:
    has = {"fetchOHLCV": True}

    async def fetch_ohlcv(self, symbol, timeframe="1h", limit=100):
        return [
            [0, 1, 1, 1, 1, 10],
            [3600, 2, 2, 2, 2, 20],
            [10800, 3, 3, 3, 3, 30],
        ]


def test_update_ohlcv_cache_ffill_missing_intervals():
    from crypto_bot.utils import market_loader

    market_loader._last_snapshot_time = time.time()
    ex = GapExchange()
    cache: dict[str, pd.DataFrame] = {}
    config = {"min_history_fraction": 0}

    cache = asyncio.run(
        update_ohlcv_cache(
            ex,
            cache,
            ["BTC/USD"],
            limit=1,
            config=config,
            max_concurrent=1,
        )
    )
    df = cache["BTC/USD"]
    assert list(df["timestamp"]) == [0, 3600, 7200, 10800]
    assert df.loc[2, "open"] == df.loc[1, "open"]
    market_loader._last_snapshot_time = 0


class DummyMultiTFExchange:
    has = {"fetchOHLCV": True}

    def __init__(self):
        self.calls: list[str] = []

    async def fetch_ohlcv(self, symbol, timeframe="1h", limit=100):
        self.calls.append(timeframe)
        return [[0, 1, 2, 3, 4, 5]]


class LimitedTFExchange(DummyMultiTFExchange):
    timeframes = {"1h": "1h"}


def test_update_multi_tf_ohlcv_cache():
    ex = DummyMultiTFExchange()
    cache: dict[str, dict[str, pd.DataFrame]] = {}
    config = {"timeframes": ["1h", "4h", "1d"]}
    cache = asyncio.run(
        update_multi_tf_ohlcv_cache(
            ex,
            cache,
            ["BTC/USD"],
            config,
            limit=1,
            max_concurrent=2,
        )
    )
    assert set(cache.keys()) == {"1h", "4h", "1d"}
    for tf in config["timeframes"]:
        assert "BTC/USD" in cache[tf]
    assert set(ex.calls) == {"1h", "4h", "1d"}


def test_update_multi_tf_ohlcv_cache_skips_unsupported_tf(caplog):
    ex = LimitedTFExchange()
    caplog.set_level(logging.INFO)
    cache = asyncio.run(
        update_multi_tf_ohlcv_cache(
            ex,
            {},
            ["BTC/USD"],
            {"timeframes": ["1h", "4h"]},
            limit=1,
        )
    )
    assert set(cache.keys()) == {"1h"}
    assert set(ex.calls) == {"1h"}
    assert any(
        "Skipping unsupported timeframes" in r.getMessage() for r in caplog.records
    )


class PagingMultiExchange:
    has = {"fetchOHLCV": True}

    def __init__(self):
        self.calls = 0

    async def fetch_ohlcv(self, symbol, timeframe="1h", since=None, limit=100):
        self.calls += 1
        start = since or 0
        tf_ms = 3600 * 1000
        return [[start + i * tf_ms, 1, 1, 1, 1, 1] for i in range(limit)]


def test_update_multi_tf_ohlcv_cache_start_since_paging(monkeypatch):
    from crypto_bot.utils import market_loader

    ex = PagingMultiExchange()

    monkeypatch.setattr(market_loader.time, "time", lambda: 720 * 2 * 3600)

    cache = asyncio.run(
        update_multi_tf_ohlcv_cache(
            ex,
            {},
            ["BTC/USD"],
            {"timeframes": ["1h"]},
            start_since=0,
        )
    )

    assert ex.calls > 1
    df = cache["1h"]["BTC/USD"]
    assert len(df) >= 720 * 2


def test_update_regime_tf_cache():
    ex = DummyMultiTFExchange()
    cache: dict[str, dict[str, pd.DataFrame]] = {}
    config = {"regime_timeframes": ["5m", "15m", "1h"]}
    df = pd.DataFrame(
        [[0, 1, 2, 3, 4, 5]],
        columns=["timestamp", "open", "high", "low", "close", "volume"],
    )
    df_map = {"5m": {"BTC/USD": df}, "1h": {"BTC/USD": df}}
    cache = asyncio.run(
        update_regime_tf_cache(
            ex,
            cache,
            ["BTC/USD"],
            config,
            limit=1,
            max_concurrent=2,
            df_map=df_map,
            batch_size=3,
        )
    )
    assert set(cache.keys()) == {"5m", "15m", "1h"}
    for tf in config["regime_timeframes"]:
        assert "BTC/USD" in cache[tf]
    assert set(ex.calls) == {"15m"}


class FailOnceExchange:
    has = {"fetchOHLCV": True}

    def __init__(self):
        self.calls = 0

    async def fetch_ohlcv(self, symbol, timeframe="1h", limit=100):
        self.calls += 1
        if self.calls == 1:
            raise RuntimeError("fail")
        return [[0] * 6]


class AlwaysFailExchange:
    has = {"fetchOHLCV": True}

    def __init__(self):
        self.calls = 0

    async def fetch_ohlcv(self, symbol, timeframe="1h", limit=100):
        self.calls += 1
        raise RuntimeError("fail")


class FailSuccessExchange:
    has = {"fetchOHLCV": True}

    def __init__(self):
        self.calls = 0

    async def fetch_ohlcv(self, symbol, timeframe="1h", limit=100):
        self.calls += 1
        if self.calls % 2 == 1:
            raise RuntimeError("fail")
        return [[0] * 6]


def test_failed_symbol_skipped_until_delay(monkeypatch):
    from crypto_bot.utils import market_loader

    ex = FailOnceExchange()
    cache: dict[str, pd.DataFrame] = {}
    market_loader.failed_symbols.clear()
    monkeypatch.setattr(market_loader, "RETRY_DELAY", 10)

    t = 0

    def fake_time():
        return t

    monkeypatch.setattr(market_loader.time, "time", fake_time)

    asyncio.run(
        market_loader.update_ohlcv_cache(
            ex,
            cache,
            ["BTC/USD"],
            limit=1,
            max_concurrent=1,
        )
    )
    assert "BTC/USD" not in cache
    assert "BTC/USD" in market_loader.failed_symbols
    assert ex.calls == 1

    asyncio.run(
        market_loader.update_ohlcv_cache(
            ex,
            cache,
            ["BTC/USD"],
            limit=1,
            max_concurrent=1,
        )
    )
    assert ex.calls == 1  # skipped due to retry delay

    t += 11

    asyncio.run(
        market_loader.update_ohlcv_cache(
            ex,
            cache,
            ["BTC/USD"],
            limit=1,
            max_concurrent=1,
        )
    )
    assert ex.calls == 2
    assert "BTC/USD" in cache


def test_failed_symbol_backoff(monkeypatch):
    from crypto_bot.utils import market_loader

    ex = AlwaysFailExchange()
    cache: dict[str, pd.DataFrame] = {}
    market_loader.failed_symbols.clear()
    monkeypatch.setattr(market_loader, "RETRY_DELAY", 10)
    monkeypatch.setattr(market_loader, "MAX_RETRY_DELAY", 40)

    t = 0

    def fake_time():
        return t

    monkeypatch.setattr(market_loader.time, "time", fake_time)

    asyncio.run(
        market_loader.update_ohlcv_cache(
            ex,
            cache,
            ["BTC/USD"],
            limit=1,
            max_concurrent=1,
        )
    )
    assert market_loader.failed_symbols["BTC/USD"]["delay"] == 10

    t += 11
    asyncio.run(
        market_loader.update_ohlcv_cache(
            ex,
            cache,
            ["BTC/USD"],
            limit=1,
            max_concurrent=1,
        )
    )
    assert market_loader.failed_symbols["BTC/USD"]["delay"] == 20

    t += 21
    asyncio.run(
        market_loader.update_ohlcv_cache(
            ex,
            cache,
            ["BTC/USD"],
            limit=1,
            max_concurrent=1,
        )
    )
    assert market_loader.failed_symbols["BTC/USD"]["delay"] == 40

    t += 41
    asyncio.run(
        market_loader.update_ohlcv_cache(
            ex,
            cache,
            ["BTC/USD"],
            limit=1,
            max_concurrent=1,
        )
    )
    assert market_loader.failed_symbols["BTC/USD"]["delay"] == 40


def test_backoff_resets_on_success(monkeypatch):
    from crypto_bot.utils import market_loader

    ex = FailSuccessExchange()
    cache: dict[str, pd.DataFrame] = {}
    market_loader.failed_symbols.clear()
    monkeypatch.setattr(market_loader, "RETRY_DELAY", 10)

    t = 0

    def fake_time():
        return t

    monkeypatch.setattr(market_loader.time, "time", fake_time)

    asyncio.run(
        market_loader.update_ohlcv_cache(
            ex,
            cache,
            ["BTC/USD"],
            limit=1,
            max_concurrent=1,
        )
    )
    assert market_loader.failed_symbols["BTC/USD"]["delay"] == 10

    t += 11
    asyncio.run(
        market_loader.update_ohlcv_cache(
            ex,
            cache,
            ["BTC/USD"],
            limit=1,
            max_concurrent=1,
        )
    )
    assert "BTC/USD" in cache
    assert "BTC/USD" not in market_loader.failed_symbols

    t += 1
    ex2 = AlwaysFailExchange()
    asyncio.run(
        market_loader.update_ohlcv_cache(
            ex2,
            cache,
            ["BTC/USD"],
            limit=1,
            max_concurrent=1,
        )
    )
    assert market_loader.failed_symbols["BTC/USD"]["delay"] == 10


def test_symbol_disabled_after_max_failures(monkeypatch):
    from crypto_bot.utils import market_loader

    ex = AlwaysFailExchange()
    market_loader.failed_symbols.clear()
    monkeypatch.setattr(market_loader, "RETRY_DELAY", 0)
    monkeypatch.setattr(market_loader, "MAX_OHLCV_FAILURES", 2)

    asyncio.run(market_loader.load_ohlcv_parallel(ex, ["BTC/USD"], max_concurrent=1))
    assert market_loader.failed_symbols["BTC/USD"]["count"] == 1
    assert not market_loader.failed_symbols["BTC/USD"].get("disabled")

    asyncio.run(market_loader.load_ohlcv_parallel(ex, ["BTC/USD"], max_concurrent=1))
    assert market_loader.failed_symbols["BTC/USD"]["count"] == 2
    assert market_loader.failed_symbols["BTC/USD"].get("disabled") is True

    calls = ex.calls
    asyncio.run(market_loader.load_ohlcv_parallel(ex, ["BTC/USD"], max_concurrent=1))
    assert ex.calls == calls


class StopLoop(Exception):
    pass


def test_main_preserves_symbols_on_scan_failure(monkeypatch, caplog):
    import sys, types

    monkeypatch.setitem(sys.modules, "ccxt", types.SimpleNamespace())
    import crypto_bot.main as main

    caplog.set_level(logging.WARNING)

    async def fake_loader(exchange, exclude=None, config=None):
        main.logger.warning("symbol scan empty")
        return []

    cfg = {"symbol": "BTC/USD", "scan_markets": True}

    monkeypatch.setattr(main, "load_config", lambda: cfg)
    calls = {"loader": 0}

    async def loader_wrapper(*a, **k):
        calls["loader"] += 1
        return await fake_loader(*a, **k)

    monkeypatch.setattr(main, "load_kraken_symbols", loader_wrapper)
    monkeypatch.setattr(main, "cooldown_configure", lambda *_a, **_k: None)
    monkeypatch.setattr(main, "dotenv_values", lambda path: {})
    monkeypatch.setattr(main, "load_or_create", lambda: {})
    monkeypatch.setattr(main, "send_test_message", lambda *_a, **_k: True)
    monkeypatch.setattr(main, "log_balance", lambda *_a, **_k: None)

    class DummyRC:
        def __init__(self, *_a, **_k):
            pass

    monkeypatch.setattr(main, "RiskConfig", DummyRC)
    monkeypatch.setattr(main.asyncio, "sleep", lambda *_a: None)
    monkeypatch.setattr(main, "MAX_SYMBOL_SCAN_ATTEMPTS", 2)
    monkeypatch.setattr(main, "SYMBOL_SCAN_RETRY_DELAY", 0)
    monkeypatch.setattr(main, "MAX_SYMBOL_SCAN_DELAY", 0)

    captured = {}

    class DummyExchange:
        def fetch_balance(self):
            return {"USDT": {"free": 0}}

    def fake_get_exchange(config):
        captured["cfg"] = config
        return DummyExchange(), None

    monkeypatch.setattr(main, "get_exchange", fake_get_exchange)

    asyncio.run(main.main())

    assert "symbols" not in captured["cfg"]
    assert any("aborting startup" in r.getMessage() for r in caplog.records)
    assert calls["loader"] == 2


def test_main_uses_pair_cache_when_scan_none(monkeypatch, caplog):
    import sys, types

    monkeypatch.setitem(sys.modules, "ccxt", types.SimpleNamespace())
    import crypto_bot.main as main

    caplog.set_level(logging.WARNING)

    async def fake_loader(exchange, exclude=None, config=None):
        return None

    cfg = {"symbol": "BTC/USD", "scan_markets": True}

    monkeypatch.setattr(main, "load_config", lambda: cfg)
    monkeypatch.setattr(main, "load_kraken_symbols", fake_loader)
    monkeypatch.setattr(main, "load_liquid_pairs", lambda: ["ETH/USD"])
    monkeypatch.setattr(main, "cooldown_configure", lambda *_a, **_k: None)
    monkeypatch.setattr(main, "dotenv_values", lambda path: {})
    monkeypatch.setattr(main, "load_or_create", lambda: {})
    monkeypatch.setattr(main, "send_test_message", lambda *_a, **_k: True)
    monkeypatch.setattr(main, "log_balance", lambda *_a, **_k: None)

    class DummyRC:
        def __init__(self, *_a, **_k):
            pass

    monkeypatch.setattr(main, "RiskConfig", DummyRC)
    monkeypatch.setattr(main.asyncio, "sleep", lambda *_a: None)
    monkeypatch.setattr(main, "MAX_SYMBOL_SCAN_ATTEMPTS", 1)
    monkeypatch.setattr(main, "SYMBOL_SCAN_RETRY_DELAY", 0)
    monkeypatch.setattr(main, "MAX_SYMBOL_SCAN_DELAY", 0)

    captured = {}

    class DummyExchange:
        def fetch_balance(self):
            return {"USDT": {"free": 0}}

    def fake_get_exchange(config):
        captured["cfg"] = config
        return DummyExchange(), None

    monkeypatch.setattr(main, "get_exchange", fake_get_exchange)

    calls = {}

    class DummyRM:
        def __init__(self, *_a, **_k):
            calls["rm"] = True
            raise StopLoop

    monkeypatch.setattr(main, "RiskManager", DummyRM)

    asyncio.run(main.main())

    assert captured["cfg"]["symbols"] == ["ETH/USD"]
    assert any("cached pairs" in r.getMessage() for r in caplog.records)
    assert calls.get("rm") is True


class SlowExchange:
    has = {"fetchOHLCV": True}

    async def fetch_ohlcv(self, symbol, timeframe="1h", limit=100):
        await asyncio.sleep(0.05)
        return [[0] * 6]


class SlowWSExchange:
    has = {"fetchOHLCV": True}

    def __init__(self):
        self.fetch_called = False

    async def watch_ohlcv(self, symbol, timeframe="1h", limit=100):
        await asyncio.sleep(0.05)
        return [[0] * 6]

    async def fetch_ohlcv(self, symbol, timeframe="1h", limit=100):
        self.fetch_called = True
        return [[7] * 6 for _ in range(limit)]


def test_fetch_ohlcv_async_timeout(monkeypatch):
    from crypto_bot.utils import market_loader

    ex = SlowExchange()
    monkeypatch.setattr(market_loader, "OHLCV_TIMEOUT", 0.01)
    monkeypatch.setattr(market_loader, "WS_OHLCV_TIMEOUT", 0.01)
    monkeypatch.setattr(market_loader, "REST_OHLCV_TIMEOUT", 0.01)

    res = asyncio.run(market_loader.fetch_ohlcv_async(ex, "BTC/USD"))
    assert isinstance(res, asyncio.TimeoutError)


def test_load_ohlcv_parallel_timeout(monkeypatch):
    from crypto_bot.utils import market_loader

    ex = SlowExchange()
    market_loader.failed_symbols.clear()
    monkeypatch.setattr(market_loader, "OHLCV_TIMEOUT", 0.01)
    monkeypatch.setattr(market_loader, "WS_OHLCV_TIMEOUT", 0.01)
    monkeypatch.setattr(market_loader, "REST_OHLCV_TIMEOUT", 0.01)

    result = asyncio.run(
        market_loader.load_ohlcv_parallel(ex, ["BTC/USD"], max_concurrent=1)
    )
    assert result == {}
    assert "BTC/USD" in market_loader.failed_symbols


def test_fetch_ohlcv_async_timeout_fallback(monkeypatch):
    from crypto_bot.utils import market_loader

    ex = SlowWSExchange()
    monkeypatch.setattr(market_loader, "OHLCV_TIMEOUT", 0.01)
    monkeypatch.setattr(market_loader, "WS_OHLCV_TIMEOUT", 0.01)
    monkeypatch.setattr(market_loader, "REST_OHLCV_TIMEOUT", 0.01)

    data = asyncio.run(
        market_loader.fetch_ohlcv_async(ex, "BTC/USD", limit=2, use_websocket=True)
    )
    assert ex.fetch_called is True
    assert isinstance(data, list)
    assert len(data) == 2
    assert data[0][0] == 7


def test_load_ohlcv_parallel_timeout_fallback(monkeypatch):
    from crypto_bot.utils import market_loader

    ex = SlowWSExchange()
    market_loader.failed_symbols.clear()
    monkeypatch.setattr(market_loader, "OHLCV_TIMEOUT", 0.01)
    monkeypatch.setattr(market_loader, "WS_OHLCV_TIMEOUT", 0.01)
    monkeypatch.setattr(market_loader, "REST_OHLCV_TIMEOUT", 0.01)

    result = asyncio.run(
        market_loader.load_ohlcv_parallel(
            ex,
            ["BTC/USD"],
            use_websocket=True,
            limit=2,
            max_concurrent=1,
        )
    )
    assert "BTC/USD" in result
    assert ex.fetch_called is True
    assert "BTC/USD" not in market_loader.failed_symbols


class LimitCaptureWS:
    has = {"fetchOHLCV": True}

    def __init__(self):
        self.limit = None

    async def watch_ohlcv(self, symbol, timeframe="1h", limit=100, since=None):
        self.limit = limit
        return [[0] * 6]


def test_watch_ohlcv_since_reduces_limit(monkeypatch):
    from crypto_bot.utils import market_loader

    ex = LimitCaptureWS()
    monkeypatch.setattr(market_loader.time, "time", lambda: 1000)
    since = 1000 - 3 * 3600
    asyncio.run(
        market_loader.fetch_ohlcv_async(
            ex,
            "BTC/USD",
            timeframe="1h",
            limit=10,
            since=since,
            use_websocket=True,
        )
    )
    assert ex.limit == 4


class RateLimitExchange:
    has = {"fetchOHLCV": True}

    def __init__(self):
        self.times: list[float] = []
        self.rateLimit = 50

    async def fetch_ohlcv(self, symbol, timeframe="1h", limit=100):
        self.times.append(time.time())
        return [[0] * 6]


def test_load_ohlcv_parallel_rate_limit_sleep():
    ex = RateLimitExchange()
    asyncio.run(
        load_ohlcv_parallel(
            ex,
            ["A", "B"],
            limit=1,
            max_concurrent=1,
        )
    )
    assert len(ex.times) == 2
    assert ex.times[1] - ex.times[0] >= ex.rateLimit / 1000


class SymbolCheckExchange:
    has = {"fetchOHLCV": True}

    def __init__(self):
        self.symbols: list[str] = []
        self.calls: list[str] = []
        self.loaded = False

    def load_markets(self):
        self.loaded = True
        self.symbols = ["BTC/USD"]

    async def fetch_ohlcv(self, symbol, timeframe="1h", limit=100):
        self.calls.append(symbol)
        return [[0] * 6]


def test_invalid_symbol_skipped(caplog):
    from crypto_bot.utils import market_loader

    ex = SymbolCheckExchange()
    caplog.set_level(logging.WARNING)
    result = asyncio.run(
        market_loader.load_ohlcv_parallel(
            ex,
            ["BTC/USD", "ETH/USD"],
            max_concurrent=1,
        )
    )
    assert ex.loaded is True
    assert ex.calls == ["BTC/USD"]
    assert result == {"BTC/USD": [[0] * 6]}
    assert any(
        "Skipping unsupported symbol ETH/USD" in r.getMessage() for r in caplog.records
    )


def test_invalid_symbol_marked_disabled():
    from crypto_bot.utils import market_loader

    ex = SymbolCheckExchange()
    market_loader.failed_symbols.clear()
    result = asyncio.run(market_loader.fetch_ohlcv_async(ex, "ETH/USD"))
    assert result == []
    assert "ETH/USD" not in market_loader.failed_symbols


class MissingTFExchange:
    has = {"fetchOHLCV": True}
    timeframes = {"5m": "5m"}

    def __init__(self):
        self.called = False

    async def fetch_ohlcv(self, *args, **kwargs):
        self.called = True
        return [[0] * 6]


def test_fetch_ohlcv_async_skips_unsupported_timeframe():
    ex = MissingTFExchange()
    data = asyncio.run(fetch_ohlcv_async(ex, "BTC/USD", timeframe="1m"))
    assert data == []
    assert ex.called is False


def test_fetch_ohlcv_retry_520(monkeypatch):
    from crypto_bot.utils import market_loader

    class RetryExchange:
        has = {"fetchOHLCV": True}

        def __init__(self):
            self.calls = 0

        async def fetch_ohlcv(self, symbol, timeframe="1h", limit=100):
            self.calls += 1
            if self.calls == 1:
                err = ccxt.ExchangeError("boom")
                err.http_status = 520
                raise err
            return [[1] * 6]

    sleeps: list[float] = []

    async def fake_sleep(secs):
        sleeps.append(secs)

    ex = RetryExchange()
    monkeypatch.setattr(market_loader.asyncio, "sleep", fake_sleep)
    data = asyncio.run(market_loader.fetch_ohlcv_async(ex, "BTC/USD"))

    assert ex.calls == 2
    assert sleeps == [5]
    assert data == [[1] * 6]


def test_fetch_ohlcv_retry_520_network(monkeypatch):
    from crypto_bot.utils import market_loader

    class RetryExchange:
        has = {"fetchOHLCV": True}

        def __init__(self):
            self.calls = 0

        async def fetch_ohlcv(self, symbol, timeframe="1h", limit=100):
            self.calls += 1
            if self.calls == 1:
                err = ccxt.NetworkError("boom")
                err.http_status = 520
                raise err
            return [[1] * 6]

    sleeps: list[float] = []

    async def fake_sleep(secs):
        sleeps.append(secs)

    ex = RetryExchange()
    monkeypatch.setattr(market_loader.asyncio, "sleep", fake_sleep)
    data = asyncio.run(market_loader.fetch_ohlcv_async(ex, "BTC/USD"))

    assert ex.calls == 2
    assert sleeps == [5]
    assert data == [[1] * 6]


class CancelWSExchange:
    has = {"fetchOHLCV": True}

    def __init__(self):
        self.fetch_called = False
        self.closed = False

    async def watch_ohlcv(self, symbol, timeframe="1h", limit=100):
        raise asyncio.CancelledError

    async def fetch_ohlcv(self, symbol, timeframe="1h", limit=100):
        self.fetch_called = True
        return [[0] * 6]

    async def close(self):
        self.closed = True


class CancelWSSyncCloseExchange(CancelWSExchange):
    def close(self):
        self.closed = True


def test_fetch_ohlcv_async_cancelled_error():
    ex = CancelWSExchange()
    with pytest.raises(asyncio.CancelledError):
        asyncio.run(fetch_ohlcv_async(ex, "BTC/USD", use_websocket=True, limit=1))
    assert ex.fetch_called is False
    assert ex.closed is True


def test_fetch_ohlcv_async_cancelled_error_sync_close():
    ex = CancelWSSyncCloseExchange()
    with pytest.raises(asyncio.CancelledError):
        asyncio.run(fetch_ohlcv_async(ex, "BTC/USD", use_websocket=True, limit=1))
    assert ex.fetch_called is False
    assert ex.closed is True


def test_load_ohlcv_parallel_cancelled_error(monkeypatch, caplog):
    from crypto_bot.utils import market_loader

    ex = CancelWSExchange()
    market_loader.failed_symbols.clear()
    caplog.set_level(logging.ERROR)
    with pytest.raises(asyncio.CancelledError):
        asyncio.run(
            market_loader.load_ohlcv_parallel(
                ex,
                ["BTC/USD"],
                use_websocket=True,
                limit=1,
                max_concurrent=1,
            )
        )
    assert "BTC/USD" not in market_loader.failed_symbols
    assert not caplog.records
    assert ex.closed is True


class CancelExchange:
    has = {"fetchOHLCV": True}

    async def fetch_ohlcv(self, symbol, timeframe="1h", limit=100):
        raise asyncio.CancelledError()


def test_load_ohlcv_parallel_propagates_cancelled(caplog):
    ex = CancelExchange()
    caplog.set_level(logging.ERROR)
    with pytest.raises(asyncio.CancelledError):
        asyncio.run(load_ohlcv_parallel(ex, ["BTC/USD"], max_concurrent=1))
    assert len(caplog.records) == 0


class PendingWSExchange:
    has = {"fetchOHLCV": True}

    def __init__(self):
        self.closed = False
        self.calls: list[str] = []

    async def watch_ohlcv(self, symbol, timeframe="1h", limit=100):
        self.calls.append("watch")
        try:
            await asyncio.sleep(1)
        except asyncio.CancelledError:
            self.calls.append("cancel")
            raise
        return [[0] * 6]

    async def close(self):
        self.closed = True
        self.calls.append("close")


def test_fetch_ohlcv_async_cancel_pending_ws(caplog):
    from crypto_bot.utils import market_loader

    async def runner():
        ex = PendingWSExchange()
        task = asyncio.create_task(
            market_loader.fetch_ohlcv_async(
                ex, "BTC/USD", use_websocket=True, limit=1
            )
        )
        await asyncio.sleep(0)
        await asyncio.sleep(0.05)
        task.cancel()
        try:
            await task
        except asyncio.CancelledError:
            pass
        return ex.calls

    caplog.set_level(logging.ERROR)
    calls = asyncio.run(runner())
    assert "watch" in calls
    assert not caplog.records


def test_fetch_geckoterminal_ohlcv_success(monkeypatch):
    from crypto_bot.utils import market_loader

    mint = "So11111111111111111111111111111111111111112"

    pool_data = {
        "data": [
            {
                "id": "pool1",
                "attributes": {"volume_usd": {"h24": 123}, "reserve_in_usd": 0},
            },
            {
                "id": "pool1",
                "attributes": {"volume_usd": {"h24": 123}, "address": "pool1"},
            },
            {"id": "solana_pool1", "attributes": {"volume_usd": {"h24": 123}}},
        ]
    }
    ohlcv_data = {
        "data": {
            "attributes": {
                "ohlcv_list": [
                    [1, 1, 2, 0.5, 1.5, 10],
                    [1, 1, 2, 0.5, 1.5, 10],
                ]
            }
        }
    }

    urls: list[tuple[str, dict | None]] = []
    responses = [pool_data, ohlcv_data, ohlcv_data]

    async def fake_gecko(url, params=None, retries=3):
        urls.append((url, params or {}))
        return responses.pop(0)

    monkeypatch.setattr(market_loader, "gecko_request", fake_gecko)

    data, vol, reserve = asyncio.run(
        market_loader.fetch_geckoterminal_ohlcv(f"{mint}/USDC", timeframe="1h", limit=1)
    )
    assert data == [[1, 1.0, 2.0, 0.5, 1.5, 10.0]]
    assert vol == 123.0
    assert reserve == 0.0
    data, volume, reserve = asyncio.run(
        market_loader.fetch_geckoterminal_ohlcv(f"{mint}/USDC", timeframe="1h", limit=1)
    )
    assert data == [[1000, 1.0, 2.0, 0.5, 1.5, 10.0]]
    assert volume == 123
    assert reserve == 0
    assert urls[0][0].endswith("search/pools")
    from urllib.parse import quote_plus
    assert urls[0][1].get("query") == quote_plus(f"{mint}/USDC")
    assert urls[1][0].endswith("/ohlcv/hour")
    assert urls[1][1]["aggregate"] == 1


def test_fetch_gecko_lookup_fallback(monkeypatch):
    """Second search uses mint from get_mint_from_gecko when first search is empty."""
    from crypto_bot.utils import market_loader

    symbol = "FOO/USDC"
    mint = "So11111111111111111111111111111111111111112"
    monkeypatch.setitem(market_loader.TOKEN_MINTS, "FOO", "dummy")

    # First search returns no pools
    pool_empty = {"data": []}
    pool_data = {"data": [{"id": "pool1", "attributes": {"volume_usd": {"h24": 5}}}]}
    ohlcv_data = {"data": {"attributes": {"ohlcv_list": [[1, 1, 2, 0.5, 1.5, 10]]}}}

    calls: list[tuple[str, dict | None]] = []
    responses = [pool_empty, pool_data, ohlcv_data]

    async def fake_gecko(url, params=None, retries=3):
        calls.append((url, dict(params or {})))
        return responses.pop(0)

    async def fake_get_mint(base):
        assert base == "FOO"
        return mint

    monkeypatch.setattr(market_loader, "gecko_request", fake_gecko)
    monkeypatch.setattr(market_loader, "get_mint_from_gecko", fake_get_mint)

    data, vol, reserve = asyncio.run(
        market_loader.fetch_geckoterminal_ohlcv(symbol, timeframe="1h", limit=1)
    )

    from urllib.parse import quote_plus

    assert calls[0][0].endswith("search/pools")
    assert calls[0][1]["query"] == quote_plus(symbol)
    assert calls[1][1]["query"] == quote_plus(f"{mint}/USDC")
    assert data == [[1, 1.0, 2.0, 0.5, 1.5, 10.0]]
    assert vol == 5.0



def test_fetch_geckoterminal_ohlcv_invalid_mint(monkeypatch):
    from crypto_bot.utils import market_loader

    def fail(*_a, **_k):
        raise AssertionError("should not be called")

    monkeypatch.setattr(market_loader, "gecko_request", fail)

    res = asyncio.run(market_loader.fetch_geckoterminal_ohlcv("FOO/USDC"))
    assert res is None


def test_fetch_geckoterminal_ohlcv_invalid_length(monkeypatch):
    from crypto_bot.utils import market_loader

    def fail(*_a, **_k):
        raise AssertionError("should not be called")

    monkeypatch.setattr(market_loader, "gecko_request", fail)

    res = asyncio.run(market_loader.fetch_geckoterminal_ohlcv("abcd/USDC"))
    assert res is None


def test_fetch_geckoterminal_ohlcv_404(monkeypatch, caplog):
    from crypto_bot.utils import market_loader

    mint = "So11111111111111111111111111111111111111112"

    urls: list[str] = []

    market_loader.GECKO_POOL_CACHE.clear()
    market_loader.GECKO_UNAVAILABLE.clear()

    async def fake_gecko(url, params=None, retries=3):
        urls.append(url)
        return None

    async def fake_get_mint(_base):
        return None

    async def fake_helius(_symbols):
        return {}

    monkeypatch.setattr(market_loader, "gecko_request", fake_gecko)
    monkeypatch.setattr(market_loader, "get_mint_from_gecko", fake_get_mint)
    monkeypatch.setattr(market_loader, "fetch_from_helius", fake_helius, raising=False)
    monkeypatch.setattr(market_loader, "get_mint_from_gecko", lambda *_a, **_k: asyncio.sleep(0, result=None))

    caplog.set_level(logging.INFO)
    res = asyncio.run(market_loader.fetch_geckoterminal_ohlcv(f"{mint}/USDC"))
    assert res is None
    assert any(
        "token not available on GeckoTerminal" in r.getMessage() for r in caplog.records
    )
    assert any(
        "pair not available on GeckoTerminal" in r.getMessage() for r in caplog.records
    )


def test_fetch_geckoterminal_ohlcv_network_error(monkeypatch):
    from crypto_bot.utils import market_loader

    async def fail(*_a, **_k):
        raise market_loader.aiohttp.ClientError("boom")

    monkeypatch.setattr(market_loader, "gecko_request", fail)

    res = asyncio.run(market_loader.fetch_geckoterminal_ohlcv("FOO/USDC"))
    assert res is None


def test_fetch_geckoterminal_ohlcv_retry(monkeypatch):
    from crypto_bot.utils import market_loader

    sleeps: list[float] = []

    async def fake_sleep(secs):
        sleeps.append(secs)

    calls = 0
    market_loader.GECKO_POOL_CACHE.clear()
    market_loader.GECKO_UNAVAILABLE.clear()

    async def fake_gecko(url, params=None, retries=3):
        nonlocal calls
        calls += 1
        if calls == 1:
            for attempt in range(3):
                await fake_sleep(1 + attempt)
                if attempt < 2:
                    continue
                break
        else:
            await fake_sleep(1)
        if "search/pools" in url:
            return {
                "data": [
                    {
                        "id": "pool1",
                        "attributes": {"volume_usd": {"h24": 123}, "reserve_in_usd": 0},
                    }
                ]
            }
        return {"data": {"attributes": {"ohlcv_list": [[1, 1, 2, 0.5, 1.5, 10]]}}}

    monkeypatch.setattr(market_loader, "gecko_request", fake_gecko)

    data, vol, reserve = asyncio.run(
        market_loader.fetch_geckoterminal_ohlcv(f"{VALID_MINT}/USDC", limit=1)
    )

    assert sleeps == [1, 2, 3, 1]
    assert calls == 2
    assert data == [[1, 1.0, 2.0, 0.5, 1.5, 10.0]]
    assert vol == 123.0


def test_fetch_geckoterminal_skip_unavailable(monkeypatch):
    from crypto_bot.utils import market_loader

    calls = 0

    async def fake_gecko(url, params=None, retries=3):
        nonlocal calls
        calls += 1
        return None

    market_loader.GECKO_POOL_CACHE.clear()
    market_loader.GECKO_UNAVAILABLE.clear()

    monkeypatch.setattr(market_loader, "gecko_request", fake_gecko)
    monkeypatch.setattr(market_loader, "get_mint_from_gecko", lambda *_a, **_k: None)
    monkeypatch.setattr(market_loader, "fetch_from_helius", lambda *_a, **_k: {})

    sym = f"{VALID_MINT}/USDC"
    res1 = asyncio.run(market_loader.fetch_geckoterminal_ohlcv(sym))
    res2 = asyncio.run(market_loader.fetch_geckoterminal_ohlcv(sym))

    assert res1 is None and res2 is None
    assert calls == 1
    assert sym in market_loader.GECKO_UNAVAILABLE


def test_geckoterminal_semaphore_limits(monkeypatch):
    from crypto_bot.utils import market_loader

    market_loader.configure(gecko_limit=1)
    market_loader.GECKO_POOL_CACHE.clear()
    market_loader.GECKO_UNAVAILABLE.clear()

    calls = {"active": 0, "max": 0}

    async def fake_gecko(url, params=None, retries=3):
        calls["active"] += 1
        calls["max"] = max(calls["max"], calls["active"])
        try:
            if "search/pools" in url:
                return {
                    "data": [{"id": "pool1", "attributes": {"volume_usd": {"h24": 0}}}]
                }
            return {"data": {"attributes": {"ohlcv_list": [[1, 1, 1, 1, 1, 1]]}}}
        finally:
            calls["active"] -= 1

    monkeypatch.setattr(market_loader, "gecko_request", fake_gecko)

    async def worker():
        await market_loader.fetch_geckoterminal_ohlcv(f"{VALID_MINT}/USDC", limit=1)

    async def main():
        await asyncio.gather(*(worker() for _ in range(3)))

    asyncio.run(main())

    assert calls["max"] == 1


def test_update_multi_tf_ohlcv_cache_skips_404(monkeypatch):
    from crypto_bot.utils import market_loader

    async def fake_fetch(*_a, **_k):
        return None

    monkeypatch.setattr(market_loader, "fetch_geckoterminal_ohlcv", fake_fetch)
    monkeypatch.setattr(market_loader, "fetch_coingecko_ohlc", lambda *a, **k: None)

    async def fake_ohlcv(*a, **k):
        return [[1, 1, 1, 1, 1, 1]]

    monkeypatch.setattr(market_loader, "fetch_ohlcv_async", fake_ohlcv)

    ex = DummyMultiTFExchange()
    cache = {}
    config = {"timeframes": ["1h"]}
    cache = asyncio.run(
        update_multi_tf_ohlcv_cache(
            ex,
            cache,
            ["FOO/USDC"],
            config,
            limit=1,
        )
    )
    assert "FOO/USDC" in cache["1h"]


def test_update_multi_tf_ohlcv_cache_min_volume(monkeypatch):
    from crypto_bot.utils import market_loader

    async def fake_fetch(*_a, **_k):
        return [[0, 1, 2, 3, 4, 5]], 50.0, 1000.0

    calls: list[float] = []

    async def fake_fetch(*_a, min_24h_volume=0, **_k):
        calls.append(min_24h_volume)
        if min_24h_volume > 50:
            return None
        return [[0, 1, 2, 3, 4, 5]]

    monkeypatch.setattr(market_loader, "fetch_geckoterminal_ohlcv", fake_fetch)
    monkeypatch.setattr(market_loader, "fetch_coingecko_ohlc", lambda *a, **k: None)

    async def fake_ohlcv2(*a, **k):
        return [[1, 1, 1, 1, 1, 1]]

    monkeypatch.setattr(market_loader, "fetch_ohlcv_async", fake_ohlcv2)

    ex = DummyMultiTFExchange()
    cache = {}
    config = {"timeframes": ["1h"]}

    config["min_volume_usd"] = 100
    cache = asyncio.run(
        update_multi_tf_ohlcv_cache(
            ex,
            cache,
            [f"{VALID_MINT}/USDC"],
            config,
            limit=1,
        )
    )
    assert calls[-1] == 100
    assert f"{VALID_MINT}/USDC" in cache["1h"]
    assert f"{VALID_MINT}/USDC" in cache.get("1h", {})

    config["min_volume_usd"] = 10
    cache = asyncio.run(
        update_multi_tf_ohlcv_cache(
            ex,
            cache,
            [f"{VALID_MINT}/USDC"],
            config,
            limit=1,
        )
    )
    assert calls[-1] == 10
    assert f"{VALID_MINT}/USDC" in cache["1h"]


def test_dex_fetch_fallback_coingecko(monkeypatch):
    from crypto_bot.utils import market_loader

    async def fail_gecko(*_a, **_k):
        raise Exception("boom")

    async def fake_coingecko(*_a, **_k):
        return [[0, 1, 2, 3, 4, 5]]

    calls = {"kraken": 0}

    async def fake_fetch(ex, *a, **k):
        calls["kraken"] += 1
        return [[9, 9, 9, 9, 9, 9]]

    monkeypatch.setattr(market_loader, "fetch_geckoterminal_ohlcv", fail_gecko)
    monkeypatch.setattr(market_loader, "fetch_coingecko_ohlc", fake_coingecko)
    monkeypatch.setattr(market_loader, "fetch_ohlcv_async", fake_fetch)

    ex = DummyMultiTFExchange()
    cache = {}
    config = {"timeframes": ["1h"]}

    cache = asyncio.run(
        update_multi_tf_ohlcv_cache(
            ex,
            cache,
            [f"{VALID_MINT}/USDC"],
            config,
            limit=1,
        )
    )
    assert f"{VALID_MINT}/USDC" in cache["1h"]
    assert calls["kraken"] == 0


def test_dex_fetch_fallback_coinbase(monkeypatch):
    from crypto_bot.utils import market_loader

    async def fail_gecko(*_a, **_k):
        return None

    async def fail_coingecko(*_a, **_k):
        return None

    calls = {"coinbase": 0, "exchange": 0}

    async def fake_fetch(ex, *a, **k):
        if getattr(ex, "id", None) == "coinbase":
            calls["coinbase"] += 1
        else:
            calls["exchange"] += 1
        return [[8, 8, 8, 8, 8, 8]]

    class DummyCB:
        id = "coinbase"
        has = {"fetchOHLCV": True}

    monkeypatch.setattr(market_loader.ccxt, "coinbase", lambda params=None: DummyCB())
    monkeypatch.setattr(market_loader, "fetch_geckoterminal_ohlcv", fail_gecko)
    monkeypatch.setattr(market_loader, "fetch_coingecko_ohlc", fail_coingecko)
    monkeypatch.setattr(market_loader, "fetch_ohlcv_async", fake_fetch)

    ex = DummyMultiTFExchange()

    data = asyncio.run(market_loader.fetch_dex_ohlcv(ex, "FOO/USDC", limit=1))
    assert data
    assert calls["coinbase"] == 1
    assert calls["exchange"] == 0


def test_dex_fetch_fallback_kraken(monkeypatch):
    from crypto_bot.utils import market_loader

    async def fail_gecko(*_a, **_k):
        return None

    async def fail_coingecko(*_a, **_k):
        return None

    calls = {"coinbase": 0, "exchange": 0}

    async def fake_fetch(ex, *a, **k):
        if getattr(ex, "id", None) == "coinbase":
            calls["coinbase"] += 1
        else:
            calls["exchange"] += 1
        return [[8, 8, 8, 8, 8, 8]]

    class DummyCB:
        id = "coinbase"
        has = {"fetchOHLCV": True}

    monkeypatch.setattr(market_loader.ccxt, "coinbase", lambda params=None: DummyCB())
    monkeypatch.setattr(market_loader, "fetch_geckoterminal_ohlcv", fail_gecko)
    monkeypatch.setattr(market_loader, "fetch_coingecko_ohlc", fail_coingecko)
    monkeypatch.setattr(market_loader, "fetch_ohlcv_async", fake_fetch)

    ex = DummyMultiTFExchange()

    data = asyncio.run(market_loader.fetch_dex_ohlcv(ex, "FOO/BTC", limit=1))
    assert data
    assert calls["coinbase"] == 0
    assert calls["exchange"] == 1


<<<<<<< HEAD
def test_fetch_dex_ohlcv_ignores_extra_gecko_data():
    from crypto_bot.utils import market_loader

    ex = DummyMultiTFExchange()
    candles = [[1, 2, 3, 4, 5, 6]]
    gecko_res = (candles, 10.0, 999.0)

    data = asyncio.run(
        market_loader.fetch_dex_ohlcv(
            ex,
            "FOO/USDC",
            gecko_res=gecko_res,
            min_volume_usd=1.0,
        )
    )
    assert data == candles
=======
def test_fetch_dex_ohlcv_handles_three_element_gecko(monkeypatch):
    from crypto_bot.utils import market_loader

    async def fake_gecko(*_a, **_k):
        return ([[0, 1, 2, 3, 4, 5]], 123.0, 456.0)

    monkeypatch.setattr(market_loader, "fetch_geckoterminal_ohlcv", fake_gecko)

    data = asyncio.run(market_loader.fetch_dex_ohlcv(None, "FOO/USDC", limit=1))
    assert data == [[0, 1, 2, 3, 4, 5]]
>>>>>>> 5283effe


def test_update_multi_tf_ohlcv_cache_fallback_exchange(monkeypatch):
    from crypto_bot.utils import market_loader

    async def fail_gecko(*_a, **_k):
        raise Exception("boom")

    calls = {"fetch": 0}

    async def fake_fetch(ex, *a, **k):
        calls["fetch"] += 1
        return [[7, 7, 7, 7, 7, 7]]

    monkeypatch.setattr(market_loader, "fetch_geckoterminal_ohlcv", fail_gecko)
    monkeypatch.setattr(market_loader, "fetch_dex_ohlcv", lambda *a, **k: None)
    monkeypatch.setattr(market_loader, "fetch_ohlcv_async", fake_fetch)

    ex = DummyMultiTFExchange()
    cache = {}
    config = {"timeframes": ["1h"]}


def test_gecko_volume_priority(monkeypatch):
    from crypto_bot.utils import market_loader
    from collections import deque

    async def fake_gecko(*_a, **_k):
        return (
            [
                [0, 1, 1, 1, 1, 1],
                [1, 1, 1, 1, 1, 1],
                [2, 1, 1, 1, 1, 10],
            ],
            100.0,
            0.0,
        )

    monkeypatch.setattr(market_loader, "fetch_geckoterminal_ohlcv", fake_gecko)
    ex = DummyMultiTFExchange()
    cache = {}
    q = deque()
    config = {
        "timeframes": ["1h"],
        "bounce_scalper": {"vol_zscore_threshold": 1.0},
    }

    cache = asyncio.run(
        update_multi_tf_ohlcv_cache(
            ex,
            cache,
            ["BAR/USDC"],
            config,
            limit=1,
        )
    )
    assert "BAR/USDC" in cache["1h"]
    assert calls["fetch"] == 1
    cache = asyncio.run(
        update_multi_tf_ohlcv_cache(
            ex,
            cache,
            ["FOO/USDC"],
            config,
            limit=3,
            priority_queue=q,
        )
    )
    assert "FOO/USDC" in cache["1h"]
    assert list(q) == ["FOO/USDC"]


def test_update_multi_tf_ohlcv_cache_start_since(monkeypatch):
    from crypto_bot.utils import market_loader

    calls: list[tuple[int | None, int]] = []

    async def fake_fetch(_ex, _sym, timeframe="1s", limit=1000, since=None, **_k):
        calls.append((since, limit))
        start = since or 0
        step = 1
        count = 1000 if len(calls) == 1 else 500
        return [[start + i * step, 1, 1, 1, 1, 1] for i in range(count)]

    monkeypatch.setattr(market_loader, "fetch_ohlcv_async", fake_fetch)

    ex = object()
    cache: dict[str, dict[str, pd.DataFrame]] = {}
    config = {"timeframes": ["1s"]}

    cache = asyncio.run(
        update_multi_tf_ohlcv_cache(
            ex,
            cache,
            ["BTC/USD"],
            config,
            start_since=0,
        )
    )

    df = cache["1s"]["BTC/USD"]
    assert len(df) == 1500
    assert calls == [(0, 1000), (1000, 1000)]


def test_coinbase_usdc_pair_mapping(monkeypatch):
    from crypto_bot.utils import market_loader

    called: dict[str, str] = {}

    async def fake_fetch(_ex, sym, timeframe="1h", limit=100, **_k):
        called["sym"] = sym
        return [[i, 1, 1, 1, 1, 1] for i in range(limit)]

    monkeypatch.setattr(market_loader, "fetch_ohlcv_async", fake_fetch)

    class DummyCB:
        id = "coinbase"
        has = {"fetchOHLCV": True}
        symbols = ["FOO/USD"]

    ex = DummyCB()
    cache = asyncio.run(
        update_multi_tf_ohlcv_cache(
            ex,
            {},
            ["FOO/USDC"],
            {"timeframes": ["1h"]},
            limit=1,
        )
    )

    assert "FOO/USDC" in cache["1h"]
    assert called["sym"] == "FOO/USDC"


def test_coinbase_usdc_pair_skip(monkeypatch):
    from crypto_bot.utils import market_loader

    calls = {"gecko": 0, "dex": 0, "ohlcv": 0}

    async def fake_ohlcv(*_a, **_k):
        calls["ohlcv"] += 1
        return []

    async def fake_gecko(*_a, **_k):
        calls["gecko"] += 1
        return None

    async def fake_dex(*_a, **_k):
        calls["dex"] += 1
        return []

    monkeypatch.setattr(market_loader, "fetch_ohlcv_async", fake_ohlcv)
    monkeypatch.setattr(market_loader, "fetch_geckoterminal_ohlcv", fake_gecko)
    monkeypatch.setattr(market_loader, "fetch_dex_ohlcv", fake_dex)

    class DummyCB:
        id = "coinbase"
        has = {"fetchOHLCV": True}
        symbols: list[str] = []

    ex = DummyCB()
    cache = asyncio.run(
        update_multi_tf_ohlcv_cache(
            ex,
            {},
            ["FOO/USDC"],
            {"timeframes": ["1h"]},
            limit=1,
        )
    )

    assert calls["gecko"] == 1
    assert calls["dex"] == 1
    assert calls["ohlcv"] == 0


def test_dynamic_limits_unit_conversion(monkeypatch):
    from crypto_bot.utils import market_loader
    import pandas as pd

    limits: list[int] = []

    async def fake_update(_ex, cache, syms, timeframe="1h", limit=100, **_k):
        limits.append(limit)
        for s in syms:
            cache[s] = pd.DataFrame(
                [[0, 1, 1, 1, 1, 1]],
                columns=["timestamp", "open", "high", "low", "close", "volume"],
            )
        return cache

    now = 20 * 3600  # 20h in seconds
    monkeypatch.setattr(market_loader, "update_ohlcv_cache", fake_update)
    monkeypatch.setattr(market_loader.time, "time", lambda: float(now))

    async def listing_date(_sym):
        return int(now * 1000 - 10 * 3600 * 1000)

    monkeypatch.setattr(market_loader, "get_kraken_listing_date", listing_date)

    ex = DummyMultiTFExchange()
    asyncio.run(
        update_multi_tf_ohlcv_cache(
            ex,
            {},
            ["BTC/USD"],
            {"timeframes": ["1h"]},
            limit=100,
        )
    )

    assert limits == [10]


def test_dynamic_limits_cap(monkeypatch):
    from crypto_bot.utils import market_loader
    import pandas as pd

    limits: list[int] = []

    async def fake_update(_ex, cache, syms, timeframe="1h", limit=100, **_k):
        limits.append(limit)
        for s in syms:
            cache[s] = pd.DataFrame(
                [[0, 1, 1, 1, 1, 1]],
                columns=["timestamp", "open", "high", "low", "close", "volume"],
            )
        return cache

    now = 9_000_000  # arbitrary seconds (>90 days)
    monkeypatch.setattr(market_loader, "update_ohlcv_cache", fake_update)
    monkeypatch.setattr(market_loader.time, "time", lambda: float(now))

    async def listing_date(_sym):
        return int(now * 1000 - 90 * 24 * 3600 * 1000)

    monkeypatch.setattr(market_loader, "get_kraken_listing_date", listing_date)

    ex = DummyMultiTFExchange()
    asyncio.run(
        update_multi_tf_ohlcv_cache(
            ex,
            {},
            ["BTC/USD"],
            {"timeframes": ["1h"], "ohlcv_snapshot_limit": 1000},
            limit=1500,
        )
    )

    assert limits == [720]


def test_dynamic_limits_skip_extreme_age(monkeypatch):
    from crypto_bot.utils import market_loader

    called = False

    async def fake_update(*_a, **_k):
        nonlocal called
        called = True
        return {}

    now = 10_000_000
    monkeypatch.setattr(market_loader, "update_ohlcv_cache", fake_update)
    monkeypatch.setattr(market_loader.time, "time", lambda: float(now))

    async def listing_date(_sym):
        # 2000 hours ago so hist_candles exceeds default threshold (1000)
        return int(now * 1000 - 2000 * 3600 * 1000)

    monkeypatch.setattr(market_loader, "get_kraken_listing_date", listing_date)

    ex = DummyMultiTFExchange()
    asyncio.run(
        update_multi_tf_ohlcv_cache(
            ex,
            {},
            ["BTC/USD"],
            {"timeframes": ["1h"], "ohlcv_snapshot_limit": 1_000_000},
            limit=100,
        )
    )

    assert not called


def test_listing_date_concurrency(monkeypatch):
    from crypto_bot.utils import market_loader

    active = 0
    max_active = 0

    async def listing_date(_sym):
        nonlocal active, max_active
        active += 1
        max_active = max(max_active, active)
        await asyncio.sleep(0.01)
        active -= 1
        return 1

    async def fake_update(*_a, **_k):
        return {}

    monkeypatch.setattr(market_loader, "get_kraken_listing_date", listing_date)
    monkeypatch.setattr(market_loader, "update_ohlcv_cache", fake_update)
    monkeypatch.setattr(market_loader, "fetch_dex_ohlcv", lambda *a, **k: [])
    monkeypatch.setattr(market_loader, "fetch_ohlcv_async", lambda *a, **k: [])

    ex = DummyMultiTFExchange()
    asyncio.run(
        update_multi_tf_ohlcv_cache(
            ex,
            {},
            ["A/USD", "B/USD", "C/USD"],
            {"timeframes": ["1h"], "listing_date_concurrency": 2},
            limit=1,
        )
    )

    assert 1 < max_active <= 2<|MERGE_RESOLUTION|>--- conflicted
+++ resolved
@@ -2122,7 +2122,6 @@
     assert calls["exchange"] == 1
 
 
-<<<<<<< HEAD
 def test_fetch_dex_ohlcv_ignores_extra_gecko_data():
     from crypto_bot.utils import market_loader
 
@@ -2139,7 +2138,6 @@
         )
     )
     assert data == candles
-=======
 def test_fetch_dex_ohlcv_handles_three_element_gecko(monkeypatch):
     from crypto_bot.utils import market_loader
 
@@ -2150,7 +2148,6 @@
 
     data = asyncio.run(market_loader.fetch_dex_ohlcv(None, "FOO/USDC", limit=1))
     assert data == [[0, 1, 2, 3, 4, 5]]
->>>>>>> 5283effe
 
 
 def test_update_multi_tf_ohlcv_cache_fallback_exchange(monkeypatch):
