import asyncio
import pandas as pd
import pytest
import logging
import time
import ccxt

VALID_MINT = "So11111111111111111111111111111111111111112"

from crypto_bot.utils.market_loader import (
    load_kraken_symbols,
    fetch_ohlcv_async,
    fetch_order_book_async,
    load_ohlcv_parallel,
    update_ohlcv_cache,
    update_multi_tf_ohlcv_cache,
    update_regime_tf_cache,
)


class DummyExchange:
    exchange_market_types = {"spot"}

    def load_markets(self):
        return {
            "BTC/USD": {"active": True, "type": "spot"},
            "ETH/USD": {"active": True, "type": "margin"},
            "XBT/USD-PERP": {"active": True, "type": "futures"},
            "XRP/USD": {"active": False, "type": "spot"},
        }


def test_load_kraken_symbols_returns_active():
    ex = DummyExchange()
    symbols = asyncio.run(load_kraken_symbols(ex))
    assert set(symbols) == {"BTC/USD"}


def test_excluded_symbols_are_removed():
    ex = DummyExchange()
    symbols = asyncio.run(load_kraken_symbols(ex, exclude=["ETH/USD"]))
    assert set(symbols) == {"BTC/USD"}


def test_load_kraken_symbols_logs_exclusions(caplog):
    ex = DummyExchange()
    from crypto_bot.utils import market_loader

    with caplog.at_level(logging.DEBUG):
        market_loader.logger.setLevel(logging.DEBUG)
        symbols = asyncio.run(load_kraken_symbols(ex, exclude=["ETH/USD"]))
    assert set(symbols) == {"BTC/USD"}
    messages = [r.getMessage() for r in caplog.records]
    assert any("Skipping symbol XRP/USD" in m for m in messages)
    assert any("Skipping symbol ETH/USD" in m for m in messages)
    assert any("Skipping symbol XBT/USD-PERP" in m for m in messages)
    assert any("Including symbol BTC/USD" in m for m in messages)


def test_load_kraken_symbols_market_type_filter():
    ex = DummyExchange()
    ex.exchange_market_types = {"margin", "futures"}
    symbols = asyncio.run(load_kraken_symbols(ex))
    assert set(symbols) == {"ETH/USD", "XBT/USD-PERP"}


class DummyTypeExchange:
    def load_markets(self):
        return {
            "BTC/USD": {"active": True, "type": "spot"},
            "ETH/USD": {"active": True, "type": "future"},
        }


def test_market_type_filter():
    ex = DummyTypeExchange()
    config = {"exchange_market_types": ["future"]}
    symbols = asyncio.run(load_kraken_symbols(ex, config=config))
    assert symbols == ["ETH/USD"]


class DummySliceExchange:
    has = {"fetchMarketsByType": True}

    def __init__(self):
        self.called: list[str] = []

    def fetch_markets_by_type(self, market_type):
        self.called.append(market_type)
        data = {
            "spot": [
                {"symbol": "BTC/USD", "active": True, "type": "spot"},
            ],
            "future": [
                {"symbol": "XBT/USD-PERP", "active": True, "type": "future"},
            ],
        }
        return data.get(market_type, [])


def test_load_kraken_symbols_fetch_markets_by_type():
    ex = DummySliceExchange()
    ex.exchange_market_types = {"spot", "future"}
    symbols = asyncio.run(load_kraken_symbols(ex))
    assert set(symbols) == {"BTC/USD", "XBT/USD-PERP"}
    assert set(ex.called) == {"spot", "future"}


class DummySymbolFieldExchange:
    exchange_market_types = {"spot"}

    def load_markets(self):
        return {
            "BTC/USD": {"symbol": "BTC/USD", "active": True, "type": "spot"},
            "ETH/USD": {"symbol": "ETH/USD", "active": False, "type": "spot"},
        }


def test_load_kraken_symbols_handles_symbol_column():
    ex = DummySymbolFieldExchange()
    symbols = asyncio.run(load_kraken_symbols(ex))
    assert symbols == ["BTC/USD"]


class DummyAsyncExchange:
    has = {"fetchOHLCV": True}

    async def fetch_ohlcv(self, symbol, timeframe="1h", limit=100):
        return [[0, 1, 2, 3, 4, 5]]


class DummyWSExchange:
    has = {"fetchOHLCV": True}

    def __init__(self):
        self.fetch_called = False

    async def watch_ohlcv(self, symbol, timeframe="1h", limit=100):
        return [[0] * 6]

    async def fetch_ohlcv(self, symbol, timeframe="1h", limit=100):
        self.fetch_called = True
        return [[1] * 6 for _ in range(limit)]


class DummyWSExchangeEnough(DummyWSExchange):
    async def watch_ohlcv(self, symbol, timeframe="1h", limit=100):
        return [[2] * 6 for _ in range(limit)]


def test_fetch_ohlcv_async():
    ex = DummyAsyncExchange()
    data = asyncio.run(fetch_ohlcv_async(ex, "BTC/USD"))
    assert data[0][0] == 0


def test_watch_ohlcv_fallback_to_fetch():
    ex = DummyWSExchange()
    data = asyncio.run(fetch_ohlcv_async(ex, "BTC/USD", limit=2, use_websocket=True))
    assert ex.fetch_called is True
    assert len(data) == 2
    assert data[0][0] == 1


def test_watch_ohlcv_no_fallback_when_enough():
    ex = DummyWSExchangeEnough()
    data = asyncio.run(fetch_ohlcv_async(ex, "BTC/USD", limit=2, use_websocket=True))
    assert ex.fetch_called is False
    assert len(data) == 2
    assert data[0][0] == 2


class IncompleteExchange:
    has = {"fetchOHLCV": True}

    def __init__(self):
        self.calls = 0

    async def fetch_ohlcv(self, symbol, timeframe="1h", since=None, limit=100):
        self.calls += 1
        if self.calls == 1:
            return [[0] * 6 for _ in range(2)]
        return [[1] * 6 for _ in range(limit)]


def test_incomplete_ohlcv_warns_and_retries(caplog):
    ex = IncompleteExchange()
    caplog.set_level(logging.INFO)
    data = asyncio.run(fetch_ohlcv_async(ex, "BTC/USD", limit=5, since=1000))
    assert ex.calls >= 2
    assert len(data) == 5
    assert any(
        "Incomplete OHLCV for BTC/USD: got 2 of 5" in r.getMessage()
        for r in caplog.records
    )


class TradeFillExchange:
    has = {"fetchOHLCV": True, "fetchTrades": True}

    def __init__(self):
        self.fetch_calls = 0
        self.trades_called = False

    async def fetch_ohlcv(self, symbol, timeframe="1h", since=None, limit=100):
        self.fetch_calls += 1
        if self.fetch_calls == 1:
            return [[0] * 6 for _ in range(2)]
        return [[1] * 6 for _ in range(4)]

    async def fetch_trades(self, symbol, since=None, limit=1000):
        self.trades_called = True
        tf_ms = 3600 * 1000
        start = since or 0
        return [[start + i * tf_ms, i + 1, 1.0] for i in range(limit)]


def test_fetch_trades_used_for_missing_ohlcv():
    ex = TradeFillExchange()
    data = asyncio.run(fetch_ohlcv_async(ex, "BTC/USD", limit=5, since=0))
    assert ex.trades_called is True
    assert len(data) == 5


class DummySyncExchange:
    has = {"fetchOHLCV": True}

    def fetch_ohlcv(self, symbol, timeframe="1h", limit=100):
        return [[0, 1, 2, 3, 4, 5]]


class DummyBookExchange:
    has = {"fetchOrderBook": True}

    async def fetch_order_book(self, symbol, limit=2):
        return {"bids": [[1, 1], [0.9, 2]], "asks": [[1.1, 1], [1.2, 3]]}


class PagingExchange:
    has = {"fetchOHLCV": True}

    def __init__(self):
        self.limits: list[int] = []

    async def fetch_ohlcv(self, symbol, timeframe="1h", since=None, limit=100):
        self.limits.append(limit)
        return [[0] * 6 for _ in range(limit)]


def test_fetch_ohlcv_async_paged_requests():
    ex = PagingExchange()
    data = asyncio.run(fetch_ohlcv_async(ex, "BTC/USD", limit=1000))
    assert len(data) == 1000
    assert ex.limits == [720, 280]


def test_fetch_order_book_async():
    ex = DummyBookExchange()
    data = asyncio.run(fetch_order_book_async(ex, "BTC/USD", depth=2))
    assert data["bids"] == [[1, 1], [0.9, 2]]
    assert data["asks"] == [[1.1, 1], [1.2, 3]]


def test_load_ohlcv_parallel():
    ex = DummySyncExchange()
    result = asyncio.run(
        load_ohlcv_parallel(
            ex,
            ["BTC/USD", "ETH/USD"],
            timeframe="1h",
            limit=1,
            max_concurrent=2,
        )
    )
    assert set(result.keys()) == {"BTC/USD", "ETH/USD"}


class DummyWSEchange:
    has = {"fetchOHLCV": True}

    async def watch_ohlcv(self, symbol, timeframe="1h", limit=100):
        return [[0, 1, 2, 3, 4, 5]]

    async def fetch_ohlcv(self, symbol, timeframe="1h", limit=100):
        return [[i, i + 1, i + 2, i + 3, i + 4, i + 5] for i in range(limit)]


class DummyWSExceptionExchange:
    has = {"fetchOHLCV": True}

    def __init__(self):
        self.fetch_called = False

    async def watch_ohlcv(self, symbol, timeframe="1h", limit=100):
        raise RuntimeError("ws failed")

    async def fetch_ohlcv(self, symbol, timeframe="1h", limit=100):
        self.fetch_called = True
        return [[9] * 6 for _ in range(limit)]


def test_load_ohlcv_parallel_websocket_overrides_fetch():
    ex = DummyWSEchange()
    result = asyncio.run(
        load_ohlcv_parallel(
            ex,
            ["BTC/USD"],
            timeframe="1h",
            limit=3,
            use_websocket=True,
            max_concurrent=2,
        )
    )
    assert list(result.keys()) == ["BTC/USD"]
    assert len(result["BTC/USD"]) == 3


def test_load_ohlcv_parallel_websocket_force_history():
    ex = DummyWSEchange()
    result = asyncio.run(
        load_ohlcv_parallel(
            ex,
            ["BTC/USD"],
            timeframe="1h",
            limit=3,
            use_websocket=True,
            force_websocket_history=True,
            max_concurrent=2,
        )
    )
    assert list(result.keys()) == ["BTC/USD"]
    assert len(result["BTC/USD"]) == 1


def test_watch_ohlcv_exception_falls_back_to_fetch():
    ex = DummyWSExceptionExchange()
    data = asyncio.run(fetch_ohlcv_async(ex, "BTC/USD", limit=2, use_websocket=True))
    assert ex.fetch_called is True
    assert len(data) == 2
    assert data[0][0] == 9


class LimitCaptureExchange:
    has = {"fetchOHLCV": True}

    def __init__(self):
        self.watch_limit = None
        self.fetch_called = False

    async def watch_ohlcv(self, symbol, timeframe="1h", since=None, limit=100):
        self.watch_limit = limit
        return [[0] * 6 for _ in range(limit)]

    async def fetch_ohlcv(self, symbol, timeframe="1h", since=None, limit=100):
        self.fetch_called = True
        return [[1] * 6 for _ in range(limit)]


def test_watch_ohlcv_since_limit_reduction():
    ex = LimitCaptureExchange()
    since = int(time.time() * 1000) - 2 * 3600 * 1000
    data = asyncio.run(
        fetch_ohlcv_async(
            ex,
            "BTC/USD",
            timeframe="1h",
            limit=50,
            since=since,
            use_websocket=True,
        )
    )
    assert ex.fetch_called is False
    assert ex.watch_limit == 1
    assert len(data) == 1


class SkipLargeLimitExchange:
    def __init__(self):
        self.ws_called = False
        self.fetch_called = False

    async def watch_ohlcv(self, symbol, timeframe="1h", limit=100):
        self.ws_called = True
        return [[0] * 6 for _ in range(limit)]

    async def fetch_ohlcv(self, symbol, timeframe="1h", limit=100):
        self.fetch_called = True
        return [[1] * 6 for _ in range(limit)]


def test_watch_ohlcv_skipped_when_limit_exceeds(monkeypatch):
    from crypto_bot.utils import market_loader

    ex = SkipLargeLimitExchange()
    monkeypatch.setattr(market_loader, "MAX_WS_LIMIT", 50)
    data = asyncio.run(
        market_loader.fetch_ohlcv_async(
            ex,
            "BTC/USD",
            timeframe="1m",
            limit=100,
            use_websocket=True,
        )
    )
    assert ex.ws_called is False
    assert ex.fetch_called is True
    assert len(data) == 50


def test_force_websocket_history_ignores_max_ws_limit(monkeypatch):
    from crypto_bot.utils import market_loader

    ex = SkipLargeLimitExchange()
    monkeypatch.setattr(market_loader, "MAX_WS_LIMIT", 50)
    data = asyncio.run(
        market_loader.fetch_ohlcv_async(
            ex,
            "BTC/USD",
            timeframe="1m",
            limit=100,
            use_websocket=True,
            force_websocket_history=True,
        )
    )
    assert ex.ws_called is True
    assert ex.fetch_called is False
    assert len(data) == 100


class DummyIncExchange:
    has = {"fetchOHLCV": True}

    def __init__(self):
        self.data = [[i * 3600] + [i] * 5 for i in range(200)]

    async def fetch_ohlcv(self, symbol, timeframe="1h", since=None, limit=100):
        rows = [r for r in self.data if since is None or r[0] > since]
        return rows[:limit]


class DummyFailExchange(DummyIncExchange):
    async def fetch_ohlcv(self, symbol, timeframe="1h", since=None, limit=100):
        if since is not None:
            return []
        return await super().fetch_ohlcv(symbol, timeframe, since, limit)


def test_update_ohlcv_cache_appends():
    from crypto_bot.utils import market_loader
    market_loader._last_snapshot_time = 0
    ex = DummyLargeExchange()
    cache: dict[str, pd.DataFrame] = {}
    cache = asyncio.run(
        update_ohlcv_cache(ex, cache, ["BTC/USD"], limit=2, max_concurrent=2)
    )
    assert len(cache["BTC/USD"]) == 200
    ex.data.extend([[i * 3600] + [i] * 5 for i in range(200, 301)])
    cache = asyncio.run(
        update_ohlcv_cache(ex, cache, ["BTC/USD"], limit=4, max_concurrent=2)
    )
    assert len(cache["BTC/USD"]) == 200


def test_update_ohlcv_cache_fallback_full_history():
    from crypto_bot.utils import market_loader
    market_loader._last_snapshot_time = 0
    ex = DummyFailExchange()
    cache: dict[str, pd.DataFrame] = {}
    cache = asyncio.run(
        update_ohlcv_cache(ex, cache, ["BTC/USD"], limit=3, max_concurrent=2)
    )
    assert len(cache["BTC/USD"]) == 200
    ex.data.extend([[i * 3600] + [i] * 5 for i in range(200, 301)])
    cache = asyncio.run(
        update_ohlcv_cache(ex, cache, ["BTC/USD"], limit=4, max_concurrent=2)
    )
    assert len(cache["BTC/USD"]) == 200


class DummyLargeExchange:
    has = {"fetchOHLCV": True}

    def __init__(self):
        self.data = [[i * 3600] + [i] * 5 for i in range(200)]

    async def fetch_ohlcv(self, symbol, timeframe="1h", since=None, limit=100):
        rows = [r for r in self.data if since is None or r[0] > since]
        return rows[:limit]


def test_update_ohlcv_cache_enforces_min_limit():
    from crypto_bot.utils import market_loader
    market_loader._last_snapshot_time = 0
    ex = DummyLargeExchange()
    cache: dict[str, pd.DataFrame] = {}
    cache = asyncio.run(
        update_ohlcv_cache(ex, cache, ["BTC/USD"], limit=50, max_concurrent=2)
    )
    assert len(cache["BTC/USD"]) == 200


class CountingExchange:
    has = {"fetchOHLCV": True}

    def __init__(self):
        self.active = 0
        self.max_active = 0

    async def fetch_ohlcv(self, symbol, timeframe="1h", limit=100):
        self.active += 1
        self.max_active = max(self.max_active, self.active)
        await asyncio.sleep(0.01)
        self.active -= 1
        return [[0] * 6]


def test_load_ohlcv_parallel_respects_max_concurrent():
    ex = CountingExchange()
    symbols = ["A", "B", "C", "D", "E"]
    asyncio.run(
        load_ohlcv_parallel(
            ex,
            symbols,
            limit=1,
            max_concurrent=2,
        )
    )
    assert ex.max_active <= 2


def test_update_ohlcv_cache_respects_max_concurrent():
    ex = CountingExchange()
    symbols = ["A", "B", "C", "D", "E"]
    cache: dict[str, pd.DataFrame] = {}
    asyncio.run(
        update_ohlcv_cache(
            ex,
            cache,
            symbols,
            limit=1,
            max_concurrent=2,
        )
    )
    assert ex.max_active <= 2


def test_load_ohlcv_parallel_invalid_max_concurrent():
    ex = DummySyncExchange()
    with pytest.raises(ValueError):
        asyncio.run(
            load_ohlcv_parallel(
                ex,
                ["BTC/USD"],
                max_concurrent=0,
            )
        )
    with pytest.raises(ValueError):
        asyncio.run(
            load_ohlcv_parallel(
                ex,
                ["BTC/USD"],
                max_concurrent=-1,
            )
        )


class RetryIncompleteExchange:
    has = {"fetchOHLCV": True}

    def __init__(self):
        self.fetch_calls = 0

    async def watch_ohlcv(self, symbol, timeframe="1h", limit=100):
        return [[0] * 6 for _ in range(2)]

    async def fetch_ohlcv(self, symbol, timeframe="1h", limit=100):
        self.fetch_calls += 1
        if self.fetch_calls == 1:
            return [[i * 3600] + [1] * 5 for i in range(4)]
        return [[i * 3600] + [i] * 5 for i in range(limit)]


class AlwaysIncompleteExchange(RetryIncompleteExchange):
    async def fetch_ohlcv(self, symbol, timeframe="1h", limit=100):
        self.fetch_calls += 1
        return [[i * 3600] + [1] * 5 for i in range(4)]


def test_update_ohlcv_cache_retry_incomplete_ws():
    ex = RetryIncompleteExchange()
    cache: dict[str, pd.DataFrame] = {}
    res = asyncio.run(
        update_ohlcv_cache(
            ex,
            cache,
            ["BTC/USD"],
            limit=10,
            use_websocket=True,
            max_concurrent=1,
        )
    )
    assert len(res["BTC/USD"]) == 200
    assert ex.fetch_calls == 2


def test_update_ohlcv_cache_skip_after_retry(caplog):
    ex = AlwaysIncompleteExchange()
    cache: dict[str, pd.DataFrame] = {}
    caplog.set_level(logging.WARNING)
    res = asyncio.run(
        update_ohlcv_cache(
            ex,
            cache,
            ["BTC/USD"],
            limit=10,
            use_websocket=True,
            max_concurrent=1,
        )
    )
    assert "BTC/USD" not in res
    assert any(
        "Skipping BTC/USD: only 4/200 candles" in r.getMessage() for r in caplog.records
    )


class PartialHistoryExchange:
    has = {"fetchOHLCV": True}

    async def fetch_ohlcv(self, symbol, timeframe="1h", limit=100):
        return [[i * 3600] + [i] * 5 for i in range(142)]


def test_min_history_fraction_allows_partial_history():
    from crypto_bot.utils import market_loader

    market_loader._last_snapshot_time = 0
    ex = PartialHistoryExchange()
    cache: dict[str, pd.DataFrame] = {}
    config = {"min_history_fraction": 0.2}

    cache = asyncio.run(
        update_ohlcv_cache(
            ex,
            cache,
            ["BTC/USD"],
            limit=700,
            config=config,
            max_concurrent=1,
        )
    )
    assert len(cache["BTC/USD"]) == 142
    market_loader._last_snapshot_time = 0


class GapExchange:
    has = {"fetchOHLCV": True}

    async def fetch_ohlcv(self, symbol, timeframe="1h", limit=100):
        return [
            [0, 1, 1, 1, 1, 10],
            [3600, 2, 2, 2, 2, 20],
            [10800, 3, 3, 3, 3, 30],
        ]


def test_update_ohlcv_cache_ffill_missing_intervals():
    from crypto_bot.utils import market_loader

    market_loader._last_snapshot_time = time.time()
    ex = GapExchange()
    cache: dict[str, pd.DataFrame] = {}
    config = {"min_history_fraction": 0}

    cache = asyncio.run(
        update_ohlcv_cache(
            ex,
            cache,
            ["BTC/USD"],
            limit=1,
            config=config,
            max_concurrent=1,
        )
    )
    df = cache["BTC/USD"]
    assert list(df["timestamp"]) == [0, 3600, 7200, 10800]
    assert df.loc[2, "open"] == df.loc[1, "open"]
    market_loader._last_snapshot_time = 0


class DummyMultiTFExchange:
    has = {"fetchOHLCV": True}

    def __init__(self):
        self.calls: list[str] = []

    async def fetch_ohlcv(self, symbol, timeframe="1h", limit=100):
        self.calls.append(timeframe)
        return [[0, 1, 2, 3, 4, 5]]


def test_update_multi_tf_ohlcv_cache():
    ex = DummyMultiTFExchange()
    cache: dict[str, dict[str, pd.DataFrame]] = {}
    config = {"timeframes": ["1h", "4h", "1d"]}
    cache = asyncio.run(
        update_multi_tf_ohlcv_cache(
            ex,
            cache,
            ["BTC/USD"],
            config,
            limit=1,
            max_concurrent=2,
        )
    )
    assert set(cache.keys()) == {"1h", "4h", "1d"}
    for tf in config["timeframes"]:
        assert "BTC/USD" in cache[tf]
    assert set(ex.calls) == {"1h", "4h", "1d"}


class PagingMultiExchange:
    has = {"fetchOHLCV": True}

    def __init__(self):
        self.calls = 0

    async def fetch_ohlcv(self, symbol, timeframe="1h", since=None, limit=100):
        self.calls += 1
        start = since or 0
        tf_ms = 3600 * 1000
        return [[start + i * tf_ms, 1, 1, 1, 1, 1] for i in range(limit)]


def test_update_multi_tf_ohlcv_cache_start_since_paging(monkeypatch):
    from crypto_bot.utils import market_loader

    ex = PagingMultiExchange()

    monkeypatch.setattr(market_loader.time, "time", lambda: 720 * 2 * 3600)

    cache = asyncio.run(
        update_multi_tf_ohlcv_cache(
            ex,
            {},
            ["BTC/USD"],
            {"timeframes": ["1h"]},
            start_since=0,
        )
    )

    assert ex.calls > 1
    df = cache["1h"]["BTC/USD"]
    assert len(df) >= 720 * 2


def test_update_regime_tf_cache():
    ex = DummyMultiTFExchange()
    cache: dict[str, dict[str, pd.DataFrame]] = {}
    config = {"regime_timeframes": ["5m", "15m", "1h"]}
    df = pd.DataFrame(
        [[0, 1, 2, 3, 4, 5]],
        columns=["timestamp", "open", "high", "low", "close", "volume"],
    )
    df_map = {"5m": {"BTC/USD": df}, "1h": {"BTC/USD": df}}
    cache = asyncio.run(
        update_regime_tf_cache(
            ex,
            cache,
            ["BTC/USD"],
            config,
            limit=1,
            max_concurrent=2,
            df_map=df_map,
        )
    )
    assert set(cache.keys()) == {"5m", "15m", "1h"}
    for tf in config["regime_timeframes"]:
        assert "BTC/USD" in cache[tf]
    assert set(ex.calls) == {"15m"}


class FailOnceExchange:
    has = {"fetchOHLCV": True}

    def __init__(self):
        self.calls = 0

    async def fetch_ohlcv(self, symbol, timeframe="1h", limit=100):
        self.calls += 1
        if self.calls == 1:
            raise RuntimeError("fail")
        return [[0] * 6]


class AlwaysFailExchange:
    has = {"fetchOHLCV": True}

    def __init__(self):
        self.calls = 0

    async def fetch_ohlcv(self, symbol, timeframe="1h", limit=100):
        self.calls += 1
        raise RuntimeError("fail")


class FailSuccessExchange:
    has = {"fetchOHLCV": True}

    def __init__(self):
        self.calls = 0

    async def fetch_ohlcv(self, symbol, timeframe="1h", limit=100):
        self.calls += 1
        if self.calls % 2 == 1:
            raise RuntimeError("fail")
        return [[0] * 6]


def test_failed_symbol_skipped_until_delay(monkeypatch):
    from crypto_bot.utils import market_loader

    ex = FailOnceExchange()
    cache: dict[str, pd.DataFrame] = {}
    market_loader.failed_symbols.clear()
    monkeypatch.setattr(market_loader, "RETRY_DELAY", 10)

    t = 0

    def fake_time():
        return t

    monkeypatch.setattr(market_loader.time, "time", fake_time)

    asyncio.run(
        market_loader.update_ohlcv_cache(
            ex,
            cache,
            ["BTC/USD"],
            limit=1,
            max_concurrent=1,
        )
    )
    assert "BTC/USD" not in cache
    assert "BTC/USD" in market_loader.failed_symbols
    assert ex.calls == 1

    asyncio.run(
        market_loader.update_ohlcv_cache(
            ex,
            cache,
            ["BTC/USD"],
            limit=1,
            max_concurrent=1,
        )
    )
    assert ex.calls == 1  # skipped due to retry delay

    t += 11

    asyncio.run(
        market_loader.update_ohlcv_cache(
            ex,
            cache,
            ["BTC/USD"],
            limit=1,
            max_concurrent=1,
        )
    )
    assert ex.calls == 2
    assert "BTC/USD" in cache


def test_failed_symbol_backoff(monkeypatch):
    from crypto_bot.utils import market_loader

    ex = AlwaysFailExchange()
    cache: dict[str, pd.DataFrame] = {}
    market_loader.failed_symbols.clear()
    monkeypatch.setattr(market_loader, "RETRY_DELAY", 10)
    monkeypatch.setattr(market_loader, "MAX_RETRY_DELAY", 40)

    t = 0

    def fake_time():
        return t

    monkeypatch.setattr(market_loader.time, "time", fake_time)

    asyncio.run(
        market_loader.update_ohlcv_cache(
            ex,
            cache,
            ["BTC/USD"],
            limit=1,
            max_concurrent=1,
        )
    )
    assert market_loader.failed_symbols["BTC/USD"]["delay"] == 10

    t += 11
    asyncio.run(
        market_loader.update_ohlcv_cache(
            ex,
            cache,
            ["BTC/USD"],
            limit=1,
            max_concurrent=1,
        )
    )
    assert market_loader.failed_symbols["BTC/USD"]["delay"] == 20

    t += 21
    asyncio.run(
        market_loader.update_ohlcv_cache(
            ex,
            cache,
            ["BTC/USD"],
            limit=1,
            max_concurrent=1,
        )
    )
    assert market_loader.failed_symbols["BTC/USD"]["delay"] == 40

    t += 41
    asyncio.run(
        market_loader.update_ohlcv_cache(
            ex,
            cache,
            ["BTC/USD"],
            limit=1,
            max_concurrent=1,
        )
    )
    assert market_loader.failed_symbols["BTC/USD"]["delay"] == 40


def test_backoff_resets_on_success(monkeypatch):
    from crypto_bot.utils import market_loader

    ex = FailSuccessExchange()
    cache: dict[str, pd.DataFrame] = {}
    market_loader.failed_symbols.clear()
    monkeypatch.setattr(market_loader, "RETRY_DELAY", 10)

    t = 0

    def fake_time():
        return t

    monkeypatch.setattr(market_loader.time, "time", fake_time)

    asyncio.run(
        market_loader.update_ohlcv_cache(
            ex,
            cache,
            ["BTC/USD"],
            limit=1,
            max_concurrent=1,
        )
    )
    assert market_loader.failed_symbols["BTC/USD"]["delay"] == 10

    t += 11
    asyncio.run(
        market_loader.update_ohlcv_cache(
            ex,
            cache,
            ["BTC/USD"],
            limit=1,
            max_concurrent=1,
        )
    )
    assert "BTC/USD" in cache
    assert "BTC/USD" not in market_loader.failed_symbols

    t += 1
    ex2 = AlwaysFailExchange()
    asyncio.run(
        market_loader.update_ohlcv_cache(
            ex2,
            cache,
            ["BTC/USD"],
            limit=1,
            max_concurrent=1,
        )
    )
    assert market_loader.failed_symbols["BTC/USD"]["delay"] == 10


def test_symbol_disabled_after_max_failures(monkeypatch):
    from crypto_bot.utils import market_loader

    ex = AlwaysFailExchange()
    market_loader.failed_symbols.clear()
    monkeypatch.setattr(market_loader, "RETRY_DELAY", 0)
    monkeypatch.setattr(market_loader, "MAX_OHLCV_FAILURES", 2)

    asyncio.run(market_loader.load_ohlcv_parallel(ex, ["BTC/USD"], max_concurrent=1))
    assert market_loader.failed_symbols["BTC/USD"]["count"] == 1
    assert not market_loader.failed_symbols["BTC/USD"].get("disabled")

    asyncio.run(market_loader.load_ohlcv_parallel(ex, ["BTC/USD"], max_concurrent=1))
    assert market_loader.failed_symbols["BTC/USD"]["count"] == 2
    assert market_loader.failed_symbols["BTC/USD"].get("disabled") is True

    calls = ex.calls
    asyncio.run(market_loader.load_ohlcv_parallel(ex, ["BTC/USD"], max_concurrent=1))
    assert ex.calls == calls


class StopLoop(Exception):
    pass


def test_main_preserves_symbols_on_scan_failure(monkeypatch, caplog):
    import sys, types

    monkeypatch.setitem(sys.modules, "ccxt", types.SimpleNamespace())
    import crypto_bot.main as main

    caplog.set_level(logging.WARNING)

    async def fake_loader(exchange, exclude=None, config=None):
        main.logger.warning("symbol scan empty")
        return []

    cfg = {"symbol": "BTC/USD", "scan_markets": True}

    monkeypatch.setattr(main, "load_config", lambda: cfg)
    calls = {"loader": 0}

    async def loader_wrapper(*a, **k):
        calls["loader"] += 1
        return await fake_loader(*a, **k)

    monkeypatch.setattr(main, "load_kraken_symbols", loader_wrapper)
    monkeypatch.setattr(main, "cooldown_configure", lambda *_a, **_k: None)
    monkeypatch.setattr(main, "dotenv_values", lambda path: {})
    monkeypatch.setattr(main, "load_or_create", lambda: {})
    monkeypatch.setattr(main, "send_test_message", lambda *_a, **_k: True)
    monkeypatch.setattr(main, "log_balance", lambda *_a, **_k: None)

    class DummyRC:
        def __init__(self, *_a, **_k):
            pass

    monkeypatch.setattr(main, "RiskConfig", DummyRC)
    monkeypatch.setattr(main.asyncio, "sleep", lambda *_a: None)
    monkeypatch.setattr(main, "MAX_SYMBOL_SCAN_ATTEMPTS", 2)
    monkeypatch.setattr(main, "SYMBOL_SCAN_RETRY_DELAY", 0)
    monkeypatch.setattr(main, "MAX_SYMBOL_SCAN_DELAY", 0)

    captured = {}

    class DummyExchange:
        def fetch_balance(self):
            return {"USDT": {"free": 0}}

    def fake_get_exchange(config):
        captured["cfg"] = config
        return DummyExchange(), None

    monkeypatch.setattr(main, "get_exchange", fake_get_exchange)

    asyncio.run(main.main())

    assert "symbols" not in captured["cfg"]
    assert any("aborting startup" in r.getMessage() for r in caplog.records)
    assert calls["loader"] == 2


def test_main_uses_pair_cache_when_scan_none(monkeypatch, caplog):
    import sys, types

    monkeypatch.setitem(sys.modules, "ccxt", types.SimpleNamespace())
    import crypto_bot.main as main

    caplog.set_level(logging.WARNING)

    async def fake_loader(exchange, exclude=None, config=None):
        return None

    cfg = {"symbol": "BTC/USD", "scan_markets": True}

    monkeypatch.setattr(main, "load_config", lambda: cfg)
    monkeypatch.setattr(main, "load_kraken_symbols", fake_loader)
    monkeypatch.setattr(main, "load_liquid_pairs", lambda: ["ETH/USD"])
    monkeypatch.setattr(main, "cooldown_configure", lambda *_a, **_k: None)
    monkeypatch.setattr(main, "dotenv_values", lambda path: {})
    monkeypatch.setattr(main, "load_or_create", lambda: {})
    monkeypatch.setattr(main, "send_test_message", lambda *_a, **_k: True)
    monkeypatch.setattr(main, "log_balance", lambda *_a, **_k: None)

    class DummyRC:
        def __init__(self, *_a, **_k):
            pass

    monkeypatch.setattr(main, "RiskConfig", DummyRC)
    monkeypatch.setattr(main.asyncio, "sleep", lambda *_a: None)
    monkeypatch.setattr(main, "MAX_SYMBOL_SCAN_ATTEMPTS", 1)
    monkeypatch.setattr(main, "SYMBOL_SCAN_RETRY_DELAY", 0)
    monkeypatch.setattr(main, "MAX_SYMBOL_SCAN_DELAY", 0)

    captured = {}

    class DummyExchange:
        def fetch_balance(self):
            return {"USDT": {"free": 0}}

    def fake_get_exchange(config):
        captured["cfg"] = config
        return DummyExchange(), None

    monkeypatch.setattr(main, "get_exchange", fake_get_exchange)

    calls = {}

    class DummyRM:
        def __init__(self, *_a, **_k):
            calls["rm"] = True
            raise StopLoop

    monkeypatch.setattr(main, "RiskManager", DummyRM)

    asyncio.run(main.main())

    assert captured["cfg"]["symbols"] == ["ETH/USD"]
    assert any("cached pairs" in r.getMessage() for r in caplog.records)
    assert calls.get("rm") is True


class SlowExchange:
    has = {"fetchOHLCV": True}

    async def fetch_ohlcv(self, symbol, timeframe="1h", limit=100):
        await asyncio.sleep(0.05)
        return [[0] * 6]


class SlowWSExchange:
    has = {"fetchOHLCV": True}

    def __init__(self):
        self.fetch_called = False

    async def watch_ohlcv(self, symbol, timeframe="1h", limit=100):
        await asyncio.sleep(0.05)
        return [[0] * 6]

    async def fetch_ohlcv(self, symbol, timeframe="1h", limit=100):
        self.fetch_called = True
        return [[7] * 6 for _ in range(limit)]


def test_fetch_ohlcv_async_timeout(monkeypatch):
    from crypto_bot.utils import market_loader

    ex = SlowExchange()
    monkeypatch.setattr(market_loader, "OHLCV_TIMEOUT", 0.01)
    monkeypatch.setattr(market_loader, "WS_OHLCV_TIMEOUT", 0.01)
    monkeypatch.setattr(market_loader, "REST_OHLCV_TIMEOUT", 0.01)

    res = asyncio.run(market_loader.fetch_ohlcv_async(ex, "BTC/USD"))
    assert isinstance(res, asyncio.TimeoutError)


def test_load_ohlcv_parallel_timeout(monkeypatch):
    from crypto_bot.utils import market_loader

    ex = SlowExchange()
    market_loader.failed_symbols.clear()
    monkeypatch.setattr(market_loader, "OHLCV_TIMEOUT", 0.01)
    monkeypatch.setattr(market_loader, "WS_OHLCV_TIMEOUT", 0.01)
    monkeypatch.setattr(market_loader, "REST_OHLCV_TIMEOUT", 0.01)

    result = asyncio.run(
        market_loader.load_ohlcv_parallel(ex, ["BTC/USD"], max_concurrent=1)
    )
    assert result == {}
    assert "BTC/USD" in market_loader.failed_symbols


def test_fetch_ohlcv_async_timeout_fallback(monkeypatch):
    from crypto_bot.utils import market_loader

    ex = SlowWSExchange()
    monkeypatch.setattr(market_loader, "OHLCV_TIMEOUT", 0.01)
    monkeypatch.setattr(market_loader, "WS_OHLCV_TIMEOUT", 0.01)
    monkeypatch.setattr(market_loader, "REST_OHLCV_TIMEOUT", 0.01)

    data = asyncio.run(
        market_loader.fetch_ohlcv_async(ex, "BTC/USD", limit=2, use_websocket=True)
    )
    assert ex.fetch_called is True
    assert isinstance(data, list)
    assert len(data) == 2
    assert data[0][0] == 7


def test_load_ohlcv_parallel_timeout_fallback(monkeypatch):
    from crypto_bot.utils import market_loader

    ex = SlowWSExchange()
    market_loader.failed_symbols.clear()
    monkeypatch.setattr(market_loader, "OHLCV_TIMEOUT", 0.01)
    monkeypatch.setattr(market_loader, "WS_OHLCV_TIMEOUT", 0.01)
    monkeypatch.setattr(market_loader, "REST_OHLCV_TIMEOUT", 0.01)

    result = asyncio.run(
        market_loader.load_ohlcv_parallel(
            ex,
            ["BTC/USD"],
            use_websocket=True,
            limit=2,
            max_concurrent=1,
        )
    )
    assert "BTC/USD" in result
    assert ex.fetch_called is True
    assert "BTC/USD" not in market_loader.failed_symbols


class LimitCaptureWS:
    has = {"fetchOHLCV": True}

    def __init__(self):
        self.limit = None

    async def watch_ohlcv(self, symbol, timeframe="1h", limit=100, since=None):
        self.limit = limit
        return [[0] * 6]


def test_watch_ohlcv_since_reduces_limit(monkeypatch):
    from crypto_bot.utils import market_loader

    ex = LimitCaptureWS()
    monkeypatch.setattr(market_loader.time, "time", lambda: 1000)
    since = 1000 - 3 * 3600
    asyncio.run(
        market_loader.fetch_ohlcv_async(
            ex,
            "BTC/USD",
            timeframe="1h",
            limit=10,
            since=since,
            use_websocket=True,
        )
    )
    assert ex.limit == 4


class RateLimitExchange:
    has = {"fetchOHLCV": True}

    def __init__(self):
        self.times: list[float] = []
        self.rateLimit = 50

    async def fetch_ohlcv(self, symbol, timeframe="1h", limit=100):
        self.times.append(time.time())
        return [[0] * 6]


def test_load_ohlcv_parallel_rate_limit_sleep():
    ex = RateLimitExchange()
    asyncio.run(
        load_ohlcv_parallel(
            ex,
            ["A", "B"],
            limit=1,
            max_concurrent=1,
        )
    )
    assert len(ex.times) == 2
    assert ex.times[1] - ex.times[0] >= ex.rateLimit / 1000


class SymbolCheckExchange:
    has = {"fetchOHLCV": True}

    def __init__(self):
        self.symbols: list[str] = []
        self.calls: list[str] = []
        self.loaded = False

    def load_markets(self):
        self.loaded = True
        self.symbols = ["BTC/USD"]

    async def fetch_ohlcv(self, symbol, timeframe="1h", limit=100):
        self.calls.append(symbol)
        return [[0] * 6]


def test_invalid_symbol_skipped(caplog):
    from crypto_bot.utils import market_loader

    ex = SymbolCheckExchange()
    caplog.set_level(logging.WARNING)
    result = asyncio.run(
        market_loader.load_ohlcv_parallel(
            ex,
            ["BTC/USD", "ETH/USD"],
            max_concurrent=1,
        )
    )
    assert ex.loaded is True
    assert ex.calls == ["BTC/USD"]
    assert result == {"BTC/USD": [[0] * 6]}
    assert any(
        "Skipping unsupported symbol ETH/USD" in r.getMessage() for r in caplog.records
    )


def test_invalid_symbol_marked_disabled():
    from crypto_bot.utils import market_loader

    ex = SymbolCheckExchange()
    market_loader.failed_symbols.clear()
    result = asyncio.run(market_loader.fetch_ohlcv_async(ex, "ETH/USD"))
    assert result == []
    assert "ETH/USD" not in market_loader.failed_symbols


class MissingTFExchange:
    has = {"fetchOHLCV": True}
    timeframes = {"5m": "5m"}

    def __init__(self):
        self.called = False

    async def fetch_ohlcv(self, *args, **kwargs):
        self.called = True
        return [[0] * 6]


def test_fetch_ohlcv_async_skips_unsupported_timeframe():
    ex = MissingTFExchange()
    data = asyncio.run(fetch_ohlcv_async(ex, "BTC/USD", timeframe="1m"))
    assert data == []
    assert ex.called is False


def test_fetch_ohlcv_retry_520(monkeypatch):
    from crypto_bot.utils import market_loader

    class RetryExchange:
        has = {"fetchOHLCV": True}

        def __init__(self):
            self.calls = 0

        async def fetch_ohlcv(self, symbol, timeframe="1h", limit=100):
            self.calls += 1
            if self.calls == 1:
                err = ccxt.ExchangeError("boom")
                err.http_status = 520
                raise err
            return [[1] * 6]

    sleeps: list[float] = []

    async def fake_sleep(secs):
        sleeps.append(secs)

    ex = RetryExchange()
    monkeypatch.setattr(market_loader.asyncio, "sleep", fake_sleep)
    data = asyncio.run(market_loader.fetch_ohlcv_async(ex, "BTC/USD"))

    assert ex.calls == 2
    assert sleeps == [5]
    assert data == [[1] * 6]


def test_fetch_ohlcv_retry_520_network(monkeypatch):
    from crypto_bot.utils import market_loader

    class RetryExchange:
        has = {"fetchOHLCV": True}

        def __init__(self):
            self.calls = 0

        async def fetch_ohlcv(self, symbol, timeframe="1h", limit=100):
            self.calls += 1
            if self.calls == 1:
                err = ccxt.NetworkError("boom")
                err.http_status = 520
                raise err
            return [[1] * 6]

    sleeps: list[float] = []

    async def fake_sleep(secs):
        sleeps.append(secs)

    ex = RetryExchange()
    monkeypatch.setattr(market_loader.asyncio, "sleep", fake_sleep)
    data = asyncio.run(market_loader.fetch_ohlcv_async(ex, "BTC/USD"))

    assert ex.calls == 2
    assert sleeps == [5]
    assert data == [[1] * 6]


class CancelWSExchange:
    has = {"fetchOHLCV": True}

    def __init__(self):
        self.fetch_called = False
        self.closed = False

    async def watch_ohlcv(self, symbol, timeframe="1h", limit=100):
        raise asyncio.CancelledError

    async def fetch_ohlcv(self, symbol, timeframe="1h", limit=100):
        self.fetch_called = True
        return [[0] * 6]

    async def close(self):
        self.closed = True


class CancelWSSyncCloseExchange(CancelWSExchange):
    def close(self):
        self.closed = True


def test_fetch_ohlcv_async_cancelled_error():
    ex = CancelWSExchange()
    with pytest.raises(asyncio.CancelledError):
        asyncio.run(fetch_ohlcv_async(ex, "BTC/USD", use_websocket=True, limit=1))
    assert ex.fetch_called is False
    assert ex.closed is True


def test_fetch_ohlcv_async_cancelled_error_sync_close():
    ex = CancelWSSyncCloseExchange()
    with pytest.raises(asyncio.CancelledError):
        asyncio.run(fetch_ohlcv_async(ex, "BTC/USD", use_websocket=True, limit=1))
    assert ex.fetch_called is False
    assert ex.closed is True


def test_load_ohlcv_parallel_cancelled_error(monkeypatch, caplog):
    from crypto_bot.utils import market_loader

    ex = CancelWSExchange()
    market_loader.failed_symbols.clear()
    caplog.set_level(logging.ERROR)
    with pytest.raises(asyncio.CancelledError):
        asyncio.run(
            market_loader.load_ohlcv_parallel(
                ex,
                ["BTC/USD"],
                use_websocket=True,
                limit=1,
                max_concurrent=1,
            )
        )
    assert "BTC/USD" not in market_loader.failed_symbols
    assert not caplog.records
    assert ex.closed is True


class CancelExchange:
    has = {"fetchOHLCV": True}

    async def fetch_ohlcv(self, symbol, timeframe="1h", limit=100):
        raise asyncio.CancelledError()


def test_load_ohlcv_parallel_propagates_cancelled(caplog):
    ex = CancelExchange()
    caplog.set_level(logging.ERROR)
    with pytest.raises(asyncio.CancelledError):
        asyncio.run(load_ohlcv_parallel(ex, ["BTC/USD"], max_concurrent=1))
    assert len(caplog.records) == 0


class PendingWSExchange:
    has = {"fetchOHLCV": True}

    def __init__(self):
        self.closed = False
        self.calls: list[str] = []

    async def watch_ohlcv(self, symbol, timeframe="1h", limit=100):
        self.calls.append("watch")
        try:
            await asyncio.sleep(1)
        except asyncio.CancelledError:
            self.calls.append("cancel")
            raise
        return [[0] * 6]

    async def close(self):
        self.closed = True
        self.calls.append("close")


def test_fetch_ohlcv_async_cancel_pending_ws(caplog):
    from crypto_bot.utils import market_loader

    async def runner():
        ex = PendingWSExchange()
        task = asyncio.create_task(
            market_loader.fetch_ohlcv_async(
                ex, "BTC/USD", use_websocket=True, limit=1
            )
        )
        await asyncio.sleep(0)
        await asyncio.sleep(0.05)
        task.cancel()
        try:
            await task
        except asyncio.CancelledError:
            pass
        return ex.calls

    caplog.set_level(logging.ERROR)
    calls = asyncio.run(runner())
    assert "watch" in calls
    assert not caplog.records


def test_fetch_geckoterminal_ohlcv_success(monkeypatch):
    from crypto_bot.utils import market_loader

    mint = "So11111111111111111111111111111111111111112"

    pool_data = {
        "data": [
            {
                "id": "pool1",
                "attributes": {"volume_usd": {"h24": 123}, "reserve_in_usd": 0},
            },
            {
                "id": "pool1",
                "attributes": {"volume_usd": {"h24": 123}, "address": "pool1"},
            },
            {"id": "solana_pool1", "attributes": {"volume_usd": {"h24": 123}}},
        ]
    }
    ohlcv_data = {
        "data": {
            "attributes": {
                "ohlcv_list": [
                    [1, 1, 2, 0.5, 1.5, 10],
                    [1, 1, 2, 0.5, 1.5, 10],
                ]
            }
        }
    }

    urls: list[tuple[str, dict | None]] = []
    responses = [pool_data, ohlcv_data, ohlcv_data]

    async def fake_gecko(url, params=None, retries=3):
        urls.append((url, params or {}))
        return responses.pop(0)

    monkeypatch.setattr(market_loader, "gecko_request", fake_gecko)

    data, vol, reserve = asyncio.run(
        market_loader.fetch_geckoterminal_ohlcv(f"{mint}/USDC", timeframe="1h", limit=1)
    )
    assert data == [[1, 1.0, 2.0, 0.5, 1.5, 10.0]]
    assert vol == 123.0
    assert reserve == 0.0
    data, volume, reserve = asyncio.run(
        market_loader.fetch_geckoterminal_ohlcv(f"{mint}/USDC", timeframe="1h", limit=1)
    )
    assert data == [[1000, 1.0, 2.0, 0.5, 1.5, 10.0]]
    assert volume == 123
    assert reserve == 0
    assert urls[0][0].endswith("search/pools")
    from urllib.parse import quote_plus
    assert urls[0][1].get("query") == quote_plus(f"{mint}/USDC")
    assert urls[1][0].endswith("/ohlcv/1h")


def test_fetch_gecko_lookup_fallback(monkeypatch):
    """Second search uses mint from get_mint_from_gecko when first search is empty."""
    from crypto_bot.utils import market_loader

    symbol = "FOO/USDC"
    mint = "So11111111111111111111111111111111111111112"
    monkeypatch.setitem(market_loader.TOKEN_MINTS, "FOO", "dummy")

    # First search returns no pools
    pool_empty = {"data": []}
    pool_data = {"data": [{"id": "pool1", "attributes": {"volume_usd": {"h24": 5}}}]}
    ohlcv_data = {"data": {"attributes": {"ohlcv_list": [[1, 1, 2, 0.5, 1.5, 10]]}}}

    calls: list[tuple[str, dict | None]] = []
    responses = [pool_empty, pool_data, ohlcv_data]

    async def fake_gecko(url, params=None, retries=3):
        calls.append((url, dict(params or {})))
        return responses.pop(0)

    async def fake_get_mint(base):
        assert base == "FOO"
        return mint

    monkeypatch.setattr(market_loader, "gecko_request", fake_gecko)
    monkeypatch.setattr(market_loader, "get_mint_from_gecko", fake_get_mint)

    data, vol, reserve = asyncio.run(
        market_loader.fetch_geckoterminal_ohlcv(symbol, timeframe="1h", limit=1)
    )

    from urllib.parse import quote_plus

    assert calls[0][0].endswith("search/pools")
    assert calls[0][1]["query"] == quote_plus(symbol)
    assert calls[1][1]["query"] == quote_plus(f"{mint}/USDC")
    assert data == [[1, 1.0, 2.0, 0.5, 1.5, 10.0]]
    assert vol == 5.0



def test_fetch_geckoterminal_ohlcv_invalid_mint(monkeypatch):
    from crypto_bot.utils import market_loader

    def fail(*_a, **_k):
        raise AssertionError("should not be called")

    monkeypatch.setattr(market_loader, "gecko_request", fail)

    res = asyncio.run(market_loader.fetch_geckoterminal_ohlcv("FOO/USDC"))
    assert res is None


def test_fetch_geckoterminal_ohlcv_invalid_length(monkeypatch):
    from crypto_bot.utils import market_loader

    def fail(*_a, **_k):
        raise AssertionError("should not be called")

    monkeypatch.setattr(market_loader, "gecko_request", fail)

    res = asyncio.run(market_loader.fetch_geckoterminal_ohlcv("abcd/USDC"))
    assert res is None


def test_fetch_geckoterminal_ohlcv_404(monkeypatch, caplog):
    from crypto_bot.utils import market_loader

    mint = "So11111111111111111111111111111111111111112"

    urls: list[str] = []

    market_loader.GECKO_POOL_CACHE.clear()

    async def fake_gecko(url, params=None, retries=3):
        urls.append(url)
        return None

    async def fake_get_mint(_base):
        return None

    async def fake_helius(_symbols):
        return {}

    monkeypatch.setattr(market_loader, "gecko_request", fake_gecko)
<<<<<<< HEAD
    monkeypatch.setattr(market_loader, "get_mint_from_gecko", fake_get_mint)
    monkeypatch.setattr(market_loader, "fetch_from_helius", fake_helius, raising=False)
=======
    monkeypatch.setattr(market_loader, "get_mint_from_gecko", lambda *_a, **_k: asyncio.sleep(0, result=None))
>>>>>>> aad32af0

    caplog.set_level(logging.INFO)
    res = asyncio.run(market_loader.fetch_geckoterminal_ohlcv(f"{mint}/USDC"))
    assert res is None
    assert any(
        "token not available on GeckoTerminal" in r.getMessage() for r in caplog.records
    )
    assert any(
        "pair not available on GeckoTerminal" in r.getMessage() for r in caplog.records
    )


def test_fetch_geckoterminal_ohlcv_network_error(monkeypatch):
    from crypto_bot.utils import market_loader

    async def fail(*_a, **_k):
        raise market_loader.aiohttp.ClientError("boom")

    monkeypatch.setattr(market_loader, "gecko_request", fail)

    res = asyncio.run(market_loader.fetch_geckoterminal_ohlcv("FOO/USDC"))
    assert res is None


def test_fetch_geckoterminal_ohlcv_retry(monkeypatch):
    from crypto_bot.utils import market_loader

    sleeps: list[float] = []

    async def fake_sleep(secs):
        sleeps.append(secs)

    calls = 0
    market_loader.GECKO_POOL_CACHE.clear()

    async def fake_gecko(url, params=None, retries=3):
        nonlocal calls
        calls += 1
        if calls == 1:
            for attempt in range(3):
                await fake_sleep(1 + attempt)
                if attempt < 2:
                    continue
                break
        else:
            await fake_sleep(1)
        if "search/pools" in url:
            return {
                "data": [
                    {
                        "id": "pool1",
                        "attributes": {"volume_usd": {"h24": 123}, "reserve_in_usd": 0},
                    }
                ]
            }
        return {"data": {"attributes": {"ohlcv_list": [[1, 1, 2, 0.5, 1.5, 10]]}}}

    monkeypatch.setattr(market_loader, "gecko_request", fake_gecko)

    data, vol, reserve = asyncio.run(
        market_loader.fetch_geckoterminal_ohlcv(f"{VALID_MINT}/USDC", limit=1)
    )

    assert sleeps == [1, 2, 3, 1]
    assert calls == 2
    assert data == [[1, 1.0, 2.0, 0.5, 1.5, 10.0]]
    assert vol == 123.0


def test_geckoterminal_semaphore_limits(monkeypatch):
    from crypto_bot.utils import market_loader

    market_loader.configure(gecko_limit=1)
    market_loader.GECKO_POOL_CACHE.clear()

    calls = {"active": 0, "max": 0}

    async def fake_gecko(url, params=None, retries=3):
        calls["active"] += 1
        calls["max"] = max(calls["max"], calls["active"])
        try:
            if "search/pools" in url:
                return {
                    "data": [{"id": "pool1", "attributes": {"volume_usd": {"h24": 0}}}]
                }
            return {"data": {"attributes": {"ohlcv_list": [[1, 1, 1, 1, 1, 1]]}}}
        finally:
            calls["active"] -= 1

    monkeypatch.setattr(market_loader, "gecko_request", fake_gecko)

    async def worker():
        await market_loader.fetch_geckoterminal_ohlcv(f"{VALID_MINT}/USDC", limit=1)

    async def main():
        await asyncio.gather(*(worker() for _ in range(3)))

    asyncio.run(main())

    assert calls["max"] == 1


def test_update_multi_tf_ohlcv_cache_skips_404(monkeypatch):
    from crypto_bot.utils import market_loader

    async def fake_fetch(*_a, **_k):
        return None

    monkeypatch.setattr(market_loader, "fetch_geckoterminal_ohlcv", fake_fetch)
    monkeypatch.setattr(market_loader, "fetch_coingecko_ohlc", lambda *a, **k: None)

    async def fake_ohlcv(*a, **k):
        return [[1, 1, 1, 1, 1, 1]]

    monkeypatch.setattr(market_loader, "fetch_ohlcv_async", fake_ohlcv)

    ex = DummyMultiTFExchange()
    cache = {}
    config = {"timeframes": ["1h"]}
    cache = asyncio.run(
        update_multi_tf_ohlcv_cache(
            ex,
            cache,
            ["FOO/USDC"],
            config,
            limit=1,
        )
    )
    assert "FOO/USDC" in cache["1h"]


def test_update_multi_tf_ohlcv_cache_min_volume(monkeypatch):
    from crypto_bot.utils import market_loader

    async def fake_fetch(*_a, **_k):
        return [[0, 1, 2, 3, 4, 5]], 50.0, 1000.0

    calls: list[float] = []

    async def fake_fetch(*_a, min_24h_volume=0, **_k):
        calls.append(min_24h_volume)
        if min_24h_volume > 50:
            return None
        return [[0, 1, 2, 3, 4, 5]]

    monkeypatch.setattr(market_loader, "fetch_geckoterminal_ohlcv", fake_fetch)
    monkeypatch.setattr(market_loader, "fetch_coingecko_ohlc", lambda *a, **k: None)

    async def fake_ohlcv2(*a, **k):
        return [[1, 1, 1, 1, 1, 1]]

    monkeypatch.setattr(market_loader, "fetch_ohlcv_async", fake_ohlcv2)

    ex = DummyMultiTFExchange()
    cache = {}
    config = {"timeframes": ["1h"]}

    config["min_volume_usd"] = 100
    cache = asyncio.run(
        update_multi_tf_ohlcv_cache(
            ex,
            cache,
            [f"{VALID_MINT}/USDC"],
            config,
            limit=1,
        )
    )
    assert calls[-1] == 100
    assert f"{VALID_MINT}/USDC" in cache["1h"]
    assert f"{VALID_MINT}/USDC" in cache.get("1h", {})

    config["min_volume_usd"] = 10
    cache = asyncio.run(
        update_multi_tf_ohlcv_cache(
            ex,
            cache,
            [f"{VALID_MINT}/USDC"],
            config,
            limit=1,
        )
    )
    assert calls[-1] == 10
    assert f"{VALID_MINT}/USDC" in cache["1h"]


def test_dex_fetch_fallback_coingecko(monkeypatch):
    from crypto_bot.utils import market_loader

    async def fail_gecko(*_a, **_k):
        raise Exception("boom")

    async def fake_coingecko(*_a, **_k):
        return [[0, 1, 2, 3, 4, 5]]

    calls = {"kraken": 0}

    async def fake_fetch(ex, *a, **k):
        calls["kraken"] += 1
        return [[9, 9, 9, 9, 9, 9]]

    monkeypatch.setattr(market_loader, "fetch_geckoterminal_ohlcv", fail_gecko)
    monkeypatch.setattr(market_loader, "fetch_coingecko_ohlc", fake_coingecko)
    monkeypatch.setattr(market_loader, "fetch_ohlcv_async", fake_fetch)

    ex = DummyMultiTFExchange()
    cache = {}
    config = {"timeframes": ["1h"]}

    cache = asyncio.run(
        update_multi_tf_ohlcv_cache(
            ex,
            cache,
            [f"{VALID_MINT}/USDC"],
            config,
            limit=1,
        )
    )
    assert f"{VALID_MINT}/USDC" in cache["1h"]
    assert calls["kraken"] == 0


def test_dex_fetch_fallback_coinbase(monkeypatch):
    from crypto_bot.utils import market_loader

    async def fail_gecko(*_a, **_k):
        return None

    async def fail_coingecko(*_a, **_k):
        return None

    calls = {"coinbase": 0, "exchange": 0}

    async def fake_fetch(ex, *a, **k):
        if getattr(ex, "id", None) == "coinbase":
            calls["coinbase"] += 1
        else:
            calls["exchange"] += 1
        return [[8, 8, 8, 8, 8, 8]]

    class DummyCB:
        id = "coinbase"
        has = {"fetchOHLCV": True}

    monkeypatch.setattr(market_loader.ccxt, "coinbase", lambda params=None: DummyCB())
    monkeypatch.setattr(market_loader, "fetch_geckoterminal_ohlcv", fail_gecko)
    monkeypatch.setattr(market_loader, "fetch_coingecko_ohlc", fail_coingecko)
    monkeypatch.setattr(market_loader, "fetch_ohlcv_async", fake_fetch)

    ex = DummyMultiTFExchange()

    data = asyncio.run(market_loader.fetch_dex_ohlcv(ex, "FOO/USDC", limit=1))
    assert data
    assert calls["coinbase"] == 1
    assert calls["exchange"] == 0


def test_dex_fetch_fallback_kraken(monkeypatch):
    from crypto_bot.utils import market_loader

    async def fail_gecko(*_a, **_k):
        return None

    async def fail_coingecko(*_a, **_k):
        return None

    calls = {"coinbase": 0, "exchange": 0}

    async def fake_fetch(ex, *a, **k):
        if getattr(ex, "id", None) == "coinbase":
            calls["coinbase"] += 1
        else:
            calls["exchange"] += 1
        return [[8, 8, 8, 8, 8, 8]]

    class DummyCB:
        id = "coinbase"
        has = {"fetchOHLCV": True}

    monkeypatch.setattr(market_loader.ccxt, "coinbase", lambda params=None: DummyCB())
    monkeypatch.setattr(market_loader, "fetch_geckoterminal_ohlcv", fail_gecko)
    monkeypatch.setattr(market_loader, "fetch_coingecko_ohlc", fail_coingecko)
    monkeypatch.setattr(market_loader, "fetch_ohlcv_async", fake_fetch)

    ex = DummyMultiTFExchange()

    data = asyncio.run(market_loader.fetch_dex_ohlcv(ex, "FOO/BTC", limit=1))
    assert data
    assert calls["coinbase"] == 0
    assert calls["exchange"] == 1


def test_update_multi_tf_ohlcv_cache_fallback_exchange(monkeypatch):
    from crypto_bot.utils import market_loader

    async def fail_gecko(*_a, **_k):
        raise Exception("boom")

    calls = {"fetch": 0}

    async def fake_fetch(ex, *a, **k):
        calls["fetch"] += 1
        return [[7, 7, 7, 7, 7, 7]]

    monkeypatch.setattr(market_loader, "fetch_geckoterminal_ohlcv", fail_gecko)
    monkeypatch.setattr(market_loader, "fetch_dex_ohlcv", lambda *a, **k: None)
    monkeypatch.setattr(market_loader, "fetch_ohlcv_async", fake_fetch)

    ex = DummyMultiTFExchange()
    cache = {}
    config = {"timeframes": ["1h"]}


def test_gecko_volume_priority(monkeypatch):
    from crypto_bot.utils import market_loader
    from collections import deque

    async def fake_gecko(*_a, **_k):
        return (
            [
                [0, 1, 1, 1, 1, 1],
                [1, 1, 1, 1, 1, 1],
                [2, 1, 1, 1, 1, 10],
            ],
            100.0,
            0.0,
        )

    monkeypatch.setattr(market_loader, "fetch_geckoterminal_ohlcv", fake_gecko)
    ex = DummyMultiTFExchange()
    cache = {}
    q = deque()
    config = {
        "timeframes": ["1h"],
        "bounce_scalper": {"vol_zscore_threshold": 1.0},
    }

    cache = asyncio.run(
        update_multi_tf_ohlcv_cache(
            ex,
            cache,
            ["BAR/USDC"],
            config,
            limit=1,
        )
    )
    assert "BAR/USDC" in cache["1h"]
    assert calls["fetch"] == 1
    cache = asyncio.run(
        update_multi_tf_ohlcv_cache(
            ex,
            cache,
            ["FOO/USDC"],
            config,
            limit=3,
            priority_queue=q,
        )
    )
    assert "FOO/USDC" in cache["1h"]
    assert list(q) == ["FOO/USDC"]


def test_update_multi_tf_ohlcv_cache_start_since(monkeypatch):
    from crypto_bot.utils import market_loader

    calls: list[tuple[int | None, int]] = []

    async def fake_fetch(_ex, _sym, timeframe="1s", limit=1000, since=None, **_k):
        calls.append((since, limit))
        start = since or 0
        step = 1
        count = 1000 if len(calls) == 1 else 500
        return [[start + i * step, 1, 1, 1, 1, 1] for i in range(count)]

    monkeypatch.setattr(market_loader, "fetch_ohlcv_async", fake_fetch)

    ex = object()
    cache: dict[str, dict[str, pd.DataFrame]] = {}
    config = {"timeframes": ["1s"]}

    cache = asyncio.run(
        update_multi_tf_ohlcv_cache(
            ex,
            cache,
            ["BTC/USD"],
            config,
            start_since=0,
        )
    )

    df = cache["1s"]["BTC/USD"]
    assert len(df) == 1500
    assert calls == [(0, 1000), (1000, 1000)]


def test_coinbase_usdc_pair_mapping(monkeypatch):
    from crypto_bot.utils import market_loader

    called: dict[str, str] = {}

    async def fake_fetch(_ex, sym, timeframe="1h", limit=100, **_k):
        called["sym"] = sym
        return [[i, 1, 1, 1, 1, 1] for i in range(limit)]

    monkeypatch.setattr(market_loader, "fetch_ohlcv_async", fake_fetch)

    class DummyCB:
        id = "coinbase"
        has = {"fetchOHLCV": True}
        symbols = ["FOO/USD"]

    ex = DummyCB()
    cache = asyncio.run(
        update_multi_tf_ohlcv_cache(
            ex,
            {},
            ["FOO/USDC"],
            {"timeframes": ["1h"]},
            limit=1,
        )
    )

    assert "FOO/USDC" in cache["1h"]
    assert called["sym"] == "FOO/USDC"


def test_coinbase_usdc_pair_skip(monkeypatch):
    from crypto_bot.utils import market_loader

    calls = {"gecko": 0, "dex": 0, "ohlcv": 0}

    async def fake_ohlcv(*_a, **_k):
        calls["ohlcv"] += 1
        return []

    async def fake_gecko(*_a, **_k):
        calls["gecko"] += 1
        return None

    async def fake_dex(*_a, **_k):
        calls["dex"] += 1
        return []

    monkeypatch.setattr(market_loader, "fetch_ohlcv_async", fake_ohlcv)
    monkeypatch.setattr(market_loader, "fetch_geckoterminal_ohlcv", fake_gecko)
    monkeypatch.setattr(market_loader, "fetch_dex_ohlcv", fake_dex)

    class DummyCB:
        id = "coinbase"
        has = {"fetchOHLCV": True}
        symbols: list[str] = []

    ex = DummyCB()
    cache = asyncio.run(
        update_multi_tf_ohlcv_cache(
            ex,
            {},
            ["FOO/USDC"],
            {"timeframes": ["1h"]},
            limit=1,
        )
    )

    assert calls["gecko"] == 1
    assert calls["dex"] == 1
    assert calls["ohlcv"] == 0<|MERGE_RESOLUTION|>--- conflicted
+++ resolved
@@ -1666,12 +1666,9 @@
         return {}
 
     monkeypatch.setattr(market_loader, "gecko_request", fake_gecko)
-<<<<<<< HEAD
     monkeypatch.setattr(market_loader, "get_mint_from_gecko", fake_get_mint)
     monkeypatch.setattr(market_loader, "fetch_from_helius", fake_helius, raising=False)
-=======
     monkeypatch.setattr(market_loader, "get_mint_from_gecko", lambda *_a, **_k: asyncio.sleep(0, result=None))
->>>>>>> aad32af0
 
     caplog.set_level(logging.INFO)
     res = asyncio.run(market_loader.fetch_geckoterminal_ohlcv(f"{mint}/USDC"))
