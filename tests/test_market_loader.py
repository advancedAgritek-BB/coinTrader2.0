import asyncio
import pandas as pd
import pytest
import logging
import time
import ccxt

from crypto_bot.utils.market_loader import (
    load_kraken_symbols,
    fetch_ohlcv_async,
    fetch_order_book_async,
    load_ohlcv_parallel,
    update_ohlcv_cache,
    update_multi_tf_ohlcv_cache,
    update_regime_tf_cache,
)

class DummyExchange:
    exchange_market_types = {"spot"}

    def load_markets(self):
        return {
            "BTC/USD": {"active": True, "type": "spot"},
            "ETH/USD": {"active": True, "type": "margin"},
            "XBT/USD-PERP": {"active": True, "type": "futures"},
            "XRP/USD": {"active": False, "type": "spot"},
        }

def test_load_kraken_symbols_returns_active():
    ex = DummyExchange()
    symbols = asyncio.run(load_kraken_symbols(ex))
    assert set(symbols) == {"BTC/USD"}

def test_excluded_symbols_are_removed():
    ex = DummyExchange()
    symbols = asyncio.run(load_kraken_symbols(ex, exclude=["ETH/USD"]))
    assert set(symbols) == {"BTC/USD"}


def test_load_kraken_symbols_logs_exclusions(caplog):
    ex = DummyExchange()
    from crypto_bot.utils import market_loader
    with caplog.at_level(logging.DEBUG):
        market_loader.logger.setLevel(logging.DEBUG)
        symbols = asyncio.run(load_kraken_symbols(ex, exclude=["ETH/USD"]))
    assert set(symbols) == {"BTC/USD"}
    messages = [r.getMessage() for r in caplog.records]
    assert any("Skipping symbol XRP/USD" in m for m in messages)
    assert any("Skipping symbol ETH/USD" in m for m in messages)
    assert any("Skipping symbol XBT/USD-PERP" in m for m in messages)
    assert any("Including symbol BTC/USD" in m for m in messages)


def test_load_kraken_symbols_market_type_filter():
    ex = DummyExchange()
    ex.exchange_market_types = {"margin", "futures"}
    symbols = asyncio.run(load_kraken_symbols(ex))
    assert set(symbols) == {"ETH/USD", "XBT/USD-PERP"}
class DummyTypeExchange:
    def load_markets(self):
        return {
            "BTC/USD": {"active": True, "type": "spot"},
            "ETH/USD": {"active": True, "type": "future"},
        }


def test_market_type_filter():
    ex = DummyTypeExchange()
    config = {"exchange_market_types": ["future"]}
    symbols = asyncio.run(load_kraken_symbols(ex, config=config))
    assert symbols == ["ETH/USD"]


class DummySliceExchange:
    has = {"fetchMarketsByType": True}

    def __init__(self):
        self.called: list[str] = []

    def fetch_markets_by_type(self, market_type):
        self.called.append(market_type)
        data = {
            "spot": [
                {"symbol": "BTC/USD", "active": True, "type": "spot"},
            ],
            "future": [
                {"symbol": "XBT/USD-PERP", "active": True, "type": "future"},
            ],
        }
        return data.get(market_type, [])


def test_load_kraken_symbols_fetch_markets_by_type():
    ex = DummySliceExchange()
    ex.exchange_market_types = {"spot", "future"}
    symbols = asyncio.run(load_kraken_symbols(ex))
    assert set(symbols) == {"BTC/USD", "XBT/USD-PERP"}
    assert set(ex.called) == {"spot", "future"}


class DummySymbolFieldExchange:
    exchange_market_types = {"spot"}

    def load_markets(self):
        return {
            "BTC/USD": {"symbol": "BTC/USD", "active": True, "type": "spot"},
            "ETH/USD": {"symbol": "ETH/USD", "active": False, "type": "spot"},
        }


def test_load_kraken_symbols_handles_symbol_column():
    ex = DummySymbolFieldExchange()
    symbols = asyncio.run(load_kraken_symbols(ex))
    assert symbols == ["BTC/USD"]


class DummyAsyncExchange:
    has = {"fetchOHLCV": True}
    async def fetch_ohlcv(self, symbol, timeframe="1h", limit=100):
        return [[0, 1, 2, 3, 4, 5]]


class DummyWSExchange:
    has = {"fetchOHLCV": True}
    def __init__(self):
        self.fetch_called = False

    async def watch_ohlcv(self, symbol, timeframe="1h", limit=100):
        return [[0] * 6]

    async def fetch_ohlcv(self, symbol, timeframe="1h", limit=100):
        self.fetch_called = True
        return [[1] * 6 for _ in range(limit)]


class DummyWSExchangeEnough(DummyWSExchange):
    async def watch_ohlcv(self, symbol, timeframe="1h", limit=100):
        return [[2] * 6 for _ in range(limit)]


def test_fetch_ohlcv_async():
    ex = DummyAsyncExchange()
    data = asyncio.run(fetch_ohlcv_async(ex, "BTC/USD"))
    assert data[0][0] == 0


def test_watch_ohlcv_fallback_to_fetch():
    ex = DummyWSExchange()
    data = asyncio.run(fetch_ohlcv_async(ex, "BTC/USD", limit=2, use_websocket=True))
    assert ex.fetch_called is True
    assert len(data) == 2
    assert data[0][0] == 1


def test_watch_ohlcv_no_fallback_when_enough():
    ex = DummyWSExchangeEnough()
    data = asyncio.run(fetch_ohlcv_async(ex, "BTC/USD", limit=2, use_websocket=True))
    assert ex.fetch_called is False
    assert len(data) == 2
    assert data[0][0] == 2


class IncompleteExchange:
    has = {"fetchOHLCV": True}
    def __init__(self):
        self.calls = 0

    async def fetch_ohlcv(self, symbol, timeframe="1h", since=None, limit=100):
        self.calls += 1
        if self.calls == 1:
            return [[0] * 6 for _ in range(2)]
        return [[1] * 6 for _ in range(limit)]


def test_incomplete_ohlcv_warns_and_retries(caplog):
    ex = IncompleteExchange()
    caplog.set_level(logging.WARNING)
    data = asyncio.run(
        fetch_ohlcv_async(ex, "BTC/USD", limit=5, since=1000)
    )
    assert ex.calls >= 2
    assert len(data) == 5
    assert any(
        "Incomplete OHLCV for BTC/USD: got 2 of 5" in r.getMessage()
        for r in caplog.records
    )


class DummySyncExchange:
    has = {"fetchOHLCV": True}
    def fetch_ohlcv(self, symbol, timeframe="1h", limit=100):
        return [[0, 1, 2, 3, 4, 5]]


class DummyBookExchange:
    has = {"fetchOrderBook": True}

    async def fetch_order_book(self, symbol, limit=2):
        return {"bids": [[1, 1], [0.9, 2]], "asks": [[1.1, 1], [1.2, 3]]}


def test_fetch_order_book_async():
    ex = DummyBookExchange()
    data = asyncio.run(fetch_order_book_async(ex, "BTC/USD", depth=2))
    assert data["bids"] == [[1, 1], [0.9, 2]]
    assert data["asks"] == [[1.1, 1], [1.2, 3]]


def test_load_ohlcv_parallel():
    ex = DummySyncExchange()
    result = asyncio.run(
        load_ohlcv_parallel(
            ex,
            ["BTC/USD", "ETH/USD"],
            timeframe="1h",
            limit=1,
            max_concurrent=2,
        )
    )
    assert set(result.keys()) == {"BTC/USD", "ETH/USD"}


class DummyWSEchange:
    has = {"fetchOHLCV": True}
    async def watch_ohlcv(self, symbol, timeframe="1h", limit=100):
        return [[0, 1, 2, 3, 4, 5]]

    async def fetch_ohlcv(self, symbol, timeframe="1h", limit=100):
        return [[i, i + 1, i + 2, i + 3, i + 4, i + 5] for i in range(limit)]


class DummyWSExceptionExchange:
    has = {"fetchOHLCV": True}
    def __init__(self):
        self.fetch_called = False

    async def watch_ohlcv(self, symbol, timeframe="1h", limit=100):
        raise RuntimeError("ws failed")

    async def fetch_ohlcv(self, symbol, timeframe="1h", limit=100):
        self.fetch_called = True
        return [[9] * 6 for _ in range(limit)]


def test_load_ohlcv_parallel_websocket_overrides_fetch():
    ex = DummyWSEchange()
    result = asyncio.run(
        load_ohlcv_parallel(
            ex,
            ["BTC/USD"],
            timeframe="1h",
            limit=3,
            use_websocket=True,
            max_concurrent=2,
        )
    )
    assert list(result.keys()) == ["BTC/USD"]
    assert len(result["BTC/USD"]) == 3


def test_load_ohlcv_parallel_websocket_force_history():
    ex = DummyWSEchange()
    result = asyncio.run(
        load_ohlcv_parallel(
            ex,
            ["BTC/USD"],
            timeframe="1h",
            limit=3,
            use_websocket=True,
            force_websocket_history=True,
            max_concurrent=2,
        )
    )
    assert list(result.keys()) == ["BTC/USD"]
    assert len(result["BTC/USD"]) == 1


def test_watch_ohlcv_exception_falls_back_to_fetch():
    ex = DummyWSExceptionExchange()
    data = asyncio.run(fetch_ohlcv_async(ex, "BTC/USD", limit=2, use_websocket=True))
    assert ex.fetch_called is True
    assert len(data) == 2
    assert data[0][0] == 9


class LimitCaptureExchange:
    has = {"fetchOHLCV": True}
    def __init__(self):
        self.watch_limit = None
        self.fetch_called = False

    async def watch_ohlcv(self, symbol, timeframe="1h", since=None, limit=100):
        self.watch_limit = limit
        return [[0] * 6 for _ in range(limit)]

    async def fetch_ohlcv(self, symbol, timeframe="1h", since=None, limit=100):
        self.fetch_called = True
        return [[1] * 6 for _ in range(limit)]


def test_watch_ohlcv_since_limit_reduction():
    ex = LimitCaptureExchange()
    since = int(time.time() * 1000) - 2 * 3600 * 1000
    data = asyncio.run(
        fetch_ohlcv_async(
            ex,
            "BTC/USD",
            timeframe="1h",
            limit=50,
            since=since,
            use_websocket=True,
        )
    )
    assert ex.fetch_called is False
    assert ex.watch_limit == 1
    assert len(data) == 1


class SkipLargeLimitExchange:
    def __init__(self):
        self.ws_called = False
        self.fetch_called = False

    async def watch_ohlcv(self, symbol, timeframe="1h", limit=100):
        self.ws_called = True
        return [[0] * 6 for _ in range(limit)]

    async def fetch_ohlcv(self, symbol, timeframe="1h", limit=100):
        self.fetch_called = True
        return [[1] * 6 for _ in range(limit)]


def test_watch_ohlcv_skipped_when_limit_exceeds(monkeypatch):
    from crypto_bot.utils import market_loader

    ex = SkipLargeLimitExchange()
    monkeypatch.setattr(market_loader, "MAX_WS_LIMIT", 50)
    data = asyncio.run(
        market_loader.fetch_ohlcv_async(
            ex,
            "BTC/USD",
            timeframe="1m",
            limit=100,
            use_websocket=True,
        )
    )
    assert ex.ws_called is False
    assert ex.fetch_called is True
    assert len(data) == 50


def test_force_websocket_history_ignores_max_ws_limit(monkeypatch):
    from crypto_bot.utils import market_loader

    ex = SkipLargeLimitExchange()
    monkeypatch.setattr(market_loader, "MAX_WS_LIMIT", 50)
    data = asyncio.run(
        market_loader.fetch_ohlcv_async(
            ex,
            "BTC/USD",
            timeframe="1m",
            limit=100,
            use_websocket=True,
            force_websocket_history=True,
        )
    )
    assert ex.ws_called is True
    assert ex.fetch_called is False
    assert len(data) == 100


class DummyIncExchange:
    has = {"fetchOHLCV": True}
    def __init__(self):
        self.data = [[i] * 6 for i in range(100, 400, 100)]

    async def fetch_ohlcv(self, symbol, timeframe="1h", since=None, limit=100):
        rows = [r for r in self.data if since is None or r[0] > since]
        return rows[:limit]


class DummyFailExchange(DummyIncExchange):
    async def fetch_ohlcv(self, symbol, timeframe="1h", since=None, limit=100):
        if since is not None:
            return []
        return await super().fetch_ohlcv(symbol, timeframe, since, limit)


def test_update_ohlcv_cache_appends():
    ex = DummyIncExchange()
    cache: dict[str, pd.DataFrame] = {}
    cache = asyncio.run(update_ohlcv_cache(ex, cache, ["BTC/USD"], limit=2, max_concurrent=2))
    assert len(cache["BTC/USD"]) == 2
    ex.data.append([400] * 6)
    cache = asyncio.run(update_ohlcv_cache(ex, cache, ["BTC/USD"], limit=4, max_concurrent=2))
    assert len(cache["BTC/USD"]) == 4


def test_update_ohlcv_cache_fallback_full_history():
    ex = DummyFailExchange()
    cache: dict[str, pd.DataFrame] = {}
    cache = asyncio.run(update_ohlcv_cache(ex, cache, ["BTC/USD"], limit=3, max_concurrent=2))
    assert len(cache["BTC/USD"]) == 3
    ex.data.append([400] * 6)
    cache = asyncio.run(update_ohlcv_cache(ex, cache, ["BTC/USD"], limit=4, max_concurrent=2))
    assert len(cache["BTC/USD"]) == 4
class CountingExchange:
    has = {"fetchOHLCV": True}
    def __init__(self):
        self.active = 0
        self.max_active = 0

    async def fetch_ohlcv(self, symbol, timeframe="1h", limit=100):
        self.active += 1
        self.max_active = max(self.max_active, self.active)
        await asyncio.sleep(0.01)
        self.active -= 1
        return [[0] * 6]


def test_load_ohlcv_parallel_respects_max_concurrent():
    ex = CountingExchange()
    symbols = ["A", "B", "C", "D", "E"]
    asyncio.run(
        load_ohlcv_parallel(
            ex,
            symbols,
            limit=1,
            max_concurrent=2,
        )
    )
    assert ex.max_active <= 2


def test_update_ohlcv_cache_respects_max_concurrent():
    ex = CountingExchange()
    symbols = ["A", "B", "C", "D", "E"]
    cache: dict[str, pd.DataFrame] = {}
    asyncio.run(
        update_ohlcv_cache(
            ex,
            cache,
            symbols,
            limit=1,
            max_concurrent=2,
        )
    )
    assert ex.max_active <= 2


def test_load_ohlcv_parallel_invalid_max_concurrent():
    ex = DummySyncExchange()
    with pytest.raises(ValueError):
        asyncio.run(
            load_ohlcv_parallel(
                ex,
                ["BTC/USD"],
                max_concurrent=0,
            )
        )
    with pytest.raises(ValueError):
        asyncio.run(
            load_ohlcv_parallel(
                ex,
                ["BTC/USD"],
                max_concurrent=-1,
            )
        )


class DummyMultiTFExchange:
    has = {"fetchOHLCV": True}
    def __init__(self):
        self.calls: list[str] = []

    async def fetch_ohlcv(self, symbol, timeframe="1h", limit=100):
        self.calls.append(timeframe)
        return [[0, 1, 2, 3, 4, 5]]


def test_update_multi_tf_ohlcv_cache():
    ex = DummyMultiTFExchange()
    cache: dict[str, dict[str, pd.DataFrame]] = {}
    config = {"timeframes": ["1h", "4h", "1d"]}
    cache = asyncio.run(
        update_multi_tf_ohlcv_cache(
            ex,
            cache,
            ["BTC/USD"],
            config,
            limit=1,
            max_concurrent=2,
        )
    )
    assert set(cache.keys()) == {"1h", "4h", "1d"}
    for tf in config["timeframes"]:
        assert "BTC/USD" in cache[tf]
    assert set(ex.calls) == {"1h", "4h", "1d"}


def test_update_regime_tf_cache():
    ex = DummyMultiTFExchange()
    cache: dict[str, dict[str, pd.DataFrame]] = {}
    config = {"regime_timeframes": ["5m", "15m", "1h"]}
    df = pd.DataFrame([[0, 1, 2, 3, 4, 5]], columns=["timestamp", "open", "high", "low", "close", "volume"])
    df_map = {"5m": {"BTC/USD": df}, "1h": {"BTC/USD": df}}
    cache = asyncio.run(
        update_regime_tf_cache(
            ex,
            cache,
            ["BTC/USD"],
            config,
            limit=1,
            max_concurrent=2,
            df_map=df_map,
        )
    )
    assert set(cache.keys()) == {"5m", "15m", "1h"}
    for tf in config["regime_timeframes"]:
        assert "BTC/USD" in cache[tf]
    assert set(ex.calls) == {"15m"}
class FailOnceExchange:
    has = {"fetchOHLCV": True}
    def __init__(self):
        self.calls = 0

    async def fetch_ohlcv(self, symbol, timeframe="1h", limit=100):
        self.calls += 1
        if self.calls == 1:
            raise RuntimeError("fail")
        return [[0] * 6]


class AlwaysFailExchange:
    has = {"fetchOHLCV": True}
    def __init__(self):
        self.calls = 0

    async def fetch_ohlcv(self, symbol, timeframe="1h", limit=100):
        self.calls += 1
        raise RuntimeError("fail")


class FailSuccessExchange:
    has = {"fetchOHLCV": True}
    def __init__(self):
        self.calls = 0

    async def fetch_ohlcv(self, symbol, timeframe="1h", limit=100):
        self.calls += 1
        if self.calls % 2 == 1:
            raise RuntimeError("fail")
        return [[0] * 6]


def test_failed_symbol_skipped_until_delay(monkeypatch):
    from crypto_bot.utils import market_loader

    ex = FailOnceExchange()
    cache: dict[str, pd.DataFrame] = {}
    market_loader.failed_symbols.clear()
    monkeypatch.setattr(market_loader, "RETRY_DELAY", 10)

    t = 0

    def fake_time():
        return t

    monkeypatch.setattr(market_loader.time, "time", fake_time)

    asyncio.run(
        market_loader.update_ohlcv_cache(
            ex,
            cache,
            ["BTC/USD"],
            limit=1,
            max_concurrent=1,
        )
    )
    assert "BTC/USD" not in cache
    assert "BTC/USD" in market_loader.failed_symbols
    assert ex.calls == 1

    asyncio.run(
        market_loader.update_ohlcv_cache(
            ex,
            cache,
            ["BTC/USD"],
            limit=1,
            max_concurrent=1,
        )
    )
    assert ex.calls == 1  # skipped due to retry delay

    t += 11

    asyncio.run(
        market_loader.update_ohlcv_cache(
            ex,
            cache,
            ["BTC/USD"],
            limit=1,
            max_concurrent=1,
        )
    )
    assert ex.calls == 2
    assert "BTC/USD" in cache


def test_failed_symbol_backoff(monkeypatch):
    from crypto_bot.utils import market_loader

    ex = AlwaysFailExchange()
    cache: dict[str, pd.DataFrame] = {}
    market_loader.failed_symbols.clear()
    monkeypatch.setattr(market_loader, "RETRY_DELAY", 10)
    monkeypatch.setattr(market_loader, "MAX_RETRY_DELAY", 40)

    t = 0

    def fake_time():
        return t

    monkeypatch.setattr(market_loader.time, "time", fake_time)

    asyncio.run(
        market_loader.update_ohlcv_cache(
            ex,
            cache,
            ["BTC/USD"],
            limit=1,
            max_concurrent=1,
        )
    )
    assert market_loader.failed_symbols["BTC/USD"]["delay"] == 10

    t += 11
    asyncio.run(
        market_loader.update_ohlcv_cache(
            ex,
            cache,
            ["BTC/USD"],
            limit=1,
            max_concurrent=1,
        )
    )
    assert market_loader.failed_symbols["BTC/USD"]["delay"] == 20

    t += 21
    asyncio.run(
        market_loader.update_ohlcv_cache(
            ex,
            cache,
            ["BTC/USD"],
            limit=1,
            max_concurrent=1,
        )
    )
    assert market_loader.failed_symbols["BTC/USD"]["delay"] == 40

    t += 41
    asyncio.run(
        market_loader.update_ohlcv_cache(
            ex,
            cache,
            ["BTC/USD"],
            limit=1,
            max_concurrent=1,
        )
    )
    assert market_loader.failed_symbols["BTC/USD"]["delay"] == 40


def test_backoff_resets_on_success(monkeypatch):
    from crypto_bot.utils import market_loader

    ex = FailSuccessExchange()
    cache: dict[str, pd.DataFrame] = {}
    market_loader.failed_symbols.clear()
    monkeypatch.setattr(market_loader, "RETRY_DELAY", 10)

    t = 0

    def fake_time():
        return t

    monkeypatch.setattr(market_loader.time, "time", fake_time)

    asyncio.run(
        market_loader.update_ohlcv_cache(
            ex,
            cache,
            ["BTC/USD"],
            limit=1,
            max_concurrent=1,
        )
    )
    assert market_loader.failed_symbols["BTC/USD"]["delay"] == 10

    t += 11
    asyncio.run(
        market_loader.update_ohlcv_cache(
            ex,
            cache,
            ["BTC/USD"],
            limit=1,
            max_concurrent=1,
        )
    )
    assert "BTC/USD" in cache
    assert "BTC/USD" not in market_loader.failed_symbols

    t += 1
    ex2 = AlwaysFailExchange()
    asyncio.run(
        market_loader.update_ohlcv_cache(
            ex2,
            cache,
            ["BTC/USD"],
            limit=1,
            max_concurrent=1,
        )
    )
    assert market_loader.failed_symbols["BTC/USD"]["delay"] == 10


def test_symbol_disabled_after_max_failures(monkeypatch):
    from crypto_bot.utils import market_loader

    ex = AlwaysFailExchange()
    market_loader.failed_symbols.clear()
    monkeypatch.setattr(market_loader, "RETRY_DELAY", 0)
    monkeypatch.setattr(market_loader, "MAX_OHLCV_FAILURES", 2)

    asyncio.run(
        market_loader.load_ohlcv_parallel(ex, ["BTC/USD"], max_concurrent=1)
    )
    assert market_loader.failed_symbols["BTC/USD"]["count"] == 1
    assert not market_loader.failed_symbols["BTC/USD"].get("disabled")

    asyncio.run(
        market_loader.load_ohlcv_parallel(ex, ["BTC/USD"], max_concurrent=1)
    )
    assert market_loader.failed_symbols["BTC/USD"]["count"] == 2
    assert market_loader.failed_symbols["BTC/USD"].get("disabled") is True

    calls = ex.calls
    asyncio.run(
        market_loader.load_ohlcv_parallel(ex, ["BTC/USD"], max_concurrent=1)
    )
    assert ex.calls == calls


class StopLoop(Exception):
    pass


def test_main_preserves_symbols_on_scan_failure(monkeypatch, caplog):
    import sys, types
    monkeypatch.setitem(sys.modules, "ccxt", types.SimpleNamespace())
    import crypto_bot.main as main

    caplog.set_level(logging.WARNING)

    async def fake_loader(exchange, exclude=None, config=None):
        main.logger.warning("symbol scan empty")
        return []

    cfg = {"symbol": "BTC/USD", "scan_markets": True}

    monkeypatch.setattr(main, "load_config", lambda: cfg)
    calls = {"loader": 0}

    async def loader_wrapper(*a, **k):
        calls["loader"] += 1
        return await fake_loader(*a, **k)

    monkeypatch.setattr(main, "load_kraken_symbols", loader_wrapper)
    monkeypatch.setattr(main, "cooldown_configure", lambda *_a, **_k: None)
    monkeypatch.setattr(main, "dotenv_values", lambda path: {})
    monkeypatch.setattr(main, "load_or_create", lambda: {})
    monkeypatch.setattr(main, "send_test_message", lambda *_a, **_k: True)
    monkeypatch.setattr(main, "log_balance", lambda *_a, **_k: None)

    class DummyRC:
        def __init__(self, *_a, **_k):
            pass

    class DummyRM:
        def __init__(self, *_a, **_k):
            raise StopLoop

    monkeypatch.setattr(main, "RiskConfig", DummyRC)
    monkeypatch.setattr(main, "RiskManager", DummyRM)
    monkeypatch.setattr(main.asyncio, "sleep", lambda *_a: None)
    monkeypatch.setattr(main, "MAX_SYMBOL_SCAN_ATTEMPTS", 2)
    monkeypatch.setattr(main, "SYMBOL_SCAN_RETRY_DELAY", 0)
    monkeypatch.setattr(main, "MAX_SYMBOL_SCAN_DELAY", 0)

    captured = {}

    class DummyExchange:
        def fetch_balance(self):
            return {"USDT": {"free": 0}}

    def fake_get_exchange(config):
        captured["cfg"] = config
        return DummyExchange(), None

    monkeypatch.setattr(main, "get_exchange", fake_get_exchange)

    asyncio.run(main.main())

    assert "symbols" not in captured["cfg"]
    assert any("aborting startup" in r.getMessage() for r in caplog.records)
    assert calls["loader"] == 2


class SlowExchange:
    has = {"fetchOHLCV": True}
    async def fetch_ohlcv(self, symbol, timeframe="1h", limit=100):
        await asyncio.sleep(0.05)
        return [[0] * 6]


class SlowWSExchange:
    has = {"fetchOHLCV": True}
    def __init__(self):
        self.fetch_called = False

    async def watch_ohlcv(self, symbol, timeframe="1h", limit=100):
        await asyncio.sleep(0.05)
        return [[0] * 6]

    async def fetch_ohlcv(self, symbol, timeframe="1h", limit=100):
        self.fetch_called = True
        return [[7] * 6 for _ in range(limit)]


def test_fetch_ohlcv_async_timeout(monkeypatch):
    from crypto_bot.utils import market_loader

    ex = SlowExchange()
    monkeypatch.setattr(market_loader, "OHLCV_TIMEOUT", 0.01)
    monkeypatch.setattr(market_loader, "WS_OHLCV_TIMEOUT", 0.01)
    monkeypatch.setattr(market_loader, "REST_OHLCV_TIMEOUT", 0.01)

    res = asyncio.run(market_loader.fetch_ohlcv_async(ex, "BTC/USD"))
    assert isinstance(res, asyncio.TimeoutError)


def test_load_ohlcv_parallel_timeout(monkeypatch):
    from crypto_bot.utils import market_loader

    ex = SlowExchange()
    market_loader.failed_symbols.clear()
    monkeypatch.setattr(market_loader, "OHLCV_TIMEOUT", 0.01)
    monkeypatch.setattr(market_loader, "WS_OHLCV_TIMEOUT", 0.01)
    monkeypatch.setattr(market_loader, "REST_OHLCV_TIMEOUT", 0.01)

    result = asyncio.run(
        market_loader.load_ohlcv_parallel(ex, ["BTC/USD"], max_concurrent=1)
    )
    assert result == {}
    assert "BTC/USD" in market_loader.failed_symbols


def test_fetch_ohlcv_async_timeout_fallback(monkeypatch):
    from crypto_bot.utils import market_loader

    ex = SlowWSExchange()
    monkeypatch.setattr(market_loader, "OHLCV_TIMEOUT", 0.01)
    monkeypatch.setattr(market_loader, "WS_OHLCV_TIMEOUT", 0.01)
    monkeypatch.setattr(market_loader, "REST_OHLCV_TIMEOUT", 0.01)

    data = asyncio.run(
        market_loader.fetch_ohlcv_async(
            ex, "BTC/USD", limit=2, use_websocket=True
        )
    )
    assert ex.fetch_called is True
    assert isinstance(data, list)
    assert len(data) == 2
    assert data[0][0] == 7


def test_load_ohlcv_parallel_timeout_fallback(monkeypatch):
    from crypto_bot.utils import market_loader

    ex = SlowWSExchange()
    market_loader.failed_symbols.clear()
    monkeypatch.setattr(market_loader, "OHLCV_TIMEOUT", 0.01)
    monkeypatch.setattr(market_loader, "WS_OHLCV_TIMEOUT", 0.01)
    monkeypatch.setattr(market_loader, "REST_OHLCV_TIMEOUT", 0.01)

    result = asyncio.run(
        market_loader.load_ohlcv_parallel(
            ex,
            ["BTC/USD"],
            use_websocket=True,
            limit=2,
            max_concurrent=1,
        )
    )
    assert "BTC/USD" in result
    assert ex.fetch_called is True
    assert "BTC/USD" not in market_loader.failed_symbols


class LimitCaptureWS:
    has = {"fetchOHLCV": True}
    def __init__(self):
        self.limit = None

    async def watch_ohlcv(self, symbol, timeframe="1h", limit=100, since=None):
        self.limit = limit
        return [[0] * 6]


def test_watch_ohlcv_since_reduces_limit(monkeypatch):
    from crypto_bot.utils import market_loader

    ex = LimitCaptureWS()
    monkeypatch.setattr(market_loader.time, "time", lambda: 1000)
    since = 1000 - 3 * 3600
    asyncio.run(
        market_loader.fetch_ohlcv_async(
            ex,
            "BTC/USD",
            timeframe="1h",
            limit=10,
            since=since,
            use_websocket=True,
        )
    )
    assert ex.limit == 4


class RateLimitExchange:
    has = {"fetchOHLCV": True}
    def __init__(self):
        self.times: list[float] = []
        self.rateLimit = 50

    async def fetch_ohlcv(self, symbol, timeframe="1h", limit=100):
        self.times.append(time.time())
        return [[0] * 6]


def test_load_ohlcv_parallel_rate_limit_sleep():
    ex = RateLimitExchange()
    asyncio.run(
        load_ohlcv_parallel(
            ex,
            ["A", "B"],
            limit=1,
            max_concurrent=1,
        )
    )
    assert len(ex.times) == 2
    assert ex.times[1] - ex.times[0] >= ex.rateLimit / 1000
class SymbolCheckExchange:
    has = {"fetchOHLCV": True}
    def __init__(self):
        self.symbols: list[str] = []
        self.calls: list[str] = []
        self.loaded = False

    def load_markets(self):
        self.loaded = True
        self.symbols = ["BTC/USD"]

    async def fetch_ohlcv(self, symbol, timeframe="1h", limit=100):
        self.calls.append(symbol)
        return [[0] * 6]


def test_invalid_symbol_skipped(caplog):
    from crypto_bot.utils import market_loader

    ex = SymbolCheckExchange()
    caplog.set_level(logging.WARNING)
    result = asyncio.run(
        market_loader.load_ohlcv_parallel(
            ex,
            ["BTC/USD", "ETH/USD"],
            max_concurrent=1,
        )
    )
    assert ex.loaded is True
    assert ex.calls == ["BTC/USD"]
    assert result == {"BTC/USD": [[0] * 6]}
    assert any(
        "Skipping unsupported symbol ETH/USD" in r.getMessage() for r in caplog.records
    )


def test_invalid_symbol_marked_disabled():
    from crypto_bot.utils import market_loader

    ex = SymbolCheckExchange()
    market_loader.failed_symbols.clear()
    result = asyncio.run(market_loader.fetch_ohlcv_async(ex, "ETH/USD"))
    assert result is market_loader.UNSUPPORTED_SYMBOL
    assert market_loader.failed_symbols["ETH/USD"].get("disabled") is True
class MissingTFExchange:
    has = {"fetchOHLCV": True}
    timeframes = {"5m": "5m"}

    def __init__(self):
        self.called = False

    async def fetch_ohlcv(self, *args, **kwargs):
        self.called = True
        return [[0] * 6]


def test_fetch_ohlcv_async_skips_unsupported_timeframe():
    ex = MissingTFExchange()
    data = asyncio.run(fetch_ohlcv_async(ex, "BTC/USD", timeframe="1m"))
    assert data == []
    assert ex.called is False


def test_fetch_ohlcv_retry_520(monkeypatch):
    from crypto_bot.utils import market_loader

    class RetryExchange:
        has = {"fetchOHLCV": True}

        def __init__(self):
            self.calls = 0

        async def fetch_ohlcv(self, symbol, timeframe="1h", limit=100):
            self.calls += 1
            if self.calls == 1:
                err = ccxt.ExchangeError("boom")
                err.http_status = 520
                raise err
            return [[1] * 6]

    sleeps: list[float] = []

    async def fake_sleep(secs):
        sleeps.append(secs)

    ex = RetryExchange()
    monkeypatch.setattr(market_loader.asyncio, "sleep", fake_sleep)
    data = asyncio.run(market_loader.fetch_ohlcv_async(ex, "BTC/USD"))

    assert ex.calls == 2
    assert sleeps == [1]
    assert data == [[1] * 6]


def test_fetch_ohlcv_retry_520_network(monkeypatch):
    from crypto_bot.utils import market_loader

    class RetryExchange:
        has = {"fetchOHLCV": True}

        def __init__(self):
            self.calls = 0

        async def fetch_ohlcv(self, symbol, timeframe="1h", limit=100):
            self.calls += 1
            if self.calls == 1:
                err = ccxt.NetworkError("boom")
                err.http_status = 520
                raise err
            return [[1] * 6]

    sleeps: list[float] = []

    async def fake_sleep(secs):
        sleeps.append(secs)

    ex = RetryExchange()
    monkeypatch.setattr(market_loader.asyncio, "sleep", fake_sleep)
    data = asyncio.run(market_loader.fetch_ohlcv_async(ex, "BTC/USD"))

    assert ex.calls == 2
    assert sleeps == [1]
    assert data == [[1] * 6]


class CancelWSExchange:
    has = {"fetchOHLCV": True}
    def __init__(self):
        self.fetch_called = False

    async def watch_ohlcv(self, symbol, timeframe="1h", limit=100):
        raise asyncio.CancelledError

    async def fetch_ohlcv(self, symbol, timeframe="1h", limit=100):
        self.fetch_called = True
        return [[0] * 6]


def test_fetch_ohlcv_async_cancelled_error():
    ex = CancelWSExchange()
    with pytest.raises(asyncio.CancelledError):
        asyncio.run(fetch_ohlcv_async(ex, "BTC/USD", use_websocket=True, limit=1))
    assert ex.fetch_called is False


def test_load_ohlcv_parallel_cancelled_error(monkeypatch, caplog):
    from crypto_bot.utils import market_loader

    ex = CancelWSExchange()
    market_loader.failed_symbols.clear()
    caplog.set_level(logging.ERROR)
    with pytest.raises(asyncio.CancelledError):
        asyncio.run(
            market_loader.load_ohlcv_parallel(
                ex,
                ["BTC/USD"],
                use_websocket=True,
                limit=1,
                max_concurrent=1,
            )
        )
    assert "BTC/USD" not in market_loader.failed_symbols
    assert not caplog.records

class CancelExchange:
    has = {"fetchOHLCV": True}

    async def fetch_ohlcv(self, symbol, timeframe="1h", limit=100):
        raise asyncio.CancelledError()


def test_load_ohlcv_parallel_propagates_cancelled(caplog):
    ex = CancelExchange()
    caplog.set_level(logging.ERROR)
    with pytest.raises(asyncio.CancelledError):
        asyncio.run(load_ohlcv_parallel(ex, ["BTC/USD"], max_concurrent=1))
    assert len(caplog.records) == 0


<<<<<<< HEAD
=======
def test_fetch_geckoterminal_ohlcv_success(monkeypatch):
    from crypto_bot.utils import market_loader

    pool_data = {
        "data": [
            {"id": "pool1", "attributes": {"volume_usd": 123}},
        ]
    }
    ohlcv_data = {
        "data": [
            {
                "attributes": {
                    "timestamp": 1,
                    "open": 1,
                    "high": 2,
                    "low": 0.5,
                    "close": 1.5,
                    "volume": 10,
                }
            }
        ]
    }

    class PoolResp:
        status = 200

        async def __aenter__(self):
            return self

        async def __aexit__(self, exc_type, exc, tb):
            pass

        def raise_for_status(self):
            pass

        async def json(self):
            return pool_data

    class OhlcvResp(PoolResp):
        async def json(self):
            return ohlcv_data

    class FakeSession:
        def __init__(self):
            self.calls = 0

        async def __aenter__(self):
            return self

        async def __aexit__(self, exc_type, exc, tb):
            pass

        def get(self, url, timeout=None):
            self.calls += 1
            if self.calls == 1:
                return PoolResp()
            return OhlcvResp()

    monkeypatch.setattr(market_loader.aiohttp, "ClientSession", lambda: FakeSession())

    res = asyncio.run(
        market_loader.fetch_geckoterminal_ohlcv("FOO/USDC", timeframe="1h", limit=1)
    )
    assert res == [[1, 1.0, 2.0, 0.5, 1.5, 10.0]]


>>>>>>> 9f610ba4
def test_fetch_geckoterminal_ohlcv_404(monkeypatch, caplog):
    from crypto_bot.utils import market_loader

    class FakeResp:
        status = 404

        async def __aenter__(self):
            return self

        async def __aexit__(self, exc_type, exc, tb):
            pass

        def raise_for_status(self):
            raise AssertionError("should not be called")

        async def json(self):
            return {}

    class FakeSession:
        async def __aenter__(self):
            return self

        async def __aexit__(self, exc_type, exc, tb):
            pass

        def get(self, url, timeout=None):
            return FakeResp()

    monkeypatch.setattr(market_loader.aiohttp, "ClientSession", lambda: FakeSession())

    caplog.set_level(logging.INFO)
    res = asyncio.run(market_loader.fetch_geckoterminal_ohlcv("FOO/USDC"))
    assert res is None
    assert any("pair not available on GeckoTerminal" in r.getMessage() for r in caplog.records)
<<<<<<< HEAD
=======
    assert any("token not available on GeckoTerminal" in r.getMessage() for r in caplog.records)
>>>>>>> 9f610ba4


def test_update_multi_tf_ohlcv_cache_skips_404(monkeypatch):
    from crypto_bot.utils import market_loader

    async def fake_fetch(*_a, **_k):
        return None

    monkeypatch.setattr(market_loader, "fetch_geckoterminal_ohlcv", fake_fetch)

    ex = DummyMultiTFExchange()
    cache = {}
    config = {"timeframes": ["1h"]}
    cache = asyncio.run(
        update_multi_tf_ohlcv_cache(
            ex,
            cache,
            ["FOO/USDC"],
            config,
            limit=1,
        )
    )
    assert "FOO/USDC" not in cache["1h"]


def test_update_multi_tf_ohlcv_cache_min_volume(monkeypatch):
    from crypto_bot.utils import market_loader

    async def fake_fetch(*_a, **_k):
        return [[0, 1, 2, 3, 4, 5]], 50.0

    monkeypatch.setattr(market_loader, "fetch_geckoterminal_ohlcv", fake_fetch)

    ex = DummyMultiTFExchange()
    cache = {}
    config = {"timeframes": ["1h"]}

    cache = asyncio.run(
        update_multi_tf_ohlcv_cache(
            ex,
            cache,
            ["BAR/USDC"],
            config,
            limit=1,
            min_volume_usd=100,
        )
    )
    assert "BAR/USDC" not in cache["1h"]

    cache = asyncio.run(
        update_multi_tf_ohlcv_cache(
            ex,
            cache,
            ["BAR/USDC"],
            config,
            limit=1,
            min_volume_usd=10,
        )
    )
    assert "BAR/USDC" in cache["1h"]<|MERGE_RESOLUTION|>--- conflicted
+++ resolved
@@ -1138,8 +1138,6 @@
     assert len(caplog.records) == 0
 
 
-<<<<<<< HEAD
-=======
 def test_fetch_geckoterminal_ohlcv_success(monkeypatch):
     from crypto_bot.utils import market_loader
 
@@ -1206,7 +1204,6 @@
     assert res == [[1, 1.0, 2.0, 0.5, 1.5, 10.0]]
 
 
->>>>>>> 9f610ba4
 def test_fetch_geckoterminal_ohlcv_404(monkeypatch, caplog):
     from crypto_bot.utils import market_loader
 
@@ -1241,10 +1238,7 @@
     res = asyncio.run(market_loader.fetch_geckoterminal_ohlcv("FOO/USDC"))
     assert res is None
     assert any("pair not available on GeckoTerminal" in r.getMessage() for r in caplog.records)
-<<<<<<< HEAD
-=======
     assert any("token not available on GeckoTerminal" in r.getMessage() for r in caplog.records)
->>>>>>> 9f610ba4
 
 
 def test_update_multi_tf_ohlcv_cache_skips_404(monkeypatch):
