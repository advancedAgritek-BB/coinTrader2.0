import asyncio
import pandas as pd
import pytest
import logging
import time
import ccxt

from crypto_bot.utils.market_loader import (
    load_kraken_symbols,
    fetch_ohlcv_async,
    fetch_order_book_async,
    load_ohlcv_parallel,
    update_ohlcv_cache,
    update_multi_tf_ohlcv_cache,
    update_regime_tf_cache,
)


class DummyExchange:
    exchange_market_types = {"spot"}

    def load_markets(self):
        return {
            "BTC/USD": {"active": True, "type": "spot"},
            "ETH/USD": {"active": True, "type": "margin"},
            "XBT/USD-PERP": {"active": True, "type": "futures"},
            "XRP/USD": {"active": False, "type": "spot"},
        }


def test_load_kraken_symbols_returns_active():
    ex = DummyExchange()
    symbols = asyncio.run(load_kraken_symbols(ex))
    assert set(symbols) == {"BTC/USD"}


def test_excluded_symbols_are_removed():
    ex = DummyExchange()
    symbols = asyncio.run(load_kraken_symbols(ex, exclude=["ETH/USD"]))
    assert set(symbols) == {"BTC/USD"}


def test_load_kraken_symbols_logs_exclusions(caplog):
    ex = DummyExchange()
    from crypto_bot.utils import market_loader

    with caplog.at_level(logging.DEBUG):
        market_loader.logger.setLevel(logging.DEBUG)
        symbols = asyncio.run(load_kraken_symbols(ex, exclude=["ETH/USD"]))
    assert set(symbols) == {"BTC/USD"}
    messages = [r.getMessage() for r in caplog.records]
    assert any("Skipping symbol XRP/USD" in m for m in messages)
    assert any("Skipping symbol ETH/USD" in m for m in messages)
    assert any("Skipping symbol XBT/USD-PERP" in m for m in messages)
    assert any("Including symbol BTC/USD" in m for m in messages)


def test_load_kraken_symbols_market_type_filter():
    ex = DummyExchange()
    ex.exchange_market_types = {"margin", "futures"}
    symbols = asyncio.run(load_kraken_symbols(ex))
    assert set(symbols) == {"ETH/USD", "XBT/USD-PERP"}


class DummyTypeExchange:
    def load_markets(self):
        return {
            "BTC/USD": {"active": True, "type": "spot"},
            "ETH/USD": {"active": True, "type": "future"},
        }


def test_market_type_filter():
    ex = DummyTypeExchange()
    config = {"exchange_market_types": ["future"]}
    symbols = asyncio.run(load_kraken_symbols(ex, config=config))
    assert symbols == ["ETH/USD"]


class DummySliceExchange:
    has = {"fetchMarketsByType": True}

    def __init__(self):
        self.called: list[str] = []

    def fetch_markets_by_type(self, market_type):
        self.called.append(market_type)
        data = {
            "spot": [
                {"symbol": "BTC/USD", "active": True, "type": "spot"},
            ],
            "future": [
                {"symbol": "XBT/USD-PERP", "active": True, "type": "future"},
            ],
        }
        return data.get(market_type, [])


def test_load_kraken_symbols_fetch_markets_by_type():
    ex = DummySliceExchange()
    ex.exchange_market_types = {"spot", "future"}
    symbols = asyncio.run(load_kraken_symbols(ex))
    assert set(symbols) == {"BTC/USD", "XBT/USD-PERP"}
    assert set(ex.called) == {"spot", "future"}


class DummySymbolFieldExchange:
    exchange_market_types = {"spot"}

    def load_markets(self):
        return {
            "BTC/USD": {"symbol": "BTC/USD", "active": True, "type": "spot"},
            "ETH/USD": {"symbol": "ETH/USD", "active": False, "type": "spot"},
        }


def test_load_kraken_symbols_handles_symbol_column():
    ex = DummySymbolFieldExchange()
    symbols = asyncio.run(load_kraken_symbols(ex))
    assert symbols == ["BTC/USD"]


class DummyAsyncExchange:
    has = {"fetchOHLCV": True}

    async def fetch_ohlcv(self, symbol, timeframe="1h", limit=100):
        return [[0, 1, 2, 3, 4, 5]]


class DummyWSExchange:
    has = {"fetchOHLCV": True}

    def __init__(self):
        self.fetch_called = False

    async def watch_ohlcv(self, symbol, timeframe="1h", limit=100):
        return [[0] * 6]

    async def fetch_ohlcv(self, symbol, timeframe="1h", limit=100):
        self.fetch_called = True
        return [[1] * 6 for _ in range(limit)]


class DummyWSExchangeEnough(DummyWSExchange):
    async def watch_ohlcv(self, symbol, timeframe="1h", limit=100):
        return [[2] * 6 for _ in range(limit)]


def test_fetch_ohlcv_async():
    ex = DummyAsyncExchange()
    data = asyncio.run(fetch_ohlcv_async(ex, "BTC/USD"))
    assert data[0][0] == 0


def test_watch_ohlcv_fallback_to_fetch():
    ex = DummyWSExchange()
    data = asyncio.run(fetch_ohlcv_async(ex, "BTC/USD", limit=2, use_websocket=True))
    assert ex.fetch_called is True
    assert len(data) == 2
    assert data[0][0] == 1


def test_watch_ohlcv_no_fallback_when_enough():
    ex = DummyWSExchangeEnough()
    data = asyncio.run(fetch_ohlcv_async(ex, "BTC/USD", limit=2, use_websocket=True))
    assert ex.fetch_called is False
    assert len(data) == 2
    assert data[0][0] == 2


class IncompleteExchange:
    has = {"fetchOHLCV": True}

    def __init__(self):
        self.calls = 0

    async def fetch_ohlcv(self, symbol, timeframe="1h", since=None, limit=100):
        self.calls += 1
        if self.calls == 1:
            return [[0] * 6 for _ in range(2)]
        return [[1] * 6 for _ in range(limit)]


def test_incomplete_ohlcv_warns_and_retries(caplog):
    ex = IncompleteExchange()
    caplog.set_level(logging.WARNING)
    data = asyncio.run(fetch_ohlcv_async(ex, "BTC/USD", limit=5, since=1000))
    assert ex.calls >= 2
    assert len(data) == 5
    assert any(
        "Incomplete OHLCV for BTC/USD: got 2 of 5" in r.getMessage()
        for r in caplog.records
    )


class DummySyncExchange:
    has = {"fetchOHLCV": True}

    def fetch_ohlcv(self, symbol, timeframe="1h", limit=100):
        return [[0, 1, 2, 3, 4, 5]]


class DummyBookExchange:
    has = {"fetchOrderBook": True}

    async def fetch_order_book(self, symbol, limit=2):
        return {"bids": [[1, 1], [0.9, 2]], "asks": [[1.1, 1], [1.2, 3]]}


def test_fetch_order_book_async():
    ex = DummyBookExchange()
    data = asyncio.run(fetch_order_book_async(ex, "BTC/USD", depth=2))
    assert data["bids"] == [[1, 1], [0.9, 2]]
    assert data["asks"] == [[1.1, 1], [1.2, 3]]


def test_load_ohlcv_parallel():
    ex = DummySyncExchange()
    result = asyncio.run(
        load_ohlcv_parallel(
            ex,
            ["BTC/USD", "ETH/USD"],
            timeframe="1h",
            limit=1,
            max_concurrent=2,
        )
    )
    assert set(result.keys()) == {"BTC/USD", "ETH/USD"}


class DummyWSEchange:
    has = {"fetchOHLCV": True}

    async def watch_ohlcv(self, symbol, timeframe="1h", limit=100):
        return [[0, 1, 2, 3, 4, 5]]

    async def fetch_ohlcv(self, symbol, timeframe="1h", limit=100):
        return [[i, i + 1, i + 2, i + 3, i + 4, i + 5] for i in range(limit)]


class DummyWSExceptionExchange:
    has = {"fetchOHLCV": True}

    def __init__(self):
        self.fetch_called = False

    async def watch_ohlcv(self, symbol, timeframe="1h", limit=100):
        raise RuntimeError("ws failed")

    async def fetch_ohlcv(self, symbol, timeframe="1h", limit=100):
        self.fetch_called = True
        return [[9] * 6 for _ in range(limit)]


def test_load_ohlcv_parallel_websocket_overrides_fetch():
    ex = DummyWSEchange()
    result = asyncio.run(
        load_ohlcv_parallel(
            ex,
            ["BTC/USD"],
            timeframe="1h",
            limit=3,
            use_websocket=True,
            max_concurrent=2,
        )
    )
    assert list(result.keys()) == ["BTC/USD"]
    assert len(result["BTC/USD"]) == 3


def test_load_ohlcv_parallel_websocket_force_history():
    ex = DummyWSEchange()
    result = asyncio.run(
        load_ohlcv_parallel(
            ex,
            ["BTC/USD"],
            timeframe="1h",
            limit=3,
            use_websocket=True,
            force_websocket_history=True,
            max_concurrent=2,
        )
    )
    assert list(result.keys()) == ["BTC/USD"]
    assert len(result["BTC/USD"]) == 1


def test_watch_ohlcv_exception_falls_back_to_fetch():
    ex = DummyWSExceptionExchange()
    data = asyncio.run(fetch_ohlcv_async(ex, "BTC/USD", limit=2, use_websocket=True))
    assert ex.fetch_called is True
    assert len(data) == 2
    assert data[0][0] == 9


class LimitCaptureExchange:
    has = {"fetchOHLCV": True}

    def __init__(self):
        self.watch_limit = None
        self.fetch_called = False

    async def watch_ohlcv(self, symbol, timeframe="1h", since=None, limit=100):
        self.watch_limit = limit
        return [[0] * 6 for _ in range(limit)]

    async def fetch_ohlcv(self, symbol, timeframe="1h", since=None, limit=100):
        self.fetch_called = True
        return [[1] * 6 for _ in range(limit)]


def test_watch_ohlcv_since_limit_reduction():
    ex = LimitCaptureExchange()
    since = int(time.time() * 1000) - 2 * 3600 * 1000
    data = asyncio.run(
        fetch_ohlcv_async(
            ex,
            "BTC/USD",
            timeframe="1h",
            limit=50,
            since=since,
            use_websocket=True,
        )
    )
    assert ex.fetch_called is False
    assert ex.watch_limit == 1
    assert len(data) == 1


class SkipLargeLimitExchange:
    def __init__(self):
        self.ws_called = False
        self.fetch_called = False

    async def watch_ohlcv(self, symbol, timeframe="1h", limit=100):
        self.ws_called = True
        return [[0] * 6 for _ in range(limit)]

    async def fetch_ohlcv(self, symbol, timeframe="1h", limit=100):
        self.fetch_called = True
        return [[1] * 6 for _ in range(limit)]


def test_watch_ohlcv_skipped_when_limit_exceeds(monkeypatch):
    from crypto_bot.utils import market_loader

    ex = SkipLargeLimitExchange()
    monkeypatch.setattr(market_loader, "MAX_WS_LIMIT", 50)
    data = asyncio.run(
        market_loader.fetch_ohlcv_async(
            ex,
            "BTC/USD",
            timeframe="1m",
            limit=100,
            use_websocket=True,
        )
    )
    assert ex.ws_called is False
    assert ex.fetch_called is True
    assert len(data) == 50


def test_force_websocket_history_ignores_max_ws_limit(monkeypatch):
    from crypto_bot.utils import market_loader

    ex = SkipLargeLimitExchange()
    monkeypatch.setattr(market_loader, "MAX_WS_LIMIT", 50)
    data = asyncio.run(
        market_loader.fetch_ohlcv_async(
            ex,
            "BTC/USD",
            timeframe="1m",
            limit=100,
            use_websocket=True,
            force_websocket_history=True,
        )
    )
    assert ex.ws_called is True
    assert ex.fetch_called is False
    assert len(data) == 100


class DummyIncExchange:
    has = {"fetchOHLCV": True}

    def __init__(self):
        self.data = [[i] * 6 for i in range(100, 400, 100)]

    async def fetch_ohlcv(self, symbol, timeframe="1h", since=None, limit=100):
        rows = [r for r in self.data if since is None or r[0] > since]
        return rows[:limit]


class DummyFailExchange(DummyIncExchange):
    async def fetch_ohlcv(self, symbol, timeframe="1h", since=None, limit=100):
        if since is not None:
            return []
        return await super().fetch_ohlcv(symbol, timeframe, since, limit)


def test_update_ohlcv_cache_appends():
    ex = DummyIncExchange()
    cache: dict[str, pd.DataFrame] = {}
    cache = asyncio.run(
        update_ohlcv_cache(ex, cache, ["BTC/USD"], limit=2, max_concurrent=2)
    )
    assert len(cache["BTC/USD"]) == 2
    ex.data.append([400] * 6)
    cache = asyncio.run(
        update_ohlcv_cache(ex, cache, ["BTC/USD"], limit=4, max_concurrent=2)
    )
    assert len(cache["BTC/USD"]) == 4


def test_update_ohlcv_cache_fallback_full_history():
    ex = DummyFailExchange()
    cache: dict[str, pd.DataFrame] = {}
    cache = asyncio.run(
        update_ohlcv_cache(ex, cache, ["BTC/USD"], limit=3, max_concurrent=2)
    )
    assert len(cache["BTC/USD"]) == 3
    ex.data.append([400] * 6)
    cache = asyncio.run(
        update_ohlcv_cache(ex, cache, ["BTC/USD"], limit=4, max_concurrent=2)
    )
    assert len(cache["BTC/USD"]) == 4


class CountingExchange:
    has = {"fetchOHLCV": True}

    def __init__(self):
        self.active = 0
        self.max_active = 0

    async def fetch_ohlcv(self, symbol, timeframe="1h", limit=100):
        self.active += 1
        self.max_active = max(self.max_active, self.active)
        await asyncio.sleep(0.01)
        self.active -= 1
        return [[0] * 6]


def test_load_ohlcv_parallel_respects_max_concurrent():
    ex = CountingExchange()
    symbols = ["A", "B", "C", "D", "E"]
    asyncio.run(
        load_ohlcv_parallel(
            ex,
            symbols,
            limit=1,
            max_concurrent=2,
        )
    )
    assert ex.max_active <= 2


def test_update_ohlcv_cache_respects_max_concurrent():
    ex = CountingExchange()
    symbols = ["A", "B", "C", "D", "E"]
    cache: dict[str, pd.DataFrame] = {}
    asyncio.run(
        update_ohlcv_cache(
            ex,
            cache,
            symbols,
            limit=1,
            max_concurrent=2,
        )
    )
    assert ex.max_active <= 2


def test_load_ohlcv_parallel_invalid_max_concurrent():
    ex = DummySyncExchange()
    with pytest.raises(ValueError):
        asyncio.run(
            load_ohlcv_parallel(
                ex,
                ["BTC/USD"],
                max_concurrent=0,
            )
        )
    with pytest.raises(ValueError):
        asyncio.run(
            load_ohlcv_parallel(
                ex,
                ["BTC/USD"],
                max_concurrent=-1,
            )
        )


class DummyMultiTFExchange:
    has = {"fetchOHLCV": True}

    def __init__(self):
        self.calls: list[str] = []

    async def fetch_ohlcv(self, symbol, timeframe="1h", limit=100):
        self.calls.append(timeframe)
        return [[0, 1, 2, 3, 4, 5]]


def test_update_multi_tf_ohlcv_cache():
    ex = DummyMultiTFExchange()
    cache: dict[str, dict[str, pd.DataFrame]] = {}
    config = {"timeframes": ["1h", "4h", "1d"]}
    cache = asyncio.run(
        update_multi_tf_ohlcv_cache(
            ex,
            cache,
            ["BTC/USD"],
            config,
            limit=1,
            max_concurrent=2,
        )
    )
    assert set(cache.keys()) == {"1h", "4h", "1d"}
    for tf in config["timeframes"]:
        assert "BTC/USD" in cache[tf]
    assert set(ex.calls) == {"1h", "4h", "1d"}


def test_update_regime_tf_cache():
    ex = DummyMultiTFExchange()
    cache: dict[str, dict[str, pd.DataFrame]] = {}
    config = {"regime_timeframes": ["5m", "15m", "1h"]}
    df = pd.DataFrame(
        [[0, 1, 2, 3, 4, 5]],
        columns=["timestamp", "open", "high", "low", "close", "volume"],
    )
    df_map = {"5m": {"BTC/USD": df}, "1h": {"BTC/USD": df}}
    cache = asyncio.run(
        update_regime_tf_cache(
            ex,
            cache,
            ["BTC/USD"],
            config,
            limit=1,
            max_concurrent=2,
            df_map=df_map,
        )
    )
    assert set(cache.keys()) == {"5m", "15m", "1h"}
    for tf in config["regime_timeframes"]:
        assert "BTC/USD" in cache[tf]
    assert set(ex.calls) == {"15m"}


class FailOnceExchange:
    has = {"fetchOHLCV": True}

    def __init__(self):
        self.calls = 0

    async def fetch_ohlcv(self, symbol, timeframe="1h", limit=100):
        self.calls += 1
        if self.calls == 1:
            raise RuntimeError("fail")
        return [[0] * 6]


class AlwaysFailExchange:
    has = {"fetchOHLCV": True}

    def __init__(self):
        self.calls = 0

    async def fetch_ohlcv(self, symbol, timeframe="1h", limit=100):
        self.calls += 1
        raise RuntimeError("fail")


class FailSuccessExchange:
    has = {"fetchOHLCV": True}

    def __init__(self):
        self.calls = 0

    async def fetch_ohlcv(self, symbol, timeframe="1h", limit=100):
        self.calls += 1
        if self.calls % 2 == 1:
            raise RuntimeError("fail")
        return [[0] * 6]


def test_failed_symbol_skipped_until_delay(monkeypatch):
    from crypto_bot.utils import market_loader

    ex = FailOnceExchange()
    cache: dict[str, pd.DataFrame] = {}
    market_loader.failed_symbols.clear()
    monkeypatch.setattr(market_loader, "RETRY_DELAY", 10)

    t = 0

    def fake_time():
        return t

    monkeypatch.setattr(market_loader.time, "time", fake_time)

    asyncio.run(
        market_loader.update_ohlcv_cache(
            ex,
            cache,
            ["BTC/USD"],
            limit=1,
            max_concurrent=1,
        )
    )
    assert "BTC/USD" not in cache
    assert "BTC/USD" in market_loader.failed_symbols
    assert ex.calls == 1

    asyncio.run(
        market_loader.update_ohlcv_cache(
            ex,
            cache,
            ["BTC/USD"],
            limit=1,
            max_concurrent=1,
        )
    )
    assert ex.calls == 1  # skipped due to retry delay

    t += 11

    asyncio.run(
        market_loader.update_ohlcv_cache(
            ex,
            cache,
            ["BTC/USD"],
            limit=1,
            max_concurrent=1,
        )
    )
    assert ex.calls == 2
    assert "BTC/USD" in cache


def test_failed_symbol_backoff(monkeypatch):
    from crypto_bot.utils import market_loader

    ex = AlwaysFailExchange()
    cache: dict[str, pd.DataFrame] = {}
    market_loader.failed_symbols.clear()
    monkeypatch.setattr(market_loader, "RETRY_DELAY", 10)
    monkeypatch.setattr(market_loader, "MAX_RETRY_DELAY", 40)

    t = 0

    def fake_time():
        return t

    monkeypatch.setattr(market_loader.time, "time", fake_time)

    asyncio.run(
        market_loader.update_ohlcv_cache(
            ex,
            cache,
            ["BTC/USD"],
            limit=1,
            max_concurrent=1,
        )
    )
    assert market_loader.failed_symbols["BTC/USD"]["delay"] == 10

    t += 11
    asyncio.run(
        market_loader.update_ohlcv_cache(
            ex,
            cache,
            ["BTC/USD"],
            limit=1,
            max_concurrent=1,
        )
    )
    assert market_loader.failed_symbols["BTC/USD"]["delay"] == 20

    t += 21
    asyncio.run(
        market_loader.update_ohlcv_cache(
            ex,
            cache,
            ["BTC/USD"],
            limit=1,
            max_concurrent=1,
        )
    )
    assert market_loader.failed_symbols["BTC/USD"]["delay"] == 40

    t += 41
    asyncio.run(
        market_loader.update_ohlcv_cache(
            ex,
            cache,
            ["BTC/USD"],
            limit=1,
            max_concurrent=1,
        )
    )
    assert market_loader.failed_symbols["BTC/USD"]["delay"] == 40


def test_backoff_resets_on_success(monkeypatch):
    from crypto_bot.utils import market_loader

    ex = FailSuccessExchange()
    cache: dict[str, pd.DataFrame] = {}
    market_loader.failed_symbols.clear()
    monkeypatch.setattr(market_loader, "RETRY_DELAY", 10)

    t = 0

    def fake_time():
        return t

    monkeypatch.setattr(market_loader.time, "time", fake_time)

    asyncio.run(
        market_loader.update_ohlcv_cache(
            ex,
            cache,
            ["BTC/USD"],
            limit=1,
            max_concurrent=1,
        )
    )
    assert market_loader.failed_symbols["BTC/USD"]["delay"] == 10

    t += 11
    asyncio.run(
        market_loader.update_ohlcv_cache(
            ex,
            cache,
            ["BTC/USD"],
            limit=1,
            max_concurrent=1,
        )
    )
    assert "BTC/USD" in cache
    assert "BTC/USD" not in market_loader.failed_symbols

    t += 1
    ex2 = AlwaysFailExchange()
    asyncio.run(
        market_loader.update_ohlcv_cache(
            ex2,
            cache,
            ["BTC/USD"],
            limit=1,
            max_concurrent=1,
        )
    )
    assert market_loader.failed_symbols["BTC/USD"]["delay"] == 10


def test_symbol_disabled_after_max_failures(monkeypatch):
    from crypto_bot.utils import market_loader

    ex = AlwaysFailExchange()
    market_loader.failed_symbols.clear()
    monkeypatch.setattr(market_loader, "RETRY_DELAY", 0)
    monkeypatch.setattr(market_loader, "MAX_OHLCV_FAILURES", 2)

    asyncio.run(market_loader.load_ohlcv_parallel(ex, ["BTC/USD"], max_concurrent=1))
    assert market_loader.failed_symbols["BTC/USD"]["count"] == 1
    assert not market_loader.failed_symbols["BTC/USD"].get("disabled")

    asyncio.run(market_loader.load_ohlcv_parallel(ex, ["BTC/USD"], max_concurrent=1))
    assert market_loader.failed_symbols["BTC/USD"]["count"] == 2
    assert market_loader.failed_symbols["BTC/USD"].get("disabled") is True

    calls = ex.calls
    asyncio.run(market_loader.load_ohlcv_parallel(ex, ["BTC/USD"], max_concurrent=1))
    assert ex.calls == calls


class StopLoop(Exception):
    pass


def test_main_preserves_symbols_on_scan_failure(monkeypatch, caplog):
    import sys, types

    monkeypatch.setitem(sys.modules, "ccxt", types.SimpleNamespace())
    import crypto_bot.main as main

    caplog.set_level(logging.WARNING)

    async def fake_loader(exchange, exclude=None, config=None):
        main.logger.warning("symbol scan empty")
        return []

    cfg = {"symbol": "BTC/USD", "scan_markets": True}

    monkeypatch.setattr(main, "load_config", lambda: cfg)
    calls = {"loader": 0}

    async def loader_wrapper(*a, **k):
        calls["loader"] += 1
        return await fake_loader(*a, **k)

    monkeypatch.setattr(main, "load_kraken_symbols", loader_wrapper)
    monkeypatch.setattr(main, "cooldown_configure", lambda *_a, **_k: None)
    monkeypatch.setattr(main, "dotenv_values", lambda path: {})
    monkeypatch.setattr(main, "load_or_create", lambda: {})
    monkeypatch.setattr(main, "send_test_message", lambda *_a, **_k: True)
    monkeypatch.setattr(main, "log_balance", lambda *_a, **_k: None)

    class DummyRC:
        def __init__(self, *_a, **_k):
            pass

    class DummyRM:
        def __init__(self, *_a, **_k):
            raise StopLoop

    monkeypatch.setattr(main, "RiskConfig", DummyRC)
    monkeypatch.setattr(main, "RiskManager", DummyRM)
    monkeypatch.setattr(main.asyncio, "sleep", lambda *_a: None)
    monkeypatch.setattr(main, "MAX_SYMBOL_SCAN_ATTEMPTS", 2)
    monkeypatch.setattr(main, "SYMBOL_SCAN_RETRY_DELAY", 0)
    monkeypatch.setattr(main, "MAX_SYMBOL_SCAN_DELAY", 0)

    captured = {}

    class DummyExchange:
        def fetch_balance(self):
            return {"USDT": {"free": 0}}

    def fake_get_exchange(config):
        captured["cfg"] = config
        return DummyExchange(), None

    monkeypatch.setattr(main, "get_exchange", fake_get_exchange)

    asyncio.run(main.main())

    assert "symbols" not in captured["cfg"]
    assert any("aborting startup" in r.getMessage() for r in caplog.records)
    assert calls["loader"] == 2


class SlowExchange:
    has = {"fetchOHLCV": True}

    async def fetch_ohlcv(self, symbol, timeframe="1h", limit=100):
        await asyncio.sleep(0.05)
        return [[0] * 6]


class SlowWSExchange:
    has = {"fetchOHLCV": True}

    def __init__(self):
        self.fetch_called = False

    async def watch_ohlcv(self, symbol, timeframe="1h", limit=100):
        await asyncio.sleep(0.05)
        return [[0] * 6]

    async def fetch_ohlcv(self, symbol, timeframe="1h", limit=100):
        self.fetch_called = True
        return [[7] * 6 for _ in range(limit)]


def test_fetch_ohlcv_async_timeout(monkeypatch):
    from crypto_bot.utils import market_loader

    ex = SlowExchange()
    monkeypatch.setattr(market_loader, "OHLCV_TIMEOUT", 0.01)
    monkeypatch.setattr(market_loader, "WS_OHLCV_TIMEOUT", 0.01)
    monkeypatch.setattr(market_loader, "REST_OHLCV_TIMEOUT", 0.01)

    res = asyncio.run(market_loader.fetch_ohlcv_async(ex, "BTC/USD"))
    assert isinstance(res, asyncio.TimeoutError)


def test_load_ohlcv_parallel_timeout(monkeypatch):
    from crypto_bot.utils import market_loader

    ex = SlowExchange()
    market_loader.failed_symbols.clear()
    monkeypatch.setattr(market_loader, "OHLCV_TIMEOUT", 0.01)
    monkeypatch.setattr(market_loader, "WS_OHLCV_TIMEOUT", 0.01)
    monkeypatch.setattr(market_loader, "REST_OHLCV_TIMEOUT", 0.01)

    result = asyncio.run(
        market_loader.load_ohlcv_parallel(ex, ["BTC/USD"], max_concurrent=1)
    )
    assert result == {}
    assert "BTC/USD" in market_loader.failed_symbols


def test_fetch_ohlcv_async_timeout_fallback(monkeypatch):
    from crypto_bot.utils import market_loader

    ex = SlowWSExchange()
    monkeypatch.setattr(market_loader, "OHLCV_TIMEOUT", 0.01)
    monkeypatch.setattr(market_loader, "WS_OHLCV_TIMEOUT", 0.01)
    monkeypatch.setattr(market_loader, "REST_OHLCV_TIMEOUT", 0.01)

    data = asyncio.run(
        market_loader.fetch_ohlcv_async(ex, "BTC/USD", limit=2, use_websocket=True)
    )
    assert ex.fetch_called is True
    assert isinstance(data, list)
    assert len(data) == 2
    assert data[0][0] == 7


def test_load_ohlcv_parallel_timeout_fallback(monkeypatch):
    from crypto_bot.utils import market_loader

    ex = SlowWSExchange()
    market_loader.failed_symbols.clear()
    monkeypatch.setattr(market_loader, "OHLCV_TIMEOUT", 0.01)
    monkeypatch.setattr(market_loader, "WS_OHLCV_TIMEOUT", 0.01)
    monkeypatch.setattr(market_loader, "REST_OHLCV_TIMEOUT", 0.01)

    result = asyncio.run(
        market_loader.load_ohlcv_parallel(
            ex,
            ["BTC/USD"],
            use_websocket=True,
            limit=2,
            max_concurrent=1,
        )
    )
    assert "BTC/USD" in result
    assert ex.fetch_called is True
    assert "BTC/USD" not in market_loader.failed_symbols


class LimitCaptureWS:
    has = {"fetchOHLCV": True}

    def __init__(self):
        self.limit = None

    async def watch_ohlcv(self, symbol, timeframe="1h", limit=100, since=None):
        self.limit = limit
        return [[0] * 6]


def test_watch_ohlcv_since_reduces_limit(monkeypatch):
    from crypto_bot.utils import market_loader

    ex = LimitCaptureWS()
    monkeypatch.setattr(market_loader.time, "time", lambda: 1000)
    since = 1000 - 3 * 3600
    asyncio.run(
        market_loader.fetch_ohlcv_async(
            ex,
            "BTC/USD",
            timeframe="1h",
            limit=10,
            since=since,
            use_websocket=True,
        )
    )
    assert ex.limit == 4


class RateLimitExchange:
    has = {"fetchOHLCV": True}

    def __init__(self):
        self.times: list[float] = []
        self.rateLimit = 50

    async def fetch_ohlcv(self, symbol, timeframe="1h", limit=100):
        self.times.append(time.time())
        return [[0] * 6]


def test_load_ohlcv_parallel_rate_limit_sleep():
    ex = RateLimitExchange()
    asyncio.run(
        load_ohlcv_parallel(
            ex,
            ["A", "B"],
            limit=1,
            max_concurrent=1,
        )
    )
    assert len(ex.times) == 2
    assert ex.times[1] - ex.times[0] >= ex.rateLimit / 1000


class SymbolCheckExchange:
    has = {"fetchOHLCV": True}

    def __init__(self):
        self.symbols: list[str] = []
        self.calls: list[str] = []
        self.loaded = False

    def load_markets(self):
        self.loaded = True
        self.symbols = ["BTC/USD"]

    async def fetch_ohlcv(self, symbol, timeframe="1h", limit=100):
        self.calls.append(symbol)
        return [[0] * 6]


def test_invalid_symbol_skipped(caplog):
    from crypto_bot.utils import market_loader

    ex = SymbolCheckExchange()
    caplog.set_level(logging.WARNING)
    result = asyncio.run(
        market_loader.load_ohlcv_parallel(
            ex,
            ["BTC/USD", "ETH/USD"],
            max_concurrent=1,
        )
    )
    assert ex.loaded is True
    assert ex.calls == ["BTC/USD"]
    assert result == {"BTC/USD": [[0] * 6]}
    assert any(
        "Skipping unsupported symbol ETH/USD" in r.getMessage() for r in caplog.records
    )


def test_invalid_symbol_marked_disabled():
    from crypto_bot.utils import market_loader

    ex = SymbolCheckExchange()
    market_loader.failed_symbols.clear()
    result = asyncio.run(market_loader.fetch_ohlcv_async(ex, "ETH/USD"))
    assert result is market_loader.UNSUPPORTED_SYMBOL
    assert market_loader.failed_symbols["ETH/USD"].get("disabled") is True


class MissingTFExchange:
    has = {"fetchOHLCV": True}
    timeframes = {"5m": "5m"}

    def __init__(self):
        self.called = False

    async def fetch_ohlcv(self, *args, **kwargs):
        self.called = True
        return [[0] * 6]


def test_fetch_ohlcv_async_skips_unsupported_timeframe():
    ex = MissingTFExchange()
    data = asyncio.run(fetch_ohlcv_async(ex, "BTC/USD", timeframe="1m"))
    assert data == []
    assert ex.called is False


def test_fetch_ohlcv_retry_520(monkeypatch):
    from crypto_bot.utils import market_loader

    class RetryExchange:
        has = {"fetchOHLCV": True}

        def __init__(self):
            self.calls = 0

        async def fetch_ohlcv(self, symbol, timeframe="1h", limit=100):
            self.calls += 1
            if self.calls == 1:
                err = ccxt.ExchangeError("boom")
                err.http_status = 520
                raise err
            return [[1] * 6]

    sleeps: list[float] = []

    async def fake_sleep(secs):
        sleeps.append(secs)

    ex = RetryExchange()
    monkeypatch.setattr(market_loader.asyncio, "sleep", fake_sleep)
    data = asyncio.run(market_loader.fetch_ohlcv_async(ex, "BTC/USD"))

    assert ex.calls == 2
    assert sleeps == [1]
    assert data == [[1] * 6]


def test_fetch_ohlcv_retry_520_network(monkeypatch):
    from crypto_bot.utils import market_loader

    class RetryExchange:
        has = {"fetchOHLCV": True}

        def __init__(self):
            self.calls = 0

        async def fetch_ohlcv(self, symbol, timeframe="1h", limit=100):
            self.calls += 1
            if self.calls == 1:
                err = ccxt.NetworkError("boom")
                err.http_status = 520
                raise err
            return [[1] * 6]

    sleeps: list[float] = []

    async def fake_sleep(secs):
        sleeps.append(secs)

    ex = RetryExchange()
    monkeypatch.setattr(market_loader.asyncio, "sleep", fake_sleep)
    data = asyncio.run(market_loader.fetch_ohlcv_async(ex, "BTC/USD"))

    assert ex.calls == 2
    assert sleeps == [1]
    assert data == [[1] * 6]


class CancelWSExchange:
    has = {"fetchOHLCV": True}

    def __init__(self):
        self.fetch_called = False

    async def watch_ohlcv(self, symbol, timeframe="1h", limit=100):
        raise asyncio.CancelledError

    async def fetch_ohlcv(self, symbol, timeframe="1h", limit=100):
        self.fetch_called = True
        return [[0] * 6]


def test_fetch_ohlcv_async_cancelled_error():
    ex = CancelWSExchange()
    with pytest.raises(asyncio.CancelledError):
        asyncio.run(fetch_ohlcv_async(ex, "BTC/USD", use_websocket=True, limit=1))
    assert ex.fetch_called is False


def test_load_ohlcv_parallel_cancelled_error(monkeypatch, caplog):
    from crypto_bot.utils import market_loader

    ex = CancelWSExchange()
    market_loader.failed_symbols.clear()
    caplog.set_level(logging.ERROR)
    with pytest.raises(asyncio.CancelledError):
        asyncio.run(
            market_loader.load_ohlcv_parallel(
                ex,
                ["BTC/USD"],
                use_websocket=True,
                limit=1,
                max_concurrent=1,
            )
        )
    assert "BTC/USD" not in market_loader.failed_symbols
    assert not caplog.records


class CancelExchange:
    has = {"fetchOHLCV": True}

    async def fetch_ohlcv(self, symbol, timeframe="1h", limit=100):
        raise asyncio.CancelledError()


def test_load_ohlcv_parallel_propagates_cancelled(caplog):
    ex = CancelExchange()
    caplog.set_level(logging.ERROR)
    with pytest.raises(asyncio.CancelledError):
        asyncio.run(load_ohlcv_parallel(ex, ["BTC/USD"], max_concurrent=1))
    assert len(caplog.records) == 0


def test_fetch_geckoterminal_ohlcv_success(monkeypatch):
    from crypto_bot.utils import market_loader

    pool_data = {
        "data": [
            {
                "id": "pool1",
                "attributes": {"volume_usd": {"h24": 123}, "reserve_in_usd": 0},
            },
            {
                "id": "pool1",
                "attributes": {"volume_usd": {"h24": 123}, "address": "pool1"},
            },
            {"id": "solana_pool1", "attributes": {"volume_usd": {"h24": 123}}},
        ]
    }
    ohlcv_data = {
        "data": {
            "attributes": {
                "ohlcv_list": [
                    [1, 1, 2, 0.5, 1.5, 10],
                    [1, 1, 2, 0.5, 1.5, 10],
                ]
            }
        }
    }

    class PoolResp:
        status = 200

        async def __aenter__(self):
            return self

        async def __aexit__(self, exc_type, exc, tb):
            pass

        def raise_for_status(self):
            pass

        async def json(self):
            return pool_data

    class OhlcvResp(PoolResp):
        async def json(self):
            return ohlcv_data

    class FakeSession:
        calls = 0

        async def __aenter__(self):
            return self

        async def __aexit__(self, exc_type, exc, tb):
            pass

        def get(self, url, timeout=None):
            FakeSession.calls += 1
            if FakeSession.calls == 1:
                assert "search/pools" in url
                assert "query=FOO%2FUSDC" in url
                return PoolResp()
            assert "/pools/pool1/ohlcv/1h" in url
            return OhlcvResp()

    monkeypatch.setattr(market_loader.aiohttp, "ClientSession", lambda: FakeSession())

<<<<<<< HEAD
    data, vol, reserve = asyncio.run(
        market_loader.fetch_geckoterminal_ohlcv("FOO/USDC", timeframe="1h", limit=1)
    )
    assert data == [[1, 1.0, 2.0, 0.5, 1.5, 10.0]]
    assert vol == 123.0
    assert reserve == 0.0
=======
    data, volume, reserve = asyncio.run(
        market_loader.fetch_geckoterminal_ohlcv("FOO/USDC", timeframe="1h", limit=1)
    )
    assert data == [[1000, 1.0, 2.0, 0.5, 1.5, 10.0]]
    assert volume == 123
    assert reserve == 0
>>>>>>> b84ad73d


def test_fetch_geckoterminal_ohlcv_404(monkeypatch, caplog):
    from crypto_bot.utils import market_loader

    class FakeResp:
        status = 404

        async def __aenter__(self):
            return self

        async def __aexit__(self, exc_type, exc, tb):
            pass

        def raise_for_status(self):
            raise AssertionError("should not be called")

        async def json(self):
            return {}

    class FakeSession:
        async def __aenter__(self):
            return self

        async def __aexit__(self, exc_type, exc, tb):
            pass

        def get(self, url, timeout=None):
            assert "tokens/FOO/pools" in url
            return FakeResp()

    monkeypatch.setattr(market_loader.aiohttp, "ClientSession", lambda: FakeSession())

    caplog.set_level(logging.INFO)
    res = asyncio.run(market_loader.fetch_geckoterminal_ohlcv("FOO/USDC"))
    assert res is None
    assert any(
        "token not available on GeckoTerminal" in r.getMessage() for r in caplog.records
    )
    assert any(
        "pair not available on GeckoTerminal" in r.getMessage() for r in caplog.records
    )


def test_update_multi_tf_ohlcv_cache_skips_404(monkeypatch):
    from crypto_bot.utils import market_loader

    async def fake_fetch(*_a, **_k):
        return None

    monkeypatch.setattr(market_loader, "fetch_geckoterminal_ohlcv", fake_fetch)
    monkeypatch.setattr(market_loader, "fetch_coingecko_ohlc", lambda *a, **k: None)

    async def fake_ohlcv(*a, **k):
        return [[1, 1, 1, 1, 1, 1]]

    monkeypatch.setattr(market_loader, "fetch_ohlcv_async", fake_ohlcv)

    ex = DummyMultiTFExchange()
    cache = {}
    config = {"timeframes": ["1h"]}
    cache = asyncio.run(
        update_multi_tf_ohlcv_cache(
            ex,
            cache,
            ["FOO/USDC"],
            config,
            limit=1,
        )
    )
    assert "FOO/USDC" in cache["1h"]


def test_update_multi_tf_ohlcv_cache_min_volume(monkeypatch):
    from crypto_bot.utils import market_loader

    async def fake_fetch(*_a, **_k):
        return [[0, 1, 2, 3, 4, 5]], 50.0, 1000.0

    calls: list[float] = []

    async def fake_fetch(*_a, min_24h_volume=0, **_k):
        calls.append(min_24h_volume)
        if min_24h_volume > 50:
            return None
        return [[0, 1, 2, 3, 4, 5]]

    monkeypatch.setattr(market_loader, "fetch_geckoterminal_ohlcv", fake_fetch)
    monkeypatch.setattr(market_loader, "fetch_coingecko_ohlc", lambda *a, **k: None)

    async def fake_ohlcv2(*a, **k):
        return [[1, 1, 1, 1, 1, 1]]

    monkeypatch.setattr(market_loader, "fetch_ohlcv_async", fake_ohlcv2)

    ex = DummyMultiTFExchange()
    cache = {}
    config = {"timeframes": ["1h"]}

    config["min_volume_usd"] = 100
    cache = asyncio.run(
        update_multi_tf_ohlcv_cache(
            ex,
            cache,
            ["BAR/USDC"],
            config,
            limit=1,
        )
    )
    assert calls[-1] == 100
    assert "BAR/USDC" in cache["1h"]
    assert "BAR/USDC" in cache.get("1h", {})

    config["min_volume_usd"] = 10
    cache = asyncio.run(
        update_multi_tf_ohlcv_cache(
            ex,
            cache,
            ["BAR/USDC"],
            config,
            limit=1,
        )
    )
    assert calls[-1] == 10
    assert "BAR/USDC" in cache["1h"]


def test_dex_fetch_fallback_coingecko(monkeypatch):
    from crypto_bot.utils import market_loader

    async def fail_gecko(*_a, **_k):
        raise Exception("boom")

    async def fake_coingecko(*_a, **_k):
        return [[0, 1, 2, 3, 4, 5]]

    calls = {"kraken": 0}

    async def fake_fetch(ex, *a, **k):
        calls["kraken"] += 1
        return [[9, 9, 9, 9, 9, 9]]

    monkeypatch.setattr(market_loader, "fetch_geckoterminal_ohlcv", fail_gecko)
    monkeypatch.setattr(market_loader, "fetch_coingecko_ohlc", fake_coingecko)
    monkeypatch.setattr(market_loader, "fetch_ohlcv_async", fake_fetch)

    ex = DummyMultiTFExchange()
    cache = {}
    config = {"timeframes": ["1h"]}

    cache = asyncio.run(
        update_multi_tf_ohlcv_cache(
            ex,
            cache,
            ["BTC/USDC"],
            config,
            limit=1,
        )
    )
    assert "BTC/USDC" in cache["1h"]
    assert calls["kraken"] == 0


def test_dex_fetch_fallback_kraken(monkeypatch):
    from crypto_bot.utils import market_loader

    async def fail_gecko(*_a, **_k):
        return None

    async def fail_coingecko(*_a, **_k):
        return None

    calls = {"kraken": 0}

    async def fake_fetch(ex, *a, **k):
        calls["kraken"] += 1
        return [[8, 8, 8, 8, 8, 8]]

    monkeypatch.setattr(market_loader, "fetch_geckoterminal_ohlcv", fail_gecko)
    monkeypatch.setattr(market_loader, "fetch_coingecko_ohlc", fail_coingecko)
    monkeypatch.setattr(market_loader, "fetch_ohlcv_async", fake_fetch)

    ex = DummyMultiTFExchange()
    cache = {}
    config = {"timeframes": ["1h"]}

    cache = asyncio.run(
        update_multi_tf_ohlcv_cache(
            ex,
            cache,
            ["FOO/USDC"],
            config,
            limit=1,
        )
    )
    assert "FOO/USDC" in cache["1h"]
    assert calls["kraken"] == 1<|MERGE_RESOLUTION|>--- conflicted
+++ resolved
@@ -1240,21 +1240,18 @@
 
     monkeypatch.setattr(market_loader.aiohttp, "ClientSession", lambda: FakeSession())
 
-<<<<<<< HEAD
     data, vol, reserve = asyncio.run(
         market_loader.fetch_geckoterminal_ohlcv("FOO/USDC", timeframe="1h", limit=1)
     )
     assert data == [[1, 1.0, 2.0, 0.5, 1.5, 10.0]]
     assert vol == 123.0
     assert reserve == 0.0
-=======
     data, volume, reserve = asyncio.run(
         market_loader.fetch_geckoterminal_ohlcv("FOO/USDC", timeframe="1h", limit=1)
     )
     assert data == [[1000, 1.0, 2.0, 0.5, 1.5, 10.0]]
     assert volume == 123
     assert reserve == 0
->>>>>>> b84ad73d
 
 
 def test_fetch_geckoterminal_ohlcv_404(monkeypatch, caplog):
