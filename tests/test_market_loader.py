--- conflicted
+++ resolved
@@ -156,9 +156,6 @@
     assert len(cache["BTC/USD"]) == 3
     ex.data.append([4] * 6)
     cache = asyncio.run(update_ohlcv_cache(ex, cache, ["BTC/USD"], limit=4))
-<<<<<<< HEAD
-    assert len(cache["BTC/USD"]) == 4
-=======
     assert len(cache["BTC/USD"]) == 4
 class CountingExchange:
     def __init__(self):
@@ -184,5 +181,4 @@
             max_concurrent=2,
         )
     )
-    assert ex.max_active <= 2
->>>>>>> 233f3785
+    assert ex.max_active <= 2