--- conflicted
+++ resolved
@@ -1680,13 +1680,11 @@
 
     calls = 0
 
-<<<<<<< HEAD
         def get(self, url, timeout=None):
             RetrySession.calls += 1
             if RetrySession.calls in {1, 2, 3, 5}:
                 raise market_loader.aiohttp.ClientError("boom")
             return FakeResp(url)
-=======
     async def fake_gecko(url, params=None, retries=3):
         nonlocal calls
         calls += 1
@@ -1702,7 +1700,6 @@
                 ]
             }
         return {"data": {"attributes": {"ohlcv_list": [[1, 1, 2, 0.5, 1.5, 10]]}}}
->>>>>>> 424af164
 
     monkeypatch.setattr(market_loader, "gecko_request", fake_gecko)
     monkeypatch.setattr(market_loader.asyncio, "sleep", fake_sleep)
@@ -1711,13 +1708,10 @@
         market_loader.fetch_geckoterminal_ohlcv(f"{VALID_MINT}/USDC", limit=1)
     )
 
-<<<<<<< HEAD
     assert RetrySession.calls >= 6
     assert sleeps == [1, 2, 3, 1]
-=======
     assert calls >= 3
     assert sleeps == [1, 2]
->>>>>>> 424af164
     assert data == [[1, 1.0, 2.0, 0.5, 1.5, 10.0]]
     assert vol == 123.0
 
