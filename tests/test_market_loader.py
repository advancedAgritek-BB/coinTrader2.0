--- conflicted
+++ resolved
@@ -978,20 +978,14 @@
 
 
 def test_main_symbol_scan_timeout(monkeypatch, caplog):
-<<<<<<< HEAD
-=======
 def test_main_logs_market_scan_messages(monkeypatch, caplog):
->>>>>>> eb22fdcb
     import sys, types
 
     monkeypatch.setitem(sys.modules, "ccxt", types.SimpleNamespace())
     import crypto_bot.main as main
 
     caplog.set_level(logging.ERROR)
-<<<<<<< HEAD
-=======
     caplog.set_level(logging.INFO)
->>>>>>> eb22fdcb
 
     class DummyNotifier:
         def __init__(self):
@@ -1025,8 +1019,6 @@
     monkeypatch.setattr(main, "RiskConfig", lambda *_a, **_k: (_ for _ in ()).throw(AssertionError("RiskConfig used")))
     monkeypatch.setattr(main, "RiskManager", lambda *_a, **_k: (_ for _ in ()).throw(AssertionError("RiskManager used")))
     monkeypatch.setattr(main, "get_exchange", lambda cfg: (DummyExchange(), None))
-<<<<<<< HEAD
-=======
     async def good_loader(*_a, **_kw):
         return ["BTC/USD"]
 
@@ -1052,7 +1044,6 @@
     monkeypatch.setattr(main, "RiskManager", DummyRM)
     monkeypatch.setattr(main, "get_exchange", lambda cfg: (DummyExchange(), None))
     monkeypatch.setattr(main.asyncio, "sleep", lambda *_a: None)
->>>>>>> eb22fdcb
     monkeypatch.setattr(main, "MAX_SYMBOL_SCAN_ATTEMPTS", 1)
     monkeypatch.setattr(main, "SYMBOL_SCAN_RETRY_DELAY", 0)
     monkeypatch.setattr(main, "MAX_SYMBOL_SCAN_DELAY", 0)
@@ -1061,8 +1052,6 @@
 
     assert notifier is dummy_notifier
     assert any("Symbol scan timed out" in r.getMessage() for r in caplog.records)
-<<<<<<< HEAD
-=======
     with pytest.raises(StopLoop):
         asyncio.run(main._main_impl())
 
@@ -1071,7 +1060,6 @@
     assert any("Market scan finished" in m for m in messages)
     assert "Starting initial market scan..." in notifier.sent
     assert "Market scan finished" in notifier.sent
->>>>>>> eb22fdcb
 
 
 class SlowExchange:
