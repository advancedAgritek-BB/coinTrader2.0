--- conflicted
+++ resolved
@@ -273,7 +273,6 @@
         )
 
 
-<<<<<<< HEAD
 class DummyMultiTFExchange:
     def __init__(self):
         self.calls: list[str] = []
@@ -301,7 +300,6 @@
     for tf in config["timeframes"]:
         assert "BTC/USD" in cache[tf]
     assert set(ex.calls) == {"1h", "4h", "1d"}
-=======
 class FailOnceExchange:
     def __init__(self):
         self.calls = 0
@@ -364,5 +362,4 @@
         )
     )
     assert ex.calls == 2
-    assert "BTC/USD" in cache
->>>>>>> fd5443e2
+    assert "BTC/USD" in cache