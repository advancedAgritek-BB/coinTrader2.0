--- conflicted
+++ resolved
@@ -123,7 +123,6 @@
     assert len(result["BTC/USD"]) == 1
 
 
-<<<<<<< HEAD
 class DummyIncExchange:
     def __init__(self):
         self.data = [[i] * 6 for i in range(1, 4)]
@@ -158,7 +157,6 @@
     ex.data.append([4] * 6)
     cache = asyncio.run(update_ohlcv_cache(ex, cache, ["BTC/USD"], limit=4))
     assert len(cache["BTC/USD"]) == 4
-=======
 class CountingExchange:
     def __init__(self):
         self.active = 0
@@ -183,5 +181,4 @@
             max_concurrent=2,
         )
     )
-    assert ex.max_active <= 2
->>>>>>> 29a570f0
+    assert ex.max_active <= 2