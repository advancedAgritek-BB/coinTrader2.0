import asyncio
import pandas as pd
import pytest
import logging
import time
import ccxt

VALID_MINT = "So11111111111111111111111111111111111111112"

from crypto_bot.utils.market_loader import (
    load_kraken_symbols,
    fetch_ohlcv_async,
    fetch_order_book_async,
    load_ohlcv_parallel,
    update_ohlcv_cache,
    update_multi_tf_ohlcv_cache,
    update_regime_tf_cache,
)


class DummyExchange:
    exchange_market_types = {"spot"}

    def load_markets(self):
        return {
            "BTC/USD": {"active": True, "type": "spot"},
            "ETH/USD": {"active": True, "type": "margin"},
            "XBT/USD-PERP": {"active": True, "type": "futures"},
            "XRP/USD": {"active": False, "type": "spot"},
        }


def test_load_kraken_symbols_returns_active():
    ex = DummyExchange()
    symbols = asyncio.run(load_kraken_symbols(ex))
    assert set(symbols) == {"BTC/USD"}


def test_excluded_symbols_are_removed():
    ex = DummyExchange()
    symbols = asyncio.run(load_kraken_symbols(ex, exclude=["ETH/USD"]))
    assert set(symbols) == {"BTC/USD"}


def test_load_kraken_symbols_logs_exclusions(caplog):
    ex = DummyExchange()
    from crypto_bot.utils import market_loader

    with caplog.at_level(logging.DEBUG):
        market_loader.logger.setLevel(logging.DEBUG)
        symbols = asyncio.run(load_kraken_symbols(ex, exclude=["ETH/USD"]))
    assert set(symbols) == {"BTC/USD"}
    messages = [r.getMessage() for r in caplog.records]
    assert any("Skipping symbol XRP/USD" in m for m in messages)
    assert any("Skipping symbol ETH/USD" in m for m in messages)
    assert any("Skipping symbol XBT/USD-PERP" in m for m in messages)
    assert any("Including symbol BTC/USD" in m for m in messages)


def test_load_kraken_symbols_market_type_filter():
    ex = DummyExchange()
    ex.exchange_market_types = {"margin", "futures"}
    symbols = asyncio.run(load_kraken_symbols(ex))
    assert set(symbols) == {"ETH/USD", "XBT/USD-PERP"}


class DummyTypeExchange:
    def load_markets(self):
        return {
            "BTC/USD": {"active": True, "type": "spot"},
            "ETH/USD": {"active": True, "type": "future"},
        }


def test_market_type_filter():
    ex = DummyTypeExchange()
    config = {"exchange_market_types": ["future"]}
    symbols = asyncio.run(load_kraken_symbols(ex, config=config))
    assert symbols == ["ETH/USD"]


class DummySliceExchange:
    has = {"fetchMarketsByType": True}

    def __init__(self):
        self.called: list[str] = []

    def fetch_markets_by_type(self, market_type):
        self.called.append(market_type)
        data = {
            "spot": [
                {"symbol": "BTC/USD", "active": True, "type": "spot"},
            ],
            "future": [
                {"symbol": "XBT/USD-PERP", "active": True, "type": "future"},
            ],
        }
        return data.get(market_type, [])


def test_load_kraken_symbols_fetch_markets_by_type():
    ex = DummySliceExchange()
    ex.exchange_market_types = {"spot", "future"}
    symbols = asyncio.run(load_kraken_symbols(ex))
    assert set(symbols) == {"BTC/USD", "XBT/USD-PERP"}
    assert set(ex.called) == {"spot", "future"}


class DummySymbolFieldExchange:
    exchange_market_types = {"spot"}

    def load_markets(self):
        return {
            "BTC/USD": {"symbol": "BTC/USD", "active": True, "type": "spot"},
            "ETH/USD": {"symbol": "ETH/USD", "active": False, "type": "spot"},
        }


def test_load_kraken_symbols_handles_symbol_column():
    ex = DummySymbolFieldExchange()
    symbols = asyncio.run(load_kraken_symbols(ex))
    assert symbols == ["BTC/USD"]


class DummyAsyncExchange:
    has = {"fetchOHLCV": True}

    async def fetch_ohlcv(self, symbol, timeframe="1h", limit=100):
        return [[0, 1, 2, 3, 4, 5]]


class DummyWSExchange:
    has = {"fetchOHLCV": True}

    def __init__(self):
        self.fetch_called = False

    async def watch_ohlcv(self, symbol, timeframe="1h", limit=100):
        return [[0] * 6]

    async def fetch_ohlcv(self, symbol, timeframe="1h", limit=100):
        self.fetch_called = True
        return [[1] * 6 for _ in range(limit)]


class DummyWSExchangeEnough(DummyWSExchange):
    async def watch_ohlcv(self, symbol, timeframe="1h", limit=100):
        return [[2] * 6 for _ in range(limit)]


def test_fetch_ohlcv_async():
    ex = DummyAsyncExchange()
    data = asyncio.run(fetch_ohlcv_async(ex, "BTC/USD"))
    assert data[0][0] == 0


def test_watch_ohlcv_fallback_to_fetch():
    ex = DummyWSExchange()
    data = asyncio.run(fetch_ohlcv_async(ex, "BTC/USD", limit=2, use_websocket=True))
    assert ex.fetch_called is True
    assert len(data) == 2
    assert data[0][0] == 1


def test_watch_ohlcv_no_fallback_when_enough():
    ex = DummyWSExchangeEnough()
    data = asyncio.run(fetch_ohlcv_async(ex, "BTC/USD", limit=2, use_websocket=True))
    assert ex.fetch_called is False
    assert len(data) == 2
    assert data[0][0] == 2


class IncompleteExchange:
    has = {"fetchOHLCV": True}

    def __init__(self):
        self.calls = 0

    async def fetch_ohlcv(self, symbol, timeframe="1h", since=None, limit=100):
        self.calls += 1
        if self.calls == 1:
            return [[0] * 6 for _ in range(2)]
        return [[1] * 6 for _ in range(limit)]


def test_incomplete_ohlcv_warns_and_retries(caplog):
    ex = IncompleteExchange()
    caplog.set_level(logging.INFO)
    data = asyncio.run(fetch_ohlcv_async(ex, "BTC/USD", limit=5, since=1000))
    assert ex.calls >= 2
    assert len(data) == 5
    assert any(
        "Incomplete OHLCV for BTC/USD: got 2 of 5" in r.getMessage()
        for r in caplog.records
    )


class TradeFillExchange:
    has = {"fetchOHLCV": True, "fetchTrades": True}

    def __init__(self):
        self.fetch_calls = 0
        self.trades_called = False

    async def fetch_ohlcv(self, symbol, timeframe="1h", since=None, limit=100):
        self.fetch_calls += 1
        if self.fetch_calls == 1:
            return [[0] * 6 for _ in range(2)]
        return [[1] * 6 for _ in range(4)]

    async def fetch_trades(self, symbol, since=None, limit=1000):
        self.trades_called = True
        tf_ms = 3600 * 1000
        start = since or 0
        return [[start + i * tf_ms, i + 1, 1.0] for i in range(limit)]


def test_fetch_trades_used_for_missing_ohlcv():
    ex = TradeFillExchange()
    data = asyncio.run(fetch_ohlcv_async(ex, "BTC/USD", limit=5, since=0))
    assert ex.trades_called is True
    assert len(data) == 5


class DummySyncExchange:
    has = {"fetchOHLCV": True}

    def fetch_ohlcv(self, symbol, timeframe="1h", limit=100):
        return [[0, 1, 2, 3, 4, 5]]


class DummyBookExchange:
    has = {"fetchOrderBook": True}

    async def fetch_order_book(self, symbol, limit=2):
        return {"bids": [[1, 1], [0.9, 2]], "asks": [[1.1, 1], [1.2, 3]]}


class PagingExchange:
    has = {"fetchOHLCV": True}

    def __init__(self):
        self.limits: list[int] = []

    async def fetch_ohlcv(self, symbol, timeframe="1h", since=None, limit=100):
        self.limits.append(limit)
        return [[0] * 6 for _ in range(limit)]


def test_fetch_ohlcv_async_paged_requests():
    ex = PagingExchange()
    data = asyncio.run(fetch_ohlcv_async(ex, "BTC/USD", limit=1000))
    assert len(data) == 1000
    assert ex.limits == [720, 280]


def test_fetch_order_book_async():
    ex = DummyBookExchange()
    data = asyncio.run(fetch_order_book_async(ex, "BTC/USD", depth=2))
    assert data["bids"] == [[1, 1], [0.9, 2]]
    assert data["asks"] == [[1.1, 1], [1.2, 3]]


def test_load_ohlcv_parallel():
    ex = DummySyncExchange()
    result = asyncio.run(
        load_ohlcv_parallel(
            ex,
            ["BTC/USD", "ETH/USD"],
            timeframe="1h",
            limit=1,
            max_concurrent=2,
        )
    )
    assert set(result.keys()) == {"BTC/USD", "ETH/USD"}


class DummyWSEchange:
    has = {"fetchOHLCV": True}

    async def watch_ohlcv(self, symbol, timeframe="1h", limit=100):
        return [[0, 1, 2, 3, 4, 5]]

    async def fetch_ohlcv(self, symbol, timeframe="1h", limit=100):
        return [[i, i + 1, i + 2, i + 3, i + 4, i + 5] for i in range(limit)]


class DummyWSExceptionExchange:
    has = {"fetchOHLCV": True}

    def __init__(self):
        self.fetch_called = False

    async def watch_ohlcv(self, symbol, timeframe="1h", limit=100):
        raise RuntimeError("ws failed")

    async def fetch_ohlcv(self, symbol, timeframe="1h", limit=100):
        self.fetch_called = True
        return [[9] * 6 for _ in range(limit)]


def test_load_ohlcv_parallel_websocket_overrides_fetch():
    ex = DummyWSEchange()
    result = asyncio.run(
        load_ohlcv_parallel(
            ex,
            ["BTC/USD"],
            timeframe="1h",
            limit=3,
            use_websocket=True,
            max_concurrent=2,
        )
    )
    assert list(result.keys()) == ["BTC/USD"]
    assert len(result["BTC/USD"]) == 3


def test_load_ohlcv_parallel_websocket_force_history():
    ex = DummyWSEchange()
    result = asyncio.run(
        load_ohlcv_parallel(
            ex,
            ["BTC/USD"],
            timeframe="1h",
            limit=3,
            use_websocket=True,
            force_websocket_history=True,
            max_concurrent=2,
        )
    )
    assert list(result.keys()) == ["BTC/USD"]
    assert len(result["BTC/USD"]) == 1


def test_watch_ohlcv_exception_falls_back_to_fetch():
    ex = DummyWSExceptionExchange()
    data = asyncio.run(fetch_ohlcv_async(ex, "BTC/USD", limit=2, use_websocket=True))
    assert ex.fetch_called is True
    assert len(data) == 2
    assert data[0][0] == 9


class LimitCaptureExchange:
    has = {"fetchOHLCV": True}

    def __init__(self):
        self.watch_limit = None
        self.fetch_called = False

    async def watch_ohlcv(self, symbol, timeframe="1h", since=None, limit=100):
        self.watch_limit = limit
        return [[0] * 6 for _ in range(limit)]

    async def fetch_ohlcv(self, symbol, timeframe="1h", since=None, limit=100):
        self.fetch_called = True
        return [[1] * 6 for _ in range(limit)]


def test_watch_ohlcv_since_limit_reduction():
    ex = LimitCaptureExchange()
    since = int(time.time() * 1000) - 2 * 3600 * 1000
    data = asyncio.run(
        fetch_ohlcv_async(
            ex,
            "BTC/USD",
            timeframe="1h",
            limit=50,
            since=since,
            use_websocket=True,
        )
    )
    assert ex.fetch_called is False
    assert ex.watch_limit == 1
    assert len(data) == 1


class SkipLargeLimitExchange:
    def __init__(self):
        self.ws_called = False
        self.fetch_called = False

    async def watch_ohlcv(self, symbol, timeframe="1h", limit=100):
        self.ws_called = True
        return [[0] * 6 for _ in range(limit)]

    async def fetch_ohlcv(self, symbol, timeframe="1h", limit=100):
        self.fetch_called = True
        return [[1] * 6 for _ in range(limit)]


def test_watch_ohlcv_skipped_when_limit_exceeds(monkeypatch):
    from crypto_bot.utils import market_loader

    ex = SkipLargeLimitExchange()
    monkeypatch.setattr(market_loader, "MAX_WS_LIMIT", 50)
    data = asyncio.run(
        market_loader.fetch_ohlcv_async(
            ex,
            "BTC/USD",
            timeframe="1m",
            limit=100,
            use_websocket=True,
        )
    )
    assert ex.ws_called is False
    assert ex.fetch_called is True
    assert len(data) == 50


def test_force_websocket_history_ignores_max_ws_limit(monkeypatch):
    from crypto_bot.utils import market_loader

    ex = SkipLargeLimitExchange()
    monkeypatch.setattr(market_loader, "MAX_WS_LIMIT", 50)
    data = asyncio.run(
        market_loader.fetch_ohlcv_async(
            ex,
            "BTC/USD",
            timeframe="1m",
            limit=100,
            use_websocket=True,
            force_websocket_history=True,
        )
    )
    assert ex.ws_called is True
    assert ex.fetch_called is False
    assert len(data) == 100


class DummyIncExchange:
    has = {"fetchOHLCV": True}

    def __init__(self):
        self.data = [[i * 3600] + [i] * 5 for i in range(200)]

    async def fetch_ohlcv(self, symbol, timeframe="1h", since=None, limit=100):
        rows = [r for r in self.data if since is None or r[0] > since]
        return rows[:limit]


class DummyFailExchange(DummyIncExchange):
    async def fetch_ohlcv(self, symbol, timeframe="1h", since=None, limit=100):
        if since is not None:
            return []
        return await super().fetch_ohlcv(symbol, timeframe, since, limit)


def test_update_ohlcv_cache_appends():
    from crypto_bot.utils import market_loader
    market_loader._last_snapshot_time = 0
    ex = DummyLargeExchange()
    cache: dict[str, pd.DataFrame] = {}
    cache = asyncio.run(
        update_ohlcv_cache(ex, cache, ["BTC/USD"], limit=2, max_concurrent=2)
    )
    assert len(cache["BTC/USD"]) == 2
    ex.data.extend([[i * 3600] + [i] * 5 for i in range(200, 301)])
    cache = asyncio.run(
        update_ohlcv_cache(ex, cache, ["BTC/USD"], limit=4, max_concurrent=2)
    )
    assert len(cache["BTC/USD"]) == 4


def test_update_ohlcv_cache_fallback_full_history():
    from crypto_bot.utils import market_loader
    market_loader._last_snapshot_time = 0
    ex = DummyFailExchange()
    cache: dict[str, pd.DataFrame] = {}
    cache = asyncio.run(
        update_ohlcv_cache(ex, cache, ["BTC/USD"], limit=3, max_concurrent=2)
    )
    assert len(cache["BTC/USD"]) == 3
    ex.data.extend([[i * 3600] + [i] * 5 for i in range(200, 301)])
    cache = asyncio.run(
        update_ohlcv_cache(ex, cache, ["BTC/USD"], limit=4, max_concurrent=2)
    )
    assert len(cache["BTC/USD"]) == 4


class DummyLargeExchange:
    has = {"fetchOHLCV": True}

    def __init__(self):
        self.data = [[i * 3600] + [i] * 5 for i in range(200)]

    async def fetch_ohlcv(self, symbol, timeframe="1h", since=None, limit=100):
        if since is not None and since > self.data[-1][0] and since // 1000 <= self.data[-1][0]:
            since //= 1000
        rows = [r for r in self.data if since is None or r[0] > since]
        return rows[:limit]


def test_update_ohlcv_cache_respects_requested_limit():
    from crypto_bot.utils import market_loader
    market_loader._last_snapshot_time = 0
    ex = DummyLargeExchange()
    cache: dict[str, pd.DataFrame] = {}
    cache = asyncio.run(
        update_ohlcv_cache(ex, cache, ["BTC/USD"], limit=50, max_concurrent=2)
    )
    assert len(cache["BTC/USD"]) == 50


class CountingExchange:
    has = {"fetchOHLCV": True}

    def __init__(self):
        self.active = 0
        self.max_active = 0

    async def fetch_ohlcv(self, symbol, timeframe="1h", limit=100):
        self.active += 1
        self.max_active = max(self.max_active, self.active)
        await asyncio.sleep(0.01)
        self.active -= 1
        return [[0] * 6]


def test_load_ohlcv_parallel_respects_max_concurrent():
    ex = CountingExchange()
    symbols = ["A", "B", "C", "D", "E"]
    asyncio.run(
        load_ohlcv_parallel(
            ex,
            symbols,
            limit=1,
            max_concurrent=2,
        )
    )
    assert ex.max_active <= 2


def test_update_ohlcv_cache_respects_max_concurrent():
    ex = CountingExchange()
    symbols = ["A", "B", "C", "D", "E"]
    cache: dict[str, pd.DataFrame] = {}
    asyncio.run(
        update_ohlcv_cache(
            ex,
            cache,
            symbols,
            limit=1,
            max_concurrent=2,
        )
    )
    assert ex.max_active <= 2


def test_load_ohlcv_parallel_invalid_max_concurrent():
    ex = DummySyncExchange()
    with pytest.raises(ValueError):
        asyncio.run(
            load_ohlcv_parallel(
                ex,
                ["BTC/USD"],
                max_concurrent=0,
            )
        )
    with pytest.raises(ValueError):
        asyncio.run(
            load_ohlcv_parallel(
                ex,
                ["BTC/USD"],
                max_concurrent=-1,
            )
        )


class RetryIncompleteExchange:
    has = {"fetchOHLCV": True}

    def __init__(self):
        self.fetch_calls = 0

    async def watch_ohlcv(self, symbol, timeframe="1h", limit=100):
        return [[0] * 6 for _ in range(2)]

    async def fetch_ohlcv(self, symbol, timeframe="1h", limit=100):
        self.fetch_calls += 1
        if self.fetch_calls == 1:
            return [[i * 3600] + [1] * 5 for i in range(4)]
        return [[i * 3600] + [i] * 5 for i in range(limit)]


class AlwaysIncompleteExchange(RetryIncompleteExchange):
    async def fetch_ohlcv(self, symbol, timeframe="1h", limit=100):
        self.fetch_calls += 1
        return [[i * 3600] + [1] * 5 for i in range(4)]


def test_update_ohlcv_cache_retry_incomplete_ws():
    ex = RetryIncompleteExchange()
    cache: dict[str, pd.DataFrame] = {}
    res = asyncio.run(
        update_ohlcv_cache(
            ex,
            cache,
            ["BTC/USD"],
            limit=10,
            use_websocket=True,
            max_concurrent=1,
        )
    )
<<<<<<< HEAD
    assert len(res["BTC/USD"]) == 20
=======
    assert len(res["BTC/USD"]) == 10
>>>>>>> 20bc9248
    assert ex.fetch_calls == 2


def test_update_ohlcv_cache_skip_after_retry(caplog):
    ex = AlwaysIncompleteExchange()
    cache: dict[str, pd.DataFrame] = {}
    caplog.set_level(logging.WARNING)
    res = asyncio.run(
        update_ohlcv_cache(
            ex,
            cache,
            ["BTC/USD"],
            limit=10,
            use_websocket=True,
            max_concurrent=1,
        )
    )
    assert "BTC/USD" not in res
    assert any(
        "Skipping BTC/USD: only 4/10 candles" in r.getMessage() for r in caplog.records
    )


class PartialHistoryExchange:
    has = {"fetchOHLCV": True}

    async def fetch_ohlcv(self, symbol, timeframe="1h", limit=100):
        return [[i * 3600] + [i] * 5 for i in range(142)]


def test_min_history_fraction_allows_partial_history():
    from crypto_bot.utils import market_loader

    market_loader._last_snapshot_time = 0
    ex = PartialHistoryExchange()
    cache: dict[str, pd.DataFrame] = {}
    config = {"min_history_fraction": 0.2}

    cache = asyncio.run(
        update_ohlcv_cache(
            ex,
            cache,
            ["BTC/USD"],
            limit=700,
            config=config,
            max_concurrent=1,
        )
    )
    assert len(cache["BTC/USD"]) == 142
    market_loader._last_snapshot_time = 0


class GapExchange:
    has = {"fetchOHLCV": True}

    async def fetch_ohlcv(self, symbol, timeframe="1h", limit=100):
        return [
            [0, 1, 1, 1, 1, 10],
            [3600, 2, 2, 2, 2, 20],
            [10800, 3, 3, 3, 3, 30],
        ]


def test_update_ohlcv_cache_ffill_missing_intervals():
    from crypto_bot.utils import market_loader

    market_loader._last_snapshot_time = time.time()
    ex = GapExchange()
    cache: dict[str, pd.DataFrame] = {}
    config = {"min_history_fraction": 0}

    cache = asyncio.run(
        update_ohlcv_cache(
            ex,
            cache,
            ["BTC/USD"],
            limit=1,
            config=config,
            max_concurrent=1,
        )
    )
    df = cache["BTC/USD"]
    assert list(df["timestamp"]) == [0, 3600, 7200, 10800]
    assert df.loc[2, "open"] == df.loc[1, "open"]
    market_loader._last_snapshot_time = 0


class DummyMultiTFExchange:
    has = {"fetchOHLCV": True}

    def __init__(self):
        self.calls: list[str] = []

    async def fetch_ohlcv(self, symbol, timeframe="1h", limit=100):
        self.calls.append(timeframe)
        return [[0, 1, 2, 3, 4, 5]]


def test_update_multi_tf_ohlcv_cache():
    ex = DummyMultiTFExchange()
    cache: dict[str, dict[str, pd.DataFrame]] = {}
    config = {"timeframes": ["1h", "4h", "1d"]}
    cache = asyncio.run(
        update_multi_tf_ohlcv_cache(
            ex,
            cache,
            ["BTC/USD"],
            config,
            limit=1,
            max_concurrent=2,
        )
    )
    assert set(cache.keys()) == {"1h", "4h", "1d"}
    for tf in config["timeframes"]:
        assert "BTC/USD" in cache[tf]
    assert set(ex.calls) == {"1h", "4h", "1d"}


class PagingMultiExchange:
    has = {"fetchOHLCV": True}

    def __init__(self):
        self.calls = 0

    async def fetch_ohlcv(self, symbol, timeframe="1h", since=None, limit=100):
        self.calls += 1
        start = since or 0
        tf_ms = 3600 * 1000
        return [[start + i * tf_ms, 1, 1, 1, 1, 1] for i in range(limit)]


def test_update_multi_tf_ohlcv_cache_start_since_paging(monkeypatch):
    from crypto_bot.utils import market_loader

    ex = PagingMultiExchange()

    monkeypatch.setattr(market_loader.time, "time", lambda: 720 * 2 * 3600)

    cache = asyncio.run(
        update_multi_tf_ohlcv_cache(
            ex,
            {},
            ["BTC/USD"],
            {"timeframes": ["1h"]},
            start_since=0,
        )
    )

    assert ex.calls > 1
    df = cache["1h"]["BTC/USD"]
    assert len(df) >= 720 * 2


def test_update_regime_tf_cache():
    ex = DummyMultiTFExchange()
    cache: dict[str, dict[str, pd.DataFrame]] = {}
    config = {"regime_timeframes": ["5m", "15m", "1h"]}
    df = pd.DataFrame(
        [[0, 1, 2, 3, 4, 5]],
        columns=["timestamp", "open", "high", "low", "close", "volume"],
    )
    df_map = {"5m": {"BTC/USD": df}, "1h": {"BTC/USD": df}}
    cache = asyncio.run(
        update_regime_tf_cache(
            ex,
            cache,
            ["BTC/USD"],
            config,
            limit=1,
            max_concurrent=2,
            df_map=df_map,
        )
    )
    assert set(cache.keys()) == {"5m", "15m", "1h"}
    for tf in config["regime_timeframes"]:
        assert "BTC/USD" in cache[tf]
    assert set(ex.calls) == {"15m"}


class FailOnceExchange:
    has = {"fetchOHLCV": True}

    def __init__(self):
        self.calls = 0

    async def fetch_ohlcv(self, symbol, timeframe="1h", limit=100):
        self.calls += 1
        if self.calls == 1:
            raise RuntimeError("fail")
        return [[0] * 6]


class AlwaysFailExchange:
    has = {"fetchOHLCV": True}

    def __init__(self):
        self.calls = 0

    async def fetch_ohlcv(self, symbol, timeframe="1h", limit=100):
        self.calls += 1
        raise RuntimeError("fail")


class FailSuccessExchange:
    has = {"fetchOHLCV": True}

    def __init__(self):
        self.calls = 0

    async def fetch_ohlcv(self, symbol, timeframe="1h", limit=100):
        self.calls += 1
        if self.calls % 2 == 1:
            raise RuntimeError("fail")
        return [[0] * 6]


def test_failed_symbol_skipped_until_delay(monkeypatch):
    from crypto_bot.utils import market_loader

    ex = FailOnceExchange()
    cache: dict[str, pd.DataFrame] = {}
    market_loader.failed_symbols.clear()
    monkeypatch.setattr(market_loader, "RETRY_DELAY", 10)

    t = 0

    def fake_time():
        return t

    monkeypatch.setattr(market_loader.time, "time", fake_time)

    asyncio.run(
        market_loader.update_ohlcv_cache(
            ex,
            cache,
            ["BTC/USD"],
            limit=1,
            max_concurrent=1,
        )
    )
    assert "BTC/USD" not in cache
    assert "BTC/USD" in market_loader.failed_symbols
    assert ex.calls == 1

    asyncio.run(
        market_loader.update_ohlcv_cache(
            ex,
            cache,
            ["BTC/USD"],
            limit=1,
            max_concurrent=1,
        )
    )
    assert ex.calls == 1  # skipped due to retry delay

    t += 11

    asyncio.run(
        market_loader.update_ohlcv_cache(
            ex,
            cache,
            ["BTC/USD"],
            limit=1,
            max_concurrent=1,
        )
    )
    assert ex.calls == 2
    assert "BTC/USD" in cache


def test_failed_symbol_backoff(monkeypatch):
    from crypto_bot.utils import market_loader

    ex = AlwaysFailExchange()
    cache: dict[str, pd.DataFrame] = {}
    market_loader.failed_symbols.clear()
    monkeypatch.setattr(market_loader, "RETRY_DELAY", 10)
    monkeypatch.setattr(market_loader, "MAX_RETRY_DELAY", 40)

    t = 0

    def fake_time():
        return t

    monkeypatch.setattr(market_loader.time, "time", fake_time)

    asyncio.run(
        market_loader.update_ohlcv_cache(
            ex,
            cache,
            ["BTC/USD"],
            limit=1,
            max_concurrent=1,
        )
    )
    assert market_loader.failed_symbols["BTC/USD"]["delay"] == 10

    t += 11
    asyncio.run(
        market_loader.update_ohlcv_cache(
            ex,
            cache,
            ["BTC/USD"],
            limit=1,
            max_concurrent=1,
        )
    )
    assert market_loader.failed_symbols["BTC/USD"]["delay"] == 20

    t += 21
    asyncio.run(
        market_loader.update_ohlcv_cache(
            ex,
            cache,
            ["BTC/USD"],
            limit=1,
            max_concurrent=1,
        )
    )
    assert market_loader.failed_symbols["BTC/USD"]["delay"] == 40

    t += 41
    asyncio.run(
        market_loader.update_ohlcv_cache(
            ex,
            cache,
            ["BTC/USD"],
            limit=1,
            max_concurrent=1,
        )
    )
    assert market_loader.failed_symbols["BTC/USD"]["delay"] == 40


def test_backoff_resets_on_success(monkeypatch):
    from crypto_bot.utils import market_loader

    ex = FailSuccessExchange()
    cache: dict[str, pd.DataFrame] = {}
    market_loader.failed_symbols.clear()
    monkeypatch.setattr(market_loader, "RETRY_DELAY", 10)

    t = 0

    def fake_time():
        return t

    monkeypatch.setattr(market_loader.time, "time", fake_time)

    asyncio.run(
        market_loader.update_ohlcv_cache(
            ex,
            cache,
            ["BTC/USD"],
            limit=1,
            max_concurrent=1,
        )
    )
    assert market_loader.failed_symbols["BTC/USD"]["delay"] == 10

    t += 11
    asyncio.run(
        market_loader.update_ohlcv_cache(
            ex,
            cache,
            ["BTC/USD"],
            limit=1,
            max_concurrent=1,
        )
    )
    assert "BTC/USD" in cache
    assert "BTC/USD" not in market_loader.failed_symbols

    t += 1
    ex2 = AlwaysFailExchange()
    asyncio.run(
        market_loader.update_ohlcv_cache(
            ex2,
            cache,
            ["BTC/USD"],
            limit=1,
            max_concurrent=1,
        )
    )
    assert market_loader.failed_symbols["BTC/USD"]["delay"] == 10


def test_symbol_disabled_after_max_failures(monkeypatch):
    from crypto_bot.utils import market_loader

    ex = AlwaysFailExchange()
    market_loader.failed_symbols.clear()
    monkeypatch.setattr(market_loader, "RETRY_DELAY", 0)
    monkeypatch.setattr(market_loader, "MAX_OHLCV_FAILURES", 2)

    asyncio.run(market_loader.load_ohlcv_parallel(ex, ["BTC/USD"], max_concurrent=1))
    assert market_loader.failed_symbols["BTC/USD"]["count"] == 1
    assert not market_loader.failed_symbols["BTC/USD"].get("disabled")

    asyncio.run(market_loader.load_ohlcv_parallel(ex, ["BTC/USD"], max_concurrent=1))
    assert market_loader.failed_symbols["BTC/USD"]["count"] == 2
    assert market_loader.failed_symbols["BTC/USD"].get("disabled") is True

    calls = ex.calls
    asyncio.run(market_loader.load_ohlcv_parallel(ex, ["BTC/USD"], max_concurrent=1))
    assert ex.calls == calls


class StopLoop(Exception):
    pass


def test_main_preserves_symbols_on_scan_failure(monkeypatch, caplog):
    import sys, types

    monkeypatch.setitem(sys.modules, "ccxt", types.SimpleNamespace())
    import crypto_bot.main as main

    caplog.set_level(logging.WARNING)

    async def fake_loader(exchange, exclude=None, config=None):
        main.logger.warning("symbol scan empty")
        return []

    cfg = {"symbol": "BTC/USD", "scan_markets": True}

    monkeypatch.setattr(main, "load_config", lambda: cfg)
    calls = {"loader": 0}

    async def loader_wrapper(*a, **k):
        calls["loader"] += 1
        return await fake_loader(*a, **k)

    monkeypatch.setattr(main, "load_kraken_symbols", loader_wrapper)
    monkeypatch.setattr(main, "cooldown_configure", lambda *_a, **_k: None)
    monkeypatch.setattr(main, "dotenv_values", lambda path: {})
    monkeypatch.setattr(main, "load_or_create", lambda: {})
    monkeypatch.setattr(main, "send_test_message", lambda *_a, **_k: True)
    monkeypatch.setattr(main, "log_balance", lambda *_a, **_k: None)

    class DummyRC:
        def __init__(self, *_a, **_k):
            pass

    monkeypatch.setattr(main, "RiskConfig", DummyRC)
    monkeypatch.setattr(main.asyncio, "sleep", lambda *_a: None)
    monkeypatch.setattr(main, "MAX_SYMBOL_SCAN_ATTEMPTS", 2)
    monkeypatch.setattr(main, "SYMBOL_SCAN_RETRY_DELAY", 0)
    monkeypatch.setattr(main, "MAX_SYMBOL_SCAN_DELAY", 0)

    captured = {}

    class DummyExchange:
        def fetch_balance(self):
            return {"USDT": {"free": 0}}

    def fake_get_exchange(config):
        captured["cfg"] = config
        return DummyExchange(), None

    monkeypatch.setattr(main, "get_exchange", fake_get_exchange)

    asyncio.run(main.main())

    assert "symbols" not in captured["cfg"]
    assert any("aborting startup" in r.getMessage() for r in caplog.records)
    assert calls["loader"] == 2


def test_main_uses_pair_cache_when_scan_none(monkeypatch, caplog):
    import sys, types

    monkeypatch.setitem(sys.modules, "ccxt", types.SimpleNamespace())
    import crypto_bot.main as main

    caplog.set_level(logging.WARNING)

    async def fake_loader(exchange, exclude=None, config=None):
        return None

    cfg = {"symbol": "BTC/USD", "scan_markets": True}

    monkeypatch.setattr(main, "load_config", lambda: cfg)
    monkeypatch.setattr(main, "load_kraken_symbols", fake_loader)
    monkeypatch.setattr(main, "load_liquid_pairs", lambda: ["ETH/USD"])
    monkeypatch.setattr(main, "cooldown_configure", lambda *_a, **_k: None)
    monkeypatch.setattr(main, "dotenv_values", lambda path: {})
    monkeypatch.setattr(main, "load_or_create", lambda: {})
    monkeypatch.setattr(main, "send_test_message", lambda *_a, **_k: True)
    monkeypatch.setattr(main, "log_balance", lambda *_a, **_k: None)

    class DummyRC:
        def __init__(self, *_a, **_k):
            pass

    monkeypatch.setattr(main, "RiskConfig", DummyRC)
    monkeypatch.setattr(main.asyncio, "sleep", lambda *_a: None)
    monkeypatch.setattr(main, "MAX_SYMBOL_SCAN_ATTEMPTS", 1)
    monkeypatch.setattr(main, "SYMBOL_SCAN_RETRY_DELAY", 0)
    monkeypatch.setattr(main, "MAX_SYMBOL_SCAN_DELAY", 0)

    captured = {}

    class DummyExchange:
        def fetch_balance(self):
            return {"USDT": {"free": 0}}

    def fake_get_exchange(config):
        captured["cfg"] = config
        return DummyExchange(), None

    monkeypatch.setattr(main, "get_exchange", fake_get_exchange)

    calls = {}

    class DummyRM:
        def __init__(self, *_a, **_k):
            calls["rm"] = True
            raise StopLoop

    monkeypatch.setattr(main, "RiskManager", DummyRM)

    asyncio.run(main.main())

    assert captured["cfg"]["symbols"] == ["ETH/USD"]
    assert any("cached pairs" in r.getMessage() for r in caplog.records)
    assert calls.get("rm") is True


class SlowExchange:
    has = {"fetchOHLCV": True}

    async def fetch_ohlcv(self, symbol, timeframe="1h", limit=100):
        await asyncio.sleep(0.05)
        return [[0] * 6]


class SlowWSExchange:
    has = {"fetchOHLCV": True}

    def __init__(self):
        self.fetch_called = False

    async def watch_ohlcv(self, symbol, timeframe="1h", limit=100):
        await asyncio.sleep(0.05)
        return [[0] * 6]

    async def fetch_ohlcv(self, symbol, timeframe="1h", limit=100):
        self.fetch_called = True
        return [[7] * 6 for _ in range(limit)]


def test_fetch_ohlcv_async_timeout(monkeypatch):
    from crypto_bot.utils import market_loader

    ex = SlowExchange()
    monkeypatch.setattr(market_loader, "OHLCV_TIMEOUT", 0.01)
    monkeypatch.setattr(market_loader, "WS_OHLCV_TIMEOUT", 0.01)
    monkeypatch.setattr(market_loader, "REST_OHLCV_TIMEOUT", 0.01)

    res = asyncio.run(market_loader.fetch_ohlcv_async(ex, "BTC/USD"))
    assert isinstance(res, asyncio.TimeoutError)


def test_load_ohlcv_parallel_timeout(monkeypatch):
    from crypto_bot.utils import market_loader

    ex = SlowExchange()
    market_loader.failed_symbols.clear()
    monkeypatch.setattr(market_loader, "OHLCV_TIMEOUT", 0.01)
    monkeypatch.setattr(market_loader, "WS_OHLCV_TIMEOUT", 0.01)
    monkeypatch.setattr(market_loader, "REST_OHLCV_TIMEOUT", 0.01)

    result = asyncio.run(
        market_loader.load_ohlcv_parallel(ex, ["BTC/USD"], max_concurrent=1)
    )
    assert result == {}
    assert "BTC/USD" in market_loader.failed_symbols


def test_fetch_ohlcv_async_timeout_fallback(monkeypatch):
    from crypto_bot.utils import market_loader

    ex = SlowWSExchange()
    monkeypatch.setattr(market_loader, "OHLCV_TIMEOUT", 0.01)
    monkeypatch.setattr(market_loader, "WS_OHLCV_TIMEOUT", 0.01)
    monkeypatch.setattr(market_loader, "REST_OHLCV_TIMEOUT", 0.01)

    data = asyncio.run(
        market_loader.fetch_ohlcv_async(ex, "BTC/USD", limit=2, use_websocket=True)
    )
    assert ex.fetch_called is True
    assert isinstance(data, list)
    assert len(data) == 2
    assert data[0][0] == 7


def test_load_ohlcv_parallel_timeout_fallback(monkeypatch):
    from crypto_bot.utils import market_loader

    ex = SlowWSExchange()
    market_loader.failed_symbols.clear()
    monkeypatch.setattr(market_loader, "OHLCV_TIMEOUT", 0.01)
    monkeypatch.setattr(market_loader, "WS_OHLCV_TIMEOUT", 0.01)
    monkeypatch.setattr(market_loader, "REST_OHLCV_TIMEOUT", 0.01)

    result = asyncio.run(
        market_loader.load_ohlcv_parallel(
            ex,
            ["BTC/USD"],
            use_websocket=True,
            limit=2,
            max_concurrent=1,
        )
    )
    assert "BTC/USD" in result
    assert ex.fetch_called is True
    assert "BTC/USD" not in market_loader.failed_symbols


class LimitCaptureWS:
    has = {"fetchOHLCV": True}

    def __init__(self):
        self.limit = None

    async def watch_ohlcv(self, symbol, timeframe="1h", limit=100, since=None):
        self.limit = limit
        return [[0] * 6]


def test_watch_ohlcv_since_reduces_limit(monkeypatch):
    from crypto_bot.utils import market_loader

    ex = LimitCaptureWS()
    monkeypatch.setattr(market_loader.time, "time", lambda: 1000)
    since = 1000 - 3 * 3600
    asyncio.run(
        market_loader.fetch_ohlcv_async(
            ex,
            "BTC/USD",
            timeframe="1h",
            limit=10,
            since=since,
            use_websocket=True,
        )
    )
    assert ex.limit == 4


class RateLimitExchange:
    has = {"fetchOHLCV": True}

    def __init__(self):
        self.times: list[float] = []
        self.rateLimit = 50

    async def fetch_ohlcv(self, symbol, timeframe="1h", limit=100):
        self.times.append(time.time())
        return [[0] * 6]


def test_load_ohlcv_parallel_rate_limit_sleep():
    ex = RateLimitExchange()
    asyncio.run(
        load_ohlcv_parallel(
            ex,
            ["A", "B"],
            limit=1,
            max_concurrent=1,
        )
    )
    assert len(ex.times) == 2
    assert ex.times[1] - ex.times[0] >= ex.rateLimit / 1000


class SymbolCheckExchange:
    has = {"fetchOHLCV": True}

    def __init__(self):
        self.symbols: list[str] = []
        self.calls: list[str] = []
        self.loaded = False

    def load_markets(self):
        self.loaded = True
        self.symbols = ["BTC/USD"]

    async def fetch_ohlcv(self, symbol, timeframe="1h", limit=100):
        self.calls.append(symbol)
        return [[0] * 6]


def test_invalid_symbol_skipped(caplog):
    from crypto_bot.utils import market_loader

    ex = SymbolCheckExchange()
    caplog.set_level(logging.WARNING)
    result = asyncio.run(
        market_loader.load_ohlcv_parallel(
            ex,
            ["BTC/USD", "ETH/USD"],
            max_concurrent=1,
        )
    )
    assert ex.loaded is True
    assert ex.calls == ["BTC/USD"]
    assert result == {"BTC/USD": [[0] * 6]}
    assert any(
        "Skipping unsupported symbol ETH/USD" in r.getMessage() for r in caplog.records
    )


def test_invalid_symbol_marked_disabled():
    from crypto_bot.utils import market_loader

    ex = SymbolCheckExchange()
    market_loader.failed_symbols.clear()
    result = asyncio.run(market_loader.fetch_ohlcv_async(ex, "ETH/USD"))
    assert result == []
    assert "ETH/USD" not in market_loader.failed_symbols


class MissingTFExchange:
    has = {"fetchOHLCV": True}
    timeframes = {"5m": "5m"}

    def __init__(self):
        self.called = False

    async def fetch_ohlcv(self, *args, **kwargs):
        self.called = True
        return [[0] * 6]


def test_fetch_ohlcv_async_skips_unsupported_timeframe():
    ex = MissingTFExchange()
    data = asyncio.run(fetch_ohlcv_async(ex, "BTC/USD", timeframe="1m"))
    assert data == []
    assert ex.called is False


def test_fetch_ohlcv_retry_520(monkeypatch):
    from crypto_bot.utils import market_loader

    class RetryExchange:
        has = {"fetchOHLCV": True}

        def __init__(self):
            self.calls = 0

        async def fetch_ohlcv(self, symbol, timeframe="1h", limit=100):
            self.calls += 1
            if self.calls == 1:
                err = ccxt.ExchangeError("boom")
                err.http_status = 520
                raise err
            return [[1] * 6]

    sleeps: list[float] = []

    async def fake_sleep(secs):
        sleeps.append(secs)

    ex = RetryExchange()
    monkeypatch.setattr(market_loader.asyncio, "sleep", fake_sleep)
    data = asyncio.run(market_loader.fetch_ohlcv_async(ex, "BTC/USD"))

    assert ex.calls == 2
    assert sleeps == [5]
    assert data == [[1] * 6]


def test_fetch_ohlcv_retry_520_network(monkeypatch):
    from crypto_bot.utils import market_loader

    class RetryExchange:
        has = {"fetchOHLCV": True}

        def __init__(self):
            self.calls = 0

        async def fetch_ohlcv(self, symbol, timeframe="1h", limit=100):
            self.calls += 1
            if self.calls == 1:
                err = ccxt.NetworkError("boom")
                err.http_status = 520
                raise err
            return [[1] * 6]

    sleeps: list[float] = []

    async def fake_sleep(secs):
        sleeps.append(secs)

    ex = RetryExchange()
    monkeypatch.setattr(market_loader.asyncio, "sleep", fake_sleep)
    data = asyncio.run(market_loader.fetch_ohlcv_async(ex, "BTC/USD"))

    assert ex.calls == 2
    assert sleeps == [5]
    assert data == [[1] * 6]


class CancelWSExchange:
    has = {"fetchOHLCV": True}

    def __init__(self):
        self.fetch_called = False
        self.closed = False

    async def watch_ohlcv(self, symbol, timeframe="1h", limit=100):
        raise asyncio.CancelledError

    async def fetch_ohlcv(self, symbol, timeframe="1h", limit=100):
        self.fetch_called = True
        return [[0] * 6]

    async def close(self):
        self.closed = True


class CancelWSSyncCloseExchange(CancelWSExchange):
    def close(self):
        self.closed = True


def test_fetch_ohlcv_async_cancelled_error():
    ex = CancelWSExchange()
    with pytest.raises(asyncio.CancelledError):
        asyncio.run(fetch_ohlcv_async(ex, "BTC/USD", use_websocket=True, limit=1))
    assert ex.fetch_called is False
    assert ex.closed is True


def test_fetch_ohlcv_async_cancelled_error_sync_close():
    ex = CancelWSSyncCloseExchange()
    with pytest.raises(asyncio.CancelledError):
        asyncio.run(fetch_ohlcv_async(ex, "BTC/USD", use_websocket=True, limit=1))
    assert ex.fetch_called is False
    assert ex.closed is True


def test_load_ohlcv_parallel_cancelled_error(monkeypatch, caplog):
    from crypto_bot.utils import market_loader

    ex = CancelWSExchange()
    market_loader.failed_symbols.clear()
    caplog.set_level(logging.ERROR)
    with pytest.raises(asyncio.CancelledError):
        asyncio.run(
            market_loader.load_ohlcv_parallel(
                ex,
                ["BTC/USD"],
                use_websocket=True,
                limit=1,
                max_concurrent=1,
            )
        )
    assert "BTC/USD" not in market_loader.failed_symbols
    assert not caplog.records
    assert ex.closed is True


class CancelExchange:
    has = {"fetchOHLCV": True}

    async def fetch_ohlcv(self, symbol, timeframe="1h", limit=100):
        raise asyncio.CancelledError()


def test_load_ohlcv_parallel_propagates_cancelled(caplog):
    ex = CancelExchange()
    caplog.set_level(logging.ERROR)
    with pytest.raises(asyncio.CancelledError):
        asyncio.run(load_ohlcv_parallel(ex, ["BTC/USD"], max_concurrent=1))
    assert len(caplog.records) == 0


class PendingWSExchange:
    has = {"fetchOHLCV": True}

    def __init__(self):
        self.closed = False
        self.calls: list[str] = []

    async def watch_ohlcv(self, symbol, timeframe="1h", limit=100):
        self.calls.append("watch")
        try:
            await asyncio.sleep(1)
        except asyncio.CancelledError:
            self.calls.append("cancel")
            raise
        return [[0] * 6]

    async def close(self):
        self.closed = True
        self.calls.append("close")


def test_fetch_ohlcv_async_cancel_pending_ws(caplog):
    from crypto_bot.utils import market_loader

    async def runner():
        ex = PendingWSExchange()
        task = asyncio.create_task(
            market_loader.fetch_ohlcv_async(
                ex, "BTC/USD", use_websocket=True, limit=1
            )
        )
        await asyncio.sleep(0)
        await asyncio.sleep(0.05)
        task.cancel()
        try:
            await task
        except asyncio.CancelledError:
            pass
        return ex.calls

    caplog.set_level(logging.ERROR)
    calls = asyncio.run(runner())
    assert "watch" in calls
    assert not caplog.records


def test_fetch_geckoterminal_ohlcv_success(monkeypatch):
    from crypto_bot.utils import market_loader

    mint = "So11111111111111111111111111111111111111112"

    pool_data = {
        "data": [
            {
                "id": "pool1",
                "attributes": {"volume_usd": {"h24": 123}, "reserve_in_usd": 0},
            },
            {
                "id": "pool1",
                "attributes": {"volume_usd": {"h24": 123}, "address": "pool1"},
            },
            {"id": "solana_pool1", "attributes": {"volume_usd": {"h24": 123}}},
        ]
    }
    ohlcv_data = {
        "data": {
            "attributes": {
                "ohlcv_list": [
                    [1, 1, 2, 0.5, 1.5, 10],
                    [1, 1, 2, 0.5, 1.5, 10],
                ]
            }
        }
    }

    urls: list[tuple[str, dict | None]] = []
    responses = [pool_data, ohlcv_data, ohlcv_data]

    async def fake_gecko(url, params=None, retries=3):
        urls.append((url, params or {}))
        return responses.pop(0)

    monkeypatch.setattr(market_loader, "gecko_request", fake_gecko)

    data, vol, reserve = asyncio.run(
        market_loader.fetch_geckoterminal_ohlcv(f"{mint}/USDC", timeframe="1h", limit=1)
    )
    assert data == [[1, 1.0, 2.0, 0.5, 1.5, 10.0]]
    assert vol == 123.0
    assert reserve == 0.0
    data, volume, reserve = asyncio.run(
        market_loader.fetch_geckoterminal_ohlcv(f"{mint}/USDC", timeframe="1h", limit=1)
    )
    assert data == [[1000, 1.0, 2.0, 0.5, 1.5, 10.0]]
    assert volume == 123
    assert reserve == 0
    assert urls[0][0].endswith("search/pools")
    from urllib.parse import quote_plus
    assert urls[0][1].get("query") == quote_plus(f"{mint}/USDC")
    assert urls[1][0].endswith("/ohlcv/1h")


def test_fetch_gecko_lookup_fallback(monkeypatch):
    """Second search uses mint from get_mint_from_gecko when first search is empty."""
    from crypto_bot.utils import market_loader

    symbol = "FOO/USDC"
    mint = "So11111111111111111111111111111111111111112"
    monkeypatch.setitem(market_loader.TOKEN_MINTS, "FOO", "dummy")

    # First search returns no pools
    pool_empty = {"data": []}
    pool_data = {"data": [{"id": "pool1", "attributes": {"volume_usd": {"h24": 5}}}]}
    ohlcv_data = {"data": {"attributes": {"ohlcv_list": [[1, 1, 2, 0.5, 1.5, 10]]}}}

    calls: list[tuple[str, dict | None]] = []
    responses = [pool_empty, pool_data, ohlcv_data]

    async def fake_gecko(url, params=None, retries=3):
        calls.append((url, dict(params or {})))
        return responses.pop(0)

    async def fake_get_mint(base):
        assert base == "FOO"
        return mint

    monkeypatch.setattr(market_loader, "gecko_request", fake_gecko)
    monkeypatch.setattr(market_loader, "get_mint_from_gecko", fake_get_mint)

    data, vol, reserve = asyncio.run(
        market_loader.fetch_geckoterminal_ohlcv(symbol, timeframe="1h", limit=1)
    )

    from urllib.parse import quote_plus

    assert calls[0][0].endswith("search/pools")
    assert calls[0][1]["query"] == quote_plus(symbol)
    assert calls[1][1]["query"] == quote_plus(f"{mint}/USDC")
    assert data == [[1, 1.0, 2.0, 0.5, 1.5, 10.0]]
    assert vol == 5.0



def test_fetch_geckoterminal_ohlcv_invalid_mint(monkeypatch):
    from crypto_bot.utils import market_loader

    def fail(*_a, **_k):
        raise AssertionError("should not be called")

    monkeypatch.setattr(market_loader, "gecko_request", fail)

    res = asyncio.run(market_loader.fetch_geckoterminal_ohlcv("FOO/USDC"))
    assert res is None


def test_fetch_geckoterminal_ohlcv_invalid_length(monkeypatch):
    from crypto_bot.utils import market_loader

    def fail(*_a, **_k):
        raise AssertionError("should not be called")

    monkeypatch.setattr(market_loader, "gecko_request", fail)

    res = asyncio.run(market_loader.fetch_geckoterminal_ohlcv("abcd/USDC"))
    assert res is None


def test_fetch_geckoterminal_ohlcv_404(monkeypatch, caplog):
    from crypto_bot.utils import market_loader

    mint = "So11111111111111111111111111111111111111112"

    urls: list[str] = []

    market_loader.GECKO_POOL_CACHE.clear()

    async def fake_gecko(url, params=None, retries=3):
        urls.append(url)
        return None

    async def fake_get_mint(_base):
        return None

    async def fake_helius(_symbols):
        return {}

    monkeypatch.setattr(market_loader, "gecko_request", fake_gecko)
    monkeypatch.setattr(market_loader, "get_mint_from_gecko", fake_get_mint)
    monkeypatch.setattr(market_loader, "fetch_from_helius", fake_helius, raising=False)
    monkeypatch.setattr(market_loader, "get_mint_from_gecko", lambda *_a, **_k: asyncio.sleep(0, result=None))

    caplog.set_level(logging.INFO)
    res = asyncio.run(market_loader.fetch_geckoterminal_ohlcv(f"{mint}/USDC"))
    assert res is None
    assert any(
        "token not available on GeckoTerminal" in r.getMessage() for r in caplog.records
    )
    assert any(
        "pair not available on GeckoTerminal" in r.getMessage() for r in caplog.records
    )


def test_fetch_geckoterminal_ohlcv_network_error(monkeypatch):
    from crypto_bot.utils import market_loader

    async def fail(*_a, **_k):
        raise market_loader.aiohttp.ClientError("boom")

    monkeypatch.setattr(market_loader, "gecko_request", fail)

    res = asyncio.run(market_loader.fetch_geckoterminal_ohlcv("FOO/USDC"))
    assert res is None


def test_fetch_geckoterminal_ohlcv_retry(monkeypatch):
    from crypto_bot.utils import market_loader

    sleeps: list[float] = []

    async def fake_sleep(secs):
        sleeps.append(secs)

    calls = 0
    market_loader.GECKO_POOL_CACHE.clear()

    async def fake_gecko(url, params=None, retries=3):
        nonlocal calls
        calls += 1
        if calls == 1:
            for attempt in range(3):
                await fake_sleep(1 + attempt)
                if attempt < 2:
                    continue
                break
        else:
            await fake_sleep(1)
        if "search/pools" in url:
            return {
                "data": [
                    {
                        "id": "pool1",
                        "attributes": {"volume_usd": {"h24": 123}, "reserve_in_usd": 0},
                    }
                ]
            }
        return {"data": {"attributes": {"ohlcv_list": [[1, 1, 2, 0.5, 1.5, 10]]}}}

    monkeypatch.setattr(market_loader, "gecko_request", fake_gecko)

    data, vol, reserve = asyncio.run(
        market_loader.fetch_geckoterminal_ohlcv(f"{VALID_MINT}/USDC", limit=1)
    )

    assert sleeps == [1, 2, 3, 1]
    assert calls == 2
    assert data == [[1, 1.0, 2.0, 0.5, 1.5, 10.0]]
    assert vol == 123.0


def test_geckoterminal_semaphore_limits(monkeypatch):
    from crypto_bot.utils import market_loader

    market_loader.configure(gecko_limit=1)
    market_loader.GECKO_POOL_CACHE.clear()

    calls = {"active": 0, "max": 0}

    async def fake_gecko(url, params=None, retries=3):
        calls["active"] += 1
        calls["max"] = max(calls["max"], calls["active"])
        try:
            if "search/pools" in url:
                return {
                    "data": [{"id": "pool1", "attributes": {"volume_usd": {"h24": 0}}}]
                }
            return {"data": {"attributes": {"ohlcv_list": [[1, 1, 1, 1, 1, 1]]}}}
        finally:
            calls["active"] -= 1

    monkeypatch.setattr(market_loader, "gecko_request", fake_gecko)

    async def worker():
        await market_loader.fetch_geckoterminal_ohlcv(f"{VALID_MINT}/USDC", limit=1)

    async def main():
        await asyncio.gather(*(worker() for _ in range(3)))

    asyncio.run(main())

    assert calls["max"] == 1


def test_update_multi_tf_ohlcv_cache_skips_404(monkeypatch):
    from crypto_bot.utils import market_loader

    async def fake_fetch(*_a, **_k):
        return None

    monkeypatch.setattr(market_loader, "fetch_geckoterminal_ohlcv", fake_fetch)
    monkeypatch.setattr(market_loader, "fetch_coingecko_ohlc", lambda *a, **k: None)

    async def fake_ohlcv(*a, **k):
        return [[1, 1, 1, 1, 1, 1]]

    monkeypatch.setattr(market_loader, "fetch_ohlcv_async", fake_ohlcv)

    ex = DummyMultiTFExchange()
    cache = {}
    config = {"timeframes": ["1h"]}
    cache = asyncio.run(
        update_multi_tf_ohlcv_cache(
            ex,
            cache,
            ["FOO/USDC"],
            config,
            limit=1,
        )
    )
    assert "FOO/USDC" in cache["1h"]


def test_update_multi_tf_ohlcv_cache_min_volume(monkeypatch):
    from crypto_bot.utils import market_loader

    async def fake_fetch(*_a, **_k):
        return [[0, 1, 2, 3, 4, 5]], 50.0, 1000.0

    calls: list[float] = []

    async def fake_fetch(*_a, min_24h_volume=0, **_k):
        calls.append(min_24h_volume)
        if min_24h_volume > 50:
            return None
        return [[0, 1, 2, 3, 4, 5]]

    monkeypatch.setattr(market_loader, "fetch_geckoterminal_ohlcv", fake_fetch)
    monkeypatch.setattr(market_loader, "fetch_coingecko_ohlc", lambda *a, **k: None)

    async def fake_ohlcv2(*a, **k):
        return [[1, 1, 1, 1, 1, 1]]

    monkeypatch.setattr(market_loader, "fetch_ohlcv_async", fake_ohlcv2)

    ex = DummyMultiTFExchange()
    cache = {}
    config = {"timeframes": ["1h"]}

    config["min_volume_usd"] = 100
    cache = asyncio.run(
        update_multi_tf_ohlcv_cache(
            ex,
            cache,
            [f"{VALID_MINT}/USDC"],
            config,
            limit=1,
        )
    )
    assert calls[-1] == 100
    assert f"{VALID_MINT}/USDC" in cache["1h"]
    assert f"{VALID_MINT}/USDC" in cache.get("1h", {})

    config["min_volume_usd"] = 10
    cache = asyncio.run(
        update_multi_tf_ohlcv_cache(
            ex,
            cache,
            [f"{VALID_MINT}/USDC"],
            config,
            limit=1,
        )
    )
    assert calls[-1] == 10
    assert f"{VALID_MINT}/USDC" in cache["1h"]


def test_dex_fetch_fallback_coingecko(monkeypatch):
    from crypto_bot.utils import market_loader

    async def fail_gecko(*_a, **_k):
        raise Exception("boom")

    async def fake_coingecko(*_a, **_k):
        return [[0, 1, 2, 3, 4, 5]]

    calls = {"kraken": 0}

    async def fake_fetch(ex, *a, **k):
        calls["kraken"] += 1
        return [[9, 9, 9, 9, 9, 9]]

    monkeypatch.setattr(market_loader, "fetch_geckoterminal_ohlcv", fail_gecko)
    monkeypatch.setattr(market_loader, "fetch_coingecko_ohlc", fake_coingecko)
    monkeypatch.setattr(market_loader, "fetch_ohlcv_async", fake_fetch)

    ex = DummyMultiTFExchange()
    cache = {}
    config = {"timeframes": ["1h"]}

    cache = asyncio.run(
        update_multi_tf_ohlcv_cache(
            ex,
            cache,
            [f"{VALID_MINT}/USDC"],
            config,
            limit=1,
        )
    )
    assert f"{VALID_MINT}/USDC" in cache["1h"]
    assert calls["kraken"] == 0


def test_dex_fetch_fallback_coinbase(monkeypatch):
    from crypto_bot.utils import market_loader

    async def fail_gecko(*_a, **_k):
        return None

    async def fail_coingecko(*_a, **_k):
        return None

    calls = {"coinbase": 0, "exchange": 0}

    async def fake_fetch(ex, *a, **k):
        if getattr(ex, "id", None) == "coinbase":
            calls["coinbase"] += 1
        else:
            calls["exchange"] += 1
        return [[8, 8, 8, 8, 8, 8]]

    class DummyCB:
        id = "coinbase"
        has = {"fetchOHLCV": True}

    monkeypatch.setattr(market_loader.ccxt, "coinbase", lambda params=None: DummyCB())
    monkeypatch.setattr(market_loader, "fetch_geckoterminal_ohlcv", fail_gecko)
    monkeypatch.setattr(market_loader, "fetch_coingecko_ohlc", fail_coingecko)
    monkeypatch.setattr(market_loader, "fetch_ohlcv_async", fake_fetch)

    ex = DummyMultiTFExchange()

    data = asyncio.run(market_loader.fetch_dex_ohlcv(ex, "FOO/USDC", limit=1))
    assert data
    assert calls["coinbase"] == 1
    assert calls["exchange"] == 0


def test_dex_fetch_fallback_kraken(monkeypatch):
    from crypto_bot.utils import market_loader

    async def fail_gecko(*_a, **_k):
        return None

    async def fail_coingecko(*_a, **_k):
        return None

    calls = {"coinbase": 0, "exchange": 0}

    async def fake_fetch(ex, *a, **k):
        if getattr(ex, "id", None) == "coinbase":
            calls["coinbase"] += 1
        else:
            calls["exchange"] += 1
        return [[8, 8, 8, 8, 8, 8]]

    class DummyCB:
        id = "coinbase"
        has = {"fetchOHLCV": True}

    monkeypatch.setattr(market_loader.ccxt, "coinbase", lambda params=None: DummyCB())
    monkeypatch.setattr(market_loader, "fetch_geckoterminal_ohlcv", fail_gecko)
    monkeypatch.setattr(market_loader, "fetch_coingecko_ohlc", fail_coingecko)
    monkeypatch.setattr(market_loader, "fetch_ohlcv_async", fake_fetch)

    ex = DummyMultiTFExchange()

    data = asyncio.run(market_loader.fetch_dex_ohlcv(ex, "FOO/BTC", limit=1))
    assert data
    assert calls["coinbase"] == 0
    assert calls["exchange"] == 1


def test_update_multi_tf_ohlcv_cache_fallback_exchange(monkeypatch):
    from crypto_bot.utils import market_loader

    async def fail_gecko(*_a, **_k):
        raise Exception("boom")

    calls = {"fetch": 0}

    async def fake_fetch(ex, *a, **k):
        calls["fetch"] += 1
        return [[7, 7, 7, 7, 7, 7]]

    monkeypatch.setattr(market_loader, "fetch_geckoterminal_ohlcv", fail_gecko)
    monkeypatch.setattr(market_loader, "fetch_dex_ohlcv", lambda *a, **k: None)
    monkeypatch.setattr(market_loader, "fetch_ohlcv_async", fake_fetch)

    ex = DummyMultiTFExchange()
    cache = {}
    config = {"timeframes": ["1h"]}


def test_gecko_volume_priority(monkeypatch):
    from crypto_bot.utils import market_loader
    from collections import deque

    async def fake_gecko(*_a, **_k):
        return (
            [
                [0, 1, 1, 1, 1, 1],
                [1, 1, 1, 1, 1, 1],
                [2, 1, 1, 1, 1, 10],
            ],
            100.0,
            0.0,
        )

    monkeypatch.setattr(market_loader, "fetch_geckoterminal_ohlcv", fake_gecko)
    ex = DummyMultiTFExchange()
    cache = {}
    q = deque()
    config = {
        "timeframes": ["1h"],
        "bounce_scalper": {"vol_zscore_threshold": 1.0},
    }

    cache = asyncio.run(
        update_multi_tf_ohlcv_cache(
            ex,
            cache,
            ["BAR/USDC"],
            config,
            limit=1,
        )
    )
    assert "BAR/USDC" in cache["1h"]
    assert calls["fetch"] == 1
    cache = asyncio.run(
        update_multi_tf_ohlcv_cache(
            ex,
            cache,
            ["FOO/USDC"],
            config,
            limit=3,
            priority_queue=q,
        )
    )
    assert "FOO/USDC" in cache["1h"]
    assert list(q) == ["FOO/USDC"]


def test_update_multi_tf_ohlcv_cache_start_since(monkeypatch):
    from crypto_bot.utils import market_loader

    calls: list[tuple[int | None, int]] = []

    async def fake_fetch(_ex, _sym, timeframe="1s", limit=1000, since=None, **_k):
        calls.append((since, limit))
        start = since or 0
        step = 1
        count = 1000 if len(calls) == 1 else 500
        return [[start + i * step, 1, 1, 1, 1, 1] for i in range(count)]

    monkeypatch.setattr(market_loader, "fetch_ohlcv_async", fake_fetch)

    ex = object()
    cache: dict[str, dict[str, pd.DataFrame]] = {}
    config = {"timeframes": ["1s"]}

    cache = asyncio.run(
        update_multi_tf_ohlcv_cache(
            ex,
            cache,
            ["BTC/USD"],
            config,
            start_since=0,
        )
    )

    df = cache["1s"]["BTC/USD"]
    assert len(df) == 1500
    assert calls == [(0, 1000), (1000, 1000)]


def test_coinbase_usdc_pair_mapping(monkeypatch):
    from crypto_bot.utils import market_loader

    called: dict[str, str] = {}

    async def fake_fetch(_ex, sym, timeframe="1h", limit=100, **_k):
        called["sym"] = sym
        return [[i, 1, 1, 1, 1, 1] for i in range(limit)]

    monkeypatch.setattr(market_loader, "fetch_ohlcv_async", fake_fetch)

    class DummyCB:
        id = "coinbase"
        has = {"fetchOHLCV": True}
        symbols = ["FOO/USD"]

    ex = DummyCB()
    cache = asyncio.run(
        update_multi_tf_ohlcv_cache(
            ex,
            {},
            ["FOO/USDC"],
            {"timeframes": ["1h"]},
            limit=1,
        )
    )

    assert "FOO/USDC" in cache["1h"]
    assert called["sym"] == "FOO/USDC"


def test_coinbase_usdc_pair_skip(monkeypatch):
    from crypto_bot.utils import market_loader

    calls = {"gecko": 0, "dex": 0, "ohlcv": 0}

    async def fake_ohlcv(*_a, **_k):
        calls["ohlcv"] += 1
        return []

    async def fake_gecko(*_a, **_k):
        calls["gecko"] += 1
        return None

    async def fake_dex(*_a, **_k):
        calls["dex"] += 1
        return []

    monkeypatch.setattr(market_loader, "fetch_ohlcv_async", fake_ohlcv)
    monkeypatch.setattr(market_loader, "fetch_geckoterminal_ohlcv", fake_gecko)
    monkeypatch.setattr(market_loader, "fetch_dex_ohlcv", fake_dex)

    class DummyCB:
        id = "coinbase"
        has = {"fetchOHLCV": True}
        symbols: list[str] = []

    ex = DummyCB()
    cache = asyncio.run(
        update_multi_tf_ohlcv_cache(
            ex,
            {},
            ["FOO/USDC"],
            {"timeframes": ["1h"]},
            limit=1,
        )
    )

    assert calls["gecko"] == 1
    assert calls["dex"] == 1
    assert calls["ohlcv"] == 0<|MERGE_RESOLUTION|>--- conflicted
+++ resolved
@@ -601,11 +601,8 @@
             max_concurrent=1,
         )
     )
-<<<<<<< HEAD
     assert len(res["BTC/USD"]) == 20
-=======
     assert len(res["BTC/USD"]) == 10
->>>>>>> 20bc9248
     assert ex.fetch_calls == 2
 
 
