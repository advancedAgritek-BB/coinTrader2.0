--- conflicted
+++ resolved
@@ -1138,7 +1138,6 @@
     assert len(caplog.records) == 0
 
 
-<<<<<<< HEAD
 def test_fetch_geckoterminal_ohlcv_success(monkeypatch):
     from crypto_bot.utils import market_loader
 
@@ -1205,8 +1204,6 @@
     assert res == [[1, 1.0, 2.0, 0.5, 1.5, 10.0]]
 
 
-=======
->>>>>>> 6b80af77
 def test_fetch_geckoterminal_ohlcv_404(monkeypatch, caplog):
     from crypto_bot.utils import market_loader
 
@@ -1240,11 +1237,8 @@
     caplog.set_level(logging.INFO)
     res = asyncio.run(market_loader.fetch_geckoterminal_ohlcv("FOO/USDC"))
     assert res is None
-<<<<<<< HEAD
     assert any("pair not available on GeckoTerminal" in r.getMessage() for r in caplog.records)
-=======
     assert any("token not available on GeckoTerminal" in r.getMessage() for r in caplog.records)
->>>>>>> 6b80af77
 
 
 def test_update_multi_tf_ohlcv_cache_skips_404(monkeypatch):
