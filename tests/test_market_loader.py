import asyncio
import pandas as pd
import pytest
import logging
import time
import ccxt

from crypto_bot.utils.market_loader import (
    load_kraken_symbols,
    fetch_ohlcv_async,
    fetch_order_book_async,
    load_ohlcv_parallel,
    update_ohlcv_cache,
    update_multi_tf_ohlcv_cache,
    update_regime_tf_cache,
)

class DummyExchange:
    exchange_market_types = {"spot"}

    def load_markets(self):
        return {
            "BTC/USD": {"active": True, "type": "spot"},
            "ETH/USD": {"active": True, "type": "margin"},
            "XBT/USD-PERP": {"active": True, "type": "futures"},
            "XRP/USD": {"active": False, "type": "spot"},
        }

def test_load_kraken_symbols_returns_active():
    ex = DummyExchange()
    symbols = asyncio.run(load_kraken_symbols(ex))
    assert set(symbols) == {"BTC/USD"}

def test_excluded_symbols_are_removed():
    ex = DummyExchange()
    symbols = asyncio.run(load_kraken_symbols(ex, exclude=["ETH/USD"]))
    assert set(symbols) == {"BTC/USD"}


def test_load_kraken_symbols_logs_exclusions(caplog):
    ex = DummyExchange()
    from crypto_bot.utils import market_loader
    with caplog.at_level(logging.DEBUG):
        market_loader.logger.setLevel(logging.DEBUG)
        symbols = asyncio.run(load_kraken_symbols(ex, exclude=["ETH/USD"]))
    assert set(symbols) == {"BTC/USD"}
    messages = [r.getMessage() for r in caplog.records]
    assert any("Skipping symbol XRP/USD" in m for m in messages)
    assert any("Skipping symbol ETH/USD" in m for m in messages)
    assert any("Skipping symbol XBT/USD-PERP" in m for m in messages)
    assert any("Including symbol BTC/USD" in m for m in messages)


def test_load_kraken_symbols_market_type_filter():
    ex = DummyExchange()
    ex.exchange_market_types = {"margin", "futures"}
    symbols = asyncio.run(load_kraken_symbols(ex))
    assert set(symbols) == {"ETH/USD", "XBT/USD-PERP"}
class DummyTypeExchange:
    def load_markets(self):
        return {
            "BTC/USD": {"active": True, "type": "spot"},
            "ETH/USD": {"active": True, "type": "future"},
        }


def test_market_type_filter():
    ex = DummyTypeExchange()
    config = {"exchange_market_types": ["future"]}
    symbols = asyncio.run(load_kraken_symbols(ex, config=config))
    assert symbols == ["ETH/USD"]


class DummySliceExchange:
    has = {"fetchMarketsByType": True}

    def __init__(self):
        self.called: list[str] = []

    def fetch_markets_by_type(self, market_type):
        self.called.append(market_type)
        data = {
            "spot": [
                {"symbol": "BTC/USD", "active": True, "type": "spot"},
            ],
            "future": [
                {"symbol": "XBT/USD-PERP", "active": True, "type": "future"},
            ],
        }
        return data.get(market_type, [])


def test_load_kraken_symbols_fetch_markets_by_type():
    ex = DummySliceExchange()
    ex.exchange_market_types = {"spot", "future"}
    symbols = asyncio.run(load_kraken_symbols(ex))
    assert set(symbols) == {"BTC/USD", "XBT/USD-PERP"}
    assert set(ex.called) == {"spot", "future"}


class DummySymbolFieldExchange:
    exchange_market_types = {"spot"}

    def load_markets(self):
        return {
            "BTC/USD": {"symbol": "BTC/USD", "active": True, "type": "spot"},
            "ETH/USD": {"symbol": "ETH/USD", "active": False, "type": "spot"},
        }


def test_load_kraken_symbols_handles_symbol_column():
    ex = DummySymbolFieldExchange()
    symbols = asyncio.run(load_kraken_symbols(ex))
    assert symbols == ["BTC/USD"]


class DummyAsyncExchange:
    has = {"fetchOHLCV": True}
    async def fetch_ohlcv(self, symbol, timeframe="1h", limit=100):
        return [[0, 1, 2, 3, 4, 5]]


class DummyWSExchange:
    has = {"fetchOHLCV": True}
    def __init__(self):
        self.fetch_called = False

    async def watch_ohlcv(self, symbol, timeframe="1h", limit=100):
        return [[0] * 6]

    async def fetch_ohlcv(self, symbol, timeframe="1h", limit=100):
        self.fetch_called = True
        return [[1] * 6 for _ in range(limit)]


class DummyWSExchangeEnough(DummyWSExchange):
    async def watch_ohlcv(self, symbol, timeframe="1h", limit=100):
        return [[2] * 6 for _ in range(limit)]


def test_fetch_ohlcv_async():
    ex = DummyAsyncExchange()
    data = asyncio.run(fetch_ohlcv_async(ex, "BTC/USD"))
    assert data[0][0] == 0


def test_watch_ohlcv_fallback_to_fetch():
    ex = DummyWSExchange()
    data = asyncio.run(fetch_ohlcv_async(ex, "BTC/USD", limit=2, use_websocket=True))
    assert ex.fetch_called is True
    assert len(data) == 2
    assert data[0][0] == 1


def test_watch_ohlcv_no_fallback_when_enough():
    ex = DummyWSExchangeEnough()
    data = asyncio.run(fetch_ohlcv_async(ex, "BTC/USD", limit=2, use_websocket=True))
    assert ex.fetch_called is False
    assert len(data) == 2
    assert data[0][0] == 2


class IncompleteExchange:
    has = {"fetchOHLCV": True}
    def __init__(self):
        self.calls = 0

    async def fetch_ohlcv(self, symbol, timeframe="1h", since=None, limit=100):
        self.calls += 1
        if self.calls == 1:
            return [[0] * 6 for _ in range(2)]
        return [[1] * 6 for _ in range(limit)]


def test_incomplete_ohlcv_warns_and_retries(caplog):
    ex = IncompleteExchange()
    caplog.set_level(logging.WARNING)
    data = asyncio.run(
        fetch_ohlcv_async(ex, "BTC/USD", limit=5, since=1000)
    )
    assert ex.calls >= 2
    assert len(data) == 5
    assert any(
        "Incomplete OHLCV for BTC/USD: got 2 of 5" in r.getMessage()
        for r in caplog.records
    )


class DummySyncExchange:
    has = {"fetchOHLCV": True}
    def fetch_ohlcv(self, symbol, timeframe="1h", limit=100):
        return [[0, 1, 2, 3, 4, 5]]


class DummyBookExchange:
    has = {"fetchOrderBook": True}

    async def fetch_order_book(self, symbol, limit=2):
        return {"bids": [[1, 1], [0.9, 2]], "asks": [[1.1, 1], [1.2, 3]]}


def test_fetch_order_book_async():
    ex = DummyBookExchange()
    data = asyncio.run(fetch_order_book_async(ex, "BTC/USD", depth=2))
    assert data["bids"] == [[1, 1], [0.9, 2]]
    assert data["asks"] == [[1.1, 1], [1.2, 3]]


def test_load_ohlcv_parallel():
    ex = DummySyncExchange()
    result = asyncio.run(
        load_ohlcv_parallel(
            ex,
            ["BTC/USD", "ETH/USD"],
            timeframe="1h",
            limit=1,
            max_concurrent=2,
        )
    )
    assert set(result.keys()) == {"BTC/USD", "ETH/USD"}


class DummyWSEchange:
    has = {"fetchOHLCV": True}
    async def watch_ohlcv(self, symbol, timeframe="1h", limit=100):
        return [[0, 1, 2, 3, 4, 5]]

    async def fetch_ohlcv(self, symbol, timeframe="1h", limit=100):
        return [[i, i + 1, i + 2, i + 3, i + 4, i + 5] for i in range(limit)]


class DummyWSExceptionExchange:
    has = {"fetchOHLCV": True}
    def __init__(self):
        self.fetch_called = False

    async def watch_ohlcv(self, symbol, timeframe="1h", limit=100):
        raise RuntimeError("ws failed")

    async def fetch_ohlcv(self, symbol, timeframe="1h", limit=100):
        self.fetch_called = True
        return [[9] * 6 for _ in range(limit)]


def test_load_ohlcv_parallel_websocket_overrides_fetch():
    ex = DummyWSEchange()
    result = asyncio.run(
        load_ohlcv_parallel(
            ex,
            ["BTC/USD"],
            timeframe="1h",
            limit=3,
            use_websocket=True,
            max_concurrent=2,
        )
    )
    assert list(result.keys()) == ["BTC/USD"]
    assert len(result["BTC/USD"]) == 3


def test_load_ohlcv_parallel_websocket_force_history():
    ex = DummyWSEchange()
    result = asyncio.run(
        load_ohlcv_parallel(
            ex,
            ["BTC/USD"],
            timeframe="1h",
            limit=3,
            use_websocket=True,
            force_websocket_history=True,
            max_concurrent=2,
        )
    )
    assert list(result.keys()) == ["BTC/USD"]
    assert len(result["BTC/USD"]) == 1


def test_watch_ohlcv_exception_falls_back_to_fetch():
    ex = DummyWSExceptionExchange()
    data = asyncio.run(fetch_ohlcv_async(ex, "BTC/USD", limit=2, use_websocket=True))
    assert ex.fetch_called is True
    assert len(data) == 2
    assert data[0][0] == 9


class LimitCaptureExchange:
    has = {"fetchOHLCV": True}
    def __init__(self):
        self.watch_limit = None
        self.fetch_called = False

    async def watch_ohlcv(self, symbol, timeframe="1h", since=None, limit=100):
        self.watch_limit = limit
        return [[0] * 6 for _ in range(limit)]

    async def fetch_ohlcv(self, symbol, timeframe="1h", since=None, limit=100):
        self.fetch_called = True
        return [[1] * 6 for _ in range(limit)]


def test_watch_ohlcv_since_limit_reduction():
    ex = LimitCaptureExchange()
    since = int(time.time() * 1000) - 2 * 3600 * 1000
    data = asyncio.run(
        fetch_ohlcv_async(
            ex,
            "BTC/USD",
            timeframe="1h",
            limit=50,
            since=since,
            use_websocket=True,
        )
    )
    assert ex.fetch_called is False
    assert ex.watch_limit == 1
    assert len(data) == 1


class SkipLargeLimitExchange:
    def __init__(self):
        self.ws_called = False
        self.fetch_called = False

    async def watch_ohlcv(self, symbol, timeframe="1h", limit=100):
        self.ws_called = True
        return [[0] * 6 for _ in range(limit)]

    async def fetch_ohlcv(self, symbol, timeframe="1h", limit=100):
        self.fetch_called = True
        return [[1] * 6 for _ in range(limit)]


def test_watch_ohlcv_skipped_when_limit_exceeds(monkeypatch):
    from crypto_bot.utils import market_loader

    ex = SkipLargeLimitExchange()
    monkeypatch.setattr(market_loader, "MAX_WS_LIMIT", 50)
    data = asyncio.run(
        market_loader.fetch_ohlcv_async(
            ex,
            "BTC/USD",
            timeframe="1m",
            limit=100,
            use_websocket=True,
        )
    )
    assert ex.ws_called is False
    assert ex.fetch_called is True
    assert len(data) == 50


def test_force_websocket_history_ignores_max_ws_limit(monkeypatch):
    from crypto_bot.utils import market_loader

    ex = SkipLargeLimitExchange()
    monkeypatch.setattr(market_loader, "MAX_WS_LIMIT", 50)
    data = asyncio.run(
        market_loader.fetch_ohlcv_async(
            ex,
            "BTC/USD",
            timeframe="1m",
            limit=100,
            use_websocket=True,
            force_websocket_history=True,
        )
    )
    assert ex.ws_called is True
    assert ex.fetch_called is False
    assert len(data) == 100


class DummyIncExchange:
    has = {"fetchOHLCV": True}
    def __init__(self):
        self.data = [[i] * 6 for i in range(100, 400, 100)]

    async def fetch_ohlcv(self, symbol, timeframe="1h", since=None, limit=100):
        rows = [r for r in self.data if since is None or r[0] > since]
        return rows[:limit]


class DummyFailExchange(DummyIncExchange):
    async def fetch_ohlcv(self, symbol, timeframe="1h", since=None, limit=100):
        if since is not None:
            return []
        return await super().fetch_ohlcv(symbol, timeframe, since, limit)


def test_update_ohlcv_cache_appends():
    ex = DummyIncExchange()
    cache: dict[str, pd.DataFrame] = {}
    cache = asyncio.run(update_ohlcv_cache(ex, cache, ["BTC/USD"], limit=2, max_concurrent=2))
    assert len(cache["BTC/USD"]) == 2
    ex.data.append([400] * 6)
    cache = asyncio.run(update_ohlcv_cache(ex, cache, ["BTC/USD"], limit=4, max_concurrent=2))
    assert len(cache["BTC/USD"]) == 4


def test_update_ohlcv_cache_fallback_full_history():
    ex = DummyFailExchange()
    cache: dict[str, pd.DataFrame] = {}
    cache = asyncio.run(update_ohlcv_cache(ex, cache, ["BTC/USD"], limit=3, max_concurrent=2))
    assert len(cache["BTC/USD"]) == 3
    ex.data.append([400] * 6)
    cache = asyncio.run(update_ohlcv_cache(ex, cache, ["BTC/USD"], limit=4, max_concurrent=2))
    assert len(cache["BTC/USD"]) == 4
class CountingExchange:
    has = {"fetchOHLCV": True}
    def __init__(self):
        self.active = 0
        self.max_active = 0

    async def fetch_ohlcv(self, symbol, timeframe="1h", limit=100):
        self.active += 1
        self.max_active = max(self.max_active, self.active)
        await asyncio.sleep(0.01)
        self.active -= 1
        return [[0] * 6]


def test_load_ohlcv_parallel_respects_max_concurrent():
    ex = CountingExchange()
    symbols = ["A", "B", "C", "D", "E"]
    asyncio.run(
        load_ohlcv_parallel(
            ex,
            symbols,
            limit=1,
            max_concurrent=2,
        )
    )
    assert ex.max_active <= 2


def test_update_ohlcv_cache_respects_max_concurrent():
    ex = CountingExchange()
    symbols = ["A", "B", "C", "D", "E"]
    cache: dict[str, pd.DataFrame] = {}
    asyncio.run(
        update_ohlcv_cache(
            ex,
            cache,
            symbols,
            limit=1,
            max_concurrent=2,
        )
    )
    assert ex.max_active <= 2


def test_load_ohlcv_parallel_invalid_max_concurrent():
    ex = DummySyncExchange()
    with pytest.raises(ValueError):
        asyncio.run(
            load_ohlcv_parallel(
                ex,
                ["BTC/USD"],
                max_concurrent=0,
            )
        )
    with pytest.raises(ValueError):
        asyncio.run(
            load_ohlcv_parallel(
                ex,
                ["BTC/USD"],
                max_concurrent=-1,
            )
        )


class DummyMultiTFExchange:
    has = {"fetchOHLCV": True}
    def __init__(self):
        self.calls: list[str] = []

    async def fetch_ohlcv(self, symbol, timeframe="1h", limit=100):
        self.calls.append(timeframe)
        return [[0, 1, 2, 3, 4, 5]]


def test_update_multi_tf_ohlcv_cache():
    ex = DummyMultiTFExchange()
    cache: dict[str, dict[str, pd.DataFrame]] = {}
    config = {"timeframes": ["1h", "4h", "1d"]}
    cache = asyncio.run(
        update_multi_tf_ohlcv_cache(
            ex,
            cache,
            ["BTC/USD"],
            config,
            limit=1,
            max_concurrent=2,
        )
    )
    assert set(cache.keys()) == {"1h", "4h", "1d"}
    for tf in config["timeframes"]:
        assert "BTC/USD" in cache[tf]
    assert set(ex.calls) == {"1h", "4h", "1d"}


def test_update_regime_tf_cache():
    ex = DummyMultiTFExchange()
    cache: dict[str, dict[str, pd.DataFrame]] = {}
    config = {"regime_timeframes": ["5m", "15m", "1h"]}
    df = pd.DataFrame([[0, 1, 2, 3, 4, 5]], columns=["timestamp", "open", "high", "low", "close", "volume"])
    df_map = {"5m": {"BTC/USD": df}, "1h": {"BTC/USD": df}}
    cache = asyncio.run(
        update_regime_tf_cache(
            ex,
            cache,
            ["BTC/USD"],
            config,
            limit=1,
            max_concurrent=2,
            df_map=df_map,
        )
    )
    assert set(cache.keys()) == {"5m", "15m", "1h"}
    for tf in config["regime_timeframes"]:
        assert "BTC/USD" in cache[tf]
    assert set(ex.calls) == {"15m"}
class FailOnceExchange:
    has = {"fetchOHLCV": True}
    def __init__(self):
        self.calls = 0

    async def fetch_ohlcv(self, symbol, timeframe="1h", limit=100):
        self.calls += 1
        if self.calls == 1:
            raise RuntimeError("fail")
        return [[0] * 6]


class AlwaysFailExchange:
    has = {"fetchOHLCV": True}
    def __init__(self):
        self.calls = 0

    async def fetch_ohlcv(self, symbol, timeframe="1h", limit=100):
        self.calls += 1
        raise RuntimeError("fail")


class FailSuccessExchange:
    has = {"fetchOHLCV": True}
    def __init__(self):
        self.calls = 0

    async def fetch_ohlcv(self, symbol, timeframe="1h", limit=100):
        self.calls += 1
        if self.calls % 2 == 1:
            raise RuntimeError("fail")
        return [[0] * 6]


def test_failed_symbol_skipped_until_delay(monkeypatch):
    from crypto_bot.utils import market_loader

    ex = FailOnceExchange()
    cache: dict[str, pd.DataFrame] = {}
    market_loader.failed_symbols.clear()
    monkeypatch.setattr(market_loader, "RETRY_DELAY", 10)

    t = 0

    def fake_time():
        return t

    monkeypatch.setattr(market_loader.time, "time", fake_time)

    asyncio.run(
        market_loader.update_ohlcv_cache(
            ex,
            cache,
            ["BTC/USD"],
            limit=1,
            max_concurrent=1,
        )
    )
    assert "BTC/USD" not in cache
    assert "BTC/USD" in market_loader.failed_symbols
    assert ex.calls == 1

    asyncio.run(
        market_loader.update_ohlcv_cache(
            ex,
            cache,
            ["BTC/USD"],
            limit=1,
            max_concurrent=1,
        )
    )
    assert ex.calls == 1  # skipped due to retry delay

    t += 11

    asyncio.run(
        market_loader.update_ohlcv_cache(
            ex,
            cache,
            ["BTC/USD"],
            limit=1,
            max_concurrent=1,
        )
    )
    assert ex.calls == 2
    assert "BTC/USD" in cache


def test_failed_symbol_backoff(monkeypatch):
    from crypto_bot.utils import market_loader

    ex = AlwaysFailExchange()
    cache: dict[str, pd.DataFrame] = {}
    market_loader.failed_symbols.clear()
    monkeypatch.setattr(market_loader, "RETRY_DELAY", 10)
    monkeypatch.setattr(market_loader, "MAX_RETRY_DELAY", 40)

    t = 0

    def fake_time():
        return t

    monkeypatch.setattr(market_loader.time, "time", fake_time)

    asyncio.run(
        market_loader.update_ohlcv_cache(
            ex,
            cache,
            ["BTC/USD"],
            limit=1,
            max_concurrent=1,
        )
    )
    assert market_loader.failed_symbols["BTC/USD"]["delay"] == 10

    t += 11
    asyncio.run(
        market_loader.update_ohlcv_cache(
            ex,
            cache,
            ["BTC/USD"],
            limit=1,
            max_concurrent=1,
        )
    )
    assert market_loader.failed_symbols["BTC/USD"]["delay"] == 20

    t += 21
    asyncio.run(
        market_loader.update_ohlcv_cache(
            ex,
            cache,
            ["BTC/USD"],
            limit=1,
            max_concurrent=1,
        )
    )
    assert market_loader.failed_symbols["BTC/USD"]["delay"] == 40

    t += 41
    asyncio.run(
        market_loader.update_ohlcv_cache(
            ex,
            cache,
            ["BTC/USD"],
            limit=1,
            max_concurrent=1,
        )
    )
    assert market_loader.failed_symbols["BTC/USD"]["delay"] == 40


def test_backoff_resets_on_success(monkeypatch):
    from crypto_bot.utils import market_loader

    ex = FailSuccessExchange()
    cache: dict[str, pd.DataFrame] = {}
    market_loader.failed_symbols.clear()
    monkeypatch.setattr(market_loader, "RETRY_DELAY", 10)

    t = 0

    def fake_time():
        return t

    monkeypatch.setattr(market_loader.time, "time", fake_time)

    asyncio.run(
        market_loader.update_ohlcv_cache(
            ex,
            cache,
            ["BTC/USD"],
            limit=1,
            max_concurrent=1,
        )
    )
    assert market_loader.failed_symbols["BTC/USD"]["delay"] == 10

    t += 11
    asyncio.run(
        market_loader.update_ohlcv_cache(
            ex,
            cache,
            ["BTC/USD"],
            limit=1,
            max_concurrent=1,
        )
    )
    assert "BTC/USD" in cache
    assert "BTC/USD" not in market_loader.failed_symbols

    t += 1
    ex2 = AlwaysFailExchange()
    asyncio.run(
        market_loader.update_ohlcv_cache(
            ex2,
            cache,
            ["BTC/USD"],
            limit=1,
            max_concurrent=1,
        )
    )
    assert market_loader.failed_symbols["BTC/USD"]["delay"] == 10


def test_symbol_disabled_after_max_failures(monkeypatch):
    from crypto_bot.utils import market_loader

    ex = AlwaysFailExchange()
    market_loader.failed_symbols.clear()
    monkeypatch.setattr(market_loader, "RETRY_DELAY", 0)
    monkeypatch.setattr(market_loader, "MAX_OHLCV_FAILURES", 2)

    asyncio.run(
        market_loader.load_ohlcv_parallel(ex, ["BTC/USD"], max_concurrent=1)
    )
    assert market_loader.failed_symbols["BTC/USD"]["count"] == 1
    assert not market_loader.failed_symbols["BTC/USD"].get("disabled")

    asyncio.run(
        market_loader.load_ohlcv_parallel(ex, ["BTC/USD"], max_concurrent=1)
    )
    assert market_loader.failed_symbols["BTC/USD"]["count"] == 2
    assert market_loader.failed_symbols["BTC/USD"].get("disabled") is True

    calls = ex.calls
    asyncio.run(
        market_loader.load_ohlcv_parallel(ex, ["BTC/USD"], max_concurrent=1)
    )
    assert ex.calls == calls


class StopLoop(Exception):
    pass


def test_main_preserves_symbols_on_scan_failure(monkeypatch, caplog):
    import sys, types
    monkeypatch.setitem(sys.modules, "ccxt", types.SimpleNamespace())
    import crypto_bot.main as main

    caplog.set_level(logging.WARNING)

    async def fake_loader(exchange, exclude=None, config=None):
        main.logger.warning("symbol scan empty")
        return []

    cfg = {"symbol": "BTC/USD", "scan_markets": True}

    monkeypatch.setattr(main, "load_config", lambda: cfg)
    calls = {"loader": 0}

    async def loader_wrapper(*a, **k):
        calls["loader"] += 1
        return await fake_loader(*a, **k)

    monkeypatch.setattr(main, "load_kraken_symbols", loader_wrapper)
    monkeypatch.setattr(main, "cooldown_configure", lambda *_a, **_k: None)
    monkeypatch.setattr(main, "dotenv_values", lambda path: {})
    monkeypatch.setattr(main, "load_or_create", lambda: {})
    monkeypatch.setattr(main, "send_test_message", lambda *_a, **_k: True)
    monkeypatch.setattr(main, "log_balance", lambda *_a, **_k: None)

    class DummyRC:
        def __init__(self, *_a, **_k):
            pass

    class DummyRM:
        def __init__(self, *_a, **_k):
            raise StopLoop

    monkeypatch.setattr(main, "RiskConfig", DummyRC)
    monkeypatch.setattr(main, "RiskManager", DummyRM)
    monkeypatch.setattr(main.asyncio, "sleep", lambda *_a: None)
    monkeypatch.setattr(main, "MAX_SYMBOL_SCAN_ATTEMPTS", 2)
    monkeypatch.setattr(main, "SYMBOL_SCAN_RETRY_DELAY", 0)
    monkeypatch.setattr(main, "MAX_SYMBOL_SCAN_DELAY", 0)

    captured = {}

    class DummyExchange:
        def fetch_balance(self):
            return {"USDT": {"free": 0}}

    def fake_get_exchange(config):
        captured["cfg"] = config
        return DummyExchange(), None

    monkeypatch.setattr(main, "get_exchange", fake_get_exchange)

    asyncio.run(main.main())

    assert "symbols" not in captured["cfg"]
    assert any("aborting startup" in r.getMessage() for r in caplog.records)
    assert calls["loader"] == 2


class SlowExchange:
    has = {"fetchOHLCV": True}
    async def fetch_ohlcv(self, symbol, timeframe="1h", limit=100):
        await asyncio.sleep(0.05)
        return [[0] * 6]


class SlowWSExchange:
    has = {"fetchOHLCV": True}
    def __init__(self):
        self.fetch_called = False

    async def watch_ohlcv(self, symbol, timeframe="1h", limit=100):
        await asyncio.sleep(0.05)
        return [[0] * 6]

    async def fetch_ohlcv(self, symbol, timeframe="1h", limit=100):
        self.fetch_called = True
        return [[7] * 6 for _ in range(limit)]


def test_fetch_ohlcv_async_timeout(monkeypatch):
    from crypto_bot.utils import market_loader

    ex = SlowExchange()
    monkeypatch.setattr(market_loader, "OHLCV_TIMEOUT", 0.01)
    monkeypatch.setattr(market_loader, "WS_OHLCV_TIMEOUT", 0.01)
    monkeypatch.setattr(market_loader, "REST_OHLCV_TIMEOUT", 0.01)

    res = asyncio.run(market_loader.fetch_ohlcv_async(ex, "BTC/USD"))
    assert isinstance(res, asyncio.TimeoutError)


def test_load_ohlcv_parallel_timeout(monkeypatch):
    from crypto_bot.utils import market_loader

    ex = SlowExchange()
    market_loader.failed_symbols.clear()
    monkeypatch.setattr(market_loader, "OHLCV_TIMEOUT", 0.01)
    monkeypatch.setattr(market_loader, "WS_OHLCV_TIMEOUT", 0.01)
    monkeypatch.setattr(market_loader, "REST_OHLCV_TIMEOUT", 0.01)

    result = asyncio.run(
        market_loader.load_ohlcv_parallel(ex, ["BTC/USD"], max_concurrent=1)
    )
    assert result == {}
    assert "BTC/USD" in market_loader.failed_symbols


def test_fetch_ohlcv_async_timeout_fallback(monkeypatch):
    from crypto_bot.utils import market_loader

    ex = SlowWSExchange()
    monkeypatch.setattr(market_loader, "OHLCV_TIMEOUT", 0.01)
    monkeypatch.setattr(market_loader, "WS_OHLCV_TIMEOUT", 0.01)
    monkeypatch.setattr(market_loader, "REST_OHLCV_TIMEOUT", 0.01)

    data = asyncio.run(
        market_loader.fetch_ohlcv_async(
            ex, "BTC/USD", limit=2, use_websocket=True
        )
    )
    assert ex.fetch_called is True
    assert isinstance(data, list)
    assert len(data) == 2
    assert data[0][0] == 7


def test_load_ohlcv_parallel_timeout_fallback(monkeypatch):
    from crypto_bot.utils import market_loader

    ex = SlowWSExchange()
    market_loader.failed_symbols.clear()
    monkeypatch.setattr(market_loader, "OHLCV_TIMEOUT", 0.01)
    monkeypatch.setattr(market_loader, "WS_OHLCV_TIMEOUT", 0.01)
    monkeypatch.setattr(market_loader, "REST_OHLCV_TIMEOUT", 0.01)

    result = asyncio.run(
        market_loader.load_ohlcv_parallel(
            ex,
            ["BTC/USD"],
            use_websocket=True,
            limit=2,
            max_concurrent=1,
        )
    )
    assert "BTC/USD" in result
    assert ex.fetch_called is True
    assert "BTC/USD" not in market_loader.failed_symbols


class LimitCaptureWS:
    has = {"fetchOHLCV": True}
    def __init__(self):
        self.limit = None

    async def watch_ohlcv(self, symbol, timeframe="1h", limit=100, since=None):
        self.limit = limit
        return [[0] * 6]


def test_watch_ohlcv_since_reduces_limit(monkeypatch):
    from crypto_bot.utils import market_loader

    ex = LimitCaptureWS()
    monkeypatch.setattr(market_loader.time, "time", lambda: 1000)
    since = 1000 - 3 * 3600
    asyncio.run(
        market_loader.fetch_ohlcv_async(
            ex,
            "BTC/USD",
            timeframe="1h",
            limit=10,
            since=since,
            use_websocket=True,
        )
    )
    assert ex.limit == 4


class RateLimitExchange:
    has = {"fetchOHLCV": True}
    def __init__(self):
        self.times: list[float] = []
        self.rateLimit = 50

    async def fetch_ohlcv(self, symbol, timeframe="1h", limit=100):
        self.times.append(time.time())
        return [[0] * 6]


def test_load_ohlcv_parallel_rate_limit_sleep():
    ex = RateLimitExchange()
    asyncio.run(
        load_ohlcv_parallel(
            ex,
            ["A", "B"],
            limit=1,
            max_concurrent=1,
        )
    )
    assert len(ex.times) == 2
    assert ex.times[1] - ex.times[0] >= ex.rateLimit / 1000
class SymbolCheckExchange:
    has = {"fetchOHLCV": True}
    def __init__(self):
        self.symbols: list[str] = []
        self.calls: list[str] = []
        self.loaded = False

    def load_markets(self):
        self.loaded = True
        self.symbols = ["BTC/USD"]

    async def fetch_ohlcv(self, symbol, timeframe="1h", limit=100):
        self.calls.append(symbol)
        return [[0] * 6]


def test_invalid_symbol_skipped(caplog):
    from crypto_bot.utils import market_loader

    ex = SymbolCheckExchange()
    caplog.set_level(logging.WARNING)
    result = asyncio.run(
        market_loader.load_ohlcv_parallel(
            ex,
            ["BTC/USD", "ETH/USD"],
            max_concurrent=1,
        )
    )
    assert ex.loaded is True
    assert ex.calls == ["BTC/USD"]
    assert result == {"BTC/USD": [[0] * 6]}
    assert any(
        "Skipping unsupported symbol ETH/USD" in r.getMessage() for r in caplog.records
    )


def test_invalid_symbol_marked_disabled():
    from crypto_bot.utils import market_loader

    ex = SymbolCheckExchange()
    market_loader.failed_symbols.clear()
    result = asyncio.run(market_loader.fetch_ohlcv_async(ex, "ETH/USD"))
    assert result is market_loader.UNSUPPORTED_SYMBOL
    assert market_loader.failed_symbols["ETH/USD"].get("disabled") is True
class MissingTFExchange:
    has = {"fetchOHLCV": True}
    timeframes = {"5m": "5m"}

    def __init__(self):
        self.called = False

    async def fetch_ohlcv(self, *args, **kwargs):
        self.called = True
        return [[0] * 6]


def test_fetch_ohlcv_async_skips_unsupported_timeframe():
    ex = MissingTFExchange()
    data = asyncio.run(fetch_ohlcv_async(ex, "BTC/USD", timeframe="1m"))
    assert data == []
    assert ex.called is False


def test_fetch_ohlcv_retry_520(monkeypatch):
    from crypto_bot.utils import market_loader

    class RetryExchange:
        has = {"fetchOHLCV": True}

        def __init__(self):
            self.calls = 0

        async def fetch_ohlcv(self, symbol, timeframe="1h", limit=100):
            self.calls += 1
            if self.calls == 1:
                err = ccxt.ExchangeError("boom")
                err.http_status = 520
                raise err
            return [[1] * 6]

    sleeps: list[float] = []

    async def fake_sleep(secs):
        sleeps.append(secs)

    ex = RetryExchange()
    monkeypatch.setattr(market_loader.asyncio, "sleep", fake_sleep)
    data = asyncio.run(market_loader.fetch_ohlcv_async(ex, "BTC/USD"))

    assert ex.calls == 2
    assert sleeps == [1]
    assert data == [[1] * 6]


def test_fetch_ohlcv_retry_520_network(monkeypatch):
    from crypto_bot.utils import market_loader

    class RetryExchange:
        has = {"fetchOHLCV": True}

        def __init__(self):
            self.calls = 0

        async def fetch_ohlcv(self, symbol, timeframe="1h", limit=100):
            self.calls += 1
            if self.calls == 1:
                err = ccxt.NetworkError("boom")
                err.http_status = 520
                raise err
            return [[1] * 6]

    sleeps: list[float] = []

    async def fake_sleep(secs):
        sleeps.append(secs)

    ex = RetryExchange()
    monkeypatch.setattr(market_loader.asyncio, "sleep", fake_sleep)
    data = asyncio.run(market_loader.fetch_ohlcv_async(ex, "BTC/USD"))

    assert ex.calls == 2
    assert sleeps == [1]
    assert data == [[1] * 6]


class CancelWSExchange:
    has = {"fetchOHLCV": True}
    def __init__(self):
        self.fetch_called = False

    async def watch_ohlcv(self, symbol, timeframe="1h", limit=100):
        raise asyncio.CancelledError

    async def fetch_ohlcv(self, symbol, timeframe="1h", limit=100):
        self.fetch_called = True
        return [[0] * 6]


def test_fetch_ohlcv_async_cancelled_error():
    ex = CancelWSExchange()
    with pytest.raises(asyncio.CancelledError):
        asyncio.run(fetch_ohlcv_async(ex, "BTC/USD", use_websocket=True, limit=1))
    assert ex.fetch_called is False


def test_load_ohlcv_parallel_cancelled_error(monkeypatch, caplog):
    from crypto_bot.utils import market_loader

    ex = CancelWSExchange()
    market_loader.failed_symbols.clear()
    caplog.set_level(logging.ERROR)
    with pytest.raises(asyncio.CancelledError):
        asyncio.run(
            market_loader.load_ohlcv_parallel(
                ex,
                ["BTC/USD"],
                use_websocket=True,
                limit=1,
                max_concurrent=1,
            )
        )
    assert "BTC/USD" not in market_loader.failed_symbols
    assert not caplog.records

class CancelExchange:
    has = {"fetchOHLCV": True}

    async def fetch_ohlcv(self, symbol, timeframe="1h", limit=100):
        raise asyncio.CancelledError()


def test_load_ohlcv_parallel_propagates_cancelled(caplog):
    ex = CancelExchange()
    caplog.set_level(logging.ERROR)
    with pytest.raises(asyncio.CancelledError):
        asyncio.run(load_ohlcv_parallel(ex, ["BTC/USD"], max_concurrent=1))
    assert len(caplog.records) == 0


def test_fetch_geckoterminal_ohlcv_success(monkeypatch):
    from crypto_bot.utils import market_loader

    pool_data = {
        "data": [
<<<<<<< HEAD
            {"id": "pool1", "attributes": {"volume_usd": {"h24": 123}, "reserve_in_usd": 0}},
=======
            {
                "id": "pool1",
                "attributes": {"volume_usd": {"h24": 123}, "address": "pool1"},
            },
            {"id": "solana_pool1", "attributes": {"volume_usd": {"h24": 123}}},
>>>>>>> 1fe03948
        ]
    }
    ohlcv_data = {
        "data": {
            "attributes": {
                "ohlcv_list": [
                    [1, 1, 2, 0.5, 1.5, 10]
<<<<<<< HEAD
=======
                    [1, 1, 2, 0.5, 1.5, 10],
>>>>>>> 1fe03948
                ]
            }
        }
    }

    class PoolResp:
        status = 200

        async def __aenter__(self):
            return self

        async def __aexit__(self, exc_type, exc, tb):
            pass

        def raise_for_status(self):
            pass

        async def json(self):
            return pool_data

    class OhlcvResp(PoolResp):
        async def json(self):
            return ohlcv_data

    class FakeSession:
        calls = 0

        async def __aenter__(self):
            return self

        async def __aexit__(self, exc_type, exc, tb):
            pass

        def get(self, url, timeout=None):
            FakeSession.calls += 1
            if FakeSession.calls == 1:
                assert "tokens/FOO/pools" in url
                return PoolResp()
            assert "/pools/pool1/ohlcv/hour" in url
            return OhlcvResp()

    monkeypatch.setattr(market_loader.aiohttp, "ClientSession", lambda: FakeSession())

    res, vol = asyncio.run(
        market_loader.fetch_geckoterminal_ohlcv("FOO/USDC", timeframe="1h", limit=1)
    )
<<<<<<< HEAD
    assert res == ([[1, 1.0, 2.0, 0.5, 1.5, 10.0]], 123.0, 0.0)
=======
    assert res == [[1000, 1.0, 2.0, 0.5, 1.5, 10.0]]
    assert vol == 123
    assert res == [[1, 1.0, 2.0, 0.5, 1.5, 10.0]]
>>>>>>> 1fe03948


def test_fetch_geckoterminal_ohlcv_404(monkeypatch, caplog):
    from crypto_bot.utils import market_loader

    class FakeResp:
        status = 404

        async def __aenter__(self):
            return self

        async def __aexit__(self, exc_type, exc, tb):
            pass

        def raise_for_status(self):
            raise AssertionError("should not be called")

        async def json(self):
            return {}

    class FakeSession:
        async def __aenter__(self):
            return self

        async def __aexit__(self, exc_type, exc, tb):
            pass

        def get(self, url, timeout=None):
            assert "tokens/FOO/pools" in url
            return FakeResp()

    monkeypatch.setattr(market_loader.aiohttp, "ClientSession", lambda: FakeSession())

    caplog.set_level(logging.INFO)
    res = asyncio.run(market_loader.fetch_geckoterminal_ohlcv("FOO/USDC"))
    assert res is None
<<<<<<< HEAD
=======
    assert any("token not available on GeckoTerminal" in r.getMessage() for r in caplog.records)
>>>>>>> 1fe03948
    assert any("pair not available on GeckoTerminal" in r.getMessage() for r in caplog.records)


def test_update_multi_tf_ohlcv_cache_skips_404(monkeypatch):
    from crypto_bot.utils import market_loader

    async def fake_fetch(*_a, **_k):
        return None

    monkeypatch.setattr(market_loader, "fetch_geckoterminal_ohlcv", fake_fetch)
    monkeypatch.setattr(market_loader, "fetch_coingecko_ohlc", lambda *a, **k: None)
    async def fake_ohlcv(*a, **k):
        return [[1, 1, 1, 1, 1, 1]]
    monkeypatch.setattr(market_loader, "fetch_ohlcv_async", fake_ohlcv)

    ex = DummyMultiTFExchange()
    cache = {}
    config = {"timeframes": ["1h"]}
    cache = asyncio.run(
        update_multi_tf_ohlcv_cache(
            ex,
            cache,
            ["FOO/USDC"],
            config,
            limit=1,
        )
    )
    assert "FOO/USDC" in cache["1h"]


def test_update_multi_tf_ohlcv_cache_min_volume(monkeypatch):
    from crypto_bot.utils import market_loader

<<<<<<< HEAD
    async def fake_fetch(*_a, **_k):
        return [[0, 1, 2, 3, 4, 5]], 50.0, 1000.0
=======
    calls: list[float] = []

    async def fake_fetch(*_a, min_24h_volume=0, **_k):
        calls.append(min_24h_volume)
        if min_24h_volume > 50:
            return None
        return [[0, 1, 2, 3, 4, 5]]
>>>>>>> 1fe03948

    monkeypatch.setattr(market_loader, "fetch_geckoterminal_ohlcv", fake_fetch)
    monkeypatch.setattr(market_loader, "fetch_coingecko_ohlc", lambda *a, **k: None)
    async def fake_ohlcv2(*a, **k):
        return [[1, 1, 1, 1, 1, 1]]
    monkeypatch.setattr(market_loader, "fetch_ohlcv_async", fake_ohlcv2)

    ex = DummyMultiTFExchange()
    cache = {}
    config = {"timeframes": ["1h"]}

    config["min_volume_usd"] = 100
    cache = asyncio.run(
        update_multi_tf_ohlcv_cache(
            ex,
            cache,
            ["BAR/USDC"],
            config,
            limit=1,
        )
    )
    assert calls[-1] == 100
    assert "BAR/USDC" in cache["1h"]
    assert "BAR/USDC" in cache.get("1h", {})

    config["min_volume_usd"] = 10
    cache = asyncio.run(
        update_multi_tf_ohlcv_cache(
            ex,
            cache,
            ["BAR/USDC"],
            config,
            limit=1,
        )
    )
    assert calls[-1] == 10
    assert "BAR/USDC" in cache["1h"]


def test_dex_fetch_fallback_coingecko(monkeypatch):
    from crypto_bot.utils import market_loader

    async def fail_gecko(*_a, **_k):
        raise Exception("boom")

    async def fake_coingecko(*_a, **_k):
        return [[0, 1, 2, 3, 4, 5]]

    calls = {"kraken": 0}

    async def fake_fetch(ex, *a, **k):
        calls["kraken"] += 1
        return [[9, 9, 9, 9, 9, 9]]

    monkeypatch.setattr(market_loader, "fetch_geckoterminal_ohlcv", fail_gecko)
    monkeypatch.setattr(market_loader, "fetch_coingecko_ohlc", fake_coingecko)
    monkeypatch.setattr(market_loader, "fetch_ohlcv_async", fake_fetch)

    ex = DummyMultiTFExchange()
    cache = {}
    config = {"timeframes": ["1h"]}

    cache = asyncio.run(
        update_multi_tf_ohlcv_cache(
            ex,
            cache,
            ["BTC/USDC"],
            config,
            limit=1,
        )
    )
    assert "BTC/USDC" in cache["1h"]
    assert calls["kraken"] == 0


def test_dex_fetch_fallback_kraken(monkeypatch):
    from crypto_bot.utils import market_loader

    async def fail_gecko(*_a, **_k):
        return None

    async def fail_coingecko(*_a, **_k):
        return None

    calls = {"kraken": 0}

    async def fake_fetch(ex, *a, **k):
        calls["kraken"] += 1
        return [[8, 8, 8, 8, 8, 8]]

    monkeypatch.setattr(market_loader, "fetch_geckoterminal_ohlcv", fail_gecko)
    monkeypatch.setattr(market_loader, "fetch_coingecko_ohlc", fail_coingecko)
    monkeypatch.setattr(market_loader, "fetch_ohlcv_async", fake_fetch)

    ex = DummyMultiTFExchange()
    cache = {}
    config = {"timeframes": ["1h"]}

    cache = asyncio.run(
        update_multi_tf_ohlcv_cache(
            ex,
            cache,
            ["FOO/USDC"],
            config,
            limit=1,
        )
    )
    assert "FOO/USDC" in cache["1h"]
    assert calls["kraken"] == 1<|MERGE_RESOLUTION|>--- conflicted
+++ resolved
@@ -1143,15 +1143,12 @@
 
     pool_data = {
         "data": [
-<<<<<<< HEAD
             {"id": "pool1", "attributes": {"volume_usd": {"h24": 123}, "reserve_in_usd": 0}},
-=======
             {
                 "id": "pool1",
                 "attributes": {"volume_usd": {"h24": 123}, "address": "pool1"},
             },
             {"id": "solana_pool1", "attributes": {"volume_usd": {"h24": 123}}},
->>>>>>> 1fe03948
         ]
     }
     ohlcv_data = {
@@ -1159,10 +1156,7 @@
             "attributes": {
                 "ohlcv_list": [
                     [1, 1, 2, 0.5, 1.5, 10]
-<<<<<<< HEAD
-=======
                     [1, 1, 2, 0.5, 1.5, 10],
->>>>>>> 1fe03948
                 ]
             }
         }
@@ -1209,13 +1203,10 @@
     res, vol = asyncio.run(
         market_loader.fetch_geckoterminal_ohlcv("FOO/USDC", timeframe="1h", limit=1)
     )
-<<<<<<< HEAD
     assert res == ([[1, 1.0, 2.0, 0.5, 1.5, 10.0]], 123.0, 0.0)
-=======
     assert res == [[1000, 1.0, 2.0, 0.5, 1.5, 10.0]]
     assert vol == 123
     assert res == [[1, 1.0, 2.0, 0.5, 1.5, 10.0]]
->>>>>>> 1fe03948
 
 
 def test_fetch_geckoterminal_ohlcv_404(monkeypatch, caplog):
@@ -1252,10 +1243,7 @@
     caplog.set_level(logging.INFO)
     res = asyncio.run(market_loader.fetch_geckoterminal_ohlcv("FOO/USDC"))
     assert res is None
-<<<<<<< HEAD
-=======
     assert any("token not available on GeckoTerminal" in r.getMessage() for r in caplog.records)
->>>>>>> 1fe03948
     assert any("pair not available on GeckoTerminal" in r.getMessage() for r in caplog.records)
 
 
@@ -1289,10 +1277,8 @@
 def test_update_multi_tf_ohlcv_cache_min_volume(monkeypatch):
     from crypto_bot.utils import market_loader
 
-<<<<<<< HEAD
     async def fake_fetch(*_a, **_k):
         return [[0, 1, 2, 3, 4, 5]], 50.0, 1000.0
-=======
     calls: list[float] = []
 
     async def fake_fetch(*_a, min_24h_volume=0, **_k):
@@ -1300,7 +1286,6 @@
         if min_24h_volume > 50:
             return None
         return [[0, 1, 2, 3, 4, 5]]
->>>>>>> 1fe03948
 
     monkeypatch.setattr(market_loader, "fetch_geckoterminal_ohlcv", fake_fetch)
     monkeypatch.setattr(market_loader, "fetch_coingecko_ohlc", lambda *a, **k: None)
