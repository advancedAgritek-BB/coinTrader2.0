import asyncio
import pandas as pd
import pytest
import logging
import time
import ccxt

VALID_MINT = "So11111111111111111111111111111111111111112"

from crypto_bot.utils.market_loader import (
    load_kraken_symbols,
    fetch_ohlcv_async,
    fetch_order_book_async,
    load_ohlcv_parallel,
    update_ohlcv_cache,
    update_multi_tf_ohlcv_cache,
    update_regime_tf_cache,
)


class DummyExchange:
    exchange_market_types = {"spot"}

    def load_markets(self):
        return {
            "BTC/USD": {"active": True, "type": "spot"},
            "ETH/USD": {"active": True, "type": "margin"},
            "XBT/USD-PERP": {"active": True, "type": "futures"},
            "XRP/USD": {"active": False, "type": "spot"},
        }


def test_load_kraken_symbols_returns_active():
    ex = DummyExchange()
    symbols = asyncio.run(load_kraken_symbols(ex))
    assert set(symbols) == {"BTC/USD"}


def test_excluded_symbols_are_removed():
    ex = DummyExchange()
    symbols = asyncio.run(load_kraken_symbols(ex, exclude=["ETH/USD"]))
    assert set(symbols) == {"BTC/USD"}


def test_load_kraken_symbols_logs_exclusions(caplog):
    ex = DummyExchange()
    from crypto_bot.utils import market_loader

    with caplog.at_level(logging.DEBUG):
        market_loader.logger.setLevel(logging.DEBUG)
        symbols = asyncio.run(load_kraken_symbols(ex, exclude=["ETH/USD"]))
    assert set(symbols) == {"BTC/USD"}
    messages = [r.getMessage() for r in caplog.records]
    assert any("Skipping symbol XRP/USD" in m for m in messages)
    assert any("Skipping symbol ETH/USD" in m for m in messages)
    assert any("Skipping symbol XBT/USD-PERP" in m for m in messages)
    assert any("Including symbol BTC/USD" in m for m in messages)


def test_load_kraken_symbols_market_type_filter():
    ex = DummyExchange()
    ex.exchange_market_types = {"margin", "futures"}
    symbols = asyncio.run(load_kraken_symbols(ex))
    assert set(symbols) == {"ETH/USD", "XBT/USD-PERP"}


class DummyTypeExchange:
    def load_markets(self):
        return {
            "BTC/USD": {"active": True, "type": "spot"},
            "ETH/USD": {"active": True, "type": "future"},
        }


def test_market_type_filter():
    ex = DummyTypeExchange()
    config = {"exchange_market_types": ["future"]}
    symbols = asyncio.run(load_kraken_symbols(ex, config=config))
    assert symbols == ["ETH/USD"]


class DummySliceExchange:
    has = {"fetchMarketsByType": True}

    def __init__(self):
        self.called: list[str] = []

    def fetch_markets_by_type(self, market_type):
        self.called.append(market_type)
        data = {
            "spot": [
                {"symbol": "BTC/USD", "active": True, "type": "spot"},
            ],
            "future": [
                {"symbol": "XBT/USD-PERP", "active": True, "type": "future"},
            ],
        }
        return data.get(market_type, [])


def test_load_kraken_symbols_fetch_markets_by_type():
    ex = DummySliceExchange()
    ex.exchange_market_types = {"spot", "future"}
    symbols = asyncio.run(load_kraken_symbols(ex))
    assert set(symbols) == {"BTC/USD", "XBT/USD-PERP"}
    assert set(ex.called) == {"spot", "future"}


class DummySymbolFieldExchange:
    exchange_market_types = {"spot"}

    def load_markets(self):
        return {
            "BTC/USD": {"symbol": "BTC/USD", "active": True, "type": "spot"},
            "ETH/USD": {"symbol": "ETH/USD", "active": False, "type": "spot"},
        }


def test_load_kraken_symbols_handles_symbol_column():
    ex = DummySymbolFieldExchange()
    symbols = asyncio.run(load_kraken_symbols(ex))
    assert symbols == ["BTC/USD"]


class DummyAsyncExchange:
    has = {"fetchOHLCV": True}

    async def fetch_ohlcv(self, symbol, timeframe="1h", limit=100):
        return [[0, 1, 2, 3, 4, 5]]


class DummyWSExchange:
    has = {"fetchOHLCV": True}

    def __init__(self):
        self.fetch_called = False

    async def watch_ohlcv(self, symbol, timeframe="1h", limit=100):
        return [[0] * 6]

    async def fetch_ohlcv(self, symbol, timeframe="1h", limit=100):
        self.fetch_called = True
        return [[1] * 6 for _ in range(limit)]


class DummyWSExchangeEnough(DummyWSExchange):
    async def watch_ohlcv(self, symbol, timeframe="1h", limit=100):
        return [[2] * 6 for _ in range(limit)]


def test_fetch_ohlcv_async():
    ex = DummyAsyncExchange()
    data = asyncio.run(fetch_ohlcv_async(ex, "BTC/USD"))
    assert data[0][0] == 0


def test_watch_ohlcv_fallback_to_fetch():
    ex = DummyWSExchange()
    data = asyncio.run(fetch_ohlcv_async(ex, "BTC/USD", limit=2, use_websocket=True))
    assert ex.fetch_called is True
    assert len(data) == 2
    assert data[0][0] == 1


def test_watch_ohlcv_no_fallback_when_enough():
    ex = DummyWSExchangeEnough()
    data = asyncio.run(fetch_ohlcv_async(ex, "BTC/USD", limit=2, use_websocket=True))
    assert ex.fetch_called is False
    assert len(data) == 2
    assert data[0][0] == 2


class IncompleteExchange:
    has = {"fetchOHLCV": True}

    def __init__(self):
        self.calls = 0

    async def fetch_ohlcv(self, symbol, timeframe="1h", since=None, limit=100):
        self.calls += 1
        if self.calls == 1:
            return [[0] * 6 for _ in range(2)]
        return [[1] * 6 for _ in range(limit)]


def test_incomplete_ohlcv_warns_and_retries(caplog):
    ex = IncompleteExchange()
    caplog.set_level(logging.INFO)
    data = asyncio.run(fetch_ohlcv_async(ex, "BTC/USD", limit=5, since=1000))
    assert ex.calls >= 2
    assert len(data) == 5
    assert any(
        "Incomplete OHLCV for BTC/USD: got 2 of 5" in r.getMessage()
        for r in caplog.records
    )


class TradeFillExchange:
    has = {"fetchOHLCV": True, "fetchTrades": True}

    def __init__(self):
        self.fetch_calls = 0
        self.trades_called = False

    async def fetch_ohlcv(self, symbol, timeframe="1h", since=None, limit=100):
        self.fetch_calls += 1
        if self.fetch_calls == 1:
            return [[0] * 6 for _ in range(2)]
        return [[1] * 6 for _ in range(4)]

    async def fetch_trades(self, symbol, since=None, limit=1000):
        self.trades_called = True
        tf_ms = 3600 * 1000
        start = since or 0
        return [[start + i * tf_ms, i + 1, 1.0] for i in range(limit)]


def test_fetch_trades_used_for_missing_ohlcv():
    ex = TradeFillExchange()
    data = asyncio.run(fetch_ohlcv_async(ex, "BTC/USD", limit=5, since=0))
    assert ex.trades_called is True
    assert len(data) == 5


class DummySyncExchange:
    has = {"fetchOHLCV": True}

    def fetch_ohlcv(self, symbol, timeframe="1h", limit=100):
        return [[0, 1, 2, 3, 4, 5]]


class DummyBookExchange:
    has = {"fetchOrderBook": True}

    async def fetch_order_book(self, symbol, limit=2):
        return {"bids": [[1, 1], [0.9, 2]], "asks": [[1.1, 1], [1.2, 3]]}


class PagingExchange:
    has = {"fetchOHLCV": True}

    def __init__(self):
        self.limits: list[int] = []

    async def fetch_ohlcv(self, symbol, timeframe="1h", since=None, limit=100):
        self.limits.append(limit)
        return [[0] * 6 for _ in range(limit)]


def test_fetch_ohlcv_async_paged_requests():
    ex = PagingExchange()
    data = asyncio.run(fetch_ohlcv_async(ex, "BTC/USD", limit=1000))
    assert len(data) == 1000
    assert ex.limits == [720, 280]


def test_fetch_order_book_async():
    ex = DummyBookExchange()
    data = asyncio.run(fetch_order_book_async(ex, "BTC/USD", depth=2))
    assert data["bids"] == [[1, 1], [0.9, 2]]
    assert data["asks"] == [[1.1, 1], [1.2, 3]]


def test_load_ohlcv_parallel():
    ex = DummySyncExchange()
    result = asyncio.run(
        load_ohlcv_parallel(
            ex,
            ["BTC/USD", "ETH/USD"],
            timeframe="1h",
            limit=1,
            max_concurrent=2,
        )
    )
    assert set(result.keys()) == {"BTC/USD", "ETH/USD"}


class DummyWSEchange:
    has = {"fetchOHLCV": True}

    async def watch_ohlcv(self, symbol, timeframe="1h", limit=100):
        return [[0, 1, 2, 3, 4, 5]]

    async def fetch_ohlcv(self, symbol, timeframe="1h", limit=100):
        return [[i, i + 1, i + 2, i + 3, i + 4, i + 5] for i in range(limit)]


class DummyWSExceptionExchange:
    has = {"fetchOHLCV": True}

    def __init__(self):
        self.fetch_called = False

    async def watch_ohlcv(self, symbol, timeframe="1h", limit=100):
        raise RuntimeError("ws failed")

    async def fetch_ohlcv(self, symbol, timeframe="1h", limit=100):
        self.fetch_called = True
        return [[9] * 6 for _ in range(limit)]


def test_load_ohlcv_parallel_websocket_overrides_fetch():
    ex = DummyWSEchange()
    result = asyncio.run(
        load_ohlcv_parallel(
            ex,
            ["BTC/USD"],
            timeframe="1h",
            limit=3,
            use_websocket=True,
            max_concurrent=2,
        )
    )
    assert list(result.keys()) == ["BTC/USD"]
    assert len(result["BTC/USD"]) == 3


def test_load_ohlcv_parallel_websocket_force_history():
    ex = DummyWSEchange()
    result = asyncio.run(
        load_ohlcv_parallel(
            ex,
            ["BTC/USD"],
            timeframe="1h",
            limit=3,
            use_websocket=True,
            force_websocket_history=True,
            max_concurrent=2,
        )
    )
    assert list(result.keys()) == ["BTC/USD"]
    assert len(result["BTC/USD"]) == 1


def test_watch_ohlcv_exception_falls_back_to_fetch():
    ex = DummyWSExceptionExchange()
    data = asyncio.run(fetch_ohlcv_async(ex, "BTC/USD", limit=2, use_websocket=True))
    assert ex.fetch_called is True
    assert len(data) == 2
    assert data[0][0] == 9


class LimitCaptureExchange:
    has = {"fetchOHLCV": True}

    def __init__(self):
        self.watch_limit = None
        self.fetch_called = False

    async def watch_ohlcv(self, symbol, timeframe="1h", since=None, limit=100):
        self.watch_limit = limit
        return [[0] * 6 for _ in range(limit)]

    async def fetch_ohlcv(self, symbol, timeframe="1h", since=None, limit=100):
        self.fetch_called = True
        return [[1] * 6 for _ in range(limit)]


def test_watch_ohlcv_since_limit_reduction():
    ex = LimitCaptureExchange()
    since = int(time.time() * 1000) - 2 * 3600 * 1000
    data = asyncio.run(
        fetch_ohlcv_async(
            ex,
            "BTC/USD",
            timeframe="1h",
            limit=50,
            since=since,
            use_websocket=True,
        )
    )
    assert ex.fetch_called is False
    assert ex.watch_limit == 1
    assert len(data) == 1


class SkipLargeLimitExchange:
    def __init__(self):
        self.ws_called = False
        self.fetch_called = False

    async def watch_ohlcv(self, symbol, timeframe="1h", limit=100):
        self.ws_called = True
        return [[0] * 6 for _ in range(limit)]

    async def fetch_ohlcv(self, symbol, timeframe="1h", limit=100):
        self.fetch_called = True
        return [[1] * 6 for _ in range(limit)]


def test_watch_ohlcv_skipped_when_limit_exceeds(monkeypatch):
    from crypto_bot.utils import market_loader

    ex = SkipLargeLimitExchange()
    monkeypatch.setattr(market_loader, "MAX_WS_LIMIT", 50)
    data = asyncio.run(
        market_loader.fetch_ohlcv_async(
            ex,
            "BTC/USD",
            timeframe="1m",
            limit=100,
            use_websocket=True,
        )
    )
    assert ex.ws_called is False
    assert ex.fetch_called is True
    assert len(data) == 50


def test_force_websocket_history_ignores_max_ws_limit(monkeypatch):
    from crypto_bot.utils import market_loader

    ex = SkipLargeLimitExchange()
    monkeypatch.setattr(market_loader, "MAX_WS_LIMIT", 50)
    data = asyncio.run(
        market_loader.fetch_ohlcv_async(
            ex,
            "BTC/USD",
            timeframe="1m",
            limit=100,
            use_websocket=True,
            force_websocket_history=True,
        )
    )
    assert ex.ws_called is True
    assert ex.fetch_called is False
    assert len(data) == 100


class DummyIncExchange:
    has = {"fetchOHLCV": True}

    def __init__(self):
        self.data = [[i * 3600] + [i] * 5 for i in range(200)]

    async def fetch_ohlcv(self, symbol, timeframe="1h", since=None, limit=100):
        rows = [r for r in self.data if since is None or r[0] > since]
        return rows[:limit]


class DummyFailExchange(DummyIncExchange):
    async def fetch_ohlcv(self, symbol, timeframe="1h", since=None, limit=100):
        if since is not None:
            return []
        return await super().fetch_ohlcv(symbol, timeframe, since, limit)


def test_update_ohlcv_cache_appends():
    from crypto_bot.utils import market_loader
    market_loader._last_snapshot_time = 0
    ex = DummyLargeExchange()
    cache: dict[str, pd.DataFrame] = {}
    cache = asyncio.run(
        update_ohlcv_cache(ex, cache, ["BTC/USD"], limit=2, max_concurrent=2)
    )
    assert len(cache["BTC/USD"]) == 200
    ex.data.extend([[i * 3600] + [i] * 5 for i in range(200, 301)])
    cache = asyncio.run(
        update_ohlcv_cache(ex, cache, ["BTC/USD"], limit=4, max_concurrent=2)
    )
    assert len(cache["BTC/USD"]) == 200


def test_update_ohlcv_cache_fallback_full_history():
    from crypto_bot.utils import market_loader
    market_loader._last_snapshot_time = 0
    ex = DummyFailExchange()
    cache: dict[str, pd.DataFrame] = {}
    cache = asyncio.run(
        update_ohlcv_cache(ex, cache, ["BTC/USD"], limit=3, max_concurrent=2)
    )
    assert len(cache["BTC/USD"]) == 200
    ex.data.extend([[i * 3600] + [i] * 5 for i in range(200, 301)])
    cache = asyncio.run(
        update_ohlcv_cache(ex, cache, ["BTC/USD"], limit=4, max_concurrent=2)
    )
    assert len(cache["BTC/USD"]) == 200


class DummyLargeExchange:
    has = {"fetchOHLCV": True}

    def __init__(self):
        self.data = [[i * 3600] + [i] * 5 for i in range(200)]

    async def fetch_ohlcv(self, symbol, timeframe="1h", since=None, limit=100):
        rows = [r for r in self.data if since is None or r[0] > since]
        return rows[:limit]


def test_update_ohlcv_cache_enforces_min_limit():
    from crypto_bot.utils import market_loader
    market_loader._last_snapshot_time = 0
    ex = DummyLargeExchange()
    cache: dict[str, pd.DataFrame] = {}
    cache = asyncio.run(
        update_ohlcv_cache(ex, cache, ["BTC/USD"], limit=50, max_concurrent=2)
    )
    assert len(cache["BTC/USD"]) == 200


class CountingExchange:
    has = {"fetchOHLCV": True}

    def __init__(self):
        self.active = 0
        self.max_active = 0

    async def fetch_ohlcv(self, symbol, timeframe="1h", limit=100):
        self.active += 1
        self.max_active = max(self.max_active, self.active)
        await asyncio.sleep(0.01)
        self.active -= 1
        return [[0] * 6]


def test_load_ohlcv_parallel_respects_max_concurrent():
    ex = CountingExchange()
    symbols = ["A", "B", "C", "D", "E"]
    asyncio.run(
        load_ohlcv_parallel(
            ex,
            symbols,
            limit=1,
            max_concurrent=2,
        )
    )
    assert ex.max_active <= 2


def test_update_ohlcv_cache_respects_max_concurrent():
    ex = CountingExchange()
    symbols = ["A", "B", "C", "D", "E"]
    cache: dict[str, pd.DataFrame] = {}
    asyncio.run(
        update_ohlcv_cache(
            ex,
            cache,
            symbols,
            limit=1,
            max_concurrent=2,
        )
    )
    assert ex.max_active <= 2


def test_load_ohlcv_parallel_invalid_max_concurrent():
    ex = DummySyncExchange()
    with pytest.raises(ValueError):
        asyncio.run(
            load_ohlcv_parallel(
                ex,
                ["BTC/USD"],
                max_concurrent=0,
            )
        )
    with pytest.raises(ValueError):
        asyncio.run(
            load_ohlcv_parallel(
                ex,
                ["BTC/USD"],
                max_concurrent=-1,
            )
        )


class RetryIncompleteExchange:
    has = {"fetchOHLCV": True}

    def __init__(self):
        self.fetch_calls = 0

    async def watch_ohlcv(self, symbol, timeframe="1h", limit=100):
        return [[0] * 6 for _ in range(2)]

    async def fetch_ohlcv(self, symbol, timeframe="1h", limit=100):
        self.fetch_calls += 1
        if self.fetch_calls == 1:
            return [[i * 3600] + [1] * 5 for i in range(4)]
        return [[i * 3600] + [i] * 5 for i in range(limit)]


class AlwaysIncompleteExchange(RetryIncompleteExchange):
    async def fetch_ohlcv(self, symbol, timeframe="1h", limit=100):
        self.fetch_calls += 1
        return [[i * 3600] + [1] * 5 for i in range(4)]


def test_update_ohlcv_cache_retry_incomplete_ws():
    ex = RetryIncompleteExchange()
    cache: dict[str, pd.DataFrame] = {}
    res = asyncio.run(
        update_ohlcv_cache(
            ex,
            cache,
            ["BTC/USD"],
            limit=10,
            use_websocket=True,
            max_concurrent=1,
        )
    )
    assert len(res["BTC/USD"]) == 200
    assert ex.fetch_calls == 2


def test_update_ohlcv_cache_skip_after_retry(caplog):
    ex = AlwaysIncompleteExchange()
    cache: dict[str, pd.DataFrame] = {}
    caplog.set_level(logging.WARNING)
    res = asyncio.run(
        update_ohlcv_cache(
            ex,
            cache,
            ["BTC/USD"],
            limit=10,
            use_websocket=True,
            max_concurrent=1,
        )
    )
    assert "BTC/USD" not in res
    assert any(
        "Skipping BTC/USD: only 4/200 candles" in r.getMessage() for r in caplog.records
    )


class PartialHistoryExchange:
    has = {"fetchOHLCV": True}

    async def fetch_ohlcv(self, symbol, timeframe="1h", limit=100):
        return [[i * 3600] + [i] * 5 for i in range(142)]


def test_min_history_fraction_allows_partial_history():
    from crypto_bot.utils import market_loader

    market_loader._last_snapshot_time = 0
    ex = PartialHistoryExchange()
    cache: dict[str, pd.DataFrame] = {}
    config = {"min_history_fraction": 0.2}

    cache = asyncio.run(
        update_ohlcv_cache(
            ex,
            cache,
            ["BTC/USD"],
            limit=700,
            config=config,
            max_concurrent=1,
        )
    )
    assert len(cache["BTC/USD"]) == 142
    market_loader._last_snapshot_time = 0


class GapExchange:
    has = {"fetchOHLCV": True}

    async def fetch_ohlcv(self, symbol, timeframe="1h", limit=100):
        return [
            [0, 1, 1, 1, 1, 10],
            [3600, 2, 2, 2, 2, 20],
            [10800, 3, 3, 3, 3, 30],
        ]


def test_update_ohlcv_cache_ffill_missing_intervals():
    from crypto_bot.utils import market_loader

    market_loader._last_snapshot_time = time.time()
    ex = GapExchange()
    cache: dict[str, pd.DataFrame] = {}
    config = {"min_history_fraction": 0}

    cache = asyncio.run(
        update_ohlcv_cache(
            ex,
            cache,
            ["BTC/USD"],
            limit=1,
            config=config,
            max_concurrent=1,
        )
    )
    df = cache["BTC/USD"]
    assert list(df["timestamp"]) == [0, 3600, 7200, 10800]
    assert df.loc[2, "open"] == df.loc[1, "open"]
    market_loader._last_snapshot_time = 0


class DummyMultiTFExchange:
    has = {"fetchOHLCV": True}

    def __init__(self):
        self.calls: list[str] = []

    async def fetch_ohlcv(self, symbol, timeframe="1h", limit=100):
        self.calls.append(timeframe)
        return [[0, 1, 2, 3, 4, 5]]


def test_update_multi_tf_ohlcv_cache():
    ex = DummyMultiTFExchange()
    cache: dict[str, dict[str, pd.DataFrame]] = {}
    config = {"timeframes": ["1h", "4h", "1d"]}
    cache = asyncio.run(
        update_multi_tf_ohlcv_cache(
            ex,
            cache,
            ["BTC/USD"],
            config,
            limit=1,
            max_concurrent=2,
        )
    )
    assert set(cache.keys()) == {"1h", "4h", "1d"}
    for tf in config["timeframes"]:
        assert "BTC/USD" in cache[tf]
    assert set(ex.calls) == {"1h", "4h", "1d"}


class PagingMultiExchange:
    has = {"fetchOHLCV": True}

    def __init__(self):
        self.calls = 0

    async def fetch_ohlcv(self, symbol, timeframe="1h", since=None, limit=100):
        self.calls += 1
        start = since or 0
        tf_ms = 3600 * 1000
        return [[start + i * tf_ms, 1, 1, 1, 1, 1] for i in range(limit)]


def test_update_multi_tf_ohlcv_cache_start_since_paging(monkeypatch):
    from crypto_bot.utils import market_loader

    ex = PagingMultiExchange()

    monkeypatch.setattr(market_loader.time, "time", lambda: 720 * 2 * 3600)

    cache = asyncio.run(
        update_multi_tf_ohlcv_cache(
            ex,
            {},
            ["BTC/USD"],
            {"timeframes": ["1h"]},
            start_since=0,
        )
    )

    assert ex.calls > 1
    df = cache["1h"]["BTC/USD"]
    assert len(df) >= 720 * 2


def test_update_regime_tf_cache():
    ex = DummyMultiTFExchange()
    cache: dict[str, dict[str, pd.DataFrame]] = {}
    config = {"regime_timeframes": ["5m", "15m", "1h"]}
    df = pd.DataFrame(
        [[0, 1, 2, 3, 4, 5]],
        columns=["timestamp", "open", "high", "low", "close", "volume"],
    )
    df_map = {"5m": {"BTC/USD": df}, "1h": {"BTC/USD": df}}
    cache = asyncio.run(
        update_regime_tf_cache(
            ex,
            cache,
            ["BTC/USD"],
            config,
            limit=1,
            max_concurrent=2,
            df_map=df_map,
        )
    )
    assert set(cache.keys()) == {"5m", "15m", "1h"}
    for tf in config["regime_timeframes"]:
        assert "BTC/USD" in cache[tf]
    assert set(ex.calls) == {"15m"}


class FailOnceExchange:
    has = {"fetchOHLCV": True}

    def __init__(self):
        self.calls = 0

    async def fetch_ohlcv(self, symbol, timeframe="1h", limit=100):
        self.calls += 1
        if self.calls == 1:
            raise RuntimeError("fail")
        return [[0] * 6]


class AlwaysFailExchange:
    has = {"fetchOHLCV": True}

    def __init__(self):
        self.calls = 0

    async def fetch_ohlcv(self, symbol, timeframe="1h", limit=100):
        self.calls += 1
        raise RuntimeError("fail")


class FailSuccessExchange:
    has = {"fetchOHLCV": True}

    def __init__(self):
        self.calls = 0

    async def fetch_ohlcv(self, symbol, timeframe="1h", limit=100):
        self.calls += 1
        if self.calls % 2 == 1:
            raise RuntimeError("fail")
        return [[0] * 6]


def test_failed_symbol_skipped_until_delay(monkeypatch):
    from crypto_bot.utils import market_loader

    ex = FailOnceExchange()
    cache: dict[str, pd.DataFrame] = {}
    market_loader.failed_symbols.clear()
    monkeypatch.setattr(market_loader, "RETRY_DELAY", 10)

    t = 0

    def fake_time():
        return t

    monkeypatch.setattr(market_loader.time, "time", fake_time)

    asyncio.run(
        market_loader.update_ohlcv_cache(
            ex,
            cache,
            ["BTC/USD"],
            limit=1,
            max_concurrent=1,
        )
    )
    assert "BTC/USD" not in cache
    assert "BTC/USD" in market_loader.failed_symbols
    assert ex.calls == 1

    asyncio.run(
        market_loader.update_ohlcv_cache(
            ex,
            cache,
            ["BTC/USD"],
            limit=1,
            max_concurrent=1,
        )
    )
    assert ex.calls == 1  # skipped due to retry delay

    t += 11

    asyncio.run(
        market_loader.update_ohlcv_cache(
            ex,
            cache,
            ["BTC/USD"],
            limit=1,
            max_concurrent=1,
        )
    )
    assert ex.calls == 2
    assert "BTC/USD" in cache


def test_failed_symbol_backoff(monkeypatch):
    from crypto_bot.utils import market_loader

    ex = AlwaysFailExchange()
    cache: dict[str, pd.DataFrame] = {}
    market_loader.failed_symbols.clear()
    monkeypatch.setattr(market_loader, "RETRY_DELAY", 10)
    monkeypatch.setattr(market_loader, "MAX_RETRY_DELAY", 40)

    t = 0

    def fake_time():
        return t

    monkeypatch.setattr(market_loader.time, "time", fake_time)

    asyncio.run(
        market_loader.update_ohlcv_cache(
            ex,
            cache,
            ["BTC/USD"],
            limit=1,
            max_concurrent=1,
        )
    )
    assert market_loader.failed_symbols["BTC/USD"]["delay"] == 10

    t += 11
    asyncio.run(
        market_loader.update_ohlcv_cache(
            ex,
            cache,
            ["BTC/USD"],
            limit=1,
            max_concurrent=1,
        )
    )
    assert market_loader.failed_symbols["BTC/USD"]["delay"] == 20

    t += 21
    asyncio.run(
        market_loader.update_ohlcv_cache(
            ex,
            cache,
            ["BTC/USD"],
            limit=1,
            max_concurrent=1,
        )
    )
    assert market_loader.failed_symbols["BTC/USD"]["delay"] == 40

    t += 41
    asyncio.run(
        market_loader.update_ohlcv_cache(
            ex,
            cache,
            ["BTC/USD"],
            limit=1,
            max_concurrent=1,
        )
    )
    assert market_loader.failed_symbols["BTC/USD"]["delay"] == 40


def test_backoff_resets_on_success(monkeypatch):
    from crypto_bot.utils import market_loader

    ex = FailSuccessExchange()
    cache: dict[str, pd.DataFrame] = {}
    market_loader.failed_symbols.clear()
    monkeypatch.setattr(market_loader, "RETRY_DELAY", 10)

    t = 0

    def fake_time():
        return t

    monkeypatch.setattr(market_loader.time, "time", fake_time)

    asyncio.run(
        market_loader.update_ohlcv_cache(
            ex,
            cache,
            ["BTC/USD"],
            limit=1,
            max_concurrent=1,
        )
    )
    assert market_loader.failed_symbols["BTC/USD"]["delay"] == 10

    t += 11
    asyncio.run(
        market_loader.update_ohlcv_cache(
            ex,
            cache,
            ["BTC/USD"],
            limit=1,
            max_concurrent=1,
        )
    )
    assert "BTC/USD" in cache
    assert "BTC/USD" not in market_loader.failed_symbols

    t += 1
    ex2 = AlwaysFailExchange()
    asyncio.run(
        market_loader.update_ohlcv_cache(
            ex2,
            cache,
            ["BTC/USD"],
            limit=1,
            max_concurrent=1,
        )
    )
    assert market_loader.failed_symbols["BTC/USD"]["delay"] == 10


def test_symbol_disabled_after_max_failures(monkeypatch):
    from crypto_bot.utils import market_loader

    ex = AlwaysFailExchange()
    market_loader.failed_symbols.clear()
    monkeypatch.setattr(market_loader, "RETRY_DELAY", 0)
    monkeypatch.setattr(market_loader, "MAX_OHLCV_FAILURES", 2)

    asyncio.run(market_loader.load_ohlcv_parallel(ex, ["BTC/USD"], max_concurrent=1))
    assert market_loader.failed_symbols["BTC/USD"]["count"] == 1
    assert not market_loader.failed_symbols["BTC/USD"].get("disabled")

    asyncio.run(market_loader.load_ohlcv_parallel(ex, ["BTC/USD"], max_concurrent=1))
    assert market_loader.failed_symbols["BTC/USD"]["count"] == 2
    assert market_loader.failed_symbols["BTC/USD"].get("disabled") is True

    calls = ex.calls
    asyncio.run(market_loader.load_ohlcv_parallel(ex, ["BTC/USD"], max_concurrent=1))
    assert ex.calls == calls


class StopLoop(Exception):
    pass


def test_main_preserves_symbols_on_scan_failure(monkeypatch, caplog):
    import sys, types

    monkeypatch.setitem(sys.modules, "ccxt", types.SimpleNamespace())
    import crypto_bot.main as main

    caplog.set_level(logging.WARNING)

    async def fake_loader(exchange, exclude=None, config=None):
        main.logger.warning("symbol scan empty")
        return []

    cfg = {"symbol": "BTC/USD", "scan_markets": True}

    monkeypatch.setattr(main, "load_config", lambda: cfg)
    calls = {"loader": 0}

    async def loader_wrapper(*a, **k):
        calls["loader"] += 1
        return await fake_loader(*a, **k)

    monkeypatch.setattr(main, "load_kraken_symbols", loader_wrapper)
    monkeypatch.setattr(main, "cooldown_configure", lambda *_a, **_k: None)
    monkeypatch.setattr(main, "dotenv_values", lambda path: {})
    monkeypatch.setattr(main, "load_or_create", lambda: {})
    monkeypatch.setattr(main, "send_test_message", lambda *_a, **_k: True)
    monkeypatch.setattr(main, "log_balance", lambda *_a, **_k: None)

    class DummyRC:
        def __init__(self, *_a, **_k):
            pass

    monkeypatch.setattr(main, "RiskConfig", DummyRC)
    monkeypatch.setattr(main.asyncio, "sleep", lambda *_a: None)
    monkeypatch.setattr(main, "MAX_SYMBOL_SCAN_ATTEMPTS", 2)
    monkeypatch.setattr(main, "SYMBOL_SCAN_RETRY_DELAY", 0)
    monkeypatch.setattr(main, "MAX_SYMBOL_SCAN_DELAY", 0)

    captured = {}

    class DummyExchange:
        def fetch_balance(self):
            return {"USDT": {"free": 0}}

    def fake_get_exchange(config):
        captured["cfg"] = config
        return DummyExchange(), None

    monkeypatch.setattr(main, "get_exchange", fake_get_exchange)

    asyncio.run(main.main())

    assert "symbols" not in captured["cfg"]
    assert any("aborting startup" in r.getMessage() for r in caplog.records)
    assert calls["loader"] == 2


def test_main_uses_pair_cache_when_scan_none(monkeypatch, caplog):
    import sys, types

    monkeypatch.setitem(sys.modules, "ccxt", types.SimpleNamespace())
    import crypto_bot.main as main

    caplog.set_level(logging.WARNING)

    async def fake_loader(exchange, exclude=None, config=None):
        return None

    cfg = {"symbol": "BTC/USD", "scan_markets": True}

    monkeypatch.setattr(main, "load_config", lambda: cfg)
    monkeypatch.setattr(main, "load_kraken_symbols", fake_loader)
    monkeypatch.setattr(main, "load_liquid_pairs", lambda: ["ETH/USD"])
    monkeypatch.setattr(main, "cooldown_configure", lambda *_a, **_k: None)
    monkeypatch.setattr(main, "dotenv_values", lambda path: {})
    monkeypatch.setattr(main, "load_or_create", lambda: {})
    monkeypatch.setattr(main, "send_test_message", lambda *_a, **_k: True)
    monkeypatch.setattr(main, "log_balance", lambda *_a, **_k: None)

    class DummyRC:
        def __init__(self, *_a, **_k):
            pass

    monkeypatch.setattr(main, "RiskConfig", DummyRC)
    monkeypatch.setattr(main.asyncio, "sleep", lambda *_a: None)
    monkeypatch.setattr(main, "MAX_SYMBOL_SCAN_ATTEMPTS", 1)
    monkeypatch.setattr(main, "SYMBOL_SCAN_RETRY_DELAY", 0)
    monkeypatch.setattr(main, "MAX_SYMBOL_SCAN_DELAY", 0)

    captured = {}

    class DummyExchange:
        def fetch_balance(self):
            return {"USDT": {"free": 0}}

    def fake_get_exchange(config):
        captured["cfg"] = config
        return DummyExchange(), None

    monkeypatch.setattr(main, "get_exchange", fake_get_exchange)

    calls = {}

    class DummyRM:
        def __init__(self, *_a, **_k):
            calls["rm"] = True
            raise StopLoop

    monkeypatch.setattr(main, "RiskManager", DummyRM)

    asyncio.run(main.main())

    assert captured["cfg"]["symbols"] == ["ETH/USD"]
    assert any("cached pairs" in r.getMessage() for r in caplog.records)
    assert calls.get("rm") is True


class SlowExchange:
    has = {"fetchOHLCV": True}

    async def fetch_ohlcv(self, symbol, timeframe="1h", limit=100):
        await asyncio.sleep(0.05)
        return [[0] * 6]


class SlowWSExchange:
    has = {"fetchOHLCV": True}

    def __init__(self):
        self.fetch_called = False

    async def watch_ohlcv(self, symbol, timeframe="1h", limit=100):
        await asyncio.sleep(0.05)
        return [[0] * 6]

    async def fetch_ohlcv(self, symbol, timeframe="1h", limit=100):
        self.fetch_called = True
        return [[7] * 6 for _ in range(limit)]


def test_fetch_ohlcv_async_timeout(monkeypatch):
    from crypto_bot.utils import market_loader

    ex = SlowExchange()
    monkeypatch.setattr(market_loader, "OHLCV_TIMEOUT", 0.01)
    monkeypatch.setattr(market_loader, "WS_OHLCV_TIMEOUT", 0.01)
    monkeypatch.setattr(market_loader, "REST_OHLCV_TIMEOUT", 0.01)

    res = asyncio.run(market_loader.fetch_ohlcv_async(ex, "BTC/USD"))
    assert isinstance(res, asyncio.TimeoutError)


def test_load_ohlcv_parallel_timeout(monkeypatch):
    from crypto_bot.utils import market_loader

    ex = SlowExchange()
    market_loader.failed_symbols.clear()
    monkeypatch.setattr(market_loader, "OHLCV_TIMEOUT", 0.01)
    monkeypatch.setattr(market_loader, "WS_OHLCV_TIMEOUT", 0.01)
    monkeypatch.setattr(market_loader, "REST_OHLCV_TIMEOUT", 0.01)

    result = asyncio.run(
        market_loader.load_ohlcv_parallel(ex, ["BTC/USD"], max_concurrent=1)
    )
    assert result == {}
    assert "BTC/USD" in market_loader.failed_symbols


def test_fetch_ohlcv_async_timeout_fallback(monkeypatch):
    from crypto_bot.utils import market_loader

    ex = SlowWSExchange()
    monkeypatch.setattr(market_loader, "OHLCV_TIMEOUT", 0.01)
    monkeypatch.setattr(market_loader, "WS_OHLCV_TIMEOUT", 0.01)
    monkeypatch.setattr(market_loader, "REST_OHLCV_TIMEOUT", 0.01)

    data = asyncio.run(
        market_loader.fetch_ohlcv_async(ex, "BTC/USD", limit=2, use_websocket=True)
    )
    assert ex.fetch_called is True
    assert isinstance(data, list)
    assert len(data) == 2
    assert data[0][0] == 7


def test_load_ohlcv_parallel_timeout_fallback(monkeypatch):
    from crypto_bot.utils import market_loader

    ex = SlowWSExchange()
    market_loader.failed_symbols.clear()
    monkeypatch.setattr(market_loader, "OHLCV_TIMEOUT", 0.01)
    monkeypatch.setattr(market_loader, "WS_OHLCV_TIMEOUT", 0.01)
    monkeypatch.setattr(market_loader, "REST_OHLCV_TIMEOUT", 0.01)

    result = asyncio.run(
        market_loader.load_ohlcv_parallel(
            ex,
            ["BTC/USD"],
            use_websocket=True,
            limit=2,
            max_concurrent=1,
        )
    )
    assert "BTC/USD" in result
    assert ex.fetch_called is True
    assert "BTC/USD" not in market_loader.failed_symbols


class LimitCaptureWS:
    has = {"fetchOHLCV": True}

    def __init__(self):
        self.limit = None

    async def watch_ohlcv(self, symbol, timeframe="1h", limit=100, since=None):
        self.limit = limit
        return [[0] * 6]


def test_watch_ohlcv_since_reduces_limit(monkeypatch):
    from crypto_bot.utils import market_loader

    ex = LimitCaptureWS()
    monkeypatch.setattr(market_loader.time, "time", lambda: 1000)
    since = 1000 - 3 * 3600
    asyncio.run(
        market_loader.fetch_ohlcv_async(
            ex,
            "BTC/USD",
            timeframe="1h",
            limit=10,
            since=since,
            use_websocket=True,
        )
    )
    assert ex.limit == 4


class RateLimitExchange:
    has = {"fetchOHLCV": True}

    def __init__(self):
        self.times: list[float] = []
        self.rateLimit = 50

    async def fetch_ohlcv(self, symbol, timeframe="1h", limit=100):
        self.times.append(time.time())
        return [[0] * 6]


def test_load_ohlcv_parallel_rate_limit_sleep():
    ex = RateLimitExchange()
    asyncio.run(
        load_ohlcv_parallel(
            ex,
            ["A", "B"],
            limit=1,
            max_concurrent=1,
        )
    )
    assert len(ex.times) == 2
    assert ex.times[1] - ex.times[0] >= ex.rateLimit / 1000


class SymbolCheckExchange:
    has = {"fetchOHLCV": True}

    def __init__(self):
        self.symbols: list[str] = []
        self.calls: list[str] = []
        self.loaded = False

    def load_markets(self):
        self.loaded = True
        self.symbols = ["BTC/USD"]

    async def fetch_ohlcv(self, symbol, timeframe="1h", limit=100):
        self.calls.append(symbol)
        return [[0] * 6]


def test_invalid_symbol_skipped(caplog):
    from crypto_bot.utils import market_loader

    ex = SymbolCheckExchange()
    caplog.set_level(logging.WARNING)
    result = asyncio.run(
        market_loader.load_ohlcv_parallel(
            ex,
            ["BTC/USD", "ETH/USD"],
            max_concurrent=1,
        )
    )
    assert ex.loaded is True
    assert ex.calls == ["BTC/USD"]
    assert result == {"BTC/USD": [[0] * 6]}
    assert any(
        "Skipping unsupported symbol ETH/USD" in r.getMessage() for r in caplog.records
    )


def test_invalid_symbol_marked_disabled():
    from crypto_bot.utils import market_loader

    ex = SymbolCheckExchange()
    market_loader.failed_symbols.clear()
    result = asyncio.run(market_loader.fetch_ohlcv_async(ex, "ETH/USD"))
    assert result == []
    assert "ETH/USD" not in market_loader.failed_symbols


class MissingTFExchange:
    has = {"fetchOHLCV": True}
    timeframes = {"5m": "5m"}

    def __init__(self):
        self.called = False

    async def fetch_ohlcv(self, *args, **kwargs):
        self.called = True
        return [[0] * 6]


def test_fetch_ohlcv_async_skips_unsupported_timeframe():
    ex = MissingTFExchange()
    data = asyncio.run(fetch_ohlcv_async(ex, "BTC/USD", timeframe="1m"))
    assert data == []
    assert ex.called is False


def test_fetch_ohlcv_retry_520(monkeypatch):
    from crypto_bot.utils import market_loader

    class RetryExchange:
        has = {"fetchOHLCV": True}

        def __init__(self):
            self.calls = 0

        async def fetch_ohlcv(self, symbol, timeframe="1h", limit=100):
            self.calls += 1
            if self.calls == 1:
                err = ccxt.ExchangeError("boom")
                err.http_status = 520
                raise err
            return [[1] * 6]

    sleeps: list[float] = []

    async def fake_sleep(secs):
        sleeps.append(secs)

    ex = RetryExchange()
    monkeypatch.setattr(market_loader.asyncio, "sleep", fake_sleep)
    data = asyncio.run(market_loader.fetch_ohlcv_async(ex, "BTC/USD"))

    assert ex.calls == 2
    assert sleeps == [5]
    assert data == [[1] * 6]


def test_fetch_ohlcv_retry_520_network(monkeypatch):
    from crypto_bot.utils import market_loader

    class RetryExchange:
        has = {"fetchOHLCV": True}

        def __init__(self):
            self.calls = 0

        async def fetch_ohlcv(self, symbol, timeframe="1h", limit=100):
            self.calls += 1
            if self.calls == 1:
                err = ccxt.NetworkError("boom")
                err.http_status = 520
                raise err
            return [[1] * 6]

    sleeps: list[float] = []

    async def fake_sleep(secs):
        sleeps.append(secs)

    ex = RetryExchange()
    monkeypatch.setattr(market_loader.asyncio, "sleep", fake_sleep)
    data = asyncio.run(market_loader.fetch_ohlcv_async(ex, "BTC/USD"))

    assert ex.calls == 2
    assert sleeps == [5]
    assert data == [[1] * 6]


class CancelWSExchange:
    has = {"fetchOHLCV": True}

    def __init__(self):
        self.fetch_called = False
        self.closed = False

    async def watch_ohlcv(self, symbol, timeframe="1h", limit=100):
        raise asyncio.CancelledError

    async def fetch_ohlcv(self, symbol, timeframe="1h", limit=100):
        self.fetch_called = True
        return [[0] * 6]

    async def close(self):
        self.closed = True


class CancelWSSyncCloseExchange(CancelWSExchange):
    def close(self):
        self.closed = True


def test_fetch_ohlcv_async_cancelled_error():
    ex = CancelWSExchange()
    with pytest.raises(asyncio.CancelledError):
        asyncio.run(fetch_ohlcv_async(ex, "BTC/USD", use_websocket=True, limit=1))
    assert ex.fetch_called is False
    assert ex.closed is True


def test_fetch_ohlcv_async_cancelled_error_sync_close():
    ex = CancelWSSyncCloseExchange()
    with pytest.raises(asyncio.CancelledError):
        asyncio.run(fetch_ohlcv_async(ex, "BTC/USD", use_websocket=True, limit=1))
    assert ex.fetch_called is False
    assert ex.closed is True


def test_load_ohlcv_parallel_cancelled_error(monkeypatch, caplog):
    from crypto_bot.utils import market_loader

    ex = CancelWSExchange()
    market_loader.failed_symbols.clear()
    caplog.set_level(logging.ERROR)
    with pytest.raises(asyncio.CancelledError):
        asyncio.run(
            market_loader.load_ohlcv_parallel(
                ex,
                ["BTC/USD"],
                use_websocket=True,
                limit=1,
                max_concurrent=1,
            )
        )
    assert "BTC/USD" not in market_loader.failed_symbols
    assert not caplog.records
    assert ex.closed is True


class CancelExchange:
    has = {"fetchOHLCV": True}

    async def fetch_ohlcv(self, symbol, timeframe="1h", limit=100):
        raise asyncio.CancelledError()


def test_load_ohlcv_parallel_propagates_cancelled(caplog):
    ex = CancelExchange()
    caplog.set_level(logging.ERROR)
    with pytest.raises(asyncio.CancelledError):
        asyncio.run(load_ohlcv_parallel(ex, ["BTC/USD"], max_concurrent=1))
    assert len(caplog.records) == 0


class PendingWSExchange:
    has = {"fetchOHLCV": True}

    def __init__(self):
        self.closed = False
        self.calls: list[str] = []

    async def watch_ohlcv(self, symbol, timeframe="1h", limit=100):
        self.calls.append("watch")
        try:
            await asyncio.sleep(1)
        except asyncio.CancelledError:
            self.calls.append("cancel")
            raise
        return [[0] * 6]

    async def close(self):
        self.closed = True
        self.calls.append("close")


def test_fetch_ohlcv_async_cancel_pending_ws(caplog):
    from crypto_bot.utils import market_loader

    async def runner():
        ex = PendingWSExchange()
        task = asyncio.create_task(
            market_loader.fetch_ohlcv_async(
                ex, "BTC/USD", use_websocket=True, limit=1
            )
        )
        await asyncio.sleep(0)
        await asyncio.sleep(0.05)
        task.cancel()
        try:
            await task
        except asyncio.CancelledError:
            pass
        return ex.calls

    caplog.set_level(logging.ERROR)
    calls = asyncio.run(runner())
    assert "watch" in calls
    assert not caplog.records


def test_fetch_geckoterminal_ohlcv_success(monkeypatch):
    from crypto_bot.utils import market_loader

    mint = "So11111111111111111111111111111111111111112"

    pool_data = {
        "data": [
            {
                "id": "pool1",
                "attributes": {"volume_usd": {"h24": 123}, "reserve_in_usd": 0},
            },
            {
                "id": "pool1",
                "attributes": {"volume_usd": {"h24": 123}, "address": "pool1"},
            },
            {"id": "solana_pool1", "attributes": {"volume_usd": {"h24": 123}}},
        ]
    }
    ohlcv_data = {
        "data": {
            "attributes": {
                "ohlcv_list": [
                    [1, 1, 2, 0.5, 1.5, 10],
                    [1, 1, 2, 0.5, 1.5, 10],
                ]
            }
        }
    }

    urls: list[tuple[str, dict | None]] = []
    responses = [pool_data, ohlcv_data, ohlcv_data]

    async def fake_gecko(url, params=None, retries=3):
        urls.append((url, params or {}))
        return responses.pop(0)

    monkeypatch.setattr(market_loader, "gecko_request", fake_gecko)

    data, vol, reserve = asyncio.run(
        market_loader.fetch_geckoterminal_ohlcv(f"{mint}/USDC", timeframe="1h", limit=1)
    )
    assert data == [[1, 1.0, 2.0, 0.5, 1.5, 10.0]]
    assert vol == 123.0
    assert reserve == 0.0
    data, volume, reserve = asyncio.run(
        market_loader.fetch_geckoterminal_ohlcv(f"{mint}/USDC", timeframe="1h", limit=1)
    )
    assert data == [[1000, 1.0, 2.0, 0.5, 1.5, 10.0]]
    assert volume == 123
    assert reserve == 0
    assert urls[0][0].endswith("search/pools")
    from urllib.parse import quote_plus
    assert urls[0][1].get("query") == quote_plus(f"{mint}/USDC")
    assert urls[1][0].endswith("/ohlcv/1h")


def test_fetch_geckoterminal_ohlcv_invalid_mint(monkeypatch):
    from crypto_bot.utils import market_loader

    def fail(*_a, **_k):
        raise AssertionError("should not be called")

    monkeypatch.setattr(market_loader, "gecko_request", fail)

    res = asyncio.run(market_loader.fetch_geckoterminal_ohlcv("FOO/USDC"))
    assert res is None


def test_fetch_geckoterminal_ohlcv_invalid_length(monkeypatch):
    from crypto_bot.utils import market_loader

    def fail(*_a, **_k):
        raise AssertionError("should not be called")

    monkeypatch.setattr(market_loader, "gecko_request", fail)

    res = asyncio.run(market_loader.fetch_geckoterminal_ohlcv("abcd/USDC"))
    assert res is None


def test_fetch_geckoterminal_ohlcv_404(monkeypatch, caplog):
    from crypto_bot.utils import market_loader

    mint = "So11111111111111111111111111111111111111112"

    urls: list[str] = []

    market_loader.GECKO_POOL_CACHE.clear()

    async def fake_gecko(url, params=None, retries=3):
        urls.append(url)
        return None

    monkeypatch.setattr(market_loader, "gecko_request", fake_gecko)

    caplog.set_level(logging.INFO)
    res = asyncio.run(market_loader.fetch_geckoterminal_ohlcv(f"{mint}/USDC"))
    assert res is None
    assert any(
        "token not available on GeckoTerminal" in r.getMessage() for r in caplog.records
    )
    assert any(
        "pair not available on GeckoTerminal" in r.getMessage() for r in caplog.records
    )


def test_fetch_geckoterminal_ohlcv_network_error(monkeypatch):
    from crypto_bot.utils import market_loader

    async def fail(*_a, **_k):
        raise market_loader.aiohttp.ClientError("boom")

    monkeypatch.setattr(market_loader, "gecko_request", fail)

    res = asyncio.run(market_loader.fetch_geckoterminal_ohlcv("FOO/USDC"))
    assert res is None


def test_fetch_geckoterminal_ohlcv_retry(monkeypatch):
    from crypto_bot.utils import market_loader

    sleeps: list[float] = []

    async def fake_sleep(secs):
        sleeps.append(secs)

    calls = 0
    market_loader.GECKO_POOL_CACHE.clear()

    async def fake_gecko(url, params=None, retries=3):
        nonlocal calls
        calls += 1
        if calls == 1:
            for attempt in range(3):
                await fake_sleep(1 + attempt)
                if attempt < 2:
                    continue
                break
        else:
            await fake_sleep(1)
        if "search/pools" in url:
            return {
                "data": [
                    {
                        "id": "pool1",
                        "attributes": {"volume_usd": {"h24": 123}, "reserve_in_usd": 0},
                    }
                ]
            }
        return {"data": {"attributes": {"ohlcv_list": [[1, 1, 2, 0.5, 1.5, 10]]}}}

    monkeypatch.setattr(market_loader, "gecko_request", fake_gecko)

    data, vol, reserve = asyncio.run(
        market_loader.fetch_geckoterminal_ohlcv(f"{VALID_MINT}/USDC", limit=1)
    )

<<<<<<< HEAD
    assert sleeps == [1, 2, 3, 1]
    assert calls == 2
=======
    assert sleeps == [1, 2]
    assert calls >= 3
>>>>>>> b87e3173
    assert data == [[1, 1.0, 2.0, 0.5, 1.5, 10.0]]
    assert vol == 123.0


def test_geckoterminal_semaphore_limits(monkeypatch):
    from crypto_bot.utils import market_loader

    market_loader.configure(gecko_limit=1)
    market_loader.GECKO_POOL_CACHE.clear()

    calls = {"active": 0, "max": 0}

    async def fake_gecko(url, params=None, retries=3):
        calls["active"] += 1
        calls["max"] = max(calls["max"], calls["active"])
        try:
            if "search/pools" in url:
                return {
                    "data": [{"id": "pool1", "attributes": {"volume_usd": {"h24": 0}}}]
                }
            return {"data": {"attributes": {"ohlcv_list": [[1, 1, 1, 1, 1, 1]]}}}
        finally:
            calls["active"] -= 1

    monkeypatch.setattr(market_loader, "gecko_request", fake_gecko)

    async def worker():
        await market_loader.fetch_geckoterminal_ohlcv(f"{VALID_MINT}/USDC", limit=1)

    async def main():
        await asyncio.gather(*(worker() for _ in range(3)))

    asyncio.run(main())

    assert calls["max"] == 1


def test_update_multi_tf_ohlcv_cache_skips_404(monkeypatch):
    from crypto_bot.utils import market_loader

    async def fake_fetch(*_a, **_k):
        return None

    monkeypatch.setattr(market_loader, "fetch_geckoterminal_ohlcv", fake_fetch)
    monkeypatch.setattr(market_loader, "fetch_coingecko_ohlc", lambda *a, **k: None)

    async def fake_ohlcv(*a, **k):
        return [[1, 1, 1, 1, 1, 1]]

    monkeypatch.setattr(market_loader, "fetch_ohlcv_async", fake_ohlcv)

    ex = DummyMultiTFExchange()
    cache = {}
    config = {"timeframes": ["1h"]}
    cache = asyncio.run(
        update_multi_tf_ohlcv_cache(
            ex,
            cache,
            ["FOO/USDC"],
            config,
            limit=1,
        )
    )
    assert "FOO/USDC" in cache["1h"]


def test_update_multi_tf_ohlcv_cache_min_volume(monkeypatch):
    from crypto_bot.utils import market_loader

    async def fake_fetch(*_a, **_k):
        return [[0, 1, 2, 3, 4, 5]], 50.0, 1000.0

    calls: list[float] = []

    async def fake_fetch(*_a, min_24h_volume=0, **_k):
        calls.append(min_24h_volume)
        if min_24h_volume > 50:
            return None
        return [[0, 1, 2, 3, 4, 5]]

    monkeypatch.setattr(market_loader, "fetch_geckoterminal_ohlcv", fake_fetch)
    monkeypatch.setattr(market_loader, "fetch_coingecko_ohlc", lambda *a, **k: None)

    async def fake_ohlcv2(*a, **k):
        return [[1, 1, 1, 1, 1, 1]]

    monkeypatch.setattr(market_loader, "fetch_ohlcv_async", fake_ohlcv2)

    ex = DummyMultiTFExchange()
    cache = {}
    config = {"timeframes": ["1h"]}

    config["min_volume_usd"] = 100
    cache = asyncio.run(
        update_multi_tf_ohlcv_cache(
            ex,
            cache,
            [f"{VALID_MINT}/USDC"],
            config,
            limit=1,
        )
    )
    assert calls[-1] == 100
    assert f"{VALID_MINT}/USDC" in cache["1h"]
    assert f"{VALID_MINT}/USDC" in cache.get("1h", {})

    config["min_volume_usd"] = 10
    cache = asyncio.run(
        update_multi_tf_ohlcv_cache(
            ex,
            cache,
            [f"{VALID_MINT}/USDC"],
            config,
            limit=1,
        )
    )
    assert calls[-1] == 10
    assert f"{VALID_MINT}/USDC" in cache["1h"]


def test_dex_fetch_fallback_coingecko(monkeypatch):
    from crypto_bot.utils import market_loader

    async def fail_gecko(*_a, **_k):
        raise Exception("boom")

    async def fake_coingecko(*_a, **_k):
        return [[0, 1, 2, 3, 4, 5]]

    calls = {"kraken": 0}

    async def fake_fetch(ex, *a, **k):
        calls["kraken"] += 1
        return [[9, 9, 9, 9, 9, 9]]

    monkeypatch.setattr(market_loader, "fetch_geckoterminal_ohlcv", fail_gecko)
    monkeypatch.setattr(market_loader, "fetch_coingecko_ohlc", fake_coingecko)
    monkeypatch.setattr(market_loader, "fetch_ohlcv_async", fake_fetch)

    ex = DummyMultiTFExchange()
    cache = {}
    config = {"timeframes": ["1h"]}

    cache = asyncio.run(
        update_multi_tf_ohlcv_cache(
            ex,
            cache,
            [f"{VALID_MINT}/USDC"],
            config,
            limit=1,
        )
    )
    assert f"{VALID_MINT}/USDC" in cache["1h"]
    assert calls["kraken"] == 0


def test_dex_fetch_fallback_coinbase(monkeypatch):
    from crypto_bot.utils import market_loader

    async def fail_gecko(*_a, **_k):
        return None

    async def fail_coingecko(*_a, **_k):
        return None

    calls = {"coinbase": 0, "exchange": 0}

    async def fake_fetch(ex, *a, **k):
        if getattr(ex, "id", None) == "coinbase":
            calls["coinbase"] += 1
        else:
            calls["exchange"] += 1
        return [[8, 8, 8, 8, 8, 8]]

    class DummyCB:
        id = "coinbase"
        has = {"fetchOHLCV": True}

    monkeypatch.setattr(market_loader.ccxt, "coinbase", lambda params=None: DummyCB())
    monkeypatch.setattr(market_loader, "fetch_geckoterminal_ohlcv", fail_gecko)
    monkeypatch.setattr(market_loader, "fetch_coingecko_ohlc", fail_coingecko)
    monkeypatch.setattr(market_loader, "fetch_ohlcv_async", fake_fetch)

    ex = DummyMultiTFExchange()

    data = asyncio.run(market_loader.fetch_dex_ohlcv(ex, "FOO/USDC", limit=1))
    assert data
    assert calls["coinbase"] == 1
    assert calls["exchange"] == 0


def test_dex_fetch_fallback_kraken(monkeypatch):
    from crypto_bot.utils import market_loader

    async def fail_gecko(*_a, **_k):
        return None

    async def fail_coingecko(*_a, **_k):
        return None

    calls = {"coinbase": 0, "exchange": 0}

    async def fake_fetch(ex, *a, **k):
        if getattr(ex, "id", None) == "coinbase":
            calls["coinbase"] += 1
        else:
            calls["exchange"] += 1
        return [[8, 8, 8, 8, 8, 8]]

    class DummyCB:
        id = "coinbase"
        has = {"fetchOHLCV": True}

    monkeypatch.setattr(market_loader.ccxt, "coinbase", lambda params=None: DummyCB())
    monkeypatch.setattr(market_loader, "fetch_geckoterminal_ohlcv", fail_gecko)
    monkeypatch.setattr(market_loader, "fetch_coingecko_ohlc", fail_coingecko)
    monkeypatch.setattr(market_loader, "fetch_ohlcv_async", fake_fetch)

    ex = DummyMultiTFExchange()

    data = asyncio.run(market_loader.fetch_dex_ohlcv(ex, "FOO/BTC", limit=1))
    assert data
    assert calls["coinbase"] == 0
    assert calls["exchange"] == 1


def test_update_multi_tf_ohlcv_cache_fallback_exchange(monkeypatch):
    from crypto_bot.utils import market_loader

    async def fail_gecko(*_a, **_k):
        raise Exception("boom")

    calls = {"fetch": 0}

    async def fake_fetch(ex, *a, **k):
        calls["fetch"] += 1
        return [[7, 7, 7, 7, 7, 7]]

    monkeypatch.setattr(market_loader, "fetch_geckoterminal_ohlcv", fail_gecko)
    monkeypatch.setattr(market_loader, "fetch_dex_ohlcv", lambda *a, **k: None)
    monkeypatch.setattr(market_loader, "fetch_ohlcv_async", fake_fetch)

    ex = DummyMultiTFExchange()
    cache = {}
    config = {"timeframes": ["1h"]}


def test_gecko_volume_priority(monkeypatch):
    from crypto_bot.utils import market_loader
    from collections import deque

    async def fake_gecko(*_a, **_k):
        return (
            [
                [0, 1, 1, 1, 1, 1],
                [1, 1, 1, 1, 1, 1],
                [2, 1, 1, 1, 1, 10],
            ],
            100.0,
            0.0,
        )

    monkeypatch.setattr(market_loader, "fetch_geckoterminal_ohlcv", fake_gecko)
    ex = DummyMultiTFExchange()
    cache = {}
    q = deque()
    config = {
        "timeframes": ["1h"],
        "bounce_scalper": {"vol_zscore_threshold": 1.0},
    }

    cache = asyncio.run(
        update_multi_tf_ohlcv_cache(
            ex,
            cache,
            ["BAR/USDC"],
            config,
            limit=1,
        )
    )
    assert "BAR/USDC" in cache["1h"]
    assert calls["fetch"] == 1
    cache = asyncio.run(
        update_multi_tf_ohlcv_cache(
            ex,
            cache,
            ["FOO/USDC"],
            config,
            limit=3,
            priority_queue=q,
        )
    )
    assert "FOO/USDC" in cache["1h"]
    assert list(q) == ["FOO/USDC"]


def test_update_multi_tf_ohlcv_cache_start_since(monkeypatch):
    from crypto_bot.utils import market_loader

    calls: list[tuple[int | None, int]] = []

    async def fake_fetch(_ex, _sym, timeframe="1s", limit=1000, since=None, **_k):
        calls.append((since, limit))
        start = since or 0
        step = 1
        count = 1000 if len(calls) == 1 else 500
        return [[start + i * step, 1, 1, 1, 1, 1] for i in range(count)]

    monkeypatch.setattr(market_loader, "fetch_ohlcv_async", fake_fetch)

    ex = object()
    cache: dict[str, dict[str, pd.DataFrame]] = {}
    config = {"timeframes": ["1s"]}

    cache = asyncio.run(
        update_multi_tf_ohlcv_cache(
            ex,
            cache,
            ["BTC/USD"],
            config,
            start_since=0,
        )
    )

    df = cache["1s"]["BTC/USD"]
    assert len(df) == 1500
    assert calls == [(0, 1000), (1000, 1000)]


def test_coinbase_usdc_pair_mapping(monkeypatch):
    from crypto_bot.utils import market_loader

    called: dict[str, str] = {}

    async def fake_fetch(_ex, sym, timeframe="1h", limit=100, **_k):
        called["sym"] = sym
        return [[i, 1, 1, 1, 1, 1] for i in range(limit)]

    monkeypatch.setattr(market_loader, "fetch_ohlcv_async", fake_fetch)

    class DummyCB:
        id = "coinbase"
        has = {"fetchOHLCV": True}
        symbols = ["FOO/USD"]

    ex = DummyCB()
    cache = asyncio.run(
        update_multi_tf_ohlcv_cache(
            ex,
            {},
            ["FOO/USDC"],
            {"timeframes": ["1h"]},
            limit=1,
        )
    )

    assert "FOO/USD" in cache["1h"]
    assert called["sym"] == "FOO/USD"


def test_coinbase_usdc_pair_skip(monkeypatch):
    from crypto_bot.utils import market_loader

    async def fail_fetch(*_a, **_k):
        raise AssertionError("fetch should not be called")

    monkeypatch.setattr(market_loader, "fetch_ohlcv_async", fail_fetch)
    monkeypatch.setattr(market_loader, "fetch_geckoterminal_ohlcv", fail_fetch)
    monkeypatch.setattr(market_loader, "fetch_dex_ohlcv", fail_fetch)

    class DummyCB:
        id = "coinbase"
        has = {"fetchOHLCV": True}
        symbols: list[str] = []

    ex = DummyCB()
    cache = asyncio.run(
        update_multi_tf_ohlcv_cache(
            ex,
            {},
            ["FOO/USDC"],
            {"timeframes": ["1h"]},
            limit=1,
        )
    )

    assert cache["1h"] == {}<|MERGE_RESOLUTION|>--- conflicted
+++ resolved
@@ -1682,13 +1682,10 @@
         market_loader.fetch_geckoterminal_ohlcv(f"{VALID_MINT}/USDC", limit=1)
     )
 
-<<<<<<< HEAD
     assert sleeps == [1, 2, 3, 1]
     assert calls == 2
-=======
     assert sleeps == [1, 2]
     assert calls >= 3
->>>>>>> b87e3173
     assert data == [[1, 1.0, 2.0, 0.5, 1.5, 10.0]]
     assert vol == 123.0
 
