--- conflicted
+++ resolved
@@ -1109,7 +1109,6 @@
     assert not pq
 
 
-<<<<<<< HEAD
 def test_update_multi_tf_ohlcv_cache_default_chunk(monkeypatch):
     from crypto_bot.utils import market_loader
 
@@ -1117,7 +1116,6 @@
 
     async def fake_update(exchange, tf_cache, symbols, **kwargs):
         captured.append(list(symbols))
-=======
 def test_update_multi_tf_ohlcv_cache_resume(tmp_path, monkeypatch):
     from crypto_bot.utils import market_loader
 
@@ -1129,7 +1127,6 @@
 
     async def fake_update_ohlcv_cache(exchange, tf_cache, symbols, **kwargs):
         calls.extend(symbols)
->>>>>>> 947a4716
         for s in symbols:
             tf_cache[s] = pd.DataFrame(
                 [[0, 0, 0, 0, 0, 0]],
@@ -1137,7 +1134,6 @@
             )
         return tf_cache
 
-<<<<<<< HEAD
     monkeypatch.setattr(market_loader, "update_ohlcv_cache", fake_update)
     monkeypatch.setattr(market_loader, "get_kraken_listing_date", lambda _s: 0)
 
@@ -1159,7 +1155,6 @@
     assert len(captured) == 2
     assert len(captured[0]) == 20
     assert len(captured[1]) == 5
-=======
     monkeypatch.setattr(market_loader, "update_ohlcv_cache", fake_update_ohlcv_cache)
     monkeypatch.setattr(market_loader, "get_kraken_listing_date", lambda _s: 0)
 
@@ -1183,7 +1178,6 @@
         )
     )
     assert calls == []
->>>>>>> 947a4716
 
 
 def test_update_multi_tf_ohlcv_cache_skips_unsupported_tf(caplog):
