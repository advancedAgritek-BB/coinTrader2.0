--- conflicted
+++ resolved
@@ -68,7 +68,6 @@
 def test_fetch_jito_bundle(monkeypatch):
     session = DummySession()
     monkeypatch.setattr(api_helpers, "aiohttp", type("M", (), {"ClientSession": lambda: session}))
-<<<<<<< HEAD
     monkeypatch.setattr(api_helpers, "predict_bundle_regime", lambda d: "volatile")
     data = asyncio.run(api_helpers.fetch_jito_bundle("123", "key"))
     assert data == {"bundle": "ok", "predicted_regime": "volatile"}
@@ -97,10 +96,9 @@
 
     label = api_helpers.predict_bundle_regime({"priority_fee": 1, "tx_count": 2})
     assert label == "volatile"
-=======
+
     monkeypatch.setattr(api_helpers, "predict_bundle_regime", lambda _d: "vol")
     data = asyncio.run(api_helpers.fetch_jito_bundle("123", "key"))
     assert data == {"bundle": "ok", "predicted_regime": "vol"}
     assert session.http_url.endswith("/123")
-    assert session.closed
->>>>>>> 9d1b0d5a
+    assert session.closed