import pandas as pd
import pytest
from crypto_bot.strategy import trend_bot


def _df_trend(volume_last: float, high_equals_close: bool = False):
    close = pd.Series(range(1, 61), dtype=float)
    if high_equals_close:
        high = close
    else:
        high = close + 0.5
    low = close - 0.5
    volume = pd.Series([100.0] * 59 + [volume_last])
    return pd.DataFrame({"open": close, "high": high, "low": low, "close": close, "volume": volume})


def test_no_signal_when_volume_below_ma():
    df = _df_trend(50.0)
    score, direction = trend_bot.generate_signal(df)
    assert direction == "none"
    assert score == 0.0


def test_long_signal_with_filters():
    df = _df_trend(150.0, high_equals_close=True)
    score, direction = trend_bot.generate_signal(df)
    assert direction == "long"
    assert score > 0.0


def test_donchian_confirmation_blocks_false_breakout():
    df = _df_trend(150.0)
    score, direction = trend_bot.generate_signal(df)
    assert direction == "none"
    assert score == 0.0


def test_donchian_confirmation_allows_breakout():
    df = _df_trend(150.0, high_equals_close=True)
    score, direction = trend_bot.generate_signal(df)
    assert direction == "long"
    assert score > 0.0


def test_disable_donchian_allows_breakout():
    df = _df_trend(150.0)
    cfg = {"donchian_confirmation": False}
    score, direction = trend_bot.generate_signal(df, cfg)
    assert direction == "long"
    assert score > 0.0


def test_rsi_zscore(monkeypatch):
    df = _df_trend(150.0, high_equals_close=True)
    monkeypatch.setattr(
        trend_bot.stats,
        "zscore",
        lambda s, lookback=3: pd.Series([0] * (len(s) - 1) + [2], index=s.index),
    )
    cfg = {"indicator_lookback": 3, "rsi_overbought_pct": 90}
    score, direction = trend_bot.generate_signal(df, cfg)
    assert direction == "long"
    assert score > 0


def test_reversal_cross_signal(monkeypatch):
    df = _df_trend(150.0, high_equals_close=True)

    def fake_ema(s, window=5):
        val = 1 if window == 5 else 2
        arr = [val] * (len(s) - 1) + [2 if window == 5 else 1]
        return pd.Series(arr, index=s.index)

    class FakeADX:
        def __init__(self, *args, **kwargs):
            self.len = len(args[0])

        def adx(self):
            return pd.Series([30] * self.len)

    monkeypatch.setattr(trend_bot.ta.trend, "ema_indicator", fake_ema)
    monkeypatch.setattr(trend_bot.ta.momentum, "rsi", lambda s, window=14: pd.Series([20] * len(s), index=s.index))
    monkeypatch.setattr(trend_bot.stats, "zscore", lambda s, lookback=3: pd.Series([float("nan")] * len(s), index=s.index))
    monkeypatch.setattr(trend_bot.ta.trend, "ADXIndicator", FakeADX)

    score, direction = trend_bot.generate_signal(df)
    assert direction == "long"
    assert score > 0

<<<<<<< HEAD
def test_torch_integration(monkeypatch):
    df = _df_trend(150.0, high_equals_close=True)
    monkeypatch.setattr(trend_bot, "normalize_score_by_volatility", lambda d, s: s)
    monkeypatch.setattr(trend_bot.torch_signal_model, "predict_signal", lambda d: 0.2)
    cfg = {"torch_signal_model": {"enabled": True, "weight": 0.5}}
    score, direction = trend_bot.generate_signal(df, cfg)
    assert direction == "long"
    assert score == pytest.approx(0.6)
=======

def _setup_reversal(monkeypatch, rsi_val=20):
    """Patch indicators for reversal tests."""
    def fake_ema(s, window=5):
        val = 1 if window == 5 else 2
        arr = [val] * (len(s) - 1) + [2 if window == 5 else 1]
        return pd.Series(arr, index=s.index)

    class FakeADX:
        def __init__(self, *args, **kwargs):
            self.len = len(args[0])

        def adx(self):
            return pd.Series([30] * self.len)

    monkeypatch.setattr(trend_bot.ta.trend, "ema_indicator", fake_ema)
    monkeypatch.setattr(
        trend_bot.ta.momentum, "rsi", lambda s, window=14: pd.Series([rsi_val] * len(s), index=s.index)
    )
    monkeypatch.setattr(
        trend_bot.stats, "zscore", lambda s, lookback=3: pd.Series([float("nan")] * len(s), index=s.index)
    )
    monkeypatch.setattr(trend_bot.ta.trend, "ADXIndicator", FakeADX)


def test_volume_gate_blocks_reversal(monkeypatch):
    _setup_reversal(monkeypatch)
    df = _df_trend(150.0, high_equals_close=True)
    cfg = {"volume_mult": 2, "volume_window": 20}
    score, direction = trend_bot.generate_signal(df, cfg)
    assert direction == "none"
    assert score == 0.0


def test_volume_gate_allows_reversal(monkeypatch):
    _setup_reversal(monkeypatch)
    df = _df_trend(500.0, high_equals_close=True)
    cfg = {"volume_mult": 2, "volume_window": 20}
    score, direction = trend_bot.generate_signal(df, cfg)
    assert direction == "long"
    assert score > 0
>>>>>>> 15bb4812
<|MERGE_RESOLUTION|>--- conflicted
+++ resolved
@@ -87,7 +87,6 @@
     assert direction == "long"
     assert score > 0
 
-<<<<<<< HEAD
 def test_torch_integration(monkeypatch):
     df = _df_trend(150.0, high_equals_close=True)
     monkeypatch.setattr(trend_bot, "normalize_score_by_volatility", lambda d, s: s)
@@ -96,7 +95,6 @@
     score, direction = trend_bot.generate_signal(df, cfg)
     assert direction == "long"
     assert score == pytest.approx(0.6)
-=======
 
 def _setup_reversal(monkeypatch, rsi_val=20):
     """Patch indicators for reversal tests."""
@@ -137,5 +135,4 @@
     cfg = {"volume_mult": 2, "volume_window": 20}
     score, direction = trend_bot.generate_signal(df, cfg)
     assert direction == "long"
-    assert score > 0
->>>>>>> 15bb4812
+    assert score > 0