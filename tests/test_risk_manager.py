--- conflicted
+++ resolved
@@ -1,7 +1,6 @@
 import json
 import pandas as pd
 from crypto_bot.risk.risk_manager import RiskManager, RiskConfig
-<<<<<<< HEAD
 from crypto_bot.volatility_filter import calc_atr, too_flat
 from crypto_bot.utils import trade_memory
 from crypto_bot.utils import ev_tracker
@@ -80,7 +79,6 @@
         take_profit_pct=0.01,
         min_volume=10,
     )
-=======
 from crypto_bot.volatility_filter import calc_atr
 from crypto_bot.utils import ev_tracker, trade_memory
 import logging
@@ -106,7 +104,6 @@
     data = {"open": [1] * 20, "high": [1] * 20, "low": [1] * 20, "close": [1] * 20, "volume": [1] * 20}
     df = pd.DataFrame(data)
     cfg = RiskConfig(max_drawdown=1, stop_loss_pct=0.01, take_profit_pct=0.01)
->>>>>>> 91da9c77
     allowed, reason = RiskManager(cfg).allow_trade(df, symbol="XBT/USDT")
     assert not allowed
     assert "volatility too low" in reason.lower()
@@ -380,7 +377,6 @@
     return pd.DataFrame(data)
 
 
-<<<<<<< HEAD
 def test_allow_trade_rejects_on_bearish_sentiment(monkeypatch):
     monkeypatch.setenv("MOCK_FNG_VALUE", "10")
     monkeypatch.setenv("MOCK_TWITTER_SENTIMENT", "20")
@@ -411,9 +407,7 @@
 
 
 def test_allow_trade_rejects_on_negative_ev(tmp_path, monkeypatch):
-=======
 def test_allow_trade_ignores_negative_ev(tmp_path, monkeypatch):
->>>>>>> 91da9c77
     stats = {"trend_bot": {"win_rate": 0.4, "avg_win": 0.01, "avg_loss": -0.02}}
     file = tmp_path / "stats.json"
     file.write_text(json.dumps(stats))
