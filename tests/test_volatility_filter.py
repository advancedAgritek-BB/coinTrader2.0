--- conflicted
+++ resolved
@@ -35,9 +35,6 @@
 
     monkeypatch.setattr("crypto_bot.volatility_filter.requests.get", fake_get)
     assert too_hot("ETHUSD", 0.1) is False
-<<<<<<< HEAD
     assert called["url"] == "https://example.com/ETHUSD"
-=======
     assert called["url"] == "https://example.com?pair=ETHUSD"
->>>>>>> 3e63edfb
 
