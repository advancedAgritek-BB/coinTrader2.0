--- conflicted
+++ resolved
@@ -154,7 +154,6 @@
     assert not asyncio.run(has_enough_history(None, "BTC/USD", days=10))
 
 
-<<<<<<< HEAD
 async def mock_fetch_history_error(exchange, symbol, timeframe="1d", limit=30, **_):
     return asyncio.TimeoutError()
 
@@ -165,7 +164,6 @@
         mock_fetch_history_error,
     )
     assert not asyncio.run(has_enough_history(None, "BTC/USD", days=10))
-=======
 async def mock_fetch_history_exception(exchange, symbol, timeframe="1d", limit=30, **_):
     import ccxt
     return ccxt.RequestTimeout("timeout")
@@ -179,7 +177,6 @@
     )
     assert not asyncio.run(has_enough_history(None, "BTC/USD", days=10))
     assert any("returned exception" in r.getMessage() for r in caplog.records)
->>>>>>> 7961283d
 def test_filter_symbols_sorted_by_score(monkeypatch):
     async def fake_fetch_sorted(_):
         return {
