--- conflicted
+++ resolved
@@ -14,12 +14,10 @@
 
 
 @pytest.fixture(autouse=True)
-<<<<<<< HEAD
 def reset_semaphore():
     sp.SEMA = asyncio.Semaphore(1)
     yield
 
-=======
 def clear_ticker_cache():
     sp.ticker_cache.clear()
     sp.ticker_ts.clear()
@@ -28,7 +26,6 @@
     sp.ticker_ts.clear()
 
 from crypto_bot.utils import symbol_pre_filter as sp
->>>>>>> 52f68e4c
 from crypto_bot.utils.symbol_pre_filter import filter_symbols, has_enough_history
 
 CONFIG = {
