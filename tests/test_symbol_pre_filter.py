import json
from crypto_bot.utils.symbol_pre_filter import filter_symbols

class DummyExchange:
    markets_by_id = {
        "XETHZUSD": {"symbol": "ETH/USD"},
        "XXBTZUSD": {"symbol": "BTC/USD"},
    }


def fake_get(url, timeout=10):
    class Resp:
        def raise_for_status(self):
            pass

        def json(self):
            return {
                "result": {
                    "XETHZUSD": {
                        "a": ["101", "1", "1"],
                        "b": ["100", "1", "1"],
                        "c": ["101", "0.5"],
                        "v": ["600", "600"],
                        "p": ["100", "100"],
                        "o": "99",
                    },
                    "XXBTZUSD": {
                        "a": ["51", "1", "1"],
                        "b": ["50", "1", "1"],
                        "c": ["51", "1"],
                        "v": ["400", "400"],
                        "p": ["100", "100"],
                        "o": "51",
                    },
                }
            }

    return Resp()


def test_filter_symbols(monkeypatch):
    monkeypatch.setattr("crypto_bot.utils.symbol_pre_filter.requests.get", fake_get)
    symbols = filter_symbols(DummyExchange(), ["ETH/USD", "BTC/USD"])
    assert symbols == ["ETH/USD"]


<<<<<<< HEAD
class DummyExchangeList:
    # markets_by_id values may be lists of market dictionaries
    markets_by_id = {"XETHZUSD": [{"symbol": "ETH/USD"}]}


def test_filter_symbols_handles_list_values(monkeypatch):
    monkeypatch.setattr("crypto_bot.utils.symbol_pre_filter.requests.get", fake_get)
    symbols = filter_symbols(DummyExchangeList(), ["ETH/USD"])
    assert symbols == ["ETH/USD"]
=======
class EmptyExchange:
    def __init__(self):
        self.markets_by_id = {}
        self.called = False

    def load_markets(self):
        self.called = True
        self.markets_by_id = {"XETHZUSD": {"symbol": "ETH/USD"}}


def test_load_markets_when_missing(monkeypatch):
    ex = EmptyExchange()
    monkeypatch.setattr("crypto_bot.utils.symbol_pre_filter.requests.get", fake_get)
    symbols = filter_symbols(ex, ["ETH/USD"])
    assert ex.called is True
    assert symbols == ["ETH/USD"]


def test_non_dict_market_entry(monkeypatch):
    class BadExchange:
        markets_by_id = {"XETHZUSD": ["ETH/USD"]}

    monkeypatch.setattr("crypto_bot.utils.symbol_pre_filter.requests.get", fake_get)
    symbols = filter_symbols(BadExchange(), ["ETH/USD"])
    assert symbols == ["XETHZUSD"]
>>>>>>> ce5298ae
<|MERGE_RESOLUTION|>--- conflicted
+++ resolved
@@ -44,7 +44,6 @@
     assert symbols == ["ETH/USD"]
 
 
-<<<<<<< HEAD
 class DummyExchangeList:
     # markets_by_id values may be lists of market dictionaries
     markets_by_id = {"XETHZUSD": [{"symbol": "ETH/USD"}]}
@@ -54,7 +53,6 @@
     monkeypatch.setattr("crypto_bot.utils.symbol_pre_filter.requests.get", fake_get)
     symbols = filter_symbols(DummyExchangeList(), ["ETH/USD"])
     assert symbols == ["ETH/USD"]
-=======
 class EmptyExchange:
     def __init__(self):
         self.markets_by_id = {}
@@ -79,5 +77,4 @@
 
     monkeypatch.setattr("crypto_bot.utils.symbol_pre_filter.requests.get", fake_get)
     symbols = filter_symbols(BadExchange(), ["ETH/USD"])
-    assert symbols == ["XETHZUSD"]
->>>>>>> ce5298ae
+    assert symbols == ["XETHZUSD"]