--- conflicted
+++ resolved
@@ -1,10 +1,7 @@
 import asyncio
 import json
-<<<<<<< HEAD
 import pandas as pd
-=======
-
->>>>>>> e9036255
+
 from crypto_bot.utils.symbol_pre_filter import filter_symbols, has_enough_history
 
 CONFIG = {"symbol_filter": {"min_volume_usd": 50000, "max_spread_pct": 2.0}}
@@ -226,7 +223,6 @@
     assert symbols == ["ETH/USD"]
 
 
-<<<<<<< HEAD
 def test_filter_symbols_correlation(monkeypatch):
     monkeypatch.setattr(
         "crypto_bot.utils.symbol_pre_filter._fetch_ticker_async",
@@ -241,7 +237,6 @@
     )
 
     assert symbols == ["ETH/USD"]
-=======
 async def fake_fetch_wide_spread(_):
     return {
         "result": {
@@ -291,5 +286,4 @@
 
     symbols = asyncio.run(filter_symbols(DummyEx(), pairs, CONFIG))
 
-    assert set(symbols) == {"PAIR9", "PAIR10"}
->>>>>>> e9036255
+    assert set(symbols) == {"PAIR9", "PAIR10"}