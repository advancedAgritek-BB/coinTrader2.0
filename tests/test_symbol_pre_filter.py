import asyncio
import json
import pandas as pd
import pytest
import ccxt
import crypto_bot.utils.symbol_scoring as sc
import crypto_bot.utils.symbol_pre_filter as sp
from crypto_bot.utils.telemetry import telemetry


@pytest.fixture(autouse=True)
def reset_telemetry():
    telemetry.reset()
    sp.liq_cache.clear()
    yield


@pytest.fixture(autouse=True)
def reset_semaphore():
    sp.SEMA = asyncio.Semaphore(1)
    yield


from crypto_bot.utils.symbol_pre_filter import filter_symbols, has_enough_history

CONFIG = {
    "symbol_filter": {
        "volume_percentile": 0,
        "change_pct_percentile": 0,
        "max_spread_pct": 3.0,
        "correlation_max_pairs": 100,
    },
    "symbol_score_weights": {"volume": 1, "change": 0, "spread": 0, "age": 0, "latency": 0},
    "max_vol": 100000,
    "min_symbol_score": 0.0,
}


class DummyExchange:
    markets_by_id = {
        "XETHZUSD": {"symbol": "ETH/USD"},
        "XXBTZUSD": {"symbol": "BTC/USD"},
    }


async def fake_fetch(_):
    return {
        "result": {
            "XETHZUSD": {
                "a": ["101", "1", "1"],
                "b": ["100", "1", "1"],
                "c": ["101", "0.5"],
                "v": ["800", "800"],
                "p": ["100", "100"],
                "o": "99",
            },
            "XXBTZUSD": {
                "a": ["51", "1", "1"],
                "b": ["50", "1", "1"],
                "c": ["51", "1"],
                "v": ["600", "600"],
                "p": ["100", "100"],
                "o": "49",
            },
        }
    }


def test_filter_symbols(monkeypatch):
    monkeypatch.setattr("crypto_bot.utils.symbol_pre_filter._fetch_ticker_async", fake_fetch)
    symbols = asyncio.run(filter_symbols(DummyExchange(), ["ETH/USD", "BTC/USD"], CONFIG))
    assert symbols == [("ETH/USD", 0.8), ("BTC/USD", 0.6)]


class FetchTickersExchange(DummyExchange):
    def __init__(self):
        self.has = {"fetchTickers": True}
        self.markets_by_id = DummyExchange.markets_by_id

    async def fetch_tickers(self, symbols):
        assert symbols == ["ETH/USD", "BTC/USD"]
        data = (await fake_fetch(None))["result"]
        return {"ETH/USD": data["XETHZUSD"], "BTC/USD": data["XXBTZUSD"]}


def test_filter_symbols_fetch_tickers(monkeypatch):
    async def raise_if_called(_):
        raise AssertionError("_fetch_ticker_async should not be called")

    monkeypatch.setattr("crypto_bot.utils.symbol_pre_filter._fetch_ticker_async", raise_if_called)

    ex = FetchTickersExchange()

    symbols = asyncio.run(filter_symbols(ex, ["ETH/USD", "BTC/USD"], CONFIG))

    assert symbols == [("ETH/USD", 0.8), ("BTC/USD", 0.6)]


class NormalizedFetchTickersExchange(DummyExchange):
    def __init__(self):
        self.has = {"fetchTickers": True}
        self.markets_by_id = DummyExchange.markets_by_id

    async def fetch_tickers(self, symbols):
        assert symbols == ["ETH/USD", "BTC/USD"]
        data = (await fake_fetch(None))["result"]
        def to_normalized(t):
            return {
                "info": t,
                "bid": float(t["b"][0]),
                "ask": float(t["a"][0]),
                "last": float(t["c"][0]),
                "open": float(t["o"]),
                "vwap": float(t["p"][1]),
                "baseVolume": float(t["v"][1]),
            }

        return {
            "ETH/USD": to_normalized(data["XETHZUSD"]),
            "BTC/USD": to_normalized(data["XXBTZUSD"]),
        }


def test_filter_symbols_fetch_tickers_normalized(monkeypatch):
    async def raise_if_called(_):
        raise AssertionError("_fetch_ticker_async should not be called")

    monkeypatch.setattr("crypto_bot.utils.symbol_pre_filter._fetch_ticker_async", raise_if_called)

    ex = NormalizedFetchTickersExchange()

    symbols = asyncio.run(filter_symbols(ex, ["ETH/USD", "BTC/USD"], CONFIG))

    assert symbols == [("ETH/USD", 0.8), ("BTC/USD", 0.6)]


class AltnameMappingExchange:
    def __init__(self):
        self.has = {"fetchTickers": True}
        self.markets_by_id = {
            "XXBTZUSD": {"symbol": "XBT/USDT", "altname": "XBTUSDT"}
        }

    async def fetch_tickers(self, symbols):
        assert symbols == ["XBT/USDT"]
        data = (await fake_fetch(None))["result"]
        return {"XBT/USDT": data["XXBTZUSD"]}


def test_altname_mapping(monkeypatch):
    async def raise_if_called(_):
        raise AssertionError("_fetch_ticker_async should not be called")

    monkeypatch.setattr(
        "crypto_bot.utils.symbol_pre_filter._fetch_ticker_async", raise_if_called
    )

    ex = AltnameMappingExchange()
    symbols = asyncio.run(filter_symbols(ex, ["XBT/USDT"], CONFIG))

    assert symbols == [("BTC/USDT", 0.6)]


class RawIdMappingExchange:
    def __init__(self):
        self.has = {"fetchTickers": True}
        self.markets_by_id = {
            "XXBTZUSD": {"symbol": "XBT/USDT", "altname": "XBTUSDT"}
        }

    async def fetch_tickers(self, symbols):
        assert symbols == ["XBTUSDT"]
        data = (await fake_fetch(None))["result"]
        return {"XBTUSDT": data["XXBTZUSD"]}


def test_raw_id_mapping(monkeypatch):
    async def raise_if_called(_):
        raise AssertionError("_fetch_ticker_async should not be called")

    monkeypatch.setattr(
        "crypto_bot.utils.symbol_pre_filter._fetch_ticker_async", raise_if_called
    )

    ex = RawIdMappingExchange()
    symbols = asyncio.run(filter_symbols(ex, ["XBTUSDT"], CONFIG))

    assert symbols == [("BTC/USDT", 0.6)]


class WatchTickersExchange(DummyExchange):
    def __init__(self):
        self.has = {"watchTickers": True}
        self.calls = 0
        self.markets_by_id = DummyExchange.markets_by_id

    async def watch_tickers(self, symbols):
        self.calls += 1
        data = (await fake_fetch(None))["result"]
        return {"ETH/USD": data["XETHZUSD"], "BTC/USD": data["XXBTZUSD"]}


def test_watch_tickers_cache(monkeypatch):
    sp.ticker_cache.clear()
    sp.ticker_ts.clear()
    ex = WatchTickersExchange()

    t = {"now": 0}

    monkeypatch.setattr(sp.time, "time", lambda: t["now"])

    symbols = asyncio.run(filter_symbols(ex, ["ETH/USD", "BTC/USD"], CONFIG))
    assert ex.calls == 1
    assert symbols == [("ETH/USD", 0.8), ("BTC/USD", 0.6)]

    symbols = asyncio.run(filter_symbols(ex, ["ETH/USD", "BTC/USD"], CONFIG))
    assert ex.calls == 1

    t["now"] += 6
    symbols = asyncio.run(filter_symbols(ex, ["ETH/USD", "BTC/USD"], CONFIG))
    assert ex.calls == 2


class FailingWatchExchange(DummyExchange):
    def __init__(self):
        self.has = {"watchTickers": True, "fetchTickers": True}
        self.watch_calls = 0
        self.fetch_calls = 0
        self.markets_by_id = DummyExchange.markets_by_id

    async def watch_tickers(self, symbols):
        self.watch_calls += 1
        raise RuntimeError("ws boom")

    async def fetch_tickers(self, symbols):
        self.fetch_calls += 1
        data = (await fake_fetch(None))["result"]
        return {"ETH/USD": data["XETHZUSD"], "BTC/USD": data["XXBTZUSD"]}


def test_watch_tickers_fallback(monkeypatch, caplog, tmp_path):
    caplog.set_level("INFO")
    import crypto_bot.utils.pair_cache as pc

    pair_file = tmp_path / "liquid_pairs.json"
    monkeypatch.setattr(pc, "PAIR_FILE", pair_file)
    monkeypatch.setattr(sp, "PAIR_FILE", pair_file)

    async def raise_if_called(_pairs):
        raise AssertionError("_fetch_ticker_async should not be called")

    monkeypatch.setattr(sp, "_fetch_ticker_async", raise_if_called)

    sp.ticker_cache.clear()
    sp.ticker_ts.clear()
    ex = FailingWatchExchange()

    t = {"now": 0}
    monkeypatch.setattr(sp.time, "time", lambda: t["now"])

    symbols = asyncio.run(filter_symbols(ex, ["ETH/USD", "BTC/USD"], CONFIG))
    assert ex.watch_calls == 1
    assert ex.fetch_calls == 1
    assert symbols == [("ETH/USD", 0.8), ("BTC/USD", 0.6)]
    assert any("falling back" in r.getMessage() for r in caplog.records)

    symbols = asyncio.run(filter_symbols(ex, ["ETH/USD", "BTC/USD"], CONFIG))
    assert ex.watch_calls == 1
    assert ex.fetch_calls == 1


class DummyExchangeList:
    # markets_by_id values may be lists of market dictionaries
    markets_by_id = {"XETHZUSD": [{"symbol": "ETH/USD"}]}


def test_filter_symbols_handles_list_values(monkeypatch):
    monkeypatch.setattr("crypto_bot.utils.symbol_pre_filter._fetch_ticker_async", fake_fetch)
    symbols = asyncio.run(filter_symbols(DummyExchangeList(), ["ETH/USD"], CONFIG))
    assert symbols == [("ETH/USD", 0.8)]


class EmptyExchange:
    def __init__(self):
        self.markets_by_id = {}
        self.called = False

    def load_markets(self):
        self.called = True
        self.markets_by_id = {"XETHZUSD": {"symbol": "ETH/USD"}}


def test_load_markets_when_missing(monkeypatch):
    ex = EmptyExchange()
    monkeypatch.setattr("crypto_bot.utils.symbol_pre_filter._fetch_ticker_async", fake_fetch)
    symbols = asyncio.run(filter_symbols(ex, ["ETH/USD"], CONFIG))
    assert ex.called is True
    assert symbols == [("ETH/USD", 0.8)]


class FailLoadExchange:
    def __init__(self):
        self.markets_by_id = {}

    def load_markets(self):
        raise RuntimeError("boom")


def test_load_markets_failure_fallback(monkeypatch, caplog):
    caplog.set_level("WARNING")
    ex = FailLoadExchange()
    monkeypatch.setattr("crypto_bot.utils.symbol_pre_filter._fetch_ticker_async", fake_fetch)
    symbols = asyncio.run(filter_symbols(ex, ["ETH/USD"], CONFIG))
    assert symbols == [("ETH/USD", 0.8)]
    assert any("load_markets failed" in r.getMessage() for r in caplog.records)


def test_non_dict_market_entry(monkeypatch):
    class BadExchange:
        markets_by_id = {"XETHZUSD": ["ETH/USD"]}

    monkeypatch.setattr("crypto_bot.utils.symbol_pre_filter._fetch_ticker_async", fake_fetch)
    symbols = asyncio.run(filter_symbols(BadExchange(), ["ETH/USD"], CONFIG))
    assert symbols == [("ETH/USD", 0.8)]


def test_multiple_batches(monkeypatch):
    calls = []

    async def fake_fetch_multi(pairs_param):
        pairs_list = list(pairs_param)
        combined = {"result": {}}
        for i in range(0, len(pairs_list), 20):
            chunk = pairs_list[i : i + 20]
            calls.append(chunk)
            ticker = {
                "a": ["101", "1", "1"],
                "b": ["100", "1", "1"],
                "c": ["101", "0.5"],
                "v": ["600", "600"],
                "p": ["100", "100"],
                "o": "99",
            }
            combined["result"].update({p: ticker for p in chunk})
        return combined

    monkeypatch.setattr("crypto_bot.utils.symbol_pre_filter._fetch_ticker_async", fake_fetch_multi)

    pairs = [f"PAIR{i}" for i in range(25)]

    class DummyEx:
        markets_by_id = {p: {"symbol": p} for p in pairs}

    symbols = asyncio.run(filter_symbols(DummyEx(), pairs, CONFIG))

    assert len(symbols) == 25
    assert len(calls) == 2


async def mock_fetch_history(exchange, symbol, timeframe="1d", limit=30, **_):
    return [[i * 86400000, 0, 0, 0, 0, 0] for i in range(limit)]


def test_has_enough_history_true(monkeypatch):
    monkeypatch.setattr(
        "crypto_bot.utils.symbol_pre_filter.fetch_ohlcv_async",
        mock_fetch_history,
    )
    assert asyncio.run(has_enough_history(None, "BTC/USD", days=10))


async def mock_fetch_history_short(exchange, symbol, timeframe="1d", limit=30, **_):
    return [[i * 86400000, 0, 0, 0, 0, 0] for i in range(5)]


def test_has_enough_history_false(monkeypatch):
    monkeypatch.setattr(
        "crypto_bot.utils.symbol_pre_filter.fetch_ohlcv_async",
        mock_fetch_history_short,
    )
    assert not asyncio.run(has_enough_history(None, "BTC/USD", days=10))


async def mock_fetch_history_error(exchange, symbol, timeframe="1d", limit=30, **_):
    return asyncio.TimeoutError()


def test_has_enough_history_error(monkeypatch):
    monkeypatch.setattr(
        "crypto_bot.utils.symbol_pre_filter.fetch_ohlcv_async",
        mock_fetch_history_error,
    )
    assert not asyncio.run(has_enough_history(None, "BTC/USD", days=10))


async def mock_fetch_history_exception(exchange, symbol, timeframe="1d", limit=30, **_):
    import ccxt

    return ccxt.RequestTimeout("timeout")


def test_has_enough_history_exception(monkeypatch, caplog):
    caplog.set_level("WARNING")
    monkeypatch.setattr(
        "crypto_bot.utils.symbol_pre_filter.fetch_ohlcv_async",
        mock_fetch_history_exception,
    )
    assert not asyncio.run(has_enough_history(None, "BTC/USD", days=10))
    assert any("returned exception" in r.getMessage() for r in caplog.records)


def test_filter_symbols_sorted_by_score(monkeypatch):
    async def fake_fetch_sorted(_):
        return {
            "result": {
                "XETHZUSD": {
                    "a": ["101", "1", "1"],
                    "b": ["100", "1", "1"],
                    "c": ["101", "0.5"],
                    "v": ["600", "600"],
                    "p": ["100", "100"],
                    "o": "99",
                },
                "XXBTZUSD": {
                    "a": ["51", "1", "1"],
                    "b": ["50", "1", "1"],
                    "c": ["51", "1"],
                    "v": ["800", "800"],
                    "p": ["100", "100"],
                    "o": "49",
                },
            }
        }

    monkeypatch.setattr("crypto_bot.utils.symbol_pre_filter._fetch_ticker_async", fake_fetch_sorted)

    cfg = {
        **CONFIG,
        "symbol_filter": {"volume_percentile": 0, "change_pct_percentile": 0, "max_spread_pct": 2.0},
    }
    symbols = asyncio.run(filter_symbols(DummyExchange(), ["ETH/USD", "BTC/USD"], cfg))

    assert symbols == [("BTC/USD", 0.8), ("ETH/USD", 0.6)]


def test_filter_symbols_min_score(monkeypatch):
    monkeypatch.setattr("crypto_bot.utils.symbol_pre_filter._fetch_ticker_async", fake_fetch)

    cfg = {
        **CONFIG,
        "min_symbol_score": 0.7,
        "symbol_filter": {"volume_percentile": 0, "change_pct_percentile": 0},
    }
    symbols = asyncio.run(filter_symbols(DummyExchange(), ["ETH/USD", "BTC/USD"], cfg))
    assert symbols == [("ETH/USD", 0.8)]


class HistoryExchange:
    def __init__(self, candles: int):
        self.markets_by_id = {"XETHZUSD": {"symbol": "ETH/USD"}}
        self.candles = candles

    async def fetch_ohlcv(self, symbol, timeframe="1h", limit=100):
        return [[i * 3600, 0, 0, 0, 0, 0] for i in range(min(self.candles, limit))]


def test_filter_symbols_min_age_skips(monkeypatch):
    monkeypatch.setattr("crypto_bot.utils.symbol_pre_filter._fetch_ticker_async", fake_fetch)
    cfg = {**CONFIG, "min_symbol_age_days": 2}
    ex = HistoryExchange(24)
    symbols = asyncio.run(filter_symbols(ex, ["ETH/USD"], cfg))
    assert symbols == []


def test_filter_symbols_min_age_allows(monkeypatch):
    monkeypatch.setattr("crypto_bot.utils.symbol_pre_filter._fetch_ticker_async", fake_fetch)
    cfg = {**CONFIG, "min_symbol_age_days": 2}
    ex = HistoryExchange(48)
    symbols = asyncio.run(filter_symbols(ex, ["ETH/USD"], cfg))
    assert symbols == [("ETH/USD", 0.8)]


def test_filter_symbols_min_age_uses_cache(monkeypatch):
    monkeypatch.setattr("crypto_bot.utils.symbol_pre_filter._fetch_ticker_async", fake_fetch)

    called = False

    async def fake_update(exchange, cache, symbols, **_):
        nonlocal called
        called = True
        return cache

    monkeypatch.setattr("crypto_bot.utils.symbol_pre_filter.update_ohlcv_cache", fake_update)

    cfg = {**CONFIG, "min_symbol_age_days": 2}
    ex = HistoryExchange(10)
    df = pd.DataFrame({"close": range(48)})
    cache = {"ETH/USD": df}
    symbols = asyncio.run(filter_symbols(ex, ["ETH/USD"], cfg, df_cache=cache))
    assert symbols == [("ETH/USD", 0.8)]
    assert not called


def test_filter_symbols_correlation(monkeypatch):
    monkeypatch.setattr(
        "crypto_bot.utils.symbol_pre_filter._fetch_ticker_async",
        fake_fetch,
    )
    df1 = pd.DataFrame({"close": [1, 2, 3, 4, 5]})
    df1["return"] = df1["close"].pct_change()
    df2 = pd.DataFrame({"close": [2, 4, 6, 8, 10]})
    df2["return"] = df2["close"].pct_change()
    cache = {"ETH/USD": df1, "BTC/USD": df2}

    cfg = {
        **CONFIG,
        "symbol_filter": {"volume_percentile": 0, "max_spread_pct": 2.0, "change_pct_percentile": 0},
    }
    symbols = asyncio.run(filter_symbols(DummyExchange(), ["ETH/USD", "BTC/USD"], cfg, df_cache=cache))

    assert symbols == [("ETH/USD", 0.8)]


def test_correlation_pair_limit(monkeypatch):
    monkeypatch.setattr(
        "crypto_bot.utils.symbol_pre_filter._fetch_ticker_async",
        fake_fetch,
    )
    df1 = pd.DataFrame({"close": [1, 2, 3]})
    df1["return"] = df1["close"].pct_change()
    df2 = pd.DataFrame({"close": [2, 4, 6]})
    df2["return"] = df2["close"].pct_change()
    cache = {"ETH/USD": df1, "BTC/USD": df2}

    cfg = {
        **CONFIG,
        "symbol_filter": {
            "min_volume_usd": 50000,
            "max_spread_pct": 2.0,
            "change_pct_percentile": 0,
            "volume_percentile": 0,
            "correlation_max_pairs": 1,
        },
    }
    symbols = asyncio.run(
        filter_symbols(DummyExchange(), ["ETH/USD", "BTC/USD"], cfg, df_cache=cache)
    )

    # second symbol is not pruned because correlation checks are limited to 1 pair
    assert symbols == [("ETH/USD", 0.8), ("BTC/USD", 0.6)]
async def fake_fetch_wide_spread(_):
    return {
        "result": {
            "XETHZUSD": {
                "a": ["102", "1", "1"],
                "b": ["98", "1", "1"],
                "c": ["100", "0.5"],
                "v": ["800", "800"],
                "p": ["100", "100"],
                "o": "98",
            }
        }
    }


def test_filter_symbols_spread(monkeypatch):
    monkeypatch.setattr(
        "crypto_bot.utils.symbol_pre_filter._fetch_ticker_async",
        fake_fetch_wide_spread,
    )
    cfg = {"symbol_filter": {"volume_percentile": 0, "max_spread_pct": 1.0}}
    symbols = asyncio.run(filter_symbols(DummyExchange(), ["ETH/USD"], cfg))
    assert symbols == []


def test_percentile_selects_top_movers(monkeypatch):
    async def fake_fetch_pct(_):
        result = {}
        for i in range(1, 11):
            price = 100 + i
            result[f"PAIR{i}"] = {
                "a": [str(price + 1), "1", "1"],
                "b": [str(price - 1), "1", "1"],
                "c": [str(price), "1"],
                "v": ["1000", "1000"],
                "p": [str(price), str(price)],
                "o": "100",
            }
        return {"result": result}

    monkeypatch.setattr("crypto_bot.utils.symbol_pre_filter._fetch_ticker_async", fake_fetch_pct)

    pairs = [f"PAIR{i}" for i in range(1, 11)]

    class DummyEx:
        markets_by_id = {p: {"symbol": p} for p in pairs}

    symbols = asyncio.run(filter_symbols(DummyEx(), pairs, CONFIG))
    assert {s for s, _ in symbols} == set(pairs)


def test_get_symbol_age(monkeypatch):
    class AgeExchange:
        def __init__(self):
            self.markets = {"BTC/USD": {"created": 0}}

        def milliseconds(self):
            return 10 * 86400000

    age = sc.get_symbol_age(AgeExchange(), "BTC/USD")
    assert age == 0.0


def test_get_latency(monkeypatch):
    class LatencyExchange:
        def fetch_ticker(self, symbol):
            return {}

    calls = [1.0, 1.2]

    def fake_counter():
        return calls.pop(0)

    monkeypatch.setattr(sc.time, "perf_counter", fake_counter)
    latency = asyncio.run(sc.get_latency(LatencyExchange(), "BTC/USD"))
    assert latency == pytest.approx(200.0)


def test_symbol_skipped_when_missing_from_cache(monkeypatch, tmp_path):
    pair_file = tmp_path / "liquid_pairs.json"
    pair_file.write_text(json.dumps({"ETH/USD": 0}))
    import crypto_bot.utils.symbol_pre_filter as sp
    import crypto_bot.utils.pair_cache as pc

    monkeypatch.setattr(pc, "PAIR_FILE", pair_file)
    monkeypatch.setattr(sp, "PAIR_FILE", pair_file)

    monkeypatch.setattr(
        "crypto_bot.utils.symbol_pre_filter._fetch_ticker_async", fake_fetch
    )

    calls = []

    async def fake_history(*_a, **_k):
        calls.append(_a[1])
        return True

    monkeypatch.setattr(sp, "has_enough_history", fake_history)
    async def fake_update(exchange, cache, symbols, **_):
        for s in symbols:
            cache[s] = pd.DataFrame({"close": range(48)})
        return cache
    monkeypatch.setattr(sp, "update_ohlcv_cache", fake_update)

    cfg = {**CONFIG, "min_symbol_age_days": 1}
    ex = DummyExchange()
    ex.has = {}
    result = asyncio.run(sp.filter_symbols(ex, ["ETH/USD", "BTC/USD"], cfg))

    assert result == [("ETH/USD", 0.8)]
<<<<<<< HEAD
    assert calls == []
=======
    assert calls == ["ETH/USD"]


def test_uncached_multiplier_allows_symbol(monkeypatch, tmp_path):
    pair_file = tmp_path / "liquid_pairs.json"
    pair_file.write_text(json.dumps({"ETH/USD": 0}))

    import crypto_bot.utils.symbol_pre_filter as sp
    import crypto_bot.utils.pair_cache as pc

    monkeypatch.setattr(pc, "PAIR_FILE", pair_file)
    monkeypatch.setattr(sp, "PAIR_FILE", pair_file)

    monkeypatch.setattr(
        "crypto_bot.utils.symbol_pre_filter._fetch_ticker_async", fake_fetch
    )

    async def fake_history(*_a, **_k):
        return True

    monkeypatch.setattr(sp, "has_enough_history", fake_history)

    async def fake_update(exchange, cache, symbols, **_):
        return {s: pd.DataFrame({"close": [0] * 48}) for s in symbols}

    monkeypatch.setattr(sp, "update_ohlcv_cache", fake_update)

    cfg = {
        **CONFIG,
        "min_symbol_age_days": 1,
        "symbol_filter": {
            **CONFIG["symbol_filter"],
            "uncached_volume_multiplier": 1,
        },
    }
    result = asyncio.run(
        sp.filter_symbols(DummyExchange(), ["ETH/USD", "BTC/USD"], cfg)
    )

    assert result == [("ETH/USD", 0.8), ("BTC/USD", 0.6)]
>>>>>>> 16818532
def test_liq_cache_skips_api(monkeypatch):
    sp.liq_cache.clear()
    sp.liq_cache["ETH/USD"] = (60000.0, 0.5)

    class DummyExchange:
        has = {}
        markets_by_id = {"XETHZUSD": {"symbol": "ETH/USD"}}

        async def fetch_tickers(self, symbols):
            raise AssertionError("fetch_tickers should not be called")

    async def fake_score_symbol(*_a, **_k):
        return 1.0

    monkeypatch.setattr(sp, "score_symbol", fake_score_symbol)
    monkeypatch.setattr(sp, "_fetch_ticker_async", fake_fetch)

    cfg = {"symbol_filter": {"min_volume_usd": 50000, "max_spread_pct": 1.0, "change_pct_percentile": 0}}
    result = asyncio.run(sp.filter_symbols(DummyExchange(), ["ETH/USD"], cfg))
    assert result == [("ETH/USD", 1.0)]


def test_refresh_tickers_warns_missing_market(monkeypatch, caplog):
    caplog.set_level("WARNING")

    class DummyExchange:
        has = {}
        markets = {}
        called = False

        def load_markets(self):
            self.called = True
            self.markets = {"ETH/USD": {}}

    async def fake_fetch(_pairs):
        return {"result": {}}

    monkeypatch.setattr(sp, "_fetch_ticker_async", fake_fetch)

    ex = DummyExchange()
    asyncio.run(sp._refresh_tickers(ex, ["ETH/USD", "BTC/USD"]))

    assert any("BTC/USD" in r.getMessage() for r in caplog.records)
    assert ex.called is True


def test_refresh_tickers_bad_symbol(monkeypatch, caplog):
    caplog.set_level("WARNING")

    class BadSymbolExchange:
        has = {"fetchTickers": True}
        markets = {"ETH/USD": {}, "BTC/USD": {}}

        async def fetch_tickers(self, symbols):
            raise ccxt.BadSymbol("bad symbol")

    result = asyncio.run(
        sp._refresh_tickers(BadSymbolExchange(), ["ETH/USD", "BTC/USD"])
    )

    assert result == {}
    assert any("BadSymbol" in r.getMessage() for r in caplog.records)
    assert any("BTC/USD" in r.getMessage() for r in caplog.records)


def test_refresh_tickers_retry_520(monkeypatch):
    class RetryExchange(DummyExchange):
        def __init__(self):
            self.has = {"fetchTickers": True}
            self.calls = 0
            self.markets = {"ETH/USD": {}, "BTC/USD": {}}

        async def fetch_tickers(self, symbols):
            self.calls += 1
            if self.calls == 1:
                err = ccxt.ExchangeError("boom")
                err.http_status = 520
                raise err
            data = (await fake_fetch(None))["result"]
            return {"ETH/USD": data["XETHZUSD"], "BTC/USD": data["XXBTZUSD"]}

    sleeps = []

    async def fake_sleep(secs):
        sleeps.append(secs)

    monkeypatch.setattr(sp.asyncio, "sleep", fake_sleep)
    monkeypatch.setattr(sp, "_fetch_ticker_async", lambda _p: {"result": {}})

    ex = RetryExchange()
    result = asyncio.run(sp._refresh_tickers(ex, ["ETH/USD", "BTC/USD"]))

    assert ex.calls == 2
    assert sleeps == [1]
    assert set(result) == {"ETH/USD", "BTC/USD"}


def test_refresh_tickers_single_fallback(monkeypatch):
    class FailBothExchange(DummyExchange):
        def __init__(self):
            self.has = {"fetchTickers": True, "fetchTicker": True}
            self.bulk_calls = 0
            self.single_calls: list[str] = []
            self.markets = {"ETH/USD": {}, "BTC/USD": {}}

        async def fetch_tickers(self, symbols):
            self.bulk_calls += 1
            raise RuntimeError("boom")

        async def fetch_ticker(self, symbol):
            self.single_calls.append(symbol)
            data = (await fake_fetch(None))["result"]
            mapping = {"ETH/USD": "XETHZUSD", "BTC/USD": "XXBTZUSD"}
            return data[mapping[symbol]]

    async def raise_fetch_async(_pairs):
        raise RuntimeError("boom")

    monkeypatch.setattr(sp, "_fetch_ticker_async", raise_fetch_async)

    ex = FailBothExchange()
    result = asyncio.run(sp._refresh_tickers(ex, ["ETH/USD", "BTC/USD"]))

    assert ex.bulk_calls == 1
    assert ex.single_calls == ["ETH/USD", "BTC/USD"]
    assert set(result) == {"ETH/USD", "BTC/USD"}<|MERGE_RESOLUTION|>--- conflicted
+++ resolved
@@ -658,9 +658,7 @@
     result = asyncio.run(sp.filter_symbols(ex, ["ETH/USD", "BTC/USD"], cfg))
 
     assert result == [("ETH/USD", 0.8)]
-<<<<<<< HEAD
     assert calls == []
-=======
     assert calls == ["ETH/USD"]
 
 
@@ -701,7 +699,6 @@
     )
 
     assert result == [("ETH/USD", 0.8), ("BTC/USD", 0.6)]
->>>>>>> 16818532
 def test_liq_cache_skips_api(monkeypatch):
     sp.liq_cache.clear()
     sp.liq_cache["ETH/USD"] = (60000.0, 0.5)
