--- conflicted
+++ resolved
@@ -3,16 +3,13 @@
 
 from crypto_bot.utils.symbol_pre_filter import filter_symbols, has_enough_history
 
-<<<<<<< HEAD
 CONFIG = {"symbol_filter": {"min_volume_usd": 50000, "max_spread_pct": 2.0}}
-=======
 CONFIG = {
     "symbol_filter": {"min_volume_usd": 50000},
     "symbol_score_weights": {"volume": 1, "change": 0, "spread": 0, "age": 0, "latency": 0},
     "max_vol": 100000,
     "min_symbol_score": 0.0,
 }
->>>>>>> 1758d39b
 
 class DummyExchange:
     markets_by_id = {
@@ -225,7 +222,6 @@
     assert symbols == ["ETH/USD"]
 
 
-<<<<<<< HEAD
 async def fake_fetch_wide_spread(_):
     return {
         "result": {
@@ -249,7 +245,6 @@
     cfg = {"symbol_filter": {"min_volume_usd": 50000, "max_spread_pct": 1.0}}
     symbols = asyncio.run(filter_symbols(DummyExchange(), ["ETH/USD"], cfg))
     assert symbols == []
-=======
 def test_percentile_selects_top_movers(monkeypatch):
     async def fake_fetch_pct(_):
         result = {}
@@ -276,5 +271,4 @@
 
     symbols = asyncio.run(filter_symbols(DummyEx(), pairs, CONFIG))
 
-    assert set(symbols) == {"PAIR9", "PAIR10"}
->>>>>>> 1758d39b
+    assert set(symbols) == {"PAIR9", "PAIR10"}