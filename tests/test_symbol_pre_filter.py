import asyncio
import json
import pandas as pd
import pytest
import ccxt
import crypto_bot.utils.symbol_scoring as sc
import crypto_bot.utils.symbol_pre_filter as sp
from crypto_bot.utils.telemetry import telemetry


@pytest.fixture(autouse=True)
def reset_telemetry():
    telemetry.reset()
    sp.liq_cache.clear()
    yield


@pytest.fixture(autouse=True)
def reset_semaphore():
    sp.SEMA = asyncio.Semaphore(1)
    yield


from crypto_bot.utils.symbol_pre_filter import filter_symbols, has_enough_history

CONFIG = {
    "symbol_filter": {
        "volume_percentile": 0,
        "change_pct_percentile": 0,
        "max_spread_pct": 3.0,
        "correlation_max_pairs": 100,
    },
    "symbol_score_weights": {
        "volume": 1,
        "change": 0,
        "spread": 0,
        "age": 0,
        "latency": 0,
    },
    "max_vol": 100000,
    "min_symbol_score": 0.0,
}


class DummyExchange:
    markets_by_id = {
        "XETHZUSD": {"symbol": "ETH/USD"},
        "XXBTZUSD": {"symbol": "BTC/USD"},
    }


async def fake_fetch(*_args, **_kw):
    return {
        "result": {
            "XETHZUSD": {
                "a": ["101", "1", "1"],
                "b": ["100", "1", "1"],
                "c": ["101", "0.5"],
                "v": ["800", "800"],
                "p": ["100", "100"],
                "o": "99",
            },
            "XXBTZUSD": {
                "a": ["51", "1", "1"],
                "b": ["50", "1", "1"],
                "c": ["51", "1"],
                "v": ["600", "600"],
                "p": ["100", "100"],
                "o": "49",
            },
        }
    }


def test_filter_symbols(monkeypatch):
    monkeypatch.setattr(
        "crypto_bot.utils.symbol_pre_filter._fetch_ticker_async", fake_fetch
    )
    symbols = asyncio.run(
        filter_symbols(DummyExchange(), ["ETH/USD", "BTC/USD"], CONFIG)
    )
    assert symbols == [("ETH/USD", 0.8), ("BTC/USD", 0.6)]


class FetchTickersExchange(DummyExchange):
    def __init__(self):
        self.has = {"fetchTickers": True}
        self.markets_by_id = DummyExchange.markets_by_id

    async def fetch_tickers(self, symbols):
        assert symbols == ["ETH/USD", "BTC/USD"]
        data = (await fake_fetch(None))["result"]
        return {"ETH/USD": data["XETHZUSD"], "BTC/USD": data["XXBTZUSD"]}


def test_filter_symbols_fetch_tickers(monkeypatch):
    async def raise_if_called(*_a, **_k):
        raise AssertionError("_fetch_ticker_async should not be called")

    monkeypatch.setattr(
        "crypto_bot.utils.symbol_pre_filter._fetch_ticker_async", raise_if_called
    )

    ex = FetchTickersExchange()

    symbols = asyncio.run(filter_symbols(ex, ["ETH/USD", "BTC/USD"], CONFIG))

    assert symbols == [("ETH/USD", 0.8), ("BTC/USD", 0.6)]


class NormalizedFetchTickersExchange(DummyExchange):
    def __init__(self):
        self.has = {"fetchTickers": True}
        self.markets_by_id = DummyExchange.markets_by_id

    async def fetch_tickers(self, symbols):
        assert symbols == ["ETH/USD", "BTC/USD"]
        data = (await fake_fetch(None))["result"]

        def to_normalized(t):
            return {
                "info": t,
                "bid": float(t["b"][0]),
                "ask": float(t["a"][0]),
                "last": float(t["c"][0]),
                "open": float(t["o"]),
                "vwap": float(t["p"][1]),
                "baseVolume": float(t["v"][1]),
            }

        return {
            "ETH/USD": to_normalized(data["XETHZUSD"]),
            "BTC/USD": to_normalized(data["XXBTZUSD"]),
        }


def test_filter_symbols_fetch_tickers_normalized(monkeypatch):
    async def raise_if_called(*_a, **_k):
        raise AssertionError("_fetch_ticker_async should not be called")

    monkeypatch.setattr(
        "crypto_bot.utils.symbol_pre_filter._fetch_ticker_async", raise_if_called
    )

    ex = NormalizedFetchTickersExchange()

    symbols = asyncio.run(filter_symbols(ex, ["ETH/USD", "BTC/USD"], CONFIG))

    assert symbols == [("ETH/USD", 0.8), ("BTC/USD", 0.6)]


class AltnameMappingExchange:
    def __init__(self):
        self.has = {"fetchTickers": True}
        self.markets_by_id = {"XXBTZUSD": {"symbol": "XBT/USDT", "altname": "XBTUSDT"}}

    async def fetch_tickers(self, symbols):
        assert symbols == ["XBT/USDT"]
        data = (await fake_fetch(None))["result"]
        return {"XBT/USDT": data["XXBTZUSD"]}


def test_altname_mapping(monkeypatch):
    async def raise_if_called(*_a, **_k):
        raise AssertionError("_fetch_ticker_async should not be called")

    monkeypatch.setattr(
        "crypto_bot.utils.symbol_pre_filter._fetch_ticker_async", raise_if_called
    )

    ex = AltnameMappingExchange()
    symbols = asyncio.run(filter_symbols(ex, ["XBT/USDT"], CONFIG))

    assert symbols == [("BTC/USDT", 0.6)]


class RawIdMappingExchange:
    def __init__(self):
        self.has = {"fetchTickers": True}
        self.markets_by_id = {"XXBTZUSD": {"symbol": "XBT/USDT", "altname": "XBTUSDT"}}

    async def fetch_tickers(self, symbols):
        assert symbols == ["XBTUSDT"]
        data = (await fake_fetch(None))["result"]
        return {"XBTUSDT": data["XXBTZUSD"]}


def test_raw_id_mapping(monkeypatch):
    async def raise_if_called(*_a, **_k):
        raise AssertionError("_fetch_ticker_async should not be called")

    monkeypatch.setattr(
        "crypto_bot.utils.symbol_pre_filter._fetch_ticker_async", raise_if_called
    )

    ex = RawIdMappingExchange()
    symbols = asyncio.run(filter_symbols(ex, ["XBTUSDT"], CONFIG))

    assert symbols == [("BTC/USDT", 0.6)]


class USDCVolumeExchange:
    def __init__(self):
        self.has = {"fetchTickers": True}
        self.markets_by_id = {
            "XLOWUSDC": {"symbol": "LOW/USDC"},
            "XLOWUSDT": {"symbol": "LOW/USDT"},
        }

    async def fetch_tickers(self, symbols):
        assert symbols == ["LOW/USDC", "LOW/USDT"]
        ticker = {
            "a": ["101", "1", "1"],
            "b": ["100", "1", "1"],
            "c": ["101", "1"],
            "v": ["300", "300"],
            "p": ["100", "100"],
            "o": "99",
        }
        return {"LOW/USDC": ticker, "LOW/USDT": ticker}


def test_usdc_min_volume_halved(monkeypatch):
    async def raise_if_called(*_a, **_k):
        raise AssertionError("_fetch_ticker_async should not be called")

    monkeypatch.setattr(
        "crypto_bot.utils.symbol_pre_filter._fetch_ticker_async", raise_if_called
    )

    ex = USDCVolumeExchange()
    result = asyncio.run(
        filter_symbols(ex, ["LOW/USDC", "LOW/USDT"], CONFIG)
    )

    assert result == [("LOW/USDC", 0.3)]


<<<<<<< HEAD
class DummyOnchainEx:
    has = {}
    markets_by_id = {}
    markets = {}


def test_onchain_volume_below_threshold(monkeypatch):
    async def no_fetch(*_a, **_k):
        return {}
    monkeypatch.setattr(sp, "_refresh_tickers", no_fetch)

    async def fake_gecko(*_a, **_k):
        return [], 500_000.0, 0.0

    from crypto_bot.utils import token_registry
    monkeypatch.setitem(token_registry.TOKEN_MINTS, "AAA", "mint")
    monkeypatch.setattr(sp, "fetch_geckoterminal_ohlcv", fake_gecko)

    res = asyncio.run(
        sp.filter_symbols(DummyOnchainEx(), ["AAA/USDC"], {"onchain_min_volume_usd": 1_000_000})
    )

    assert res == ([], [])


def test_onchain_volume_above_threshold(monkeypatch):
    async def no_fetch(*_a, **_k):
        return {}
    monkeypatch.setattr(sp, "_refresh_tickers", no_fetch)

    async def fake_gecko(*_a, **_k):
        return [], 2_000_000.0, 0.0

    from crypto_bot.utils import token_registry
    monkeypatch.setitem(token_registry.TOKEN_MINTS, "AAA", "mint")
    monkeypatch.setattr(sp, "fetch_geckoterminal_ohlcv", fake_gecko)

    res = asyncio.run(
        sp.filter_symbols(DummyOnchainEx(), ["AAA/USDC"], {"onchain_min_volume_usd": 1_000_000})
    )

    assert res == ([], [("AAA/USDC", 2.0)])
=======
def test_blacklisted_base_omitted(monkeypatch, caplog):
    caplog.set_level("WARNING")
    import crypto_bot.utils.token_registry as tr

    tr.TOKEN_MINTS.clear()
    tr.TOKEN_MINTS["SOL"] = "So11111111111111111111111111111111111111112"

    async def fake_gecko(*_a, **_k):
        return [], 1000.0, 0.0

    monkeypatch.setattr(sp, "fetch_geckoterminal_ohlcv", fake_gecko)

    class DummyEx:
        has = {}
        markets_by_id = {}

    result = asyncio.run(
        sp.filter_symbols(DummyEx(), ["SOL/USDC", "BNB/USDC"], CONFIG)
    )

    assert result == ([], [("SOL/USDC", 1.0)])
    assert not any("No mint" in r.getMessage() for r in caplog.records)
>>>>>>> e9ef48d1


class WatchTickersExchange(DummyExchange):
    def __init__(self):
        self.has = {"watchTickers": True}
        self.calls = 0
        self.markets_by_id = DummyExchange.markets_by_id

    async def watch_tickers(self, symbols):
        self.calls += 1
        data = (await fake_fetch(None))["result"]
        return {"ETH/USD": data["XETHZUSD"], "BTC/USD": data["XXBTZUSD"]}


def test_watch_tickers_cache(monkeypatch):
    sp.ticker_cache.clear()
    sp.ticker_ts.clear()
    ex = WatchTickersExchange()

    t = {"now": 0}

    monkeypatch.setattr(sp.time, "time", lambda: t["now"])

    symbols = asyncio.run(filter_symbols(ex, ["ETH/USD", "BTC/USD"], CONFIG))
    assert ex.calls == 1
    assert symbols == [("ETH/USD", 0.8), ("BTC/USD", 0.6)]

    symbols = asyncio.run(filter_symbols(ex, ["ETH/USD", "BTC/USD"], CONFIG))
    assert ex.calls == 1

    t["now"] += 6
    symbols = asyncio.run(filter_symbols(ex, ["ETH/USD", "BTC/USD"], CONFIG))
    assert ex.calls == 2


class FailingWatchExchange(DummyExchange):
    def __init__(self):
        self.has = {"watchTickers": True, "fetchTickers": True}
        self.watch_calls = 0
        self.fetch_calls = 0
        self.markets_by_id = DummyExchange.markets_by_id

    async def watch_tickers(self, symbols):
        self.watch_calls += 1
        raise RuntimeError("ws boom")

    async def fetch_tickers(self, symbols):
        self.fetch_calls += 1
        data = (await fake_fetch(None))["result"]
        return {"ETH/USD": data["XETHZUSD"], "BTC/USD": data["XXBTZUSD"]}


def test_watch_tickers_fallback(monkeypatch, caplog, tmp_path):
    caplog.set_level("INFO")
    import crypto_bot.utils.pair_cache as pc

    pair_file = tmp_path / "liquid_pairs.json"
    monkeypatch.setattr(pc, "PAIR_FILE", pair_file)
    monkeypatch.setattr(sp, "PAIR_FILE", pair_file)

    async def raise_if_called(*_pairs, **_kw):
        raise AssertionError("_fetch_ticker_async should not be called")

    monkeypatch.setattr(sp, "_fetch_ticker_async", raise_if_called)

    sp.ticker_cache.clear()
    sp.ticker_ts.clear()
    ex = FailingWatchExchange()

    t = {"now": 0}
    monkeypatch.setattr(sp.time, "time", lambda: t["now"])

    symbols = asyncio.run(filter_symbols(ex, ["ETH/USD", "BTC/USD"], CONFIG))
    assert ex.watch_calls == 1
    assert ex.fetch_calls == 1
    assert symbols == [("ETH/USD", 0.8), ("BTC/USD", 0.6)]
    assert any("falling back" in r.getMessage() for r in caplog.records)
    assert telemetry.snapshot().get("scan.ws_errors", 0) == 1

    symbols = asyncio.run(filter_symbols(ex, ["ETH/USD", "BTC/USD"], CONFIG))
    assert ex.watch_calls == 1
    assert ex.fetch_calls == 1


class DummyExchangeList:
    # markets_by_id values may be lists of market dictionaries
    markets_by_id = {"XETHZUSD": [{"symbol": "ETH/USD"}]}


def test_filter_symbols_handles_list_values(monkeypatch):
    monkeypatch.setattr(
        "crypto_bot.utils.symbol_pre_filter._fetch_ticker_async", fake_fetch
    )
    symbols = asyncio.run(filter_symbols(DummyExchangeList(), ["ETH/USD"], CONFIG))
    assert symbols == [("ETH/USD", 0.8)]


class EmptyExchange:
    def __init__(self):
        self.markets_by_id = {}
        self.called = False

    def load_markets(self):
        self.called = True
        self.markets_by_id = {"XETHZUSD": {"symbol": "ETH/USD"}}


def test_load_markets_when_missing(monkeypatch):
    ex = EmptyExchange()
    monkeypatch.setattr(
        "crypto_bot.utils.symbol_pre_filter._fetch_ticker_async", fake_fetch
    )
    symbols = asyncio.run(filter_symbols(ex, ["ETH/USD"], CONFIG))
    assert ex.called is True
    assert symbols == [("ETH/USD", 0.8)]


class FailLoadExchange:
    def __init__(self):
        self.markets_by_id = {}

    def load_markets(self):
        raise RuntimeError("boom")


def test_load_markets_failure_fallback(monkeypatch, caplog):
    caplog.set_level("WARNING")
    ex = FailLoadExchange()
    monkeypatch.setattr(
        "crypto_bot.utils.symbol_pre_filter._fetch_ticker_async", fake_fetch
    )
    symbols = asyncio.run(filter_symbols(ex, ["ETH/USD"], CONFIG))
    assert symbols == [("ETH/USD", 0.8)]
    assert any("load_markets failed" in r.getMessage() for r in caplog.records)


def test_non_dict_market_entry(monkeypatch):
    class BadExchange:
        markets_by_id = {"XETHZUSD": ["ETH/USD"]}

    monkeypatch.setattr(
        "crypto_bot.utils.symbol_pre_filter._fetch_ticker_async", fake_fetch
    )
    symbols = asyncio.run(filter_symbols(BadExchange(), ["ETH/USD"], CONFIG))
    assert symbols == [("ETH/USD", 0.8)]


def test_multiple_batches(monkeypatch):
    calls = []

    async def fake_fetch_multi(pairs_param, *_, **__):
        pairs_list = list(pairs_param)
        combined = {"result": {}}
        for i in range(0, len(pairs_list), 20):
            chunk = pairs_list[i : i + 20]
            calls.append(chunk)
            ticker = {
                "a": ["101", "1", "1"],
                "b": ["100", "1", "1"],
                "c": ["101", "0.5"],
                "v": ["600", "600"],
                "p": ["100", "100"],
                "o": "99",
            }
            combined["result"].update({p: ticker for p in chunk})
        return combined

    monkeypatch.setattr(
        "crypto_bot.utils.symbol_pre_filter._fetch_ticker_async", fake_fetch_multi
    )

    pairs = [f"PAIR{i}" for i in range(25)]

    class DummyEx:
        markets_by_id = {p: {"symbol": p} for p in pairs}

    symbols = asyncio.run(filter_symbols(DummyEx(), pairs, CONFIG))

    assert len(symbols) == 25
    assert len(calls) == 2


async def mock_fetch_history(exchange, symbol, timeframe="1d", limit=30, **_):
    return [[i * 86400000, 0, 0, 0, 0, 0] for i in range(limit)]


def test_has_enough_history_true(monkeypatch):
    monkeypatch.setattr(
        "crypto_bot.utils.symbol_pre_filter.fetch_ohlcv_async",
        mock_fetch_history,
    )
    assert asyncio.run(has_enough_history(None, "BTC/USD", days=10))


async def mock_fetch_history_short(exchange, symbol, timeframe="1d", limit=30, **_):
    return [[i * 86400000, 0, 0, 0, 0, 0] for i in range(5)]


def test_has_enough_history_false(monkeypatch):
    monkeypatch.setattr(
        "crypto_bot.utils.symbol_pre_filter.fetch_ohlcv_async",
        mock_fetch_history_short,
    )
    assert not asyncio.run(has_enough_history(None, "BTC/USD", days=10))


async def mock_fetch_history_error(exchange, symbol, timeframe="1d", limit=30, **_):
    return asyncio.TimeoutError()


def test_has_enough_history_error(monkeypatch):
    monkeypatch.setattr(
        "crypto_bot.utils.symbol_pre_filter.fetch_ohlcv_async",
        mock_fetch_history_error,
    )
    assert not asyncio.run(has_enough_history(None, "BTC/USD", days=10))


async def mock_fetch_history_exception(exchange, symbol, timeframe="1d", limit=30, **_):
    import ccxt

    return ccxt.RequestTimeout("timeout")


def test_has_enough_history_exception(monkeypatch, caplog):
    caplog.set_level("WARNING")
    monkeypatch.setattr(
        "crypto_bot.utils.symbol_pre_filter.fetch_ohlcv_async",
        mock_fetch_history_exception,
    )
    assert not asyncio.run(has_enough_history(None, "BTC/USD", days=10))
    assert any("returned exception" in r.getMessage() for r in caplog.records)


def test_filter_symbols_sorted_by_score(monkeypatch):
    async def fake_fetch_sorted(*_a, **_k):
        return {
            "result": {
                "XETHZUSD": {
                    "a": ["101", "1", "1"],
                    "b": ["100", "1", "1"],
                    "c": ["101", "0.5"],
                    "v": ["600", "600"],
                    "p": ["100", "100"],
                    "o": "99",
                },
                "XXBTZUSD": {
                    "a": ["51", "1", "1"],
                    "b": ["50", "1", "1"],
                    "c": ["51", "1"],
                    "v": ["800", "800"],
                    "p": ["100", "100"],
                    "o": "49",
                },
            }
        }

    monkeypatch.setattr(
        "crypto_bot.utils.symbol_pre_filter._fetch_ticker_async", fake_fetch_sorted
    )

    cfg = {
        **CONFIG,
        "symbol_filter": {
            "volume_percentile": 0,
            "change_pct_percentile": 0,
            "max_spread_pct": 2.0,
        },
    }
    symbols = asyncio.run(filter_symbols(DummyExchange(), ["ETH/USD", "BTC/USD"], cfg))

    assert symbols == [("BTC/USD", 0.8), ("ETH/USD", 0.6)]


def test_filter_symbols_min_score(monkeypatch):
    monkeypatch.setattr(
        "crypto_bot.utils.symbol_pre_filter._fetch_ticker_async", fake_fetch
    )

    cfg = {
        **CONFIG,
        "min_symbol_score": 0.7,
        "symbol_filter": {"volume_percentile": 0, "change_pct_percentile": 0},
    }
    symbols = asyncio.run(filter_symbols(DummyExchange(), ["ETH/USD", "BTC/USD"], cfg))
    assert symbols == [("ETH/USD", 0.8)]


class HistoryExchange:
    def __init__(self, candles: int):
        self.markets_by_id = {"XETHZUSD": {"symbol": "ETH/USD"}}
        self.candles = candles

    async def fetch_ohlcv(self, symbol, timeframe="1h", limit=100):
        return [[i * 3600, 0, 0, 0, 0, 0] for i in range(min(self.candles, limit))]


def test_filter_symbols_min_age_skips(monkeypatch):
    monkeypatch.setattr(
        "crypto_bot.utils.symbol_pre_filter._fetch_ticker_async", fake_fetch
    )
    cfg = {**CONFIG, "min_symbol_age_days": 2}
    ex = HistoryExchange(24)
    symbols = asyncio.run(filter_symbols(ex, ["ETH/USD"], cfg))
    assert symbols == []


def test_filter_symbols_min_age_allows(monkeypatch):
    monkeypatch.setattr(
        "crypto_bot.utils.symbol_pre_filter._fetch_ticker_async", fake_fetch
    )
    cfg = {**CONFIG, "min_symbol_age_days": 2}
    ex = HistoryExchange(48)
    symbols = asyncio.run(filter_symbols(ex, ["ETH/USD"], cfg))
    assert symbols == [("ETH/USD", 0.8)]


def test_filter_symbols_min_age_uses_cache(monkeypatch):
    monkeypatch.setattr(
        "crypto_bot.utils.symbol_pre_filter._fetch_ticker_async", fake_fetch
    )

    called = False

    async def fake_update(exchange, cache, symbols, **_):
        nonlocal called
        called = True
        return cache

    monkeypatch.setattr(
        "crypto_bot.utils.symbol_pre_filter.update_ohlcv_cache", fake_update
    )

    cfg = {**CONFIG, "min_symbol_age_days": 2}
    ex = HistoryExchange(10)
    df = pd.DataFrame({"close": range(48)})
    cache = {"ETH/USD": df}
    symbols = asyncio.run(filter_symbols(ex, ["ETH/USD"], cfg, df_cache=cache))
    assert symbols == [("ETH/USD", 0.8)]
    assert not called


def test_filter_symbols_correlation(monkeypatch):
    monkeypatch.setattr(
        "crypto_bot.utils.symbol_pre_filter._fetch_ticker_async",
        fake_fetch,
    )
    df1 = pd.DataFrame({"close": list(range(1, 32))})
    df1["return"] = df1["close"].pct_change()
    df2 = pd.DataFrame({"close": [2 * i for i in range(1, 32)]})
    df2["return"] = df2["close"].pct_change()
    cache = {"ETH/USD": df1, "BTC/USD": df2}

    cfg = {
        **CONFIG,
        "symbol_filter": {
            "volume_percentile": 0,
            "max_spread_pct": 2.0,
            "change_pct_percentile": 0,
        },
    }
    symbols = asyncio.run(
        filter_symbols(DummyExchange(), ["ETH/USD", "BTC/USD"], cfg, df_cache=cache)
    )

    assert symbols == [("ETH/USD", 0.8)]


def test_correlation_pair_limit(monkeypatch):
    monkeypatch.setattr(
        "crypto_bot.utils.symbol_pre_filter._fetch_ticker_async",
        fake_fetch,
    )
    df1 = pd.DataFrame({"close": [1, 2, 3]})
    df1["return"] = df1["close"].pct_change()
    df2 = pd.DataFrame({"close": [2, 4, 6]})
    df2["return"] = df2["close"].pct_change()
    cache = {"ETH/USD": df1, "BTC/USD": df2}

    cfg = {
        **CONFIG,
        "symbol_filter": {
            "min_volume_usd": 50000,
            "max_spread_pct": 2.0,
            "change_pct_percentile": 0,
            "volume_percentile": 0,
            "correlation_max_pairs": 1,
        },
    }
    symbols = asyncio.run(
        filter_symbols(DummyExchange(), ["ETH/USD", "BTC/USD"], cfg, df_cache=cache)
    )

    # second symbol is not pruned because correlation checks are limited to 1 pair
    assert symbols == [("ETH/USD", 0.8), ("BTC/USD", 0.6)]


def test_correlation_skipped_when_insufficient_history(monkeypatch):
    monkeypatch.setattr(
        "crypto_bot.utils.symbol_pre_filter._fetch_ticker_async",
        fake_fetch,
    )
    df1 = pd.DataFrame({"close": [1, 2, 3, 4, 5]})
    df1["return"] = df1["close"].pct_change()
    df2 = pd.DataFrame({"close": [2, 4, 6, 8, 10]})
    df2["return"] = df2["close"].pct_change()
    cache = {"ETH/USD": df1, "BTC/USD": df2}

    cfg = {
        **CONFIG,
        "symbol_filter": {
            "volume_percentile": 0,
            "max_spread_pct": 2.0,
            "change_pct_percentile": 0,
        },
    }
    symbols = asyncio.run(
        filter_symbols(DummyExchange(), ["ETH/USD", "BTC/USD"], cfg, df_cache=cache)
    )

    assert symbols == [("ETH/USD", 0.8), ("BTC/USD", 0.6)]


async def fake_fetch_wide_spread(*_a, **_k):
    return {
        "result": {
            "XETHZUSD": {
                "a": ["102", "1", "1"],
                "b": ["98", "1", "1"],
                "c": ["100", "0.5"],
                "v": ["800", "800"],
                "p": ["100", "100"],
                "o": "98",
            }
        }
    }


def test_filter_symbols_spread(monkeypatch):
    monkeypatch.setattr(
        "crypto_bot.utils.symbol_pre_filter._fetch_ticker_async",
        fake_fetch_wide_spread,
    )
    cfg = {"symbol_filter": {"volume_percentile": 0, "max_spread_pct": 1.0}}
    symbols = asyncio.run(filter_symbols(DummyExchange(), ["ETH/USD"], cfg))
    assert symbols == []


def test_percentile_selects_top_movers(monkeypatch):
    async def fake_fetch_pct(*_a, **_k):
        result = {}
        for i in range(1, 11):
            price = 100 + i
            result[f"PAIR{i}"] = {
                "a": [str(price + 1), "1", "1"],
                "b": [str(price - 1), "1", "1"],
                "c": [str(price), "1"],
                "v": ["1000", "1000"],
                "p": [str(price), str(price)],
                "o": "100",
            }
        return {"result": result}

    monkeypatch.setattr(
        "crypto_bot.utils.symbol_pre_filter._fetch_ticker_async", fake_fetch_pct
    )

    pairs = [f"PAIR{i}" for i in range(1, 11)]

    class DummyEx:
        markets_by_id = {p: {"symbol": p} for p in pairs}

    symbols = asyncio.run(filter_symbols(DummyEx(), pairs, CONFIG))
    assert {s for s, _ in symbols} == set(pairs)


def test_get_symbol_age(monkeypatch):
    class AgeExchange:
        def __init__(self):
            self.markets = {"BTC/USD": {"created": 0}}

        def milliseconds(self):
            return 10 * 86400000

    age = sc.get_symbol_age(AgeExchange(), "BTC/USD")
    assert age == 0.0


def test_get_latency(monkeypatch):
    class LatencyExchange:
        def fetch_ticker(self, symbol):
            return {}

    calls = [1.0, 1.2]

    def fake_counter():
        return calls.pop(0)

    monkeypatch.setattr(sc.time, "perf_counter", fake_counter)
    latency = asyncio.run(sc.get_latency(LatencyExchange(), "BTC/USD"))
    assert latency == pytest.approx(200.0)


def test_symbol_skipped_when_missing_from_cache(monkeypatch, tmp_path):
    pair_file = tmp_path / "liquid_pairs.json"
    pair_file.write_text(json.dumps({"ETH/USD": 0}))
    import crypto_bot.utils.symbol_pre_filter as sp
    import crypto_bot.utils.pair_cache as pc

    monkeypatch.setattr(pc, "PAIR_FILE", pair_file)
    monkeypatch.setattr(sp, "PAIR_FILE", pair_file)

    monkeypatch.setattr(
        "crypto_bot.utils.symbol_pre_filter._fetch_ticker_async", fake_fetch
    )

    async def fake_history(*_a, **_k):
        return True

    monkeypatch.setattr(sp, "has_enough_history", fake_history)

    async def fake_update(exchange, cache, symbols, **_):
        for s in symbols:
            cache[s] = pd.DataFrame({"close": range(48)})
        return cache

    monkeypatch.setattr(sp, "update_ohlcv_cache", fake_update)

    cfg = {
        **CONFIG,
        "min_symbol_age_days": 1,
        "symbol_filter": {**CONFIG["symbol_filter"], "uncached_volume_multiplier": 1},
    }
    ex = DummyExchange()
    ex.has = {}
    result = asyncio.run(sp.filter_symbols(ex, ["ETH/USD", "BTC/USD"], cfg))

    assert result == [("ETH/USD", 0.8), ("BTC/USD", 0.6)]


def test_uncached_multiplier_allows_symbol(monkeypatch, tmp_path):
    pair_file = tmp_path / "liquid_pairs.json"
    pair_file.write_text(json.dumps({"ETH/USD": 0}))

    import crypto_bot.utils.symbol_pre_filter as sp
    import crypto_bot.utils.pair_cache as pc

    monkeypatch.setattr(pc, "PAIR_FILE", pair_file)
    monkeypatch.setattr(sp, "PAIR_FILE", pair_file)

    monkeypatch.setattr(
        "crypto_bot.utils.symbol_pre_filter._fetch_ticker_async", fake_fetch
    )

    async def fake_history(*_a, **_k):
        return True

    monkeypatch.setattr(sp, "has_enough_history", fake_history)

    async def fake_update(exchange, cache, symbols, **_):
        return {s: pd.DataFrame({"close": [0] * 48}) for s in symbols}

    monkeypatch.setattr(sp, "update_ohlcv_cache", fake_update)

    cfg = {
        **CONFIG,
        "min_symbol_age_days": 1,
        "symbol_filter": {
            **CONFIG["symbol_filter"],
            "uncached_volume_multiplier": 1,
        },
    }
    result = asyncio.run(
        sp.filter_symbols(DummyExchange(), ["ETH/USD", "BTC/USD"], cfg)
    )

    assert result == [("ETH/USD", 0.8), ("BTC/USD", 0.6)]


def test_liq_cache_skips_api(monkeypatch):
    sp.liq_cache.clear()
    sp.liq_cache["ETH/USD"] = (60000.0, 0.5)

    class DummyExchange:
        has = {}
        markets_by_id = {"XETHZUSD": {"symbol": "ETH/USD"}}

        async def fetch_tickers(self, symbols):
            raise AssertionError("fetch_tickers should not be called")

    async def fake_score_symbol(*_a, **_k):
        return 1.0

    monkeypatch.setattr(sp, "score_symbol", fake_score_symbol)
    monkeypatch.setattr(sp, "_fetch_ticker_async", fake_fetch)

    cfg = {
        "symbol_filter": {
            "min_volume_usd": 50000,
            "max_spread_pct": 1.0,
            "change_pct_percentile": 0,
        }
    }
    result = asyncio.run(sp.filter_symbols(DummyExchange(), ["ETH/USD"], cfg))
    assert result == [("ETH/USD", 1.0)]


def test_stale_cache_not_counted_as_skipped(monkeypatch):
    sp.liq_cache.clear()
    sp.liq_cache["ETH/USD"] = (10000.0, 0.5)

    class DummyExchange:
        has = {}
        markets_by_id = {"XETHZUSD": {"symbol": "ETH/USD"}}

    monkeypatch.setattr(sp, "_fetch_ticker_async", fake_fetch)

    result = asyncio.run(sp.filter_symbols(DummyExchange(), ["ETH/USD"], CONFIG))

    assert result == [("ETH/USD", 0.8)]
    assert telemetry.snapshot().get("scan.symbols_skipped", 0) == 0


def test_refresh_tickers_warns_missing_market(monkeypatch, caplog):
    caplog.set_level("WARNING")

    class DummyExchange:
        has = {}
        markets = {}
        called = False

        def load_markets(self):
            self.called = True
            self.markets = {"ETH/USD": {}}

    async def fake_fetch(*_pairs, **_kw):
        return {"result": {}}

    monkeypatch.setattr(sp, "_fetch_ticker_async", fake_fetch)

    ex = DummyExchange()
    asyncio.run(sp._refresh_tickers(ex, ["ETH/USD", "BTC/USD"]))

    assert any("BTC/USD" in r.getMessage() for r in caplog.records)
    assert ex.called is True


def test_refresh_tickers_bad_symbol(monkeypatch, caplog):
    caplog.set_level("WARNING")

    class BadSymbolExchange:
        has = {"fetchTickers": True}
        markets = {"ETH/USD": {}, "BTC/USD": {}}

        async def fetch_tickers(self, symbols):
            raise ccxt.BadSymbol("bad symbol")

    result = asyncio.run(
        sp._refresh_tickers(BadSymbolExchange(), ["ETH/USD", "BTC/USD"])
    )

    assert result == {}
    assert any("BadSymbol" in r.getMessage() for r in caplog.records)
    assert any("BTC/USD" in r.getMessage() for r in caplog.records)


def test_refresh_tickers_filters_missing(monkeypatch, caplog):
    caplog.set_level("WARNING")

    calls = []

    class DummyExchange:
        has = {"fetchTickers": True}
        markets = {"ETH/USD": {}}

        async def fetch_tickers(self, symbols):
            calls.append(list(symbols))
            return {"ETH/USD": {}}

    async def never_call(*_a, **_k):
        raise AssertionError("_fetch_ticker_async should not be called")

    monkeypatch.setattr(sp, "_fetch_ticker_async", never_call)

    ex = DummyExchange()
    asyncio.run(sp._refresh_tickers(ex, ["ETH/USD", "BTC/USD"]))

    assert calls == [["ETH/USD"]]
    assert not any("BadSymbol" in r.getMessage() for r in caplog.records)


def test_refresh_tickers_retry_520(monkeypatch):
    class RetryExchange(DummyExchange):
        def __init__(self):
            self.has = {"fetchTickers": True}
            self.calls = 0
            self.markets = {"ETH/USD": {}, "BTC/USD": {}}

        async def fetch_tickers(self, symbols):
            self.calls += 1
            if self.calls == 1:
                err = ccxt.ExchangeError("boom")
                err.http_status = 520
                raise err
            data = (await fake_fetch(None))["result"]
            return {"ETH/USD": data["XETHZUSD"], "BTC/USD": data["XXBTZUSD"]}

    sleeps = []

    async def fake_sleep(secs):
        sleeps.append(secs)

    monkeypatch.setattr(sp.asyncio, "sleep", fake_sleep)
    monkeypatch.setattr(sp, "_fetch_ticker_async", lambda _p, **_k: {"result": {}})

    ex = RetryExchange()
    result = asyncio.run(sp._refresh_tickers(ex, ["ETH/USD", "BTC/USD"]))

    assert ex.calls == 2
    assert sleeps == [1]
    assert set(result) == {"ETH/USD", "BTC/USD"}


def test_refresh_tickers_retry_520_network(monkeypatch):
    class RetryExchange(DummyExchange):
        def __init__(self):
            self.has = {"fetchTickers": True}
            self.calls = 0
            self.markets = {"ETH/USD": {}, "BTC/USD": {}}

        async def fetch_tickers(self, symbols):
            self.calls += 1
            if self.calls == 1:
                err = ccxt.ExchangeNotAvailable("boom")
                err.http_status = 520
                raise err
            data = (await fake_fetch(None))["result"]
            return {"ETH/USD": data["XETHZUSD"], "BTC/USD": data["XXBTZUSD"]}

    sleeps = []

    async def fake_sleep(secs):
        sleeps.append(secs)

    monkeypatch.setattr(sp.asyncio, "sleep", fake_sleep)
    monkeypatch.setattr(sp, "_fetch_ticker_async", lambda _p, **_k: {"result": {}})

    ex = RetryExchange()
    result = asyncio.run(sp._refresh_tickers(ex, ["ETH/USD", "BTC/USD"]))

    assert ex.calls == 2
    assert sleeps == [1]
    assert set(result) == {"ETH/USD", "BTC/USD"}


def test_refresh_tickers_single_fallback(monkeypatch):
    class FailBothExchange(DummyExchange):
        def __init__(self):
            self.has = {"fetchTickers": True, "fetchTicker": True}
            self.bulk_calls = 0
            self.single_calls: list[str] = []
            self.markets = {"ETH/USD": {}, "BTC/USD": {}}

        async def fetch_tickers(self, symbols):
            self.bulk_calls += 1
            raise RuntimeError("boom")

        async def fetch_ticker(self, symbol):
            self.single_calls.append(symbol)
            data = (await fake_fetch(None))["result"]
            mapping = {"ETH/USD": "XETHZUSD", "BTC/USD": "XXBTZUSD"}
            return data[mapping[symbol]]

    calls: list[list[str]] = []

    async def raise_fetch_async(pairs, *_, **__):
        calls.append(list(pairs))
        raise RuntimeError("boom")

    monkeypatch.setattr(sp, "_fetch_ticker_async", raise_fetch_async)

    ex = FailBothExchange()
    result = asyncio.run(sp._refresh_tickers(ex, ["ETH/USD", "BTC/USD"]))

    assert ex.bulk_calls == 2
    assert calls == [["ETHUSD", "BTCUSD"]]
    assert ex.single_calls == ["ETH/USD", "BTC/USD"]
    assert set(result) == {"ETH/USD", "BTC/USD"}


def test_refresh_tickers_public_api_fallback(monkeypatch):
    class FailingExchange(DummyExchange):
        def __init__(self):
            self.has = {"fetchTickers": True}
            self.bulk_calls = 0
            self.markets = {"ETH/USD": {}, "BTC/USD": {}}

        async def fetch_tickers(self, symbols):
            self.bulk_calls += 1
            raise RuntimeError("boom")

    calls: list[list[str]] = []

    async def fake_public(pairs, *_, **__):
        calls.append(list(pairs))
        return await fake_fetch(None)

    monkeypatch.setattr(sp, "_fetch_ticker_async", fake_public)

    ex = FailingExchange()
    result = asyncio.run(sp._refresh_tickers(ex, ["ETH/USD", "BTC/USD"]))

    assert ex.bulk_calls == 2
    assert calls == [["ETHUSD", "BTCUSD"]]
    assert set(result) == {"ETH/USD", "BTC/USD"}


def test_refresh_tickers_batches(monkeypatch):
    class BatchExchange(DummyExchange):
        def __init__(self):
            self.has = {"fetchTickers": True}
            self.calls: list[list[str]] = []
            self.markets = {f"PAIR{i}/USD": {} for i in range(5)}

        async def fetch_tickers(self, symbols):
            self.calls.append(list(symbols))
            return {s: {} for s in symbols}

    ex = BatchExchange()
    monkeypatch.setattr(sp, "cfg", {"symbol_filter": {"kraken_batch_size": 2, "http_timeout": 10}})

    result = asyncio.run(sp._refresh_tickers(ex, list(ex.markets)))

    assert ex.calls == [["PAIR0/USD", "PAIR1/USD"], ["PAIR2/USD", "PAIR3/USD"], ["PAIR4/USD"]]
    assert result == {}


def test_fetch_ticker_async_timeout(monkeypatch):
    calls: list[int | None] = []

    class FakeResp:
        def raise_for_status(self):
            pass

        async def json(self):
            return {}

    class FakeSession:
        async def __aenter__(self):
            return self

        async def __aexit__(self, *exc):
            pass

        async def get(self, url, timeout=None):
            calls.append(timeout)
            return FakeResp()

    monkeypatch.setattr(sp.aiohttp, "ClientSession", lambda: FakeSession())

    asyncio.run(sp._fetch_ticker_async(["XBTUSD"], timeout=5))

    assert calls == [5]
def test_ticker_retry_attempts(monkeypatch):
    class RetryExchange(DummyExchange):
        def __init__(self):
            self.has = {"fetchTickers": True}
            self.calls = 0
            self.markets = {"ETH/USD": {}, "BTC/USD": {}}

        async def fetch_tickers(self, symbols):
            self.calls += 1
            raise ccxt.ExchangeError("boom")

    sleeps = []

    async def fake_sleep(secs):
        sleeps.append(secs)

    monkeypatch.setattr(sp.asyncio, "sleep", fake_sleep)
    monkeypatch.setattr(sp, "_fetch_ticker_async", lambda _p, **_k: {"result": {}})

    ex = RetryExchange()
    cfg = {"symbol_filter": {"ticker_retry_attempts": 1}}
    result = asyncio.run(sp._refresh_tickers(ex, ["ETH/USD", "BTC/USD"], cfg))

    assert ex.calls == 2
    assert sleeps == []
    assert result == {}


def test_log_ticker_exceptions(monkeypatch, caplog):
    caplog.set_level("WARNING")

    class FailingExchange(DummyExchange):
        def __init__(self):
            self.has = {"fetchTickers": True}
            self.markets = {"ETH/USD": {}, "BTC/USD": {}}

        async def fetch_tickers(self, symbols):
            raise RuntimeError("boom")

    monkeypatch.setattr(sp, "_fetch_ticker_async", lambda _p, **_k: {"result": {}})

    ex = FailingExchange()
    cfg = {"symbol_filter": {"log_ticker_exceptions": True}}
    asyncio.run(sp._refresh_tickers(ex, ["ETH/USD"], cfg))
    assert any(r.exc_info for r in caplog.records)

    caplog.clear()
    cfg["symbol_filter"]["log_ticker_exceptions"] = False
    asyncio.run(sp._refresh_tickers(ex, ["ETH/USD"], cfg))
    assert any(r.exc_info for r in caplog.records)


class AlwaysFailWatchExchange(DummyExchange):
    def __init__(self):
        self.has = {"watchTickers": True, "fetchTickers": True}
        self.watch_calls = 0
        self.fetch_calls = 0
        self.markets_by_id = DummyExchange.markets_by_id
        self.options = {"ws_scan": True}

    async def watch_tickers(self, symbols):
        self.watch_calls += 1
        raise RuntimeError("ws boom")

    async def fetch_tickers(self, symbols):
        self.fetch_calls += 1
        data = (await fake_fetch(None))["result"]
        return {"ETH/USD": data["XETHZUSD"], "BTC/USD": data["XXBTZUSD"]}


def test_ws_failures_disable_scan(monkeypatch):
    monkeypatch.setattr(sp, "_fetch_ticker_async", lambda _p, **_k: {"result": {}})

    sp.ticker_cache.clear()
    sp.ticker_ts.clear()
    ex = AlwaysFailWatchExchange()

    t = {"now": 0}
    monkeypatch.setattr(sp.time, "time", lambda: t["now"])

    sleeps: list[float] = []

    async def fake_sleep(secs):
        sleeps.append(secs)

    monkeypatch.setattr(sp.asyncio, "sleep", fake_sleep)

    cfg = dict(CONFIG)
    cfg["ws_failures_before_disable"] = 2

    asyncio.run(sp._refresh_tickers(ex, ["ETH/USD", "BTC/USD"], cfg))
    assert ex.watch_calls == 1
    assert ex.fetch_calls == 1
    assert ex.options.get("ws_failures") == 1
    assert ex.options.get("ws_scan") is True
    assert sleeps == []

    t["now"] += 6
    asyncio.run(sp._refresh_tickers(ex, ["ETH/USD", "BTC/USD"], cfg))
    assert sleeps == [1]
    assert ex.watch_calls == 2
    assert ex.fetch_calls == 1
    assert ex.options.get("ws_failures") == 2
    assert ex.options.get("ws_scan") is False

    t["now"] += 6
    asyncio.run(sp._refresh_tickers(ex, ["ETH/USD", "BTC/USD"], cfg))
    assert ex.watch_calls == 2
    assert ex.fetch_calls == 2
    assert sleeps == [1]


class MarketIDExchange:
    has = {}
    markets_by_id = {"XXBTZUSD": {"symbol": "BTC/USDT"}}

    def market_id(self, symbol):
        assert symbol == "BTC/USDT"
        return "XBTUSDT"


def test_market_id_used_for_public_api(monkeypatch):
    calls: list[list[str]] = []

    async def fake_fetch_market_id(pairs):
        calls.append(list(pairs))
        return {
            "result": {
                "XBTUSDT": {
                    "a": ["51", "1", "1"],
                    "b": ["50", "1", "1"],
                    "c": ["51", "1"],
                    "v": ["600", "600"],
                    "p": ["100", "100"],
                    "o": "49",
                }
            }
        }

    monkeypatch.setattr(sp, "_fetch_ticker_async", fake_fetch_market_id)
    result = asyncio.run(sp.filter_symbols(MarketIDExchange(), ["BTC/USDT"], CONFIG))
    assert calls == [["XBTUSDT"]]
    assert result == [("BTC/USDT", 0.6)]


async def fake_fetch_unknown(pairs):
    assert list(pairs) == ["XBTUSDT"]
    return {"error": ["EQuery:Unknown asset pair"], "result": {}}


def test_unknown_pair_not_cached(monkeypatch):
    sp.liq_cache.clear()
    monkeypatch.setattr(sp, "_fetch_ticker_async", fake_fetch_unknown)
    result = asyncio.run(sp.filter_symbols(MarketIDExchange(), ["BTC/USDT"], CONFIG))
    assert result == []
    assert "BTC/USDT" not in sp.liq_cache
def test_refresh_tickers_empty_result(monkeypatch, caplog):
    caplog.set_level("WARNING")

    class DummyExchange:
        has = {}
        markets = {"ETH/USD": {}}

    async def fake_fetch(_pairs):
        return {"result": {"XETHZUSD": {}}}

    sp.ticker_cache.clear()
    monkeypatch.setattr(sp, "_fetch_ticker_async", fake_fetch)
    ex = DummyExchange()

    result = asyncio.run(sp._refresh_tickers(ex, ["ETH/USD"]))

    assert result == {}
    assert "Empty ticker result" in caplog.records[0].getMessage()
    assert "ETH/USD" in caplog.records[0].getMessage()
    assert "ETH/USD" not in sp.ticker_cache


def test_refresh_tickers_error_result(monkeypatch, caplog):
    caplog.set_level("WARNING")

    class DummyExchange:
        has = {}
        markets = {"ETH/USD": {}}

    async def fake_fetch(_pairs):
        return {"error": ["boom"], "result": {}}

    sp.ticker_cache.clear()
    monkeypatch.setattr(sp, "_fetch_ticker_async", fake_fetch)
    ex = DummyExchange()

    result = asyncio.run(sp._refresh_tickers(ex, ["ETH/USD"]))

    assert result == {}
    assert any("Ticker API errors" in r.getMessage() for r in caplog.records)
    assert "ETH/USD" not in sp.ticker_cache


def test_filter_symbols_missing_mint_logs_debug(monkeypatch, caplog):
    caplog.set_level(logging.DEBUG)
    sp.logger.setLevel(logging.DEBUG)

    monkeypatch.setattr(sp, "_refresh_tickers", lambda *_a, **_k: {})

    result = asyncio.run(sp.filter_symbols(DummyExchange(), ["AAA/USDC"], CONFIG))

    assert result == ([], [])
    assert any(
        r.levelno == logging.DEBUG and "No mint for AAA/USDC; dropping" in r.getMessage()
        for r in caplog.records
    )<|MERGE_RESOLUTION|>--- conflicted
+++ resolved
@@ -236,7 +236,6 @@
     assert result == [("LOW/USDC", 0.3)]
 
 
-<<<<<<< HEAD
 class DummyOnchainEx:
     has = {}
     markets_by_id = {}
@@ -279,7 +278,6 @@
     )
 
     assert res == ([], [("AAA/USDC", 2.0)])
-=======
 def test_blacklisted_base_omitted(monkeypatch, caplog):
     caplog.set_level("WARNING")
     import crypto_bot.utils.token_registry as tr
@@ -302,7 +300,6 @@
 
     assert result == ([], [("SOL/USDC", 1.0)])
     assert not any("No mint" in r.getMessage() for r in caplog.records)
->>>>>>> e9ef48d1
 
 
 class WatchTickersExchange(DummyExchange):
