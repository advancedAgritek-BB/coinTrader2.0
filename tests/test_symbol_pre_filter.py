--- conflicted
+++ resolved
@@ -180,7 +180,6 @@
         filter_symbols(DummyExchange(), ["ETH/USD", "BTC/USD"], CONFIG)
     )
 
-<<<<<<< HEAD
     assert symbols == ["BTC/USD", "ETH/USD"]
 
 
@@ -192,9 +191,7 @@
     cfg = {**CONFIG, "min_symbol_score": 0.7}
     symbols = asyncio.run(filter_symbols(DummyExchange(), ["ETH/USD", "BTC/USD"], cfg))
     assert symbols == ["ETH/USD"]
-=======
     assert symbols == ["BTC/USD"]
->>>>>>> 45c77366
 class HistoryExchange:
     def __init__(self, candles: int):
         self.markets_by_id = {"XETHZUSD": {"symbol": "ETH/USD"}}
