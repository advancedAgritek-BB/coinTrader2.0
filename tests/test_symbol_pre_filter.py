--- conflicted
+++ resolved
@@ -988,7 +988,6 @@
     assert set(result) == {"ETH/USD", "BTC/USD"}
 
 
-<<<<<<< HEAD
 def test_refresh_tickers_batches(monkeypatch):
     class BatchExchange(DummyExchange):
         def __init__(self):
@@ -1035,7 +1034,6 @@
     asyncio.run(sp._fetch_ticker_async(["XBTUSD"], timeout=5))
 
     assert calls == [5]
-=======
 def test_ticker_retry_attempts(monkeypatch):
     class RetryExchange(DummyExchange):
         def __init__(self):
@@ -1085,5 +1083,4 @@
     caplog.clear()
     cfg["symbol_filter"]["log_ticker_exceptions"] = False
     asyncio.run(sp._refresh_tickers(ex, ["ETH/USD"], cfg))
-    assert not any(r.exc_info for r in caplog.records)
->>>>>>> 709a14bd
+    assert not any(r.exc_info for r in caplog.records)