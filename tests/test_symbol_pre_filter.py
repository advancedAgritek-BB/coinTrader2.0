import asyncio
import json
import pandas as pd
import pytest
import crypto_bot.utils.symbol_scoring as sc
import crypto_bot.utils.symbol_pre_filter as sp
from crypto_bot.utils.telemetry import telemetry


@pytest.fixture(autouse=True)
def reset_telemetry():
    telemetry.reset()
    yield


@pytest.fixture(autouse=True)
def reset_semaphore():
    sp.SEMA = asyncio.Semaphore(1)
    yield

def clear_ticker_cache():
    sp.ticker_cache.clear()
    sp.ticker_ts.clear()
    yield
    sp.ticker_cache.clear()
    sp.ticker_ts.clear()

from crypto_bot.utils import symbol_pre_filter as sp
from crypto_bot.utils.symbol_pre_filter import filter_symbols, has_enough_history

CONFIG = {
    "symbol_filter": {
        "volume_percentile": 0,
        "max_spread_pct": 2.0,
        "correlation_max_pairs": 10,
    },
    "symbol_score_weights": {"volume": 1, "change": 0, "spread": 0, "age": 0, "latency": 0},
    "max_vol": 100000,
    "min_symbol_score": 0.0,
}


class DummyExchange:
    markets_by_id = {
        "XETHZUSD": {"symbol": "ETH/USD"},
        "XXBTZUSD": {"symbol": "BTC/USD"},
    }


async def fake_fetch(_):
    return {
        "result": {
            "XETHZUSD": {
                "a": ["101", "1", "1"],
                "b": ["100", "1", "1"],
                "c": ["101", "0.5"],
                "v": ["800", "800"],
                "p": ["100", "100"],
                "o": "99",
            },
            "XXBTZUSD": {
                "a": ["51", "1", "1"],
                "b": ["50", "1", "1"],
                "c": ["51", "1"],
                "v": ["600", "600"],
                "p": ["100", "100"],
                "o": "49",
            },
        }
    }


def test_filter_symbols(monkeypatch):
    monkeypatch.setattr("crypto_bot.utils.symbol_pre_filter._fetch_ticker_async", fake_fetch)
    symbols = asyncio.run(filter_symbols(DummyExchange(), ["ETH/USD", "BTC/USD"], CONFIG))
    assert symbols == [("BTC/USD", 0.6)]


class FetchTickersExchange(DummyExchange):
    def __init__(self):
        self.has = {"fetchTickers": True}
        self.markets_by_id = DummyExchange.markets_by_id

    async def fetch_tickers(self, symbols):
        assert symbols == ["ETH/USD", "BTC/USD"]
        data = (await fake_fetch(None))["result"]
        return {"ETH/USD": data["XETHZUSD"], "BTC/USD": data["XXBTZUSD"]}


def test_filter_symbols_fetch_tickers(monkeypatch):
    async def raise_if_called(_):
        raise AssertionError("_fetch_ticker_async should not be called")

    monkeypatch.setattr("crypto_bot.utils.symbol_pre_filter._fetch_ticker_async", raise_if_called)

    ex = FetchTickersExchange()

    symbols = asyncio.run(filter_symbols(ex, ["ETH/USD", "BTC/USD"], CONFIG))

    assert symbols == [("BTC/USD", 0.6)]


class WatchTickersExchange(DummyExchange):
    def __init__(self):
        self.has = {"watchTickers": True}
        self.calls = 0
        self.markets_by_id = DummyExchange.markets_by_id

    async def watch_tickers(self, symbols):
        self.calls += 1
        data = (await fake_fetch(None))["result"]
        return {"ETH/USD": data["XETHZUSD"], "BTC/USD": data["XXBTZUSD"]}


def test_watch_tickers_cache(monkeypatch):
    ex = WatchTickersExchange()

    t = {"now": 0}

    monkeypatch.setattr(sp.time, "time", lambda: t["now"])

    symbols = asyncio.run(filter_symbols(ex, ["ETH/USD", "BTC/USD"], CONFIG))
    assert ex.calls == 1
    assert symbols == [("BTC/USD", 0.6)]

    symbols = asyncio.run(filter_symbols(ex, ["ETH/USD", "BTC/USD"], CONFIG))
    assert ex.calls == 1

    t["now"] += 6
    symbols = asyncio.run(filter_symbols(ex, ["ETH/USD", "BTC/USD"], CONFIG))
    assert ex.calls == 2


class DummyExchangeList:
    # markets_by_id values may be lists of market dictionaries
    markets_by_id = {"XETHZUSD": [{"symbol": "ETH/USD"}]}


def test_filter_symbols_handles_list_values(monkeypatch):
    monkeypatch.setattr("crypto_bot.utils.symbol_pre_filter._fetch_ticker_async", fake_fetch)
    symbols = asyncio.run(filter_symbols(DummyExchangeList(), ["ETH/USD"], CONFIG))
    assert symbols == [("ETH/USD", 0.8)]


class EmptyExchange:
    def __init__(self):
        self.markets_by_id = {}
        self.called = False

    def load_markets(self):
        self.called = True
        self.markets_by_id = {"XETHZUSD": {"symbol": "ETH/USD"}}


def test_load_markets_when_missing(monkeypatch):
    ex = EmptyExchange()
    monkeypatch.setattr("crypto_bot.utils.symbol_pre_filter._fetch_ticker_async", fake_fetch)
    symbols = asyncio.run(filter_symbols(ex, ["ETH/USD"], CONFIG))
    assert ex.called is True
    assert symbols == [("ETH/USD", 0.8)]


class FailLoadExchange:
    def __init__(self):
        self.markets_by_id = {}

    def load_markets(self):
        raise RuntimeError("boom")


def test_load_markets_failure_fallback(monkeypatch, caplog):
    caplog.set_level("WARNING")
    ex = FailLoadExchange()
    monkeypatch.setattr("crypto_bot.utils.symbol_pre_filter._fetch_ticker_async", fake_fetch)
    symbols = asyncio.run(filter_symbols(ex, ["ETH/USD"], CONFIG))
    assert symbols == [("ETH/USD", 0.8)]
    assert any("load_markets failed" in r.getMessage() for r in caplog.records)


def test_non_dict_market_entry(monkeypatch):
    class BadExchange:
        markets_by_id = {"XETHZUSD": ["ETH/USD"]}

    monkeypatch.setattr("crypto_bot.utils.symbol_pre_filter._fetch_ticker_async", fake_fetch)
    symbols = asyncio.run(filter_symbols(BadExchange(), ["ETH/USD"], CONFIG))
    assert symbols == [("XETHZUSD", 0.8)]


def test_multiple_batches(monkeypatch):
    calls = []

    async def fake_fetch_multi(pairs_param):
        pairs_list = list(pairs_param)
        combined = {"result": {}}
        for i in range(0, len(pairs_list), 20):
            chunk = pairs_list[i : i + 20]
            calls.append(chunk)
            ticker = {
                "a": ["101", "1", "1"],
                "b": ["100", "1", "1"],
                "c": ["101", "0.5"],
                "v": ["600", "600"],
                "p": ["100", "100"],
                "o": "99",
            }
            combined["result"].update({p: ticker for p in chunk})
        return combined

    monkeypatch.setattr("crypto_bot.utils.symbol_pre_filter._fetch_ticker_async", fake_fetch_multi)

    pairs = [f"PAIR{i}" for i in range(25)]

    class DummyEx:
        markets_by_id = {p: {"symbol": p} for p in pairs}

    symbols = asyncio.run(filter_symbols(DummyEx(), pairs, CONFIG))

    assert len(symbols) == 25
    assert len(calls) == 2


async def mock_fetch_history(exchange, symbol, timeframe="1d", limit=30, **_):
    return [[i * 86400000, 0, 0, 0, 0, 0] for i in range(limit)]


def test_has_enough_history_true(monkeypatch):
    monkeypatch.setattr(
        "crypto_bot.utils.symbol_pre_filter.fetch_ohlcv_async",
        mock_fetch_history,
    )
    assert asyncio.run(has_enough_history(None, "BTC/USD", days=10))


async def mock_fetch_history_short(exchange, symbol, timeframe="1d", limit=30, **_):
    return [[i * 86400000, 0, 0, 0, 0, 0] for i in range(5)]


def test_has_enough_history_false(monkeypatch):
    monkeypatch.setattr(
        "crypto_bot.utils.symbol_pre_filter.fetch_ohlcv_async",
        mock_fetch_history_short,
    )
    assert not asyncio.run(has_enough_history(None, "BTC/USD", days=10))


async def mock_fetch_history_error(exchange, symbol, timeframe="1d", limit=30, **_):
    return asyncio.TimeoutError()


def test_has_enough_history_error(monkeypatch):
    monkeypatch.setattr(
        "crypto_bot.utils.symbol_pre_filter.fetch_ohlcv_async",
        mock_fetch_history_error,
    )
    assert not asyncio.run(has_enough_history(None, "BTC/USD", days=10))


async def mock_fetch_history_exception(exchange, symbol, timeframe="1d", limit=30, **_):
    import ccxt

    return ccxt.RequestTimeout("timeout")


def test_has_enough_history_exception(monkeypatch, caplog):
    caplog.set_level("WARNING")
    monkeypatch.setattr(
        "crypto_bot.utils.symbol_pre_filter.fetch_ohlcv_async",
        mock_fetch_history_exception,
    )
    assert not asyncio.run(has_enough_history(None, "BTC/USD", days=10))
    assert any("returned exception" in r.getMessage() for r in caplog.records)


def test_filter_symbols_sorted_by_score(monkeypatch):
    async def fake_fetch_sorted(_):
        return {
            "result": {
                "XETHZUSD": {
                    "a": ["101", "1", "1"],
                    "b": ["100", "1", "1"],
                    "c": ["101", "0.5"],
                    "v": ["600", "600"],
                    "p": ["100", "100"],
                    "o": "99",
                },
                "XXBTZUSD": {
                    "a": ["51", "1", "1"],
                    "b": ["50", "1", "1"],
                    "c": ["51", "1"],
                    "v": ["800", "800"],
                    "p": ["100", "100"],
                    "o": "49",
                },
            }
        }

    monkeypatch.setattr("crypto_bot.utils.symbol_pre_filter._fetch_ticker_async", fake_fetch_sorted)

    cfg = {
        **CONFIG,
        "symbol_filter": {"volume_percentile": 0, "change_pct_percentile": 0, "max_spread_pct": 2.0},
    }
    symbols = asyncio.run(filter_symbols(DummyExchange(), ["ETH/USD", "BTC/USD"], cfg))

    assert symbols == [("BTC/USD", 0.8), ("ETH/USD", 0.6)]


def test_filter_symbols_min_score(monkeypatch):
    monkeypatch.setattr("crypto_bot.utils.symbol_pre_filter._fetch_ticker_async", fake_fetch)

    cfg = {
        **CONFIG,
        "min_symbol_score": 0.7,
        "symbol_filter": {"volume_percentile": 0, "change_pct_percentile": 0},
    }
    symbols = asyncio.run(filter_symbols(DummyExchange(), ["ETH/USD", "BTC/USD"], cfg))
    assert symbols == [("ETH/USD", 0.8)]


class HistoryExchange:
    def __init__(self, candles: int):
        self.markets_by_id = {"XETHZUSD": {"symbol": "ETH/USD"}}
        self.candles = candles

    async def fetch_ohlcv(self, symbol, timeframe="1h", limit=100):
        return [[i * 3600, 0, 0, 0, 0, 0] for i in range(min(self.candles, limit))]


def test_filter_symbols_min_age_skips(monkeypatch):
    monkeypatch.setattr("crypto_bot.utils.symbol_pre_filter._fetch_ticker_async", fake_fetch)
    cfg = {**CONFIG, "min_symbol_age_days": 2}
    ex = HistoryExchange(24)
    symbols = asyncio.run(filter_symbols(ex, ["ETH/USD"], cfg))
    assert symbols == []


def test_filter_symbols_min_age_allows(monkeypatch):
    monkeypatch.setattr("crypto_bot.utils.symbol_pre_filter._fetch_ticker_async", fake_fetch)
    cfg = {**CONFIG, "min_symbol_age_days": 2}
    ex = HistoryExchange(48)
    symbols = asyncio.run(filter_symbols(ex, ["ETH/USD"], cfg))
    assert symbols == [("ETH/USD", 0.8)]


def test_filter_symbols_min_age_uses_cache(monkeypatch):
    monkeypatch.setattr("crypto_bot.utils.symbol_pre_filter._fetch_ticker_async", fake_fetch)

    called = False

    async def fake_update(exchange, cache, symbols, **_):
        nonlocal called
        called = True
        return cache

    monkeypatch.setattr("crypto_bot.utils.symbol_pre_filter.update_ohlcv_cache", fake_update)

    cfg = {**CONFIG, "min_symbol_age_days": 2}
    ex = HistoryExchange(10)
    df = pd.DataFrame({"close": range(48)})
    cache = {"ETH/USD": df}
    symbols = asyncio.run(filter_symbols(ex, ["ETH/USD"], cfg, df_cache=cache))
    assert symbols == [("ETH/USD", 0.8)]
    assert not called


def test_filter_symbols_correlation(monkeypatch):
    monkeypatch.setattr(
        "crypto_bot.utils.symbol_pre_filter._fetch_ticker_async",
        fake_fetch,
    )
    df1 = pd.DataFrame({"close": [1, 2, 3, 4, 5]})
    df1["return"] = df1["close"].pct_change()
    df2 = pd.DataFrame({"close": [2, 4, 6, 8, 10]})
    df2["return"] = df2["close"].pct_change()
    cache = {"ETH/USD": df1, "BTC/USD": df2}

    cfg = {
        **CONFIG,
        "symbol_filter": {"volume_percentile": 0, "max_spread_pct": 2.0, "change_pct_percentile": 0},
    }
    symbols = asyncio.run(filter_symbols(DummyExchange(), ["ETH/USD", "BTC/USD"], cfg, df_cache=cache))

    assert symbols == [("ETH/USD", 0.8)]


<<<<<<< HEAD
def test_correlation_pair_limit(monkeypatch):
    monkeypatch.setattr(
        "crypto_bot.utils.symbol_pre_filter._fetch_ticker_async",
        fake_fetch,
    )
    df1 = pd.DataFrame({"close": [1, 2, 3]})
    df1["return"] = df1["close"].pct_change()
    df2 = pd.DataFrame({"close": [2, 4, 6]})
    df2["return"] = df2["close"].pct_change()
    cache = {"ETH/USD": df1, "BTC/USD": df2}

    cfg = {
        **CONFIG,
        "symbol_filter": {
            "min_volume_usd": 50000,
            "max_spread_pct": 2.0,
            "change_pct_percentile": 0,
            "correlation_max_pairs": 1,
        },
    }
    symbols = asyncio.run(
        filter_symbols(DummyExchange(), ["ETH/USD", "BTC/USD"], cfg, df_cache=cache)
    )

    # second symbol is not pruned because correlation checks are limited to 1 pair
    assert symbols == [("ETH/USD", 0.8), ("BTC/USD", 0.6)]
=======
>>>>>>> f7d7de61
async def fake_fetch_wide_spread(_):
    return {
        "result": {
            "XETHZUSD": {
                "a": ["102", "1", "1"],
                "b": ["98", "1", "1"],
                "c": ["100", "0.5"],
                "v": ["800", "800"],
                "p": ["100", "100"],
                "o": "98",
            }
        }
    }


def test_filter_symbols_spread(monkeypatch):
    monkeypatch.setattr(
        "crypto_bot.utils.symbol_pre_filter._fetch_ticker_async",
        fake_fetch_wide_spread,
    )
    cfg = {"symbol_filter": {"volume_percentile": 0, "max_spread_pct": 1.0}}
    symbols = asyncio.run(filter_symbols(DummyExchange(), ["ETH/USD"], cfg))
    assert symbols == []


def test_percentile_selects_top_movers(monkeypatch):
    async def fake_fetch_pct(_):
        result = {}
        for i in range(1, 11):
            price = 100 + i
            result[f"PAIR{i}"] = {
                "a": [str(price + 1), "1", "1"],
                "b": [str(price - 1), "1", "1"],
                "c": [str(price), "1"],
                "v": ["1000", "1000"],
                "p": [str(price), str(price)],
                "o": "100",
            }
        return {"result": result}

    monkeypatch.setattr("crypto_bot.utils.symbol_pre_filter._fetch_ticker_async", fake_fetch_pct)

    pairs = [f"PAIR{i}" for i in range(1, 11)]

    class DummyEx:
        markets_by_id = {p: {"symbol": p} for p in pairs}

    symbols = asyncio.run(filter_symbols(DummyEx(), pairs, CONFIG))
    assert {s for s, _ in symbols} == {"PAIR9", "PAIR10"}


def test_get_symbol_age(monkeypatch):
    class AgeExchange:
        def __init__(self):
            self.markets = {"BTC/USD": {"created": 0}}

        def milliseconds(self):
            return 10 * 86400000

    age = sc.get_symbol_age(AgeExchange(), "BTC/USD")
    assert age == 0.0


def test_get_latency(monkeypatch):
    class LatencyExchange:
        def fetch_ticker(self, symbol):
            return {}

    calls = [1.0, 1.2]

    def fake_counter():
        return calls.pop(0)

    monkeypatch.setattr(sc.time, "perf_counter", fake_counter)
    latency = asyncio.run(sc.get_latency(LatencyExchange(), "BTC/USD"))
    assert latency == pytest.approx(200.0)<|MERGE_RESOLUTION|>--- conflicted
+++ resolved
@@ -383,7 +383,6 @@
     assert symbols == [("ETH/USD", 0.8)]
 
 
-<<<<<<< HEAD
 def test_correlation_pair_limit(monkeypatch):
     monkeypatch.setattr(
         "crypto_bot.utils.symbol_pre_filter._fetch_ticker_async",
@@ -410,8 +409,6 @@
 
     # second symbol is not pruned because correlation checks are limited to 1 pair
     assert symbols == [("ETH/USD", 0.8), ("BTC/USD", 0.6)]
-=======
->>>>>>> f7d7de61
 async def fake_fetch_wide_spread(_):
     return {
         "result": {
