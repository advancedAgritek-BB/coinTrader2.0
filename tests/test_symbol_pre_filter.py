import asyncio
import json
import pandas as pd
import pytest
import crypto_bot.utils.symbol_scoring as sc
import crypto_bot.utils.symbol_pre_filter as sp
from crypto_bot.utils.telemetry import telemetry


@pytest.fixture(autouse=True)
def reset_telemetry():
    telemetry.reset()
    yield


<<<<<<< HEAD
=======
@pytest.fixture(autouse=True)
def reset_semaphore():
    sp.SEMA = asyncio.Semaphore(1)
    yield

def clear_ticker_cache():
    sp.ticker_cache.clear()
    sp.ticker_ts.clear()
    yield
    sp.ticker_cache.clear()
    sp.ticker_ts.clear()

from crypto_bot.utils import symbol_pre_filter as sp
>>>>>>> fe6e2572
from crypto_bot.utils.symbol_pre_filter import filter_symbols, has_enough_history

CONFIG = {
    "symbol_filter": {
        "min_volume_usd": 50000,
        "max_spread_pct": 2.0,
        "correlation_max_pairs": 10,
    },
    "symbol_score_weights": {"volume": 1, "change": 0, "spread": 0, "age": 0, "latency": 0},
    "max_vol": 100000,
    "min_symbol_score": 0.0,
}


class DummyExchange:
    markets_by_id = {
        "XETHZUSD": {"symbol": "ETH/USD"},
        "XXBTZUSD": {"symbol": "BTC/USD"},
    }


async def fake_fetch(_):
    return {
        "result": {
            "XETHZUSD": {
                "a": ["101", "1", "1"],
                "b": ["100", "1", "1"],
                "c": ["101", "0.5"],
                "v": ["800", "800"],
                "p": ["100", "100"],
                "o": "99",
            },
            "XXBTZUSD": {
                "a": ["51", "1", "1"],
                "b": ["50", "1", "1"],
                "c": ["51", "1"],
                "v": ["600", "600"],
                "p": ["100", "100"],
                "o": "49",
            },
        }
    }


def test_filter_symbols(monkeypatch):
    monkeypatch.setattr("crypto_bot.utils.symbol_pre_filter._fetch_ticker_async", fake_fetch)
    symbols = asyncio.run(filter_symbols(DummyExchange(), ["ETH/USD", "BTC/USD"], CONFIG))
    assert symbols == [("BTC/USD", 0.6)]


class FetchTickersExchange(DummyExchange):
    def __init__(self):
        self.has = {"fetchTickers": True}
        self.markets_by_id = DummyExchange.markets_by_id

    async def fetch_tickers(self, symbols):
        assert symbols == ["ETH/USD", "BTC/USD"]
        data = (await fake_fetch(None))["result"]
        return {"ETH/USD": data["XETHZUSD"], "BTC/USD": data["XXBTZUSD"]}


def test_filter_symbols_fetch_tickers(monkeypatch):
    async def raise_if_called(_):
        raise AssertionError("_fetch_ticker_async should not be called")

    monkeypatch.setattr("crypto_bot.utils.symbol_pre_filter._fetch_ticker_async", raise_if_called)

    ex = FetchTickersExchange()

    symbols = asyncio.run(filter_symbols(ex, ["ETH/USD", "BTC/USD"], CONFIG))

    assert symbols == [("BTC/USD", 0.6)]


class WatchTickersExchange(DummyExchange):
    def __init__(self):
        self.has = {"watchTickers": True}
        self.calls = 0
        self.markets_by_id = DummyExchange.markets_by_id

    async def watch_tickers(self, symbols):
        self.calls += 1
        data = (await fake_fetch(None))["result"]
        return {"ETH/USD": data["XETHZUSD"], "BTC/USD": data["XXBTZUSD"]}


def test_watch_tickers_cache(monkeypatch):
    ex = WatchTickersExchange()

    t = {"now": 0}

    monkeypatch.setattr(sp.time, "time", lambda: t["now"])

    symbols = asyncio.run(filter_symbols(ex, ["ETH/USD", "BTC/USD"], CONFIG))
    assert ex.calls == 1
    assert symbols == [("BTC/USD", 0.6)]

    symbols = asyncio.run(filter_symbols(ex, ["ETH/USD", "BTC/USD"], CONFIG))
    assert ex.calls == 1

    t["now"] += 6
    symbols = asyncio.run(filter_symbols(ex, ["ETH/USD", "BTC/USD"], CONFIG))
    assert ex.calls == 2


class DummyExchangeList:
    # markets_by_id values may be lists of market dictionaries
    markets_by_id = {"XETHZUSD": [{"symbol": "ETH/USD"}]}


def test_filter_symbols_handles_list_values(monkeypatch):
    monkeypatch.setattr("crypto_bot.utils.symbol_pre_filter._fetch_ticker_async", fake_fetch)
    symbols = asyncio.run(filter_symbols(DummyExchangeList(), ["ETH/USD"], CONFIG))
    assert symbols == [("ETH/USD", 0.8)]


class EmptyExchange:
    def __init__(self):
        self.markets_by_id = {}
        self.called = False

    def load_markets(self):
        self.called = True
        self.markets_by_id = {"XETHZUSD": {"symbol": "ETH/USD"}}


def test_load_markets_when_missing(monkeypatch):
    ex = EmptyExchange()
    monkeypatch.setattr("crypto_bot.utils.symbol_pre_filter._fetch_ticker_async", fake_fetch)
    symbols = asyncio.run(filter_symbols(ex, ["ETH/USD"], CONFIG))
    assert ex.called is True
    assert symbols == [("ETH/USD", 0.8)]


class FailLoadExchange:
    def __init__(self):
        self.markets_by_id = {}

    def load_markets(self):
        raise RuntimeError("boom")


def test_load_markets_failure_fallback(monkeypatch, caplog):
    caplog.set_level("WARNING")
    ex = FailLoadExchange()
    monkeypatch.setattr("crypto_bot.utils.symbol_pre_filter._fetch_ticker_async", fake_fetch)
    symbols = asyncio.run(filter_symbols(ex, ["ETH/USD"], CONFIG))
    assert symbols == [("ETH/USD", 0.8)]
    assert any("load_markets failed" in r.getMessage() for r in caplog.records)


def test_non_dict_market_entry(monkeypatch):
    class BadExchange:
        markets_by_id = {"XETHZUSD": ["ETH/USD"]}

    monkeypatch.setattr("crypto_bot.utils.symbol_pre_filter._fetch_ticker_async", fake_fetch)
    symbols = asyncio.run(filter_symbols(BadExchange(), ["ETH/USD"], CONFIG))
    assert symbols == [("XETHZUSD", 0.8)]


def test_multiple_batches(monkeypatch):
    calls = []

    async def fake_fetch_multi(pairs_param):
        pairs_list = list(pairs_param)
        combined = {"result": {}}
        for i in range(0, len(pairs_list), 20):
            chunk = pairs_list[i : i + 20]
            calls.append(chunk)
            ticker = {
                "a": ["101", "1", "1"],
                "b": ["100", "1", "1"],
                "c": ["101", "0.5"],
                "v": ["600", "600"],
                "p": ["100", "100"],
                "o": "99",
            }
            combined["result"].update({p: ticker for p in chunk})
        return combined

    monkeypatch.setattr("crypto_bot.utils.symbol_pre_filter._fetch_ticker_async", fake_fetch_multi)

    pairs = [f"PAIR{i}" for i in range(25)]

    class DummyEx:
        markets_by_id = {p: {"symbol": p} for p in pairs}

    symbols = asyncio.run(filter_symbols(DummyEx(), pairs, CONFIG))

    assert len(symbols) == 25
    assert len(calls) == 2


async def mock_fetch_history(exchange, symbol, timeframe="1d", limit=30, **_):
    return [[i * 86400000, 0, 0, 0, 0, 0] for i in range(limit)]


def test_has_enough_history_true(monkeypatch):
    monkeypatch.setattr(
        "crypto_bot.utils.symbol_pre_filter.fetch_ohlcv_async",
        mock_fetch_history,
    )
    assert asyncio.run(has_enough_history(None, "BTC/USD", days=10))


async def mock_fetch_history_short(exchange, symbol, timeframe="1d", limit=30, **_):
    return [[i * 86400000, 0, 0, 0, 0, 0] for i in range(5)]


def test_has_enough_history_false(monkeypatch):
    monkeypatch.setattr(
        "crypto_bot.utils.symbol_pre_filter.fetch_ohlcv_async",
        mock_fetch_history_short,
    )
    assert not asyncio.run(has_enough_history(None, "BTC/USD", days=10))


async def mock_fetch_history_error(exchange, symbol, timeframe="1d", limit=30, **_):
    return asyncio.TimeoutError()


def test_has_enough_history_error(monkeypatch):
    monkeypatch.setattr(
        "crypto_bot.utils.symbol_pre_filter.fetch_ohlcv_async",
        mock_fetch_history_error,
    )
    assert not asyncio.run(has_enough_history(None, "BTC/USD", days=10))


async def mock_fetch_history_exception(exchange, symbol, timeframe="1d", limit=30, **_):
    import ccxt

    return ccxt.RequestTimeout("timeout")


def test_has_enough_history_exception(monkeypatch, caplog):
    caplog.set_level("WARNING")
    monkeypatch.setattr(
        "crypto_bot.utils.symbol_pre_filter.fetch_ohlcv_async",
        mock_fetch_history_exception,
    )
    assert not asyncio.run(has_enough_history(None, "BTC/USD", days=10))
    assert any("returned exception" in r.getMessage() for r in caplog.records)


def test_filter_symbols_sorted_by_score(monkeypatch):
    async def fake_fetch_sorted(_):
        return {
            "result": {
                "XETHZUSD": {
                    "a": ["101", "1", "1"],
                    "b": ["100", "1", "1"],
                    "c": ["101", "0.5"],
                    "v": ["600", "600"],
                    "p": ["100", "100"],
                    "o": "99",
                },
                "XXBTZUSD": {
                    "a": ["51", "1", "1"],
                    "b": ["50", "1", "1"],
                    "c": ["51", "1"],
                    "v": ["800", "800"],
                    "p": ["100", "100"],
                    "o": "49",
                },
            }
        }

    monkeypatch.setattr("crypto_bot.utils.symbol_pre_filter._fetch_ticker_async", fake_fetch_sorted)

    cfg = {
        **CONFIG,
        "symbol_filter": {"min_volume_usd": 50000, "change_pct_percentile": 0, "max_spread_pct": 2.0},
    }
    symbols = asyncio.run(filter_symbols(DummyExchange(), ["ETH/USD", "BTC/USD"], cfg))

    assert symbols == [("BTC/USD", 0.8), ("ETH/USD", 0.6)]


def test_filter_symbols_min_score(monkeypatch):
    monkeypatch.setattr("crypto_bot.utils.symbol_pre_filter._fetch_ticker_async", fake_fetch)

    cfg = {
        **CONFIG,
        "min_symbol_score": 0.7,
        "symbol_filter": {"min_volume_usd": 50000, "change_pct_percentile": 0},
    }
    symbols = asyncio.run(filter_symbols(DummyExchange(), ["ETH/USD", "BTC/USD"], cfg))
    assert symbols == [("ETH/USD", 0.8)]


class HistoryExchange:
    def __init__(self, candles: int):
        self.markets_by_id = {"XETHZUSD": {"symbol": "ETH/USD"}}
        self.candles = candles

    async def fetch_ohlcv(self, symbol, timeframe="1h", limit=100):
        return [[i * 3600, 0, 0, 0, 0, 0] for i in range(min(self.candles, limit))]


def test_filter_symbols_min_age_skips(monkeypatch):
    monkeypatch.setattr("crypto_bot.utils.symbol_pre_filter._fetch_ticker_async", fake_fetch)
    cfg = {**CONFIG, "min_symbol_age_days": 2}
    ex = HistoryExchange(24)
    symbols = asyncio.run(filter_symbols(ex, ["ETH/USD"], cfg))
    assert symbols == []


def test_filter_symbols_min_age_allows(monkeypatch):
    monkeypatch.setattr("crypto_bot.utils.symbol_pre_filter._fetch_ticker_async", fake_fetch)
    cfg = {**CONFIG, "min_symbol_age_days": 2}
    ex = HistoryExchange(48)
    symbols = asyncio.run(filter_symbols(ex, ["ETH/USD"], cfg))
    assert symbols == [("ETH/USD", 0.8)]


def test_filter_symbols_min_age_uses_cache(monkeypatch):
    monkeypatch.setattr("crypto_bot.utils.symbol_pre_filter._fetch_ticker_async", fake_fetch)

    called = False

    async def fake_update(exchange, cache, symbols, **_):
        nonlocal called
        called = True
        return cache

    monkeypatch.setattr("crypto_bot.utils.symbol_pre_filter.update_ohlcv_cache", fake_update)

    cfg = {**CONFIG, "min_symbol_age_days": 2}
    ex = HistoryExchange(10)
    df = pd.DataFrame({"close": range(48)})
    cache = {"ETH/USD": df}
    symbols = asyncio.run(filter_symbols(ex, ["ETH/USD"], cfg, df_cache=cache))
    assert symbols == [("ETH/USD", 0.8)]
    assert not called


def test_filter_symbols_correlation(monkeypatch):
    monkeypatch.setattr(
        "crypto_bot.utils.symbol_pre_filter._fetch_ticker_async",
        fake_fetch,
    )
    df1 = pd.DataFrame({"close": [1, 2, 3, 4, 5]})
    df2 = pd.DataFrame({"close": [2, 4, 6, 8, 10]})
    cache = {"ETH/USD": df1, "BTC/USD": df2}

    cfg = {
        **CONFIG,
        "symbol_filter": {"min_volume_usd": 50000, "max_spread_pct": 2.0, "change_pct_percentile": 0},
    }
    symbols = asyncio.run(filter_symbols(DummyExchange(), ["ETH/USD", "BTC/USD"], cfg, df_cache=cache))

    assert symbols == [("ETH/USD", 0.8)]


async def fake_fetch_wide_spread(_):
    return {
        "result": {
            "XETHZUSD": {
                "a": ["102", "1", "1"],
                "b": ["98", "1", "1"],
                "c": ["100", "0.5"],
                "v": ["800", "800"],
                "p": ["100", "100"],
                "o": "98",
            }
        }
    }


def test_filter_symbols_spread(monkeypatch):
    monkeypatch.setattr(
        "crypto_bot.utils.symbol_pre_filter._fetch_ticker_async",
        fake_fetch_wide_spread,
    )
    cfg = {"symbol_filter": {"min_volume_usd": 50000, "max_spread_pct": 1.0}}
    symbols = asyncio.run(filter_symbols(DummyExchange(), ["ETH/USD"], cfg))
    assert symbols == []


def test_percentile_selects_top_movers(monkeypatch):
    async def fake_fetch_pct(_):
        result = {}
        for i in range(1, 11):
            price = 100 + i
            result[f"PAIR{i}"] = {
                "a": [str(price + 1), "1", "1"],
                "b": [str(price - 1), "1", "1"],
                "c": [str(price), "1"],
                "v": ["1000", "1000"],
                "p": [str(price), str(price)],
                "o": "100",
            }
        return {"result": result}

    monkeypatch.setattr("crypto_bot.utils.symbol_pre_filter._fetch_ticker_async", fake_fetch_pct)

    pairs = [f"PAIR{i}" for i in range(1, 11)]

    class DummyEx:
        markets_by_id = {p: {"symbol": p} for p in pairs}

    symbols = asyncio.run(filter_symbols(DummyEx(), pairs, CONFIG))
    assert {s for s, _ in symbols} == {"PAIR9", "PAIR10"}


def test_get_symbol_age(monkeypatch):
    class AgeExchange:
        def __init__(self):
            self.markets = {"BTC/USD": {"created": 0}}

        def milliseconds(self):
            return 10 * 86400000

    age = sc.get_symbol_age(AgeExchange(), "BTC/USD")
    assert age == 0.0


def test_get_latency(monkeypatch):
    class LatencyExchange:
        def fetch_ticker(self, symbol):
            return {}

    calls = [1.0, 1.2]

    def fake_counter():
        return calls.pop(0)

    monkeypatch.setattr(sc.time, "perf_counter", fake_counter)
    latency = asyncio.run(sc.get_latency(LatencyExchange(), "BTC/USD"))
    assert latency == pytest.approx(200.0)<|MERGE_RESOLUTION|>--- conflicted
+++ resolved
@@ -13,8 +13,6 @@
     yield
 
 
-<<<<<<< HEAD
-=======
 @pytest.fixture(autouse=True)
 def reset_semaphore():
     sp.SEMA = asyncio.Semaphore(1)
@@ -28,7 +26,6 @@
     sp.ticker_ts.clear()
 
 from crypto_bot.utils import symbol_pre_filter as sp
->>>>>>> fe6e2572
 from crypto_bot.utils.symbol_pre_filter import filter_symbols, has_enough_history
 
 CONFIG = {
