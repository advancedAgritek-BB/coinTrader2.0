--- conflicted
+++ resolved
@@ -55,7 +55,6 @@
     assert score > 0
 
 
-<<<<<<< HEAD
 def test_atr_filter_blocks_signal():
     prices = list(range(1, 41))
     df = _make_df(prices)
@@ -78,7 +77,6 @@
     score, direction = dex_scalper.generate_signal(df, cfg)
     assert direction == "long"
     assert score > 0
-=======
 def test_scalper_fast_window_longer_than_df():
     """Ensure short DataFrame returns neutral when below required window."""
     close = pd.Series(range(20))
@@ -86,5 +84,4 @@
     cfg = {'dex_scalper': {'ema_fast': 30, 'ema_slow': 10}}
     score, direction = dex_scalper.generate_signal(df, cfg)
     assert direction == 'none'
-    assert score == 0.0
->>>>>>> 90843881
+    assert score == 0.0