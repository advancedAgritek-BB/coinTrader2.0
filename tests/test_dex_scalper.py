import pandas as pd

import crypto_bot.strategy.dex_scalper as dex_scalper
<<<<<<< HEAD
=======


def _make_df(prices):
    return pd.DataFrame(
        {
            "open": prices,
            "high": [p + 0.5 for p in prices],
            "low": [p - 0.5 for p in prices],
            "close": prices,
        }
    )
>>>>>>> 854e2618


def test_scalper_long_signal():
    close = pd.Series(range(1, 41))
    df = pd.DataFrame({'close': close})
    score, direction = dex_scalper.generate_signal(df)
    assert direction == 'long'
    assert 0 < score <= 1


def test_scalper_short_signal():
    close = pd.Series(range(40, 0, -1))
    df = pd.DataFrame({'close': close})
    score, direction = dex_scalper.generate_signal(df)
    assert direction == 'short'
    assert 0 < score <= 1


def test_scalper_neutral_signal():
    close = pd.Series([100.0] * 30)
    df = pd.DataFrame({'close': close})
    score, direction = dex_scalper.generate_signal(df)
    assert direction == 'none'
    assert score == 0.0


def test_scalper_min_data():
    close = pd.Series([100.0] * 10)
    df = pd.DataFrame({'close': close})
    score, direction = dex_scalper.generate_signal(df)
    assert direction == 'none'
    assert score == 0.0


def test_scalper_custom_config():
    close = pd.Series(range(1, 41))
    df = pd.DataFrame({'close': close})
    cfg = {'dex_scalper': {'ema_fast': 3, 'ema_slow': 10, 'min_signal_score': 0.05}}
    score, direction = dex_scalper.generate_signal(df, cfg)
    assert direction == 'long'
    assert score > 0


<<<<<<< HEAD
def test_volume_filter_blocks_signal():
    close = pd.Series(range(1, 41))
    volume = [0] * 40
    df = pd.DataFrame({'close': close, 'volume': volume})
    score, direction = dex_scalper.generate_signal(df, min_volume=1)
    assert (score, direction) == (0.0, 'none')


def test_order_book_slippage_blocks_signal():
    close = pd.Series(range(1, 41))
    volume = [100] * 40
    df = pd.DataFrame({'close': close, 'volume': volume})
    book = {'bids': [[10, 1.0]], 'asks': [[20, 1.0]]}
    score, direction = dex_scalper.generate_signal(df, book=book, max_slippage_pct=0.5)
    assert (score, direction) == (0.0, 'none')
=======
def test_scalper_blocks_disallowed_pair(monkeypatch):
    close = pd.Series(range(1, 41))
    df = pd.DataFrame({'close': close})
    monkeypatch.setattr(dex_scalper, 'ALLOWED_PAIRS', ['ETH/USD'])
    score, direction = dex_scalper.generate_signal(df, {'symbol': 'BTC/USD'})
    assert (score, direction) == (0.0, 'none')
def test_atr_filter_blocks_signal():
    prices = list(range(1, 41))
    df = _make_df(prices)
    cfg = {"dex_scalper": {"min_atr_pct": 0.2}}
    score, direction = dex_scalper.generate_signal(df, cfg)
    assert (score, direction) == (0.0, "none")


def test_atr_filter_allows_signal():
    prices = list(range(1, 41))
    df = pd.DataFrame(
        {
            "open": prices,
            "high": [p + 10 for p in prices],
            "low": [p - 10 for p in prices],
            "close": prices,
        }
    )
    cfg = {"dex_scalper": {"min_atr_pct": 0.2}}
    score, direction = dex_scalper.generate_signal(df, cfg)
    assert direction == "long"
    assert score > 0
def test_scalper_fast_window_longer_than_df():
    """Ensure short DataFrame returns neutral when below required window."""
    close = pd.Series(range(20))
    df = pd.DataFrame({'close': close})
    cfg = {'dex_scalper': {'ema_fast': 30, 'ema_slow': 10}}
    score, direction = dex_scalper.generate_signal(df, cfg)
    assert direction == 'none'
    assert score == 0.0
>>>>>>> 854e2618
<|MERGE_RESOLUTION|>--- conflicted
+++ resolved
@@ -1,8 +1,6 @@
 import pandas as pd
 
 import crypto_bot.strategy.dex_scalper as dex_scalper
-<<<<<<< HEAD
-=======
 
 
 def _make_df(prices):
@@ -14,7 +12,6 @@
             "close": prices,
         }
     )
->>>>>>> 854e2618
 
 
 def test_scalper_long_signal():
@@ -58,7 +55,6 @@
     assert score > 0
 
 
-<<<<<<< HEAD
 def test_volume_filter_blocks_signal():
     close = pd.Series(range(1, 41))
     volume = [0] * 40
@@ -74,7 +70,6 @@
     book = {'bids': [[10, 1.0]], 'asks': [[20, 1.0]]}
     score, direction = dex_scalper.generate_signal(df, book=book, max_slippage_pct=0.5)
     assert (score, direction) == (0.0, 'none')
-=======
 def test_scalper_blocks_disallowed_pair(monkeypatch):
     close = pd.Series(range(1, 41))
     df = pd.DataFrame({'close': close})
@@ -110,5 +105,4 @@
     cfg = {'dex_scalper': {'ema_fast': 30, 'ema_slow': 10}}
     score, direction = dex_scalper.generate_signal(df, cfg)
     assert direction == 'none'
-    assert score == 0.0
->>>>>>> 854e2618
+    assert score == 0.0