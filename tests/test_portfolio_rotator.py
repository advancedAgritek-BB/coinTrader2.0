import asyncio
import json
import logging

import pandas as pd
import pytest

from crypto_bot.portfolio_rotator import PortfolioRotator


class DummyExchange:
    def __init__(self, data):
        self.data = data

    def fetch_ohlcv(self, symbol, timeframe="1d", limit=30):
        closes = self.data[symbol]
        return [[0, c, c, c, c, 1] for c in closes[-limit:]]


def test_score_assets_returns_scores():
    data = {
        "BTC": [1, 2, 3, 4, 5],
        "ETH": [1, 1.5, 2, 2.5, 3],
    }
    ex = DummyExchange(data)
    rotator = PortfolioRotator()
    scores = asyncio.run(rotator.score_assets(ex, ["BTC", "ETH"], 5, "momentum"))
    assert set(scores.keys()) == {"BTC", "ETH"}
    assert scores["BTC"] > scores["ETH"]


def test_rotate_calls_converter(monkeypatch):
    rotator = PortfolioRotator()
    rotator.config.update({"scoring_method": "sharpe", "top_assets": 1, "rebalance_threshold": 0.1})

    called = {}

    async def fake_convert(wallet, from_t, to_t, amt, dry_run=True, **kwargs):
        called["args"] = (wallet, from_t, to_t, amt, dry_run)
        called["kwargs"] = kwargs
        return {}

    monkeypatch.setattr("crypto_bot.portfolio_rotator.auto_convert_funds", fake_convert)

<<<<<<< HEAD
    async def fake_scores(*a, **k):
        return {"BTC": 0.5, "ETH": 0.1}

    monkeypatch.setattr(rotator, "score_assets", fake_scores)
=======
    async def fake_score_assets(*_a, **_k):
        return {"BTC": 0.5, "ETH": 0.1}

    monkeypatch.setattr(rotator, "score_assets", fake_score_assets)
>>>>>>> 4e50d924

    holdings = {"ETH": 10}
    new_holdings = asyncio.run(
        rotator.rotate(object(), "wallet", holdings)
    )

    assert called["args"][1] == "ETH"
    assert called["args"][2] == "BTC"
    assert "notifier" in called["kwargs"]
    assert called["kwargs"]["notifier"] is None
    assert new_holdings["BTC"] == 10


def test_rotate_logs_scores(tmp_path, monkeypatch):
    rotator = PortfolioRotator()
    score_file = tmp_path / "scores.json"
    monkeypatch.setattr("crypto_bot.portfolio_rotator.SCORE_FILE", score_file)
<<<<<<< HEAD
    async def fake_scores(*a, **k):
        return {"BTC": 0.5, "ETH": 0.1}

    monkeypatch.setattr(rotator, "score_assets", fake_scores)
=======
    async def fake_score_assets(*_a, **_k):
        return {"BTC": 0.5, "ETH": 0.1}

    monkeypatch.setattr(rotator, "score_assets", fake_score_assets)
>>>>>>> 4e50d924
    monkeypatch.setattr(
        "crypto_bot.portfolio_rotator.auto_convert_funds", lambda *a, **k: {}
    )

    holdings = {"ETH": 10}
    asyncio.run(rotator.rotate(object(), "wallet", holdings))

    data = json.loads(score_file.read_text())
    assert data["BTC"] == 0.5


class BadDataExchange(DummyExchange):
    def fetch_ohlcv(self, symbol, timeframe="1d", limit=30):
        if symbol == "BAD":
            raise ValueError("bad data")
        return super().fetch_ohlcv(symbol, timeframe, limit)


def test_score_assets_skips_invalid_ohlcv(caplog):
    data = {"BTC": [1, 2, 3], "BAD": [1, 2, 3]}
    ex = BadDataExchange(data)
    rotator = PortfolioRotator()

    with caplog.at_level("ERROR"):
        scores = asyncio.run(rotator.score_assets(ex, ["BTC", "BAD"], 3, "momentum"))

    assert set(scores.keys()) == {"BTC"}
    assert any("OHLCV fetch failed for BAD" in r.message for r in caplog.records)


def test_rotate_ignores_tokens_without_pair(monkeypatch, caplog):
    ex = BadDataExchange({"GOOD": [1, 2, 3], "BAD": [1, 2, 3]})
    rotator = PortfolioRotator()
    rotator.config.update({"scoring_method": "momentum", "lookback_days": 3})

    called = {}

    async def fake_convert(*args, **kwargs):
        called["called"] = True
        return {}

    monkeypatch.setattr("crypto_bot.portfolio_rotator.auto_convert_funds", fake_convert)

    with caplog.at_level("ERROR"):
        holdings = {"BAD": 5}
        result = asyncio.run(rotator.rotate(ex, "wallet", holdings))

    assert result == holdings
    assert not called
    assert any("OHLCV fetch failed for BAD" in r.message for r in caplog.records)
def test_rotate_translates_assets_to_pairs(monkeypatch):
    rotator = PortfolioRotator()
    captured = {}

    async def fake_score_assets(ex, symbols, lookback, method):
        captured["symbols"] = list(symbols)
        return {}

    monkeypatch.setattr(rotator, "score_assets", fake_score_assets)
    monkeypatch.setattr(
        "crypto_bot.portfolio_rotator.auto_convert_funds", lambda *a, **k: {}
    )

    exchange = type(
        "Ex",
        (),
        {
            "markets": {"BTC/USD": {}},
            "market": lambda self, s: {"BTC/USD": {}}.get(s),
        },
    )()

    asyncio.run(rotator.rotate(exchange, "wallet", {"BTC": 1}))

    assert captured.get("symbols") == ["BTC/USD"]
def test_score_assets_handles_invalid_data(caplog):
    class BadExchange:
        def fetch_ohlcv(self, symbol, timeframe="1d", limit=30):
            return None

    rotator = PortfolioRotator()
    caplog.set_level(logging.ERROR)

    scores = asyncio.run(rotator.score_assets(BadExchange(), ["BTC"], 5, "momentum"))

    assert scores == {}
    assert any("Invalid OHLCV" in r.getMessage() for r in caplog.records)<|MERGE_RESOLUTION|>--- conflicted
+++ resolved
@@ -42,17 +42,14 @@
 
     monkeypatch.setattr("crypto_bot.portfolio_rotator.auto_convert_funds", fake_convert)
 
-<<<<<<< HEAD
     async def fake_scores(*a, **k):
         return {"BTC": 0.5, "ETH": 0.1}
 
     monkeypatch.setattr(rotator, "score_assets", fake_scores)
-=======
     async def fake_score_assets(*_a, **_k):
         return {"BTC": 0.5, "ETH": 0.1}
 
     monkeypatch.setattr(rotator, "score_assets", fake_score_assets)
->>>>>>> 4e50d924
 
     holdings = {"ETH": 10}
     new_holdings = asyncio.run(
@@ -70,17 +67,14 @@
     rotator = PortfolioRotator()
     score_file = tmp_path / "scores.json"
     monkeypatch.setattr("crypto_bot.portfolio_rotator.SCORE_FILE", score_file)
-<<<<<<< HEAD
     async def fake_scores(*a, **k):
         return {"BTC": 0.5, "ETH": 0.1}
 
     monkeypatch.setattr(rotator, "score_assets", fake_scores)
-=======
     async def fake_score_assets(*_a, **_k):
         return {"BTC": 0.5, "ETH": 0.1}
 
     monkeypatch.setattr(rotator, "score_assets", fake_score_assets)
->>>>>>> 4e50d924
     monkeypatch.setattr(
         "crypto_bot.portfolio_rotator.auto_convert_funds", lambda *a, **k: {}
     )
