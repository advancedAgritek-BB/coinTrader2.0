--- conflicted
+++ resolved
@@ -1,19 +1,15 @@
 import os
 
-<<<<<<< HEAD
 import crypto_bot.sentiment_filter as sf
-=======
 import pytest
 
 from crypto_bot.sentiment_filter import too_bearish, boost_factor
->>>>>>> fdd589fc
 
 import pytest
 
 from crypto_bot.sentiment_filter import boost_factor, too_bearish
 
 
-<<<<<<< HEAD
 def test_too_bearish(monkeypatch):
     sf._CACHE.clear()
     monkeypatch.setenv("MOCK_FNG_VALUE", "50")
@@ -89,7 +85,6 @@
     assert sf.fetch_lunarcrush_sentiment("BTC") == 70
     assert sf.fetch_lunarcrush_sentiment("BTC") == 70
     assert calls["n"] == 1
-=======
 @pytest.mark.asyncio
 async def test_too_bearish(monkeypatch):
     monkeypatch.setenv("MOCK_FNG_VALUE", "50")
@@ -118,4 +113,3 @@
         fake_get_sentiment,
     )
     assert await boost_factor(70, 60, symbol="BTC") > 1.0
->>>>>>> fdd589fc
