import importlib.util
import pandas as pd
from pathlib import Path

spec = importlib.util.spec_from_file_location(
    "sniper_bot",
    Path(__file__).resolve().parents[1] / "crypto_bot" / "strategy" / "sniper_bot.py",
)
sniper_bot = importlib.util.module_from_spec(spec)
spec.loader.exec_module(sniper_bot)


def _df_with_volume_and_price(close_list, volume_list):
    return pd.DataFrame({
        "open": close_list,
        "high": close_list,
        "low": close_list,
        "close": close_list,
        "volume": volume_list,
    })


def test_sniper_triggers_on_breakout():
    df = _df_with_volume_and_price(
        [1.0, 1.05, 1.1, 1.2],
        [10, 12, 11, 200]
    )
    score, direction = sniper_bot.generate_signal(df)
    assert direction == "long"
    assert score > 0.8


def test_sniper_ignores_low_volume():
    df = _df_with_volume_and_price(
        [1.0, 1.05, 1.1, 1.2],
        [1, 1, 1, 2]
    )
    score, direction = sniper_bot.generate_signal(df)
    assert direction == "none"
    assert score == 0.0


def test_sniper_respects_history_length():
    df = _df_with_volume_and_price([1.0] * 100, [10] * 100)
    score, direction = sniper_bot.generate_signal(df)
    assert direction == "none"
    assert score == 0.0


def test_direction_override_short():
    df = _df_with_volume_and_price(
        [1.0, 1.05, 1.1, 1.2],
        [10, 12, 11, 200]
    )
    config = {"direction": "short"}
    score, direction = sniper_bot.generate_signal(df, config)
    assert direction == "short"
    assert score > 0.8


<<<<<<< HEAD
def test_high_freq_mode():
    df = _df_with_volume_and_price(
        [1.0, 1.05, 1.1, 1.2],
        [10, 12, 11, 200],
    )
    score, direction = sniper_bot.generate_signal(df, high_freq=True)
    assert direction == "long"
=======
def test_sniper_detects_dump():
    df = _df_with_volume_and_price(
        [1.0, 0.95, 0.9, 0.8],
        [10, 12, 11, 200],
    )
    score, direction = sniper_bot.generate_signal(df)
    assert direction == "short"
>>>>>>> b61c3a0b
    assert score > 0.8<|MERGE_RESOLUTION|>--- conflicted
+++ resolved
@@ -58,7 +58,6 @@
     assert score > 0.8
 
 
-<<<<<<< HEAD
 def test_high_freq_mode():
     df = _df_with_volume_and_price(
         [1.0, 1.05, 1.1, 1.2],
@@ -66,7 +65,6 @@
     )
     score, direction = sniper_bot.generate_signal(df, high_freq=True)
     assert direction == "long"
-=======
 def test_sniper_detects_dump():
     df = _df_with_volume_and_price(
         [1.0, 0.95, 0.9, 0.8],
@@ -74,5 +72,4 @@
     )
     score, direction = sniper_bot.generate_signal(df)
     assert direction == "short"
->>>>>>> b61c3a0b
     assert score > 0.8