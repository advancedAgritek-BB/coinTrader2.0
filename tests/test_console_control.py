--- conflicted
+++ resolved
@@ -22,12 +22,9 @@
     assert seen[2] is True
     # Function should exit after processing all commands
     assert len(seen) == 3
-<<<<<<< HEAD
     # "quit" stops the loop and leaves the bot stopped
     assert state["running"] is False
-=======
     assert state["running"] is True
->>>>>>> 2758fbeb
 
 
 def test_control_loop_updates_state(monkeypatch):
