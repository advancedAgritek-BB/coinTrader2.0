--- conflicted
+++ resolved
@@ -17,11 +17,8 @@
     assert open_orders == [
         {
             "symbol": "BTC/USDT",
-<<<<<<< HEAD
             "side": "buy",
-=======
             "side": "long",
->>>>>>> a9072f4f
             "amount": 0.5,
             "price": 110.0,
             "entry_time": "t2",
@@ -43,22 +40,16 @@
     assert sorted(open_orders, key=lambda x: (x["symbol"], x["entry_time"])) == [
         {
             "symbol": "BTC/USDT",
-<<<<<<< HEAD
             "side": "buy",
-=======
             "side": "long",
->>>>>>> a9072f4f
             "amount": 1.0,
             "price": 100.0,
             "entry_time": "b",
         },
         {
             "symbol": "ETH/USDT",
-<<<<<<< HEAD
             "side": "buy",
-=======
             "side": "long",
->>>>>>> a9072f4f
             "amount": 0.5,
             "price": 50.0,
             "entry_time": "a",
@@ -66,20 +57,17 @@
     ]
 
 
-<<<<<<< HEAD
 def test_open_trades_short_position(tmp_path: Path):
     log_file = tmp_path / "trades.csv"
     data = [
         {"symbol": "BTC/USDT", "side": "sell", "amount": 1, "price": 100, "timestamp": "t1"},
         {"symbol": "BTC/USDT", "side": "buy", "amount": 0.4, "price": 90, "timestamp": "t2"},
-=======
 def test_open_trades_short_entries(tmp_path: Path):
     log_file = tmp_path / "trades.csv"
     data = [
         {"symbol": "BTC/USDT", "side": "sell", "amount": 1, "price": 100, "timestamp": "a"},
         {"symbol": "BTC/USDT", "side": "buy", "amount": 0.4, "price": 95, "timestamp": "b"},
         {"symbol": "BTC/USDT", "side": "sell", "amount": 0.5, "price": 105, "timestamp": "c"},
->>>>>>> a9072f4f
     ]
     pd.DataFrame(data).to_csv(log_file, index=False, header=False)
 
@@ -87,12 +75,10 @@
     assert open_orders == [
         {
             "symbol": "BTC/USDT",
-<<<<<<< HEAD
             "side": "sell",
             "amount": 0.6,
             "price": 100.0,
             "entry_time": "t1",
-=======
             "side": "short",
             "amount": 0.6,
             "price": 100.0,
@@ -124,6 +110,5 @@
             "amount": 0.5,
             "price": 18.0,
             "entry_time": "b",
->>>>>>> a9072f4f
         }
     ]