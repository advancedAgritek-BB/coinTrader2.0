<<<<<<< HEAD
from crypto_bot.utils.telegram import TelegramNotifier
import pytest
import types
import time
=======
import asyncio
import importlib.util
import types
from pathlib import Path
import sys
import pytest

path = Path(__file__).resolve().parents[1] / "crypto_bot" / "utils" / "telegram.py"
spec = importlib.util.spec_from_file_location(
    "crypto_bot.utils.telegram", path, submodule_search_locations=[str(path.parent)]
)
telegram_pkg = types.ModuleType("crypto_bot.utils")
telegram_pkg.__path__ = [str(path.parent)]
sys.modules.setdefault("crypto_bot", types.ModuleType("crypto_bot"))
sys.modules["crypto_bot"].__path__ = [str(path.parent.parent)]
sys.modules["crypto_bot"].utils = telegram_pkg
sys.modules["crypto_bot.utils"] = telegram_pkg
telegram = importlib.util.module_from_spec(spec)
sys.modules["crypto_bot.utils.telegram"] = telegram
spec.loader.exec_module(telegram)
telegram_pkg.telegram = telegram
TelegramNotifier = telegram.TelegramNotifier
>>>>>>> 1514b766


def test_notify_uses_send_message(monkeypatch):
    calls = {}

    def fake_send(token, chat_id, text):
        calls['token'] = token
        calls['chat_id'] = chat_id
        calls['text'] = text
        return 'err'

    monkeypatch.setattr('crypto_bot.utils.telegram.send_message', fake_send)

    notifier = TelegramNotifier(True, 't', 'c')
    err = notifier.notify('msg')

    assert err == 'err'
    assert calls == {'token': 't', 'chat_id': 'c', 'text': 'msg'}



def test_notify_calls_send_message_when_enabled(monkeypatch):
    calls = {}
    def fake_send(token, chat_id, text):
        calls['args'] = (token, chat_id, text)
        return 'ok'
    monkeypatch.setattr('crypto_bot.utils.telegram.send_message', fake_send)
    notifier = TelegramNotifier(True, 't', 'c')
    res = notifier.notify('msg')
    assert calls['args'] == ('t', 'c', 'msg')
    assert res == 'ok'


def test_notify_noop_when_disabled(monkeypatch):
    called = False
    def fake_send(*a, **k):
        nonlocal called
        called = True
    monkeypatch.setattr('crypto_bot.utils.telegram.send_message', fake_send)
    notifier = TelegramNotifier(False, 't', 'c')
    res = notifier.notify('msg')
    assert called is False
    assert res is None


def test_set_admin_ids_accepts_int(monkeypatch):
    import crypto_bot.utils.telegram as tg
    tg.set_admin_ids(123)
    assert tg.is_admin("123")
    tg.set_admin_ids([])


@pytest.mark.asyncio
<<<<<<< HEAD
async def test_notify_async_respects_message_interval(monkeypatch):
    import crypto_bot.utils.telegram as tg

    send_times = []

    def fake_send(token, chat_id, text):
        send_times.append(current["t"])
        return None

    monkeypatch.setattr(tg, "send_message", fake_send)

    current = {"t": 100.0}

    def fake_time():
        return current["t"]

    async def fake_sleep(sec):
        current["t"] += sec

    monkeypatch.setattr(time, "time", fake_time)
    monkeypatch.setattr(tg.asyncio, "sleep", fake_sleep)

    notifier = tg.TelegramNotifier(True, "t", "c", message_interval=1.0)

    await notifier.notify_async("a")
    current["t"] = 100.2
    await notifier.notify_async("b")

    assert len(send_times) == 2
    assert send_times[1] - send_times[0] >= 1.0


@pytest.mark.asyncio
async def test_notify_async_respects_max_messages_per_minute(monkeypatch):
    import crypto_bot.utils.telegram as tg
    send_times = []

    def fake_send(token, chat_id, text):
        send_times.append(current["t"])
        return None

    monkeypatch.setattr(tg, "send_message", fake_send)

    current = {"t": 200.0}

    def fake_time():
        return current["t"]

    async def fake_sleep(sec):
        current["t"] += sec

    monkeypatch.setattr(time, "time", fake_time)
    monkeypatch.setattr(tg.asyncio, "sleep", fake_sleep)

    notifier = tg.TelegramNotifier(True, "t", "c", message_interval=0.0, max_per_minute=2)

    await notifier.notify_async("1")
    current["t"] = 200.1
    await notifier.notify_async("2")
    current["t"] = 200.2
    await notifier.notify_async("3")

    assert len(send_times) == 3
    assert send_times[2] - send_times[0] >= 60
=======
async def test_notify_async_uses_send_message(monkeypatch):
    calls = {}

    def fake_send(token, chat_id, text):
        calls['token'] = token
        calls['chat_id'] = chat_id
        calls['text'] = text
        return 'err'

    monkeypatch.setattr('crypto_bot.utils.telegram.send_message', fake_send)

    notifier = TelegramNotifier(True, 't', 'c')
    err = await notifier.notify_async('msg')

    assert err == 'err'
    assert calls == {'token': 't', 'chat_id': 'c', 'text': 'msg'}


def test_notify_runs_notify_async(monkeypatch):
    calls = {}

    async def fake_async(self, text):
        calls['text'] = text
        return 'ok'

    monkeypatch.setattr(TelegramNotifier, 'notify_async', fake_async)

    notifier = TelegramNotifier(True, 't', 'c')
    res = notifier.notify('msg')

    assert res == 'ok'
    assert calls['text'] == 'msg'
>>>>>>> 1514b766
<|MERGE_RESOLUTION|>--- conflicted
+++ resolved
@@ -1,9 +1,7 @@
-<<<<<<< HEAD
 from crypto_bot.utils.telegram import TelegramNotifier
 import pytest
 import types
 import time
-=======
 import asyncio
 import importlib.util
 import types
@@ -26,7 +24,6 @@
 spec.loader.exec_module(telegram)
 telegram_pkg.telegram = telegram
 TelegramNotifier = telegram.TelegramNotifier
->>>>>>> 1514b766
 
 
 def test_notify_uses_send_message(monkeypatch):
@@ -80,7 +77,6 @@
 
 
 @pytest.mark.asyncio
-<<<<<<< HEAD
 async def test_notify_async_respects_message_interval(monkeypatch):
     import crypto_bot.utils.telegram as tg
 
@@ -145,7 +141,6 @@
 
     assert len(send_times) == 3
     assert send_times[2] - send_times[0] >= 60
-=======
 async def test_notify_async_uses_send_message(monkeypatch):
     calls = {}
 
@@ -177,5 +172,4 @@
     res = notifier.notify('msg')
 
     assert res == 'ok'
-    assert calls['text'] == 'msg'
->>>>>>> 1514b766
+    assert calls['text'] == 'msg'