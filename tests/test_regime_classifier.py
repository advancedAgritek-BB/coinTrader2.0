--- conflicted
+++ resolved
@@ -216,11 +216,8 @@
 
     res = asyncio.run(run())
     assert res["regime"] == regime
-<<<<<<< HEAD
     assert isinstance(res.get("patterns"), set)
-=======
     assert res["confidence"] == 1.0
->>>>>>> becd7262
     assert res["score"] == sync_score
     assert res["direction"] == sync_dir
 
