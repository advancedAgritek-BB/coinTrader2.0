--- conflicted
+++ resolved
@@ -476,10 +476,7 @@
     monkeypatch.setattr(
         "crypto_bot.regime.regime_classifier._classify_core", lambda *_a, **_k: "unknown"
     )
-<<<<<<< HEAD
-=======
     assert isinstance(classify_regime(df)[0], str)
->>>>>>> 14f4b72a
 
     monkeypatch.setattr(
         "crypto_bot.regime.ml_regime_model.predict_regime", lambda _df: "trending"
@@ -512,7 +509,6 @@
 
     regime, _ = classify_regime(df, config_path=str(cfg))
     assert regime == "trending"
-<<<<<<< HEAD
 
 
 def test_fallback_scores_when_indicator_unknown(monkeypatch, tmp_path):
@@ -536,7 +532,6 @@
 rsi_mean_rev_max: 70
 ema_distance_mean_rev_max: 0.01
 atr_volatility_mult: 1.5
-=======
     assert patterns == {}
     assert patterns == set()
 
@@ -573,13 +568,11 @@
 ema_distance_mean_rev_max: 0
 atr_volatility_mult: 1.5
 normalized_range_volatility_min: 1.5
->>>>>>> 14f4b72a
 ema_fast: 20
 ema_slow: 50
 indicator_window: 14
 bb_window: 20
 ma_window: 20
-<<<<<<< HEAD
 higher_timeframe: '4h'
 confirm_trend_with_higher_tf: false
 use_ml_regime_classifier: true
@@ -590,7 +583,6 @@
     label, confidence = classify_regime(df, config_path=str(cfg))
     assert label in {"trending", "mean-reverting", "sideways"}
     assert 0.0 <= confidence <= 1.0
-=======
 """
     )
     regime, _ = classify_regime(df, config_path=str(cfg))
@@ -621,5 +613,4 @@
     )
     regime, _ = classify_regime(df, config_path=str(cfg))
     assert regime != "volatile"
-    assert isinstance(patterns, set)
->>>>>>> 14f4b72a
+    assert isinstance(patterns, set)