--- conflicted
+++ resolved
@@ -24,18 +24,15 @@
         "volume": [100] * 10,
     }
     df = pd.DataFrame(data)
-<<<<<<< HEAD
     regime, probs = classify_regime(df)
     assert regime == "unknown"
     assert isinstance(probs, dict)
-=======
     regime, info = classify_regime(df)
     assert regime == "unknown"
     assert isinstance(conf, dict)
     assert isinstance(info, dict)
     assert isinstance(conf, set)
     assert isinstance(conf, (float, set))
->>>>>>> 024c0301
 
 
 def test_classify_regime_returns_unknown_for_14_rows():
@@ -421,13 +418,10 @@
 
 def test_breakout_pattern_sets_regime():
     df = _make_breakout_df()
-<<<<<<< HEAD
     regime, patterns = classify_regime_with_patterns(df)
-=======
     regime, patterns = classify_regime(df)
     assert regime == "sideways"
     assert patterns.get("breakout", 0) == 1.0
->>>>>>> 024c0301
     assert regime == "breakout"
     assert isinstance(patterns, dict)
     assert patterns.get("breakout", 0) > 0
@@ -537,11 +531,8 @@
 """
     )
 
-<<<<<<< HEAD
     regime, patterns = classify_regime_with_patterns(df, config_path=str(cfg))
-=======
     regime, _ = classify_regime(df, config_path=str(cfg))
->>>>>>> 024c0301
     assert regime == "trending"
     assert patterns == {}
     assert isinstance(patterns, dict)
