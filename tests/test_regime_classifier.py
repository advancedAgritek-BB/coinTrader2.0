import pandas as pd
import numpy as np
import asyncio
import pytest

from crypto_bot.regime.regime_classifier import (
    classify_regime,
    classify_regime_async,
)
from crypto_bot.utils.market_analyzer import analyze_symbol
from crypto_bot.strategy_router import strategy_for
import crypto_bot.strategy_router as strategy_router
from crypto_bot.signals.signal_scoring import evaluate_async
import crypto_bot.signals.signal_scoring as sc


def test_classify_regime_returns_unknown_for_short_df():
    data = {
        "open": list(range(10)),
        "high": list(range(1, 11)),
        "low": list(range(10)),
        "close": list(range(10)),
        "volume": [100] * 10,
    }
    df = pd.DataFrame(data)
    regime, info = classify_regime(df)
    assert regime == "unknown"
<<<<<<< HEAD
    assert isinstance(info, dict)
=======
    assert isinstance(conf, set)
    assert isinstance(conf, (float, set))
>>>>>>> 7d2de41c


def test_classify_regime_returns_unknown_for_14_rows():
    data = {
        "open": list(range(14)),
        "high": list(range(1, 15)),
        "low": list(range(14)),
        "close": list(range(14)),
        "volume": [100] * 14,
    }
    df = pd.DataFrame(data)
    label, conf = classify_regime(df)
    assert label == "unknown"
    assert isinstance(conf, set)
    label, _ = classify_regime(df)
    assert isinstance(label, str)


def test_classify_regime_returns_unknown_between_15_and_19_rows():
    for rows in range(15, 20):
        data = {
            "open": list(range(rows)),
            "high": list(range(1, rows + 1)),
            "low": list(range(rows)),
            "close": list(range(rows)),
            "volume": [100] * rows,
        }
        df = pd.DataFrame(data)
        assert classify_regime(df)[0] == "unknown"
def test_classify_regime_handles_index_error(monkeypatch):
    data = {
        "open": list(range(30)),
        "high": list(range(1, 31)),
        "low": list(range(30)),
        "close": list(range(30)),
        "volume": [100] * 30,
    }
    df = pd.DataFrame(data)

    def raise_index(*args, **kwargs):
        raise IndexError

    monkeypatch.setattr(
        __import__("ta").trend, "adx", raise_index
    )

<<<<<<< HEAD
    assert classify_regime(df)[0] == "trending"
=======
    label, conf = classify_regime(df)
    assert label == "trending"
    assert isinstance(conf, float)
    assert isinstance(classify_regime(df)[0], str)
>>>>>>> 7d2de41c


def test_classify_regime_uses_custom_thresholds(tmp_path):
    rows = 50
    close = np.linspace(1, 2, rows)
    high = close + 0.1
    low = close - 0.1
    volume = np.arange(rows) + 100
    df = pd.DataFrame({
        "open": close,
        "high": high,
        "low": low,
        "close": close,
        "volume": volume,
    })

    # With default config this should be trending
    assert classify_regime(df)[0] == "trending"

    custom_cfg = tmp_path / "regime.yaml"
    custom_cfg.write_text(
        """\
adx_trending_min: 101
adx_sideways_max: 20
bb_width_sideways_max: 5
bb_width_breakout_max: 4
breakout_volume_mult: 2
rsi_mean_rev_min: 30
rsi_mean_rev_max: 70
ema_distance_mean_rev_max: 0.01
atr_volatility_mult: 1.5
normalized_range_volatility_min: 1.5
ema_fast: 20
ema_slow: 50
indicator_window: 14
bb_window: 20
ma_window: 20
"""
    )

    # ADX threshold is too high so regime should no longer be trending
    assert classify_regime(df, config_path=str(custom_cfg))[0] != "trending"


def _make_trending_df(rows: int = 50) -> pd.DataFrame:
    close = np.linspace(1, 2, rows)
    high = close + 0.1
    low = close - 0.1
    volume = np.arange(rows) + 100
    return pd.DataFrame({
        "open": close,
        "high": high,
        "low": low,
        "close": close,
        "volume": volume,
    })


def _make_sideways_df(rows: int = 50) -> pd.DataFrame:
    const = np.ones(rows)
    return pd.DataFrame({
        "open": const,
        "high": const + 0.1,
        "low": const - 0.1,
        "close": const,
        "volume": np.arange(rows) + 100,
    })


def _make_breakout_df(rows: int = 30) -> pd.DataFrame:
    df = _make_trending_df(rows)
    df.loc[df.index[-1], "close"] = df["high"].max() + 0.5
    df.loc[df.index[-1], "high"] = df.loc[df.index[-1], "close"] + 0.1
    df.loc[df.index[-1], "low"] = df.loc[df.index[-1], "close"] - 0.1
    df.loc[df.index[-1], "volume"] = df["volume"].mean() * 2
    return df


def _make_ascending_triangle_df(rows: int = 30) -> pd.DataFrame:
    df = _make_trending_df(rows)
    start = rows - 5
    high = df["high"].iloc[start]
    base_low = df["low"].iloc[start]
    for i in range(start, rows):
        df.loc[df.index[i], "high"] = high
        df.loc[df.index[i], "low"] = base_low + (i - start) * 0.02
        df.loc[df.index[i], "close"] = (df.loc[df.index[i], "high"] + df.loc[df.index[i], "low"]) / 2
    return df


def test_trend_confirmed_by_higher_timeframe(tmp_path):
    df_low = _make_trending_df()
    df_high = _make_trending_df()

    cfg = tmp_path / "regime.yaml"
    cfg.write_text(
        """\
adx_trending_min: 25
adx_sideways_max: 20
bb_width_sideways_max: 5
bb_width_breakout_max: 4
breakout_volume_mult: 2
rsi_mean_rev_min: 30
rsi_mean_rev_max: 70
ema_distance_mean_rev_max: 0.01
atr_volatility_mult: 1.5
normalized_range_volatility_min: 1.5
ema_fast: 20
ema_slow: 50
indicator_window: 14
bb_window: 20
ma_window: 20
higher_timeframe: '4h'
confirm_trend_with_higher_tf: true
"""
    )

    regime, _ = classify_regime(df_low, df_high, config_path=str(cfg))
    assert regime == "trending"


def test_trend_not_confirmed_when_higher_timeframe_disagrees(tmp_path):
    df_low = _make_trending_df()
    rows = 50
    const = np.ones(rows)
    df_high = pd.DataFrame({
        "open": const,
        "high": const + 0.1,
        "low": const - 0.1,
        "close": const,
        "volume": np.arange(rows) + 100,
    })

    cfg = tmp_path / "regime.yaml"
    cfg.write_text(
        """\
adx_trending_min: 25
adx_sideways_max: 20
bb_width_sideways_max: 5
bb_width_breakout_max: 4
breakout_volume_mult: 2
rsi_mean_rev_min: 30
rsi_mean_rev_max: 70
ema_distance_mean_rev_max: 0.01
atr_volatility_mult: 1.5
normalized_range_volatility_min: 1.5
ema_fast: 20
ema_slow: 50
indicator_window: 14
bb_window: 20
ma_window: 20
higher_timeframe: '4h'
confirm_trend_with_higher_tf: true
"""
    )

    regime, _ = classify_regime(df_low, df_high, config_path=str(cfg))
    assert regime != "trending"


def test_classify_regime_async_matches_sync():
    df = _make_trending_df()
    sync_res = classify_regime(df)

    async def run():
        return await classify_regime_async(df)

    async_res = asyncio.run(run())
    assert async_res == sync_res


def test_classify_regime_multi_timeframe_dict():
    df = _make_trending_df()
    res = classify_regime(df_map={"1h": df, "15m": df, "1d": df})
    assert isinstance(res, dict)
    assert set(res.values()) == {"trending"}


def test_classify_regime_two_timeframe_tuple():
    df = _make_trending_df()
    high = _make_trending_df()
    res = classify_regime(df_map={"1h": df, "4h": high})
    assert isinstance(res, tuple)
    assert res == ("trending", "trending")


def test_analyze_symbol_async_consistent():
    df = _make_trending_df()
    regime, _ = classify_regime(df)
    strategy = strategy_for(regime)
    sync_score, sync_dir = asyncio.run(evaluate_async(strategy, df, {}))

    async def run():
        cfg = {"timeframe": "1h", "regime_timeframes": ["5m", "15m", "1h"], "min_consistent_agreement": 2}
        df_map = {"5m": df, "15m": df, "1h": df}
        return await analyze_symbol("AAA", df_map, "cex", cfg, None)

    res = asyncio.run(run())
    assert res["regime"] == regime
    assert isinstance(res.get("patterns"), dict)
    assert res["confidence"] == 1.0
    assert res["score"] == sync_score
    assert res["direction"] == sync_dir


def test_analyze_symbol_best_mode(monkeypatch):
    df = _make_trending_df()

    def strat_a(df, cfg=None):
        return 0.2, "long"

    def strat_b(df, cfg=None):
        return 0.7, "short"

    monkeypatch.setattr(strategy_router, "get_strategies_for_regime", lambda r: [strat_a, strat_b])
    eval_stub = lambda strats, df_, cfg_: {"score": 0.7, "direction": "short", "name": "strat_b"}
    monkeypatch.setattr(sc, "evaluate_strategies", eval_stub)
    monkeypatch.setattr(strategy_router, "evaluate_strategies", eval_stub, raising=False)
    import crypto_bot.utils.market_analyzer as ma
    monkeypatch.setattr(ma, "evaluate_strategies", eval_stub)

    async def run():
        cfg = {
            "timeframe": "1h",
            "strategy_evaluation_mode": "best",
            "scoring_weights": {"strategy_score": 1.0},
            "regime_timeframes": ["5m", "15m", "1h"],
            "min_consistent_agreement": 2,
        }
        df_map = {"5m": df, "15m": df, "1h": df}
        return await analyze_symbol("AAA", df_map, "cex", cfg, None)

    res = asyncio.run(run())
    assert res["name"] == "strat_b"
    assert res["direction"] == "short"
    assert res["score"] == 0.7


def test_voting_direction_override(monkeypatch):
    df = _make_trending_df()

    def base(df, cfg=None):
        return 0.4, "short"

    def v1(df, cfg=None):
        return 0.2, "long"

    def v2(df, cfg=None):
        return 0.3, "long"

    def v3(df, cfg=None):
        return 0.1, "short"

    import crypto_bot.utils.market_analyzer as ma
    monkeypatch.setattr(ma, "route", lambda *a, **k: base)
    monkeypatch.setattr(strategy_router, "route", lambda *a, **k: base)
    monkeypatch.setattr(ma, "get_strategy_by_name", lambda n: {"a": v1, "b": v2, "c": v3}.get(n))
    monkeypatch.setattr(
        strategy_router,
        "get_strategy_by_name",
        lambda name: {"a": v1, "b": v2, "c": v3}.get(name),
    )

    async def run():
        cfg = {
            "timeframe": "1h",
            "regime_timeframes": ["1h"],
            "voting_strategies": ["a", "b", "c"],
            "min_agreeing_votes": 2,
        }
        df_map = {"1h": df}
        return await analyze_symbol("AAA", df_map, "cex", cfg, None)

    res = asyncio.run(run())
    assert res["direction"] == "long"


def test_voting_no_consensus(monkeypatch):
    df = _make_trending_df()

    def base(df, cfg=None):
        return 0.6, "long"

    def v1(df, cfg=None):
        return 0.2, "long"

    def v2(df, cfg=None):
        return 0.3, "short"

    import crypto_bot.utils.market_analyzer as ma
    monkeypatch.setattr(ma, "route", lambda *a, **k: base)
    monkeypatch.setattr(strategy_router, "route", lambda *a, **k: base)
    monkeypatch.setattr(ma, "get_strategy_by_name", lambda n: {"a": v1, "b": v2}.get(n))
    monkeypatch.setattr(
        strategy_router,
        "get_strategy_by_name",
        lambda name: {"a": v1, "b": v2}.get(name),
    )

    async def run():
        cfg = {
            "timeframe": "1h",
            "regime_timeframes": ["1h"],
            "voting_strategies": ["a", "b"],
            "min_agreeing_votes": 2,
        }
        df_map = {"1h": df}
        return await analyze_symbol("AAA", df_map, "cex", cfg, None)

    res = asyncio.run(run())
    assert res["direction"] == "none"


def test_regime_voting_disagreement_unknown():
    df_trend = _make_trending_df()
    df_side = _make_sideways_df()
    df_break = _make_breakout_df()

    async def run():
        cfg = {
            "timeframe": "1h",
            "regime_timeframes": ["5m", "15m", "1h"],
            "min_consistent_agreement": 2,
        }
        df_map = {"5m": df_trend, "15m": df_side, "1h": df_break}
        return await analyze_symbol("AAA", df_map, "cex", cfg, None)

    res = asyncio.run(run())
    assert res["regime"] == "unknown"
    assert res["confidence"] == pytest.approx(1 / 3)


def test_breakout_pattern_sets_regime():
    df = _make_breakout_df()
    regime, patterns = classify_regime(df)
    assert regime == "breakout"
    assert "breakout" in patterns
<<<<<<< HEAD
    assert patterns["breakout"] > 0
=======
    assert isinstance(patterns["breakout"], float)


def test_ascending_triangle_promotes_breakout():
    df = _make_ascending_triangle_df()
    regime, patterns = classify_regime(df)
    assert "ascending_triangle" in patterns
    assert regime == "breakout"


def test_volume_spike_triggers_breakout():
    df = _make_sideways_df()
    df.loc[df.index[-1], "volume"] = df.loc[df.index[-2], "volume"] * 2
    assert classify_regime(df)[0] == "breakout"


def test_high_volume_zscore_breakout():
    df = _make_sideways_df()
    df["volume"] = 100
    df.loc[df.index[-1], "volume"] = 200
    assert classify_regime(df)[0] == "breakout"
>>>>>>> 7d2de41c


def test_ml_fallback_does_not_trigger_on_short_data(monkeypatch, tmp_path):
    df = _make_trending_df(10)
    called = False

    def fake(_df):
        nonlocal called
        called = True
        return "trending"

    monkeypatch.setattr("crypto_bot.regime.ml_regime_model.predict_regime", fake)

    cfg = tmp_path / "regime.yaml"
    cfg.write_text(
        """\
adx_trending_min: 25
adx_sideways_max: 20
bb_width_sideways_max: 5
bb_width_breakout_max: 4
breakout_volume_mult: 2
rsi_mean_rev_min: 30
rsi_mean_rev_max: 70
ema_distance_mean_rev_max: 0.01
atr_volatility_mult: 1.5
normalized_range_volatility_min: 1.5
ema_fast: 20
ema_slow: 50
indicator_window: 14
bb_window: 20
ma_window: 20
higher_timeframe: '4h'
confirm_trend_with_higher_tf: false
use_ml_regime_classifier: true
ml_min_bars: 20
"""
    )

    regime, _ = classify_regime(df, config_path=str(cfg))
    assert regime == "unknown"
    assert not called


def test_ml_fallback_used_when_unknown(monkeypatch, tmp_path):
    df = _make_trending_df(30)
    monkeypatch.setattr(
        "crypto_bot.regime.regime_classifier._classify_core", lambda *_a, **_k: "unknown"
    )
<<<<<<< HEAD
    assert classify_regime(df)[0] == "trending"
=======
    label, conf = classify_regime(df)
    assert label == "trending"
    assert isinstance(conf, float)
    assert isinstance(classify_regime(df)[0], str)
>>>>>>> 7d2de41c

    monkeypatch.setattr(
        "crypto_bot.regime.ml_regime_model.predict_regime", lambda _df: "trending"
    )

    cfg = tmp_path / "regime.yaml"
    cfg.write_text(
        """\
adx_trending_min: 25
adx_sideways_max: 20
bb_width_sideways_max: 5
bb_width_breakout_max: 4
breakout_volume_mult: 2
rsi_mean_rev_min: 30
rsi_mean_rev_max: 70
ema_distance_mean_rev_max: 0.01
atr_volatility_mult: 1.5
normalized_range_volatility_min: 1.5
ema_fast: 20
ema_slow: 50
indicator_window: 14
bb_window: 20
ma_window: 20
higher_timeframe: '4h'
confirm_trend_with_higher_tf: false
use_ml_regime_classifier: true
ml_min_bars: 20
"""
    )

    regime, _ = classify_regime(df, config_path=str(cfg))
    assert regime == "trending"
<<<<<<< HEAD
    assert isinstance(patterns, dict)
=======


def test_fallback_scores_when_indicator_unknown(monkeypatch, tmp_path):
    df = _make_trending_df(30)
    monkeypatch.setattr(
        "crypto_bot.regime.regime_classifier._classify_core", lambda *_a, **_k: "unknown"
    )
    monkeypatch.setattr(
        "crypto_bot.regime.ml_regime_model.predict_regime", lambda _df: "unknown"
    )

    cfg = tmp_path / "regime.yaml"
    cfg.write_text(
        """\
adx_trending_min: 25
adx_sideways_max: 20
bb_width_sideways_max: 5
bb_width_breakout_max: 4
breakout_volume_mult: 2
rsi_mean_rev_min: 30
rsi_mean_rev_max: 70
ema_distance_mean_rev_max: 0.01
atr_volatility_mult: 1.5
    assert patterns == {}
    assert patterns == set()


def _make_volatility_df(base_range: float, last_range: float, rows: int = 50) -> pd.DataFrame:
    close = np.ones(rows)
    high = close + base_range / 2
    low = close - base_range / 2
    volume = [100] * rows
    df = pd.DataFrame({
        "open": close,
        "high": high,
        "low": low,
        "close": close,
        "volume": volume,
    })
    df.loc[df.index[-1], "high"] = 1 + last_range / 2
    df.loc[df.index[-1], "low"] = 1 - last_range / 2
    return df


def test_normalized_range_volatile_detection(tmp_path):
    df = _make_volatility_df(0.1, 0.2)
    cfg = tmp_path / "regime.yaml"
    cfg.write_text(
        """\
adx_trending_min: 100
adx_sideways_max: 0
bb_width_sideways_max: 0
bb_width_breakout_max: 0
breakout_volume_mult: 100
rsi_mean_rev_min: 0
rsi_mean_rev_max: 0
ema_distance_mean_rev_max: 0
atr_volatility_mult: 1.5
normalized_range_volatility_min: 1.5
ema_fast: 20
ema_slow: 50
indicator_window: 14
bb_window: 20
ma_window: 20
higher_timeframe: '4h'
confirm_trend_with_higher_tf: false
use_ml_regime_classifier: true
ml_min_bars: 20
"""
    )

    label, confidence = classify_regime(df, config_path=str(cfg))
    assert label in {"trending", "mean-reverting", "sideways"}
    assert 0.0 <= confidence <= 1.0
"""
    )
    regime, _ = classify_regime(df, config_path=str(cfg))
    assert regime == "volatile"


def test_normalized_range_not_volatile_when_atr_high(tmp_path):
    df = _make_volatility_df(5, 6)
    cfg = tmp_path / "regime.yaml"
    cfg.write_text(
        """\
adx_trending_min: 100
adx_sideways_max: 0
bb_width_sideways_max: 0
bb_width_breakout_max: 0
breakout_volume_mult: 100
rsi_mean_rev_min: 0
rsi_mean_rev_max: 0
ema_distance_mean_rev_max: 0
atr_volatility_mult: 1.5
normalized_range_volatility_min: 1.5
ema_fast: 20
ema_slow: 50
indicator_window: 14
bb_window: 20
ma_window: 20
"""
    )
    regime, _ = classify_regime(df, config_path=str(cfg))
    assert regime != "volatile"
    assert isinstance(patterns, set)
>>>>>>> 7d2de41c
<|MERGE_RESOLUTION|>--- conflicted
+++ resolved
@@ -25,12 +25,9 @@
     df = pd.DataFrame(data)
     regime, info = classify_regime(df)
     assert regime == "unknown"
-<<<<<<< HEAD
     assert isinstance(info, dict)
-=======
     assert isinstance(conf, set)
     assert isinstance(conf, (float, set))
->>>>>>> 7d2de41c
 
 
 def test_classify_regime_returns_unknown_for_14_rows():
@@ -77,14 +74,11 @@
         __import__("ta").trend, "adx", raise_index
     )
 
-<<<<<<< HEAD
     assert classify_regime(df)[0] == "trending"
-=======
     label, conf = classify_regime(df)
     assert label == "trending"
     assert isinstance(conf, float)
     assert isinstance(classify_regime(df)[0], str)
->>>>>>> 7d2de41c
 
 
 def test_classify_regime_uses_custom_thresholds(tmp_path):
@@ -422,9 +416,7 @@
     regime, patterns = classify_regime(df)
     assert regime == "breakout"
     assert "breakout" in patterns
-<<<<<<< HEAD
     assert patterns["breakout"] > 0
-=======
     assert isinstance(patterns["breakout"], float)
 
 
@@ -446,7 +438,6 @@
     df["volume"] = 100
     df.loc[df.index[-1], "volume"] = 200
     assert classify_regime(df)[0] == "breakout"
->>>>>>> 7d2de41c
 
 
 def test_ml_fallback_does_not_trigger_on_short_data(monkeypatch, tmp_path):
@@ -495,14 +486,11 @@
     monkeypatch.setattr(
         "crypto_bot.regime.regime_classifier._classify_core", lambda *_a, **_k: "unknown"
     )
-<<<<<<< HEAD
     assert classify_regime(df)[0] == "trending"
-=======
     label, conf = classify_regime(df)
     assert label == "trending"
     assert isinstance(conf, float)
     assert isinstance(classify_regime(df)[0], str)
->>>>>>> 7d2de41c
 
     monkeypatch.setattr(
         "crypto_bot.regime.ml_regime_model.predict_regime", lambda _df: "trending"
@@ -535,9 +523,7 @@
 
     regime, _ = classify_regime(df, config_path=str(cfg))
     assert regime == "trending"
-<<<<<<< HEAD
     assert isinstance(patterns, dict)
-=======
 
 
 def test_fallback_scores_when_indicator_unknown(monkeypatch, tmp_path):
@@ -642,5 +628,4 @@
     )
     regime, _ = classify_regime(df, config_path=str(cfg))
     assert regime != "volatile"
-    assert isinstance(patterns, set)
->>>>>>> 7d2de41c
+    assert isinstance(patterns, set)