import pandas as pd
import numpy as np
import asyncio
import pytest

from crypto_bot.regime.regime_classifier import (
    classify_regime,
    classify_regime_async,
)
from crypto_bot.utils.market_analyzer import analyze_symbol
from crypto_bot.strategy_router import strategy_for
import crypto_bot.strategy_router as strategy_router
from crypto_bot.signals.signal_scoring import evaluate_async
import crypto_bot.signals.signal_scoring as sc


def test_classify_regime_returns_unknown_for_short_df():
    data = {
        "open": list(range(10)),
        "high": list(range(1, 11)),
        "low": list(range(10)),
        "close": list(range(10)),
        "volume": [100] * 10,
    }
    df = pd.DataFrame(data)
    regime, info = classify_regime(df)
    assert regime == "unknown"
    assert isinstance(conf, dict)
    assert isinstance(info, dict)
    assert isinstance(conf, set)
    assert isinstance(conf, (float, set))


def test_classify_regime_returns_unknown_for_14_rows():
    data = {
        "open": list(range(14)),
        "high": list(range(1, 15)),
        "low": list(range(14)),
        "close": list(range(14)),
        "volume": [100] * 14,
    }
    df = pd.DataFrame(data)
    label, conf = classify_regime(df)
    assert label == "unknown"
    assert isinstance(conf, set)
    label, _ = classify_regime(df)
    assert isinstance(label, str)


def test_classify_regime_returns_unknown_between_15_and_19_rows():
    for rows in range(15, 20):
        data = {
            "open": list(range(rows)),
            "high": list(range(1, rows + 1)),
            "low": list(range(rows)),
            "close": list(range(rows)),
            "volume": [100] * rows,
        }
        df = pd.DataFrame(data)
        assert classify_regime(df)[0] == "unknown"
def test_classify_regime_handles_index_error(monkeypatch):
    data = {
        "open": list(range(30)),
        "high": list(range(1, 31)),
        "low": list(range(30)),
        "close": list(range(30)),
        "volume": [100] * 30,
    }
    df = pd.DataFrame(data)

    def raise_index(*args, **kwargs):
        raise IndexError

    monkeypatch.setattr(
        __import__("ta").trend, "adx", raise_index
    )

    assert classify_regime(df)[0] == "trending"
    label, conf = classify_regime(df)
    assert label == "trending"
    assert isinstance(conf, float)
    assert isinstance(classify_regime(df)[0], str)


def test_classify_regime_uses_custom_thresholds(tmp_path):
    rows = 50
    close = np.linspace(1, 2, rows)
    high = close + 0.1
    low = close - 0.1
    volume = np.arange(rows) + 100
    df = pd.DataFrame({
        "open": close,
        "high": high,
        "low": low,
        "close": close,
        "volume": volume,
    })

    # With default config this should be trending
    assert classify_regime(df)[0] == "trending"

    custom_cfg = tmp_path / "regime.yaml"
    custom_cfg.write_text(
        """\
adx_trending_min: 101
adx_sideways_max: 20
bb_width_sideways_max: 5
bb_width_breakout_max: 4
breakout_volume_mult: 2
rsi_mean_rev_min: 30
rsi_mean_rev_max: 70
ema_distance_mean_rev_max: 0.01
atr_volatility_mult: 1.5
normalized_range_volatility_min: 1.5
ema_fast: 20
ema_slow: 50
indicator_window: 14
bb_window: 20
ma_window: 20
"""
    )

    # ADX threshold is too high so regime should no longer be trending
    assert classify_regime(df, config_path=str(custom_cfg))[0] != "trending"


def _make_trending_df(rows: int = 50) -> pd.DataFrame:
    close = np.linspace(1, 2, rows)
    high = close + 0.1
    low = close - 0.1
    volume = np.arange(rows) + 100
    return pd.DataFrame({
        "open": close,
        "high": high,
        "low": low,
        "close": close,
        "volume": volume,
    })


def _make_sideways_df(rows: int = 50) -> pd.DataFrame:
    const = np.ones(rows)
    return pd.DataFrame({
        "open": const,
        "high": const + 0.1,
        "low": const - 0.1,
        "close": const,
        "volume": np.arange(rows) + 100,
    })


def _make_breakout_df(rows: int = 30) -> pd.DataFrame:
    df = _make_trending_df(rows)
    df.loc[df.index[-1], "close"] = df["high"].max() + 0.5
    df.loc[df.index[-1], "high"] = df.loc[df.index[-1], "close"] + 0.1
    df.loc[df.index[-1], "low"] = df.loc[df.index[-1], "close"] - 0.1
    df.loc[df.index[-1], "volume"] = df["volume"].mean() * 2
    return df


def _make_ascending_triangle_df(rows: int = 30) -> pd.DataFrame:
    df = _make_trending_df(rows)
    start = rows - 5
    high = df["high"].iloc[start]
    base_low = df["low"].iloc[start]
    for i in range(start, rows):
        df.loc[df.index[i], "high"] = high
        df.loc[df.index[i], "low"] = base_low + (i - start) * 0.02
        df.loc[df.index[i], "close"] = (df.loc[df.index[i], "high"] + df.loc[df.index[i], "low"]) / 2
    return df


def test_trend_confirmed_by_higher_timeframe(tmp_path):
    df_low = _make_trending_df()
    df_high = _make_trending_df()

    cfg = tmp_path / "regime.yaml"
    cfg.write_text(
        """\
adx_trending_min: 25
adx_sideways_max: 20
bb_width_sideways_max: 5
bb_width_breakout_max: 4
breakout_volume_mult: 2
rsi_mean_rev_min: 30
rsi_mean_rev_max: 70
ema_distance_mean_rev_max: 0.01
atr_volatility_mult: 1.5
normalized_range_volatility_min: 1.5
ema_fast: 20
ema_slow: 50
indicator_window: 14
bb_window: 20
ma_window: 20
higher_timeframe: '4h'
confirm_trend_with_higher_tf: true
"""
    )

    regime, _ = classify_regime(df_low, df_high, config_path=str(cfg))
    assert regime == "trending"


def test_trend_not_confirmed_when_higher_timeframe_disagrees(tmp_path):
    df_low = _make_trending_df()
    rows = 50
    const = np.ones(rows)
    df_high = pd.DataFrame({
        "open": const,
        "high": const + 0.1,
        "low": const - 0.1,
        "close": const,
        "volume": np.arange(rows) + 100,
    })

    cfg = tmp_path / "regime.yaml"
    cfg.write_text(
        """\
adx_trending_min: 25
adx_sideways_max: 20
bb_width_sideways_max: 5
bb_width_breakout_max: 4
breakout_volume_mult: 2
rsi_mean_rev_min: 30
rsi_mean_rev_max: 70
ema_distance_mean_rev_max: 0.01
atr_volatility_mult: 1.5
normalized_range_volatility_min: 1.5
ema_fast: 20
ema_slow: 50
indicator_window: 14
bb_window: 20
ma_window: 20
higher_timeframe: '4h'
confirm_trend_with_higher_tf: true
"""
    )

    regime, _ = classify_regime(df_low, df_high, config_path=str(cfg))
    assert regime != "trending"


def test_classify_regime_async_matches_sync():
    df = _make_trending_df()
    sync_res = classify_regime(df)

    async def run():
        return await classify_regime_async(df)

    async_res = asyncio.run(run())
    assert async_res == sync_res


def test_classify_regime_multi_timeframe_dict():
    df = _make_trending_df()
    res = classify_regime(df_map={"1h": df, "15m": df, "1d": df})
    assert isinstance(res, dict)
    assert set(res.values()) == {"trending"}


def test_classify_regime_two_timeframe_tuple():
    df = _make_trending_df()
    high = _make_trending_df()
    res = classify_regime(df_map={"1h": df, "4h": high})
    assert isinstance(res, tuple)
    assert res == ("trending", "trending")


def test_analyze_symbol_async_consistent():
    df = _make_trending_df()
    regime, _ = classify_regime(df)
    strategy = strategy_for(regime)
    sync_score, sync_dir = asyncio.run(evaluate_async(strategy, df, {}))

    async def run():
        cfg = {"timeframe": "1h", "regime_timeframes": ["5m", "15m", "1h"], "min_consistent_agreement": 2}
        df_map = {"5m": df, "15m": df, "1h": df}
        return await analyze_symbol("AAA", df_map, "cex", cfg, None)

    res = asyncio.run(run())
    assert res["regime"] == regime
    assert isinstance(res.get("patterns"), dict)
    assert res["confidence"] == 1.0
    assert res["score"] == sync_score
    assert res["direction"] == sync_dir


def test_analyze_symbol_best_mode(monkeypatch):
    df = _make_trending_df()

    def strat_a(df, cfg=None):
        return 0.2, "long"

    def strat_b(df, cfg=None):
        return 0.7, "short"

    monkeypatch.setattr(strategy_router, "get_strategies_for_regime", lambda r: [strat_a, strat_b])
    eval_stub = lambda strats, df_, cfg_: {"score": 0.7, "direction": "short", "name": "strat_b"}
    monkeypatch.setattr(sc, "evaluate_strategies", eval_stub)
    monkeypatch.setattr(strategy_router, "evaluate_strategies", eval_stub, raising=False)
    import crypto_bot.utils.market_analyzer as ma
    monkeypatch.setattr(ma, "evaluate_strategies", eval_stub)

    async def run():
        cfg = {
            "timeframe": "1h",
            "strategy_evaluation_mode": "best",
            "scoring_weights": {"strategy_score": 1.0},
            "regime_timeframes": ["5m", "15m", "1h"],
            "min_consistent_agreement": 2,
        }
        df_map = {"5m": df, "15m": df, "1h": df}
        return await analyze_symbol("AAA", df_map, "cex", cfg, None)

    res = asyncio.run(run())
    assert res["name"] == "strat_b"
    assert res["direction"] == "short"
    assert res["score"] == 0.7


def test_voting_direction_override(monkeypatch):
    df = _make_trending_df()

    def base(df, cfg=None):
        return 0.4, "short"

    def v1(df, cfg=None):
        return 0.2, "long"

    def v2(df, cfg=None):
        return 0.3, "long"

    def v3(df, cfg=None):
        return 0.1, "short"

    import crypto_bot.utils.market_analyzer as ma
    monkeypatch.setattr(ma, "route", lambda *a, **k: base)
    monkeypatch.setattr(strategy_router, "route", lambda *a, **k: base)
    monkeypatch.setattr(ma, "get_strategy_by_name", lambda n: {"a": v1, "b": v2, "c": v3}.get(n))
    monkeypatch.setattr(
        strategy_router,
        "get_strategy_by_name",
        lambda name: {"a": v1, "b": v2, "c": v3}.get(name),
    )

    async def run():
        cfg = {
            "timeframe": "1h",
            "regime_timeframes": ["1h"],
            "voting_strategies": ["a", "b", "c"],
            "min_agreeing_votes": 2,
        }
        df_map = {"1h": df}
        return await analyze_symbol("AAA", df_map, "cex", cfg, None)

    res = asyncio.run(run())
    assert res["direction"] == "long"


def test_voting_no_consensus(monkeypatch):
    df = _make_trending_df()

    def base(df, cfg=None):
        return 0.6, "long"

    def v1(df, cfg=None):
        return 0.2, "long"

    def v2(df, cfg=None):
        return 0.3, "short"

    import crypto_bot.utils.market_analyzer as ma
    monkeypatch.setattr(ma, "route", lambda *a, **k: base)
    monkeypatch.setattr(strategy_router, "route", lambda *a, **k: base)
    monkeypatch.setattr(ma, "get_strategy_by_name", lambda n: {"a": v1, "b": v2}.get(n))
    monkeypatch.setattr(
        strategy_router,
        "get_strategy_by_name",
        lambda name: {"a": v1, "b": v2}.get(name),
    )

    async def run():
        cfg = {
            "timeframe": "1h",
            "regime_timeframes": ["1h"],
            "voting_strategies": ["a", "b"],
            "min_agreeing_votes": 2,
        }
        df_map = {"1h": df}
        return await analyze_symbol("AAA", df_map, "cex", cfg, None)

    res = asyncio.run(run())
    assert res["direction"] == "none"


def test_regime_voting_disagreement_unknown():
    df_trend = _make_trending_df()
    df_side = _make_sideways_df()
    df_break = _make_breakout_df()

    async def run():
        cfg = {
            "timeframe": "1h",
            "regime_timeframes": ["5m", "15m", "1h"],
            "min_consistent_agreement": 2,
        }
        df_map = {"5m": df_trend, "15m": df_side, "1h": df_break}
        return await analyze_symbol("AAA", df_map, "cex", cfg, None)

    res = asyncio.run(run())
    assert res["regime"] == "sideways"
    assert res["confidence"] == pytest.approx(2 / 3)


def test_breakout_pattern_sets_regime():
    df = _make_breakout_df()
    regime, patterns = classify_regime(df)
    assert regime == "sideways"
    assert patterns.get("breakout", 0) == 1.0
    assert regime == "breakout"
<<<<<<< HEAD
    assert isinstance(patterns, dict)
    assert patterns.get("breakout", 0) > 0
=======
    assert "breakout" in patterns
    assert patterns["breakout"] > 0
    assert isinstance(patterns["breakout"], float)


def test_ascending_triangle_promotes_breakout():
    df = _make_ascending_triangle_df()
    regime, patterns = classify_regime(df)
    assert "ascending_triangle" in patterns
    assert regime == "breakout"


def test_volume_spike_triggers_breakout():
    df = _make_sideways_df()
    df.loc[df.index[-1], "volume"] = df.loc[df.index[-2], "volume"] * 2
    assert classify_regime(df)[0] == "breakout"


def test_high_volume_zscore_breakout():
    df = _make_sideways_df()
    df["volume"] = 100
    df.loc[df.index[-1], "volume"] = 200
    assert classify_regime(df)[0] == "breakout"
>>>>>>> 83fdab09


def test_ml_fallback_does_not_trigger_on_short_data(monkeypatch, tmp_path):
    df = _make_trending_df(10)
    called = False

    def fake(_df):
        nonlocal called
        called = True
        return "trending"

    monkeypatch.setattr("crypto_bot.regime.ml_regime_model.predict_regime", fake)

    cfg = tmp_path / "regime.yaml"
    cfg.write_text(
        """\
adx_trending_min: 25
adx_sideways_max: 20
bb_width_sideways_max: 5
bb_width_breakout_max: 4
breakout_volume_mult: 2
rsi_mean_rev_min: 30
rsi_mean_rev_max: 70
ema_distance_mean_rev_max: 0.01
atr_volatility_mult: 1.5
normalized_range_volatility_min: 1.5
ema_fast: 20
ema_slow: 50
indicator_window: 14
bb_window: 20
ma_window: 20
higher_timeframe: '4h'
confirm_trend_with_higher_tf: false
use_ml_regime_classifier: true
ml_min_bars: 20
"""
    )

    regime, _ = classify_regime(df, config_path=str(cfg))
    assert regime == "unknown"
    assert not called


def test_ml_fallback_used_when_unknown(monkeypatch, tmp_path):
    df = _make_trending_df(30)
    monkeypatch.setattr(
        "crypto_bot.regime.regime_classifier._classify_core", lambda *_a, **_k: "unknown"
    )
    assert classify_regime(df)[0] == "trending"
    label, conf = classify_regime(df)
    assert label == "trending"
    assert isinstance(conf, float)
    assert isinstance(classify_regime(df)[0], str)

    monkeypatch.setattr(
        "crypto_bot.regime.ml_regime_model.predict_regime", lambda _df: "trending"
    )

    cfg = tmp_path / "regime.yaml"
    cfg.write_text(
        """\
adx_trending_min: 25
adx_sideways_max: 20
bb_width_sideways_max: 5
bb_width_breakout_max: 4
breakout_volume_mult: 2
rsi_mean_rev_min: 30
rsi_mean_rev_max: 70
ema_distance_mean_rev_max: 0.01
atr_volatility_mult: 1.5
normalized_range_volatility_min: 1.5
ema_fast: 20
ema_slow: 50
indicator_window: 14
bb_window: 20
ma_window: 20
higher_timeframe: '4h'
confirm_trend_with_higher_tf: false
use_ml_regime_classifier: true
ml_min_bars: 20
"""
    )

    regime, _ = classify_regime(df, config_path=str(cfg))
    assert regime == "trending"
<<<<<<< HEAD
    assert patterns == {}
=======
    assert isinstance(patterns, dict)


def test_fallback_scores_when_indicator_unknown(monkeypatch, tmp_path):
    df = _make_trending_df(30)
    monkeypatch.setattr(
        "crypto_bot.regime.regime_classifier._classify_core", lambda *_a, **_k: "unknown"
    )
    monkeypatch.setattr(
        "crypto_bot.regime.ml_regime_model.predict_regime", lambda _df: "unknown"
    )

    cfg = tmp_path / "regime.yaml"
    cfg.write_text(
        """\
adx_trending_min: 25
adx_sideways_max: 20
bb_width_sideways_max: 5
bb_width_breakout_max: 4
breakout_volume_mult: 2
rsi_mean_rev_min: 30
rsi_mean_rev_max: 70
ema_distance_mean_rev_max: 0.01
atr_volatility_mult: 1.5
    assert patterns == {}
    assert patterns == set()


def _make_volatility_df(base_range: float, last_range: float, rows: int = 50) -> pd.DataFrame:
    close = np.ones(rows)
    high = close + base_range / 2
    low = close - base_range / 2
    volume = [100] * rows
    df = pd.DataFrame({
        "open": close,
        "high": high,
        "low": low,
        "close": close,
        "volume": volume,
    })
    df.loc[df.index[-1], "high"] = 1 + last_range / 2
    df.loc[df.index[-1], "low"] = 1 - last_range / 2
    return df


def test_normalized_range_volatile_detection(tmp_path):
    df = _make_volatility_df(0.1, 0.2)
    cfg = tmp_path / "regime.yaml"
    cfg.write_text(
        """\
adx_trending_min: 100
adx_sideways_max: 0
bb_width_sideways_max: 0
bb_width_breakout_max: 0
breakout_volume_mult: 100
rsi_mean_rev_min: 0
rsi_mean_rev_max: 0
ema_distance_mean_rev_max: 0
atr_volatility_mult: 1.5
normalized_range_volatility_min: 1.5
ema_fast: 20
ema_slow: 50
indicator_window: 14
bb_window: 20
ma_window: 20
higher_timeframe: '4h'
confirm_trend_with_higher_tf: false
use_ml_regime_classifier: true
ml_min_bars: 20
"""
    )

    label, confidence = classify_regime(df, config_path=str(cfg))
    assert label in {"trending", "mean-reverting", "sideways"}
    assert 0.0 <= confidence <= 1.0
"""
    )
    regime, _ = classify_regime(df, config_path=str(cfg))
    assert regime == "volatile"


def test_normalized_range_not_volatile_when_atr_high(tmp_path):
    df = _make_volatility_df(5, 6)
    cfg = tmp_path / "regime.yaml"
    cfg.write_text(
        """\
adx_trending_min: 100
adx_sideways_max: 0
bb_width_sideways_max: 0
bb_width_breakout_max: 0
breakout_volume_mult: 100
rsi_mean_rev_min: 0
rsi_mean_rev_max: 0
ema_distance_mean_rev_max: 0
atr_volatility_mult: 1.5
normalized_range_volatility_min: 1.5
ema_fast: 20
ema_slow: 50
indicator_window: 14
bb_window: 20
ma_window: 20
"""
    )
    regime, _ = classify_regime(df, config_path=str(cfg))
    assert regime != "volatile"
    assert isinstance(patterns, set)
>>>>>>> 83fdab09
<|MERGE_RESOLUTION|>--- conflicted
+++ resolved
@@ -418,10 +418,8 @@
     assert regime == "sideways"
     assert patterns.get("breakout", 0) == 1.0
     assert regime == "breakout"
-<<<<<<< HEAD
     assert isinstance(patterns, dict)
     assert patterns.get("breakout", 0) > 0
-=======
     assert "breakout" in patterns
     assert patterns["breakout"] > 0
     assert isinstance(patterns["breakout"], float)
@@ -445,7 +443,6 @@
     df["volume"] = 100
     df.loc[df.index[-1], "volume"] = 200
     assert classify_regime(df)[0] == "breakout"
->>>>>>> 83fdab09
 
 
 def test_ml_fallback_does_not_trigger_on_short_data(monkeypatch, tmp_path):
@@ -531,9 +528,7 @@
 
     regime, _ = classify_regime(df, config_path=str(cfg))
     assert regime == "trending"
-<<<<<<< HEAD
     assert patterns == {}
-=======
     assert isinstance(patterns, dict)
 
 
@@ -639,5 +634,4 @@
     )
     regime, _ = classify_regime(df, config_path=str(cfg))
     assert regime != "volatile"
-    assert isinstance(patterns, set)
->>>>>>> 83fdab09
+    assert isinstance(patterns, set)