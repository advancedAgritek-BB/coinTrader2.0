--- conflicted
+++ resolved
@@ -15,7 +15,6 @@
     assert classify_regime(df) == "unknown"
 
 
-<<<<<<< HEAD
 def test_classify_regime_returns_unknown_for_14_rows():
     data = {
         "open": list(range(14)),
@@ -39,7 +38,6 @@
         }
         df = pd.DataFrame(data)
         assert classify_regime(df) == "unknown"
-=======
 def test_classify_regime_handles_index_error(monkeypatch):
     data = {
         "open": list(range(30)),
@@ -57,5 +55,4 @@
         __import__("ta").trend, "adx", raise_index
     )
 
-    assert classify_regime(df) == "unknown"
->>>>>>> 1ef32031
+    assert classify_regime(df) == "unknown"