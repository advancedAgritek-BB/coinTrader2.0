--- conflicted
+++ resolved
@@ -8,16 +8,13 @@
 async def get_solana_new_tokens(*args, **kwargs):
     return []
 stub.get_solana_new_tokens = get_solana_new_tokens
-<<<<<<< HEAD
 def search_geckoterminal_token(*_a, **_k):
     return None
 stub.search_geckoterminal_token = search_geckoterminal_token
-=======
 async def search_geckoterminal_token(*args, **kwargs):
     return None
 stub.search_geckoterminal_token = search_geckoterminal_token
 stub.search_geckoterminal_token = lambda *a, **k: None
->>>>>>> 8165ca55
 sys.modules['crypto_bot.utils.solana_scanner'] = stub
 
 from crypto_bot.main import initial_scan, SessionState
@@ -29,16 +26,13 @@
 async def test_initial_scan_fetches_200_candles(monkeypatch):
     since_vals = []
 
-<<<<<<< HEAD
     async def fake_update_multi(exchange, cache, batch, cfg, start_since=None, **kwargs):
         since_vals.append(start_since)
-=======
     start_vals = []
 
     async def fake_update_multi(exchange, cache, batch, cfg, limit=0, start_since=None, **kwargs):
         limits.append(limit)
         start_vals.append(start_since)
->>>>>>> 8165ca55
         return {}
 
     async def fake_update_regime(*args, **kwargs):
@@ -49,13 +43,10 @@
 
     cfg = {'symbols': ['BTC/USD'], 'timeframes': ['1h'], 'scan_lookback_limit': 200}
     await initial_scan(DummyExchange(), cfg, SessionState())
-<<<<<<< HEAD
     assert since_vals
     assert since_vals[0] is not None
-=======
     assert limits and limits[0] == 2000
     assert start_vals and isinstance(start_vals[0], int)
->>>>>>> 8165ca55
 
 
 @pytest.mark.asyncio
@@ -64,12 +55,9 @@
     starts = []
 
     async def fake_update_multi(exchange, cache, batch, cfg, start_since=None, **kwargs):
-<<<<<<< HEAD
         params.append({**kwargs, 'start_since': start_since})
-=======
         params.append(kwargs)
         starts.append(start_since)
->>>>>>> 8165ca55
         return {}
 
     async def fake_update_regime(exchange, cache, batch, cfg, **kwargs):
@@ -90,9 +78,7 @@
     assert params
     for kw in params:
         assert kw.get('use_websocket') is False
-<<<<<<< HEAD
         assert kw.get('start_since') is not None
-=======
         assert kw.get('limit') == 700
 
 
@@ -131,5 +117,4 @@
     assert set(calls) == {('SOL/USDC', '1h', 100), ('SOL/USDC', '5m', 100)}
     assert [(c[0], c[1]) for c in updates] == [('1h', 'SOL/USDC'), ('5m', 'SOL/USDC')]
         assert kw.get('limit') == 10000
-    assert starts and isinstance(starts[0], int)
->>>>>>> 8165ca55
+    assert starts and isinstance(starts[0], int)