--- conflicted
+++ resolved
@@ -8,13 +8,10 @@
 async def get_solana_new_tokens(*args, **kwargs):
     return []
 stub.get_solana_new_tokens = get_solana_new_tokens
-<<<<<<< HEAD
 async def search_geckoterminal_token(*args, **kwargs):
     return None
 stub.search_geckoterminal_token = search_geckoterminal_token
-=======
 stub.search_geckoterminal_token = lambda *a, **k: None
->>>>>>> 163f0799
 sys.modules['crypto_bot.utils.solana_scanner'] = stub
 
 from crypto_bot.main import initial_scan, SessionState
@@ -73,7 +70,6 @@
     assert params
     for kw in params:
         assert kw.get('use_websocket') is False
-<<<<<<< HEAD
         assert kw.get('limit') == 700
 
 
@@ -111,7 +107,5 @@
 
     assert set(calls) == {('SOL/USDC', '1h', 100), ('SOL/USDC', '5m', 100)}
     assert [(c[0], c[1]) for c in updates] == [('1h', 'SOL/USDC'), ('5m', 'SOL/USDC')]
-=======
         assert kw.get('limit') == 10000
-    assert starts and isinstance(starts[0], int)
->>>>>>> 163f0799
+    assert starts and isinstance(starts[0], int)