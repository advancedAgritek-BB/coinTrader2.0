--- conflicted
+++ resolved
@@ -1,16 +1,13 @@
 import pandas as pd
 import ccxt
 
-<<<<<<< HEAD
 from crypto_bot.backtest import backtest_runner as bt
 from crypto_bot.backtest.backtest_runner import BacktestConfig, BacktestRunner
-=======
 from crypto_bot.backtest.backtest_runner import (
     BacktestConfig,
     BacktestRunner,
 )
 from crypto_bot.backtest import backtest_runner
->>>>>>> 2280aa68
 
 
 class FakeExchange:
@@ -37,15 +34,12 @@
         idx = min(len(df) - 1, len(regimes) - 1)
         return regimes[idx], {regimes[idx]: 1.0}
 
-<<<<<<< HEAD
     monkeypatch.setattr(bt, "classify_regime", fake_classify)
     monkeypatch.setattr(bt, "strategy_for", lambda r: _constant_strategy)
-=======
     fake_data = FakeExchange().fetch_ohlcv("BTC/USDT", "1h", 0, 120)
     monkeypatch.setattr(BacktestRunner, "_fetch_data", lambda self: fake_data)
     monkeypatch.setattr(backtest_runner, "classify_regime", fake_classify)
     monkeypatch.setattr(backtest_runner, "strategy_for", lambda r: _constant_strategy)
->>>>>>> 2280aa68
 
     cfg = BacktestConfig(
         symbol="BTC/USDT",
@@ -58,29 +52,23 @@
         fee_pct=0.0,
         seed=1,
     )
-<<<<<<< HEAD
     df = BacktestRunner(cfg).run_grid()
     row = df.iloc[0]
-=======
     runner = BacktestRunner(cfg)
     result = runner.run_grid()
     row = result.iloc[0]
->>>>>>> 2280aa68
     assert row["switches"] > 0
     assert row["slippage_cost"] > 0
 
 
 def test_backtest_misclassification(monkeypatch):
-<<<<<<< HEAD
     monkeypatch.setattr(ccxt, "binance", lambda: FakeExchange())
     monkeypatch.setattr(bt, "classify_regime", lambda df: ("trending", {"trending": 1.0}))
     monkeypatch.setattr(bt, "strategy_for", lambda r: _constant_strategy)
-=======
     monkeypatch.setattr(backtest_runner, "classify_regime", lambda df: ("trending", {}))
     monkeypatch.setattr(backtest_runner, "strategy_for", lambda r: _constant_strategy)
     fake_data = FakeExchange().fetch_ohlcv("BTC/USDT", "1h", 0, 80)
     monkeypatch.setattr(BacktestRunner, "_fetch_data", lambda self: fake_data)
->>>>>>> 2280aa68
 
     cfg = BacktestConfig(
         symbol="BTC/USDT",
@@ -92,28 +80,22 @@
         misclass_prob=1.0,
         seed=42,
     )
-<<<<<<< HEAD
     df = BacktestRunner(cfg).run_grid()
     row = df.iloc[0]
-=======
     runner = BacktestRunner(cfg)
     result = runner.run_grid()
     row = result.iloc[0]
->>>>>>> 2280aa68
     assert row["misclassified"] > 0
 
 
 def test_walk_forward_optimize(monkeypatch):
-<<<<<<< HEAD
     monkeypatch.setattr(ccxt, "binance", lambda: FakeExchange())
     monkeypatch.setattr(bt, "classify_regime", lambda df: ("trending", {"trending": 1.0}))
     monkeypatch.setattr(bt, "strategy_for", lambda r: _constant_strategy)
-=======
     monkeypatch.setattr(backtest_runner, "classify_regime", lambda df: ("trending", {}))
     monkeypatch.setattr(backtest_runner, "strategy_for", lambda r: _constant_strategy)
     fake_data = FakeExchange().fetch_ohlcv("BTC/USDT", "1h", 0, 60)
     monkeypatch.setattr(BacktestRunner, "_fetch_data", lambda self: fake_data)
->>>>>>> 2280aa68
 
     cfg = BacktestConfig(
         symbol="BTC/USDT",
@@ -125,10 +107,7 @@
         seed=3,
         window=20,
     )
-<<<<<<< HEAD
     df = BacktestRunner(cfg).run_walk_forward()
-=======
     runner = BacktestRunner(cfg)
     df = runner.run_walk_forward()
->>>>>>> 2280aa68
     assert {"regime", "train_stop_loss_pct", "train_take_profit_pct"} <= set(df.columns)