--- conflicted
+++ resolved
@@ -25,11 +25,8 @@
 
     def fake_classify(df):
         idx = min(len(df) - 1, len(regimes) - 1)
-<<<<<<< HEAD
         return regimes[idx], {regimes[idx]: 1.0}
-=======
         return regimes[idx], {}
->>>>>>> 024c0301
 
     monkeypatch.setattr(backtest_runner, "classify_regime", fake_classify)
     monkeypatch.setattr(backtest_runner, "strategy_for", lambda r: _constant_strategy)
@@ -52,11 +49,8 @@
 
 def test_backtest_misclassification(monkeypatch):
     monkeypatch.setattr(ccxt, "binance", lambda: FakeExchange())
-<<<<<<< HEAD
     monkeypatch.setattr(backtest_runner, "classify_regime", lambda df: ("trending", {"trending": 1.0}))
-=======
     monkeypatch.setattr(backtest_runner, "classify_regime", lambda df: ("trending", {}))
->>>>>>> 024c0301
     monkeypatch.setattr(backtest_runner, "strategy_for", lambda r: _constant_strategy)
 
     result = backtest_runner.backtest(
@@ -75,11 +69,8 @@
 
 def test_walk_forward_optimize(monkeypatch):
     monkeypatch.setattr(ccxt, "binance", lambda: FakeExchange())
-<<<<<<< HEAD
     monkeypatch.setattr(backtest_runner, "classify_regime", lambda df: ("trending", {"trending": 1.0}))
-=======
     monkeypatch.setattr(backtest_runner, "classify_regime", lambda df: ("trending", {}))
->>>>>>> 024c0301
     monkeypatch.setattr(backtest_runner, "strategy_for", lambda r: _constant_strategy)
 
     df = backtest_runner.walk_forward_optimize(
