import pandas as pd
import pytest
from crypto_bot.strategy import grid_bot
from crypto_bot.strategy.grid_bot import GridConfig
<<<<<<< HEAD
from crypto_bot import grid_state
=======
>>>>>>> 1acd250d


def _df_with_price(price: float, volume: float = 300.0) -> pd.DataFrame:
    data = {
        "high": [110.0] * 20,
        "low": [90.0] * 20,
        "close": [100.0] * 19 + [price],
        "volume": [100.0] * 19 + [volume],
    }
    return pd.DataFrame(data)


def test_short_signal_above_upper_grid(monkeypatch):
    monkeypatch.setattr(grid_bot, "calc_atr", lambda df, window=14: 5.0)
def _df_trend_down() -> pd.DataFrame:
    close = list(range(110, 91, -1)) + [89]
    data = {
        "high": [110.0] * 20,
        "low": [90.0] * 20,
        "close": close,
    }
    return pd.DataFrame(data)


def _df_trend_up() -> pd.DataFrame:
    close = list(range(90, 109)) + [111]
    data = {
        "high": [110.0] * 20,
        "low": [90.0] * 20,
        "close": close,
def _df_range_change() -> pd.DataFrame:
    data = {
        "high": [150.0] * 20 + [110.0] * 10,
        "low": [50.0] * 20 + [90.0] * 10,
        "close": [100.0] * 29 + [89.0],
    }
    return pd.DataFrame(data)


def test_short_signal_above_upper_grid():
    df = _df_with_price(111.0)
    score, direction = grid_bot.generate_signal(df, config=GridConfig(atr_normalization=False))
    assert direction == "short"
    assert score > 0.9


def test_long_signal_below_lower_grid(monkeypatch):
    monkeypatch.setattr(grid_bot, "calc_atr", lambda df, window=14: 5.0)
    df = _df_with_price(89.0)
    score, direction = grid_bot.generate_signal(df, config=GridConfig(atr_normalization=False))
    assert direction == "long"
    assert score > 0.9


def test_no_signal_in_middle(monkeypatch):
    monkeypatch.setattr(grid_bot, "calc_atr", lambda df, window=14: 5.0)
    df = _df_with_price(102.0)
    score, direction = grid_bot.generate_signal(df, config=GridConfig(atr_normalization=False))
    assert direction == "none"
    assert score == 0.0


def test_grid_levels_env_override(monkeypatch):
    monkeypatch.setattr(grid_bot, "calc_atr", lambda df, window=14: 5.0)
    df = _df_with_price(102.0)
    # default configuration -> neutral
    _, direction = grid_bot.generate_signal(df, config=GridConfig(atr_normalization=False))
    assert direction == "none"

    monkeypatch.setenv("GRID_LEVELS", "3")
    score, direction = grid_bot.generate_signal(df, config=GridConfig(atr_normalization=False))
    assert direction == "short"
    assert score > 0.0


<<<<<<< HEAD
def test_cooldown_blocks_signal(monkeypatch):
    df = _df_with_price(89.0)
    cfg = GridConfig(symbol="BTC/USDT")
    grid_state.clear()
    monkeypatch.setattr(grid_bot.grid_state, "in_cooldown", lambda s, b: True)
    score, direction = grid_bot.generate_signal(df, config=cfg)
=======
def test_volume_filter_blocks_short_signal():
    df = _df_with_price(111.0, volume=100.0)
    score, direction = grid_bot.generate_signal(df)
>>>>>>> 1acd250d
    assert direction == "none"
    assert score == 0.0


<<<<<<< HEAD
def test_respects_active_leg_limit(monkeypatch):
    df = _df_with_price(89.0)
    cfg = GridConfig(symbol="BTC/USDT")
    grid_state.clear()
    monkeypatch.setattr(grid_bot.grid_state, "active_leg_count", lambda s: 5)
    score, direction = grid_bot.generate_signal(df, config=cfg)
    assert direction == "none"
    assert score == 0.0
=======
def test_volume_filter_blocks_long_signal():
    df = _df_with_price(89.0, volume=100.0)
    score, direction = grid_bot.generate_signal(df)
    assert direction == "none"
    assert score == 0.0
def test_atr_spacing(monkeypatch):
    df = _df_with_price(106.0)
    monkeypatch.setattr(grid_bot, "calc_atr", lambda df, window=14: 2.0)
    narrow, _ = grid_bot.generate_signal(df, config=GridConfig(atr_normalization=False))
    monkeypatch.setattr(grid_bot, "calc_atr", lambda df, window=14: 10.0)
    wide, _ = grid_bot.generate_signal(df, config=GridConfig(atr_normalization=False))
    assert narrow > wide

def test_long_blocked_by_trend_filter():
    df = _df_trend_down()
    cfg = {"trend_ema_fast": 3, "trend_ema_slow": 5}
    score, direction = grid_bot.generate_signal(df, config=cfg)
    assert (score, direction) == (0.0, "none")


def test_short_blocked_by_trend_filter():
    df = _df_trend_up()
    cfg = {"trend_ema_fast": 3, "trend_ema_slow": 5}
    score, direction = grid_bot.generate_signal(df, config=cfg)
    assert (score, direction) == (0.0, "none")
@pytest.mark.parametrize("cfg", [{"range_window": 10}, GridConfig(range_window=10)])
def test_range_window_config(cfg):
    df = _df_range_change()
    _, default_direction = grid_bot.generate_signal(df)
    assert default_direction == "none"

    score, direction = grid_bot.generate_signal(df, config=cfg)
    assert direction == "long"
    assert score > 0.0
>>>>>>> 1acd250d
<|MERGE_RESOLUTION|>--- conflicted
+++ resolved
@@ -2,10 +2,7 @@
 import pytest
 from crypto_bot.strategy import grid_bot
 from crypto_bot.strategy.grid_bot import GridConfig
-<<<<<<< HEAD
 from crypto_bot import grid_state
-=======
->>>>>>> 1acd250d
 
 
 def _df_with_price(price: float, volume: float = 300.0) -> pd.DataFrame:
@@ -81,23 +78,19 @@
     assert score > 0.0
 
 
-<<<<<<< HEAD
 def test_cooldown_blocks_signal(monkeypatch):
     df = _df_with_price(89.0)
     cfg = GridConfig(symbol="BTC/USDT")
     grid_state.clear()
     monkeypatch.setattr(grid_bot.grid_state, "in_cooldown", lambda s, b: True)
     score, direction = grid_bot.generate_signal(df, config=cfg)
-=======
 def test_volume_filter_blocks_short_signal():
     df = _df_with_price(111.0, volume=100.0)
     score, direction = grid_bot.generate_signal(df)
->>>>>>> 1acd250d
     assert direction == "none"
     assert score == 0.0
 
 
-<<<<<<< HEAD
 def test_respects_active_leg_limit(monkeypatch):
     df = _df_with_price(89.0)
     cfg = GridConfig(symbol="BTC/USDT")
@@ -106,7 +99,6 @@
     score, direction = grid_bot.generate_signal(df, config=cfg)
     assert direction == "none"
     assert score == 0.0
-=======
 def test_volume_filter_blocks_long_signal():
     df = _df_with_price(89.0, volume=100.0)
     score, direction = grid_bot.generate_signal(df)
@@ -140,5 +132,4 @@
 
     score, direction = grid_bot.generate_signal(df, config=cfg)
     assert direction == "long"
-    assert score > 0.0
->>>>>>> 1acd250d
+    assert score > 0.0