--- conflicted
+++ resolved
@@ -59,13 +59,10 @@
     def fake_send(self, text):
         logger.info(text)
 
-<<<<<<< HEAD
     monkeypatch.setattr(TelegramNotifier, "notify", fake_send)
-=======
     monkeypatch.setattr(cex_executor.Notifier, "notify", fake_send)
     monkeypatch.setattr(cex_executor, "send_message", lambda *a, **k: logger.info(a[2]))
     monkeypatch.setattr(cex_executor.TelegramNotifier, "notify", fake_send)
->>>>>>> 090ff8b2
 
     order = asyncio.run(
         cex_executor.execute_trade_async(
@@ -74,11 +71,8 @@
             "BTC/USDT",
             "buy",
             1.0,
-<<<<<<< HEAD
             TelegramNotifier("t", "c"),
-=======
             notifier=notifier,
->>>>>>> 090ff8b2
             dry_run=True,
         )
     )
