import asyncio
from pathlib import Path

from crypto_bot.utils import trade_logger
from crypto_bot.execution import cex_executor


class DummyNotifier:
    def __init__(self, logger):
        self.logger = logger
        self.messages = []

    def notify(self, text: str):
        self.messages.append(text)
        self.logger.info(text)
        return None
from crypto_bot.utils.logger import setup_logger


def test_log_trade_appends_row(tmp_path, monkeypatch):
    log_file = tmp_path / "trades.csv"
    orig_path = trade_logger.Path
    monkeypatch.setattr(trade_logger, "dotenv_values", lambda _: {})

    def fake_path(p):
        if p == "crypto_bot/logs/trades.csv":
            return log_file
        return orig_path(p)

    monkeypatch.setattr(trade_logger, "Path", fake_path)

    order = {"symbol": "BTC/USDT", "side": "buy", "amount": 1}
    trade_logger.log_trade(order)
    trade_logger.log_trade(order)

    lines = log_file.read_text().strip().splitlines()
    assert len(lines) == 2


def test_execute_trade_async_logs(tmp_path, monkeypatch):
    trades = tmp_path / "trades.csv"
    exec_log = tmp_path / "execution.log"

    orig_path = trade_logger.Path
    monkeypatch.setattr(trade_logger, "dotenv_values", lambda _: {})

    def fake_path(p):
        if p == "crypto_bot/logs/trades.csv":
            return trades
        return orig_path(p)

    monkeypatch.setattr(trade_logger, "Path", fake_path)

    logger = setup_logger("exec_test", str(exec_log))
    monkeypatch.setattr(cex_executor, "logger", logger)
    notifier = DummyNotifier(logger)

    def fake_send(self, text):
        logger.info(text)

<<<<<<< HEAD
    monkeypatch.setattr(cex_executor.Notifier, "notify", fake_send)
    monkeypatch.setattr(cex_executor, "send_message", lambda *a, **k: logger.info(a[2]))
=======
    monkeypatch.setattr(cex_executor.TelegramNotifier, "notify", fake_send)
>>>>>>> ace8b092

    order = asyncio.run(
        cex_executor.execute_trade_async(
            object(),
            None,
            "BTC/USDT",
            "buy",
            1.0,
            notifier=notifier,
            dry_run=True,
        )
    )

    assert order["dry_run"] is True
    assert trades.exists()
    assert exec_log.exists()
    assert "Placing buy order" in exec_log.read_text()
    assert len(trades.read_text().strip().splitlines()) == 1


def test_stop_order_logged(tmp_path, monkeypatch):
    trades = tmp_path / "trades.csv"
    exec_log = tmp_path / "execution.log"

    orig_path = trade_logger.Path
    monkeypatch.setattr(trade_logger, "dotenv_values", lambda _: {})

    def fake_path(p):
        if p == "crypto_bot/logs/trades.csv":
            return trades
        if p == "crypto_bot/logs/execution.log":
            return exec_log
        return orig_path(p)

    monkeypatch.setattr(trade_logger, "Path", fake_path)

    logger = setup_logger("stop_test", str(exec_log))
    monkeypatch.setattr(trade_logger, "logger", logger)

    order = {"symbol": "BTC/USDT", "side": "sell", "amount": 1, "stop": 9000}
    trade_logger.log_trade(order, is_stop=True)

    rows = trades.read_text().strip().splitlines()
    assert len(rows) == 1
    fields = rows[0].split(",")
    assert fields[5] == "True"
    assert fields[6] == "9000"
    assert "Stop order placed" in exec_log.read_text()<|MERGE_RESOLUTION|>--- conflicted
+++ resolved
@@ -58,12 +58,9 @@
     def fake_send(self, text):
         logger.info(text)
 
-<<<<<<< HEAD
     monkeypatch.setattr(cex_executor.Notifier, "notify", fake_send)
     monkeypatch.setattr(cex_executor, "send_message", lambda *a, **k: logger.info(a[2]))
-=======
     monkeypatch.setattr(cex_executor.TelegramNotifier, "notify", fake_send)
->>>>>>> ace8b092
 
     order = asyncio.run(
         cex_executor.execute_trade_async(
