import asyncio
from pathlib import Path

from crypto_bot.utils import trade_logger
from crypto_bot.execution import cex_executor


class DummyNotifier:
    def __init__(self, logger):
        self.logger = logger
        self.messages = []

    def notify(self, text: str):
        self.messages.append(text)
        self.logger.info(text)
        return None
from crypto_bot.utils.logger import setup_logger


def test_log_trade_appends_row(tmp_path, monkeypatch):
    log_file = tmp_path / "trades.csv"
    orig_path = trade_logger.Path
    monkeypatch.setattr(trade_logger, "dotenv_values", lambda _: {})

    def fake_path(p):
        if p == "crypto_bot/logs/trades.csv":
            return log_file
        return orig_path(p)

    monkeypatch.setattr(trade_logger, "Path", fake_path)

    order = {"symbol": "BTC/USDT", "side": "buy", "amount": 1}
    trade_logger.log_trade(order)
    trade_logger.log_trade(order)

    lines = log_file.read_text().strip().splitlines()
    assert len(lines) == 2


def test_execute_trade_async_logs(tmp_path, monkeypatch):
    trades = tmp_path / "trades.csv"
    exec_log = tmp_path / "execution.log"

    orig_path = trade_logger.Path
    monkeypatch.setattr(trade_logger, "dotenv_values", lambda _: {})

    def fake_path(p):
        if p == "crypto_bot/logs/trades.csv":
            return trades
        return orig_path(p)

    monkeypatch.setattr(trade_logger, "Path", fake_path)

    logger = setup_logger("exec_test", str(exec_log))
    monkeypatch.setattr(cex_executor, "logger", logger)
<<<<<<< HEAD
    notifier = DummyNotifier(logger)
=======

    def fake_send(token, chat_id, text):
        logger.info(text)

    monkeypatch.setattr(cex_executor.TelegramNotifier, "notify", fake_send)
>>>>>>> c1edc849

    order = asyncio.run(
        cex_executor.execute_trade_async(
            object(),
            None,
            "BTC/USDT",
            "buy",
            1.0,
            notifier=notifier,
            dry_run=True,
        )
    )

    assert order["dry_run"] is True
    assert trades.exists()
    assert exec_log.exists()
    assert "Placing buy order" in exec_log.read_text()
    assert len(trades.read_text().strip().splitlines()) == 1


def test_stop_order_logged(tmp_path, monkeypatch):
    trades = tmp_path / "trades.csv"
    exec_log = tmp_path / "execution.log"

    orig_path = trade_logger.Path
    monkeypatch.setattr(trade_logger, "dotenv_values", lambda _: {})

    def fake_path(p):
        if p == "crypto_bot/logs/trades.csv":
            return trades
        if p == "crypto_bot/logs/execution.log":
            return exec_log
        return orig_path(p)

    monkeypatch.setattr(trade_logger, "Path", fake_path)

    logger = setup_logger("stop_test", str(exec_log))
    monkeypatch.setattr(trade_logger, "logger", logger)

    order = {"symbol": "BTC/USDT", "side": "sell", "amount": 1, "stop": 9000}
    trade_logger.log_trade(order, is_stop=True)

    rows = trades.read_text().strip().splitlines()
    assert len(rows) == 1
    fields = rows[0].split(",")
    assert fields[5] == "True"
    assert fields[6] == "9000"
    assert "Stop order placed" in exec_log.read_text()<|MERGE_RESOLUTION|>--- conflicted
+++ resolved
@@ -53,15 +53,12 @@
 
     logger = setup_logger("exec_test", str(exec_log))
     monkeypatch.setattr(cex_executor, "logger", logger)
-<<<<<<< HEAD
     notifier = DummyNotifier(logger)
-=======
 
     def fake_send(token, chat_id, text):
         logger.info(text)
 
     monkeypatch.setattr(cex_executor.TelegramNotifier, "notify", fake_send)
->>>>>>> c1edc849
 
     order = asyncio.run(
         cex_executor.execute_trade_async(
