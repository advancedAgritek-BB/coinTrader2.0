import asyncio
from collections import deque
import pandas as pd
import sys
import types
from crypto_bot.phase_runner import BotContext

# Stub ccxt to avoid heavy optional dependency during import
sys.modules.setdefault(
    "ccxt", types.SimpleNamespace(async_support=types.SimpleNamespace())
)
sys.modules.setdefault("ccxt.async_support", types.SimpleNamespace())

import crypto_bot.main as main


async def dummy_update(*args, **kwargs):
    dummy_update.kwargs = kwargs
    return {}


def test_update_caches_default_limit(monkeypatch):
    ctx = BotContext(
        positions={}, df_cache={}, regime_cache={}, config={"timeframe": "1h"}
    )
    ctx.exchange = object()
    ctx.current_batch = ["BTC/USDT"]
    monkeypatch.setattr(main, "update_multi_tf_ohlcv_cache", dummy_update)
    monkeypatch.setattr(main, "update_regime_tf_cache", dummy_update)
    asyncio.run(main.update_caches(ctx))
    assert dummy_update.kwargs["limit"] == 150


def test_update_caches_override(monkeypatch):
    ctx = BotContext(
        positions={},
        df_cache={},
        regime_cache={},
        config={"timeframe": "1h", "cycle_lookback_limit": 50},
    )
    ctx.exchange = object()
    ctx.current_batch = ["BTC/USDT"]
    monkeypatch.setattr(main, "update_multi_tf_ohlcv_cache", dummy_update)
    monkeypatch.setattr(main, "update_regime_tf_cache", dummy_update)
    asyncio.run(main.update_caches(ctx))
    assert dummy_update.kwargs["limit"] == 50


def test_update_caches_volume_priority(monkeypatch):
    df = pd.DataFrame(
        {
            "timestamp": [1, 2, 3],
            "open": [1, 1, 1],
            "high": [1, 1, 1],
            "low": [1, 1, 1],
            "close": [1, 1, 1],
            "volume": [1, 1, 1000000],
        }
    )

    async def fake_update(*args, **kwargs):
        return {"1h": {"FOO/USDC": df}}

    ctx = BotContext(
        positions={},
        df_cache={},
        regime_cache={},
        config={"timeframe": "1h", "bounce_scalper": {"vol_zscore_threshold": 1.0}},
    )
    ctx.exchange = object()
    ctx.current_batch = ["FOO/USDC"]
    monkeypatch.setattr(main, "update_multi_tf_ohlcv_cache", fake_update)
    monkeypatch.setattr(main, "update_regime_tf_cache", dummy_update)
    monkeypatch.setattr(main, "symbol_priority_queue", deque())

    asyncio.run(main.update_caches(ctx))

    assert list(main.symbol_priority_queue) == ["FOO/USDC"]


async def dummy_update_multi(*args, **kwargs):
    dummy_update_multi.kwargs = kwargs
    return {}


async def dummy_update_regime(*args, **kwargs):
    dummy_update_regime.kwargs = kwargs
    return {}


def test_update_caches_volatility_adjusts_concurrency(monkeypatch):
    ctx = BotContext(
        positions={},
        df_cache={},
        regime_cache={},
        config={"timeframe": "1h", "max_concurrent_ohlcv": 8},
    )
    ctx.exchange = object()
    ctx.current_batch = ["BTC/USDT"]
    ctx.volatility_factor = 6.0
    monkeypatch.setattr(main, "update_multi_tf_ohlcv_cache", dummy_update_multi)
    monkeypatch.setattr(main, "update_regime_tf_cache", dummy_update_regime)
    asyncio.run(main.update_caches(ctx))
    assert dummy_update_multi.kwargs["max_concurrent"] == 4
    assert dummy_update_regime.kwargs["max_concurrent"] == 4


<<<<<<< HEAD
def test_update_caches_logs_counts(monkeypatch, caplog):
    df = pd.DataFrame(
        {
            "timestamp": [1],
            "open": [1],
            "high": [1],
            "low": [1],
            "close": [1],
            "volume": [1],
        }
    )

    async def fake_update(*args, **kwargs):
        return {"1h": {"BTC/USDT": df}}

    ctx = BotContext(
        positions={},
        df_cache={},
        regime_cache={},
        config={"timeframe": "1h"},
    )
    ctx.exchange = object()
    ctx.current_batch = ["BTC/USDT"]
    monkeypatch.setattr(main, "update_multi_tf_ohlcv_cache", fake_update)
    monkeypatch.setattr(main, "update_regime_tf_cache", dummy_update)
    caplog.set_level("INFO")

    asyncio.run(main.update_caches(ctx))

    assert "BTC/USDT OHLCV: 1 candles" in caplog.text
=======
async def success_update(*args, **kwargs):
    success_update.called = True
    return {}


async def fail_then_succeed(*args, **kwargs):
    fail_then_succeed.calls += 1
    if fail_then_succeed.calls == 1:
        raise Exception("fail")
    return {}


async def record_regime(*args, **kwargs):
    record_regime.called = True
    return {}


def test_update_caches_regime_called_normal(monkeypatch):
    ctx = BotContext(
        positions={}, df_cache={}, regime_cache={}, config={"timeframe": "1h"}
    )
    ctx.exchange = object()
    ctx.current_batch = ["BTC/USDT"]
    monkeypatch.setattr(main, "update_multi_tf_ohlcv_cache", success_update)
    record_regime.called = False
    monkeypatch.setattr(main, "update_regime_tf_cache", record_regime)
    asyncio.run(main.update_caches(ctx))
    assert getattr(record_regime, "called", False)


def test_update_caches_regime_called_on_fallback(monkeypatch):
    ctx = BotContext(
        positions={}, df_cache={}, regime_cache={}, config={"timeframe": "1h"}
    )
    ctx.exchange = object()
    ctx.current_batch = ["BTC/USDT"]
    fail_then_succeed.calls = 0
    record_regime.called = False
    monkeypatch.setattr(main, "update_multi_tf_ohlcv_cache", fail_then_succeed)
    monkeypatch.setattr(main, "update_regime_tf_cache", record_regime)
    asyncio.run(main.update_caches(ctx))
    assert getattr(record_regime, "called", False)
>>>>>>> 5d088444
<|MERGE_RESOLUTION|>--- conflicted
+++ resolved
@@ -105,7 +105,6 @@
     assert dummy_update_regime.kwargs["max_concurrent"] == 4
 
 
-<<<<<<< HEAD
 def test_update_caches_logs_counts(monkeypatch, caplog):
     df = pd.DataFrame(
         {
@@ -136,7 +135,7 @@
     asyncio.run(main.update_caches(ctx))
 
     assert "BTC/USDT OHLCV: 1 candles" in caplog.text
-=======
+
 async def success_update(*args, **kwargs):
     success_update.called = True
     return {}
@@ -178,5 +177,4 @@
     monkeypatch.setattr(main, "update_multi_tf_ohlcv_cache", fail_then_succeed)
     monkeypatch.setattr(main, "update_regime_tf_cache", record_regime)
     asyncio.run(main.update_caches(ctx))
-    assert getattr(record_regime, "called", False)
->>>>>>> 5d088444
+    assert getattr(record_regime, "called", False)