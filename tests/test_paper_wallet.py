--- conflicted
+++ resolved
@@ -75,19 +75,6 @@
 
 def test_open_allows_multiple_positions():
     wallet = PaperWallet(100.0)
-<<<<<<< HEAD
-    wallet.open("buy", 1.0, 10.0)
-    wallet.close(1.0, 10.0)
-    wallet.open("sell", 1.0, 10.0)
-    assert wallet.position_size == 1.0
-
-
-def test_open_multiple_positions_allowed():
-    wallet = PaperWallet(100.0, max_open_trades=2)
-    wallet.open("buy", 1.0, 10.0)
-    wallet.open("buy", 1.0, 10.0)
-    assert wallet.position_size == 2.0
-=======
     wallet.open("BTC/USDT", "buy", 1.0, 10.0)
     wallet.close("BTC/USDT", 1.0, 10.0)
     wallet.open("BTC/USDT", "sell", 1.0, 10.0)
@@ -106,9 +93,15 @@
     unreal = wallet.unrealized({"long1": 110.0, "short1": 40.0})
     assert unreal == 30.0
 
+
+def test_open_multiple_positions_allowed():
+    wallet = PaperWallet(100.0, max_open_trades=2)
+    wallet.open("buy", 1.0, 10.0)
+    wallet.open("buy", 1.0, 10.0)
+    assert wallet.position_size == 2.0
+
     pnl1 = wallet.close(1.0, 110.0, id1)
     pnl2 = wallet.close(2.0, 40.0, id2)
     assert wallet.realized_pnl == pnl1 + pnl2 == 30.0
     assert wallet.balance == 1030.0
-    assert wallet.positions == {}
->>>>>>> a199ab74
+    assert wallet.positions == {}