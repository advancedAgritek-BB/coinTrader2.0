--- conflicted
+++ resolved
@@ -54,7 +54,6 @@
     assert res == ["SOL/USDC"]
 
 
-<<<<<<< HEAD
 def test_scan_cex_arbitrage_bulk(monkeypatch):
     ex1_prices = {"SOL/USDC": 10.0}
     ex2_prices = {"SOL/USDC": 11.0}
@@ -75,7 +74,6 @@
     cfg = {"arbitrage_pairs": ["SOL/USDC"], "arbitrage_threshold": 0.05}
     res = asyncio.run(main.scan_cex_arbitrage(ex1, ex2, cfg))
     assert res == ["SOL/USDC"]
-=======
 def test_scan_arbitrage_fetch_tickers(monkeypatch):
     cex_prices = {"SOL/USDC": 10.0, "BTC/USDC": 11.5}
     dex_prices = {"SOL/USDC": 11.0, "BTC/USDC": 12.0}
@@ -111,5 +109,4 @@
     res = asyncio.run(main.scan_arbitrage(exchange, cfg))
     assert res == ["SOL/USDC"]
     assert fetch_tickers_called == [cfg["arbitrage_pairs"]]
-    assert fetch_ticker_called == ["BTC/USDC"]
->>>>>>> cfeb9c44
+    assert fetch_ticker_called == ["BTC/USDC"]