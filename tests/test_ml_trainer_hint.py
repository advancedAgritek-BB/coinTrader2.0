import importlib
import logging

import pytest

import crypto_bot.main as main
from crypto_bot.regime import regime_classifier


<<<<<<< HEAD
def test_ml_loader_logs_error(caplog, monkeypatch):
    """When ML loader fails, log the error without trainer hints."""
    importlib.reload(main)
=======
def test_missing_supabase_logs_hint(monkeypatch, caplog):
    """When ML is enabled but unavailable, log Supabase guidance."""
    importlib.reload(main)
    from crypto_bot.utils import ml_utils

    monkeypatch.setattr(ml_utils, "ML_AVAILABLE", False)
    caplog.set_level(logging.INFO, logger="bot")
>>>>>>> c136972f

    async def boom(_symbol):
        raise RuntimeError("boom")

    monkeypatch.setattr(regime_classifier, "load_regime_model", boom)
    caplog.set_level(logging.ERROR, logger="bot")

    with pytest.raises(main.MLUnavailableError):
        main._ensure_ml_if_needed({"ml_enabled": True})

<<<<<<< HEAD
    assert "Machine learning initialization failed: boom" in caplog.text
    assert "cointrader-trainer" not in caplog.text
=======
    assert "SUPABASE_URL" in caplog.text
    assert "cointrader-trainer" in caplog.text
>>>>>>> c136972f
<|MERGE_RESOLUTION|>--- conflicted
+++ resolved
@@ -7,11 +7,9 @@
 from crypto_bot.regime import regime_classifier
 
 
-<<<<<<< HEAD
 def test_ml_loader_logs_error(caplog, monkeypatch):
     """When ML loader fails, log the error without trainer hints."""
     importlib.reload(main)
-=======
 def test_missing_supabase_logs_hint(monkeypatch, caplog):
     """When ML is enabled but unavailable, log Supabase guidance."""
     importlib.reload(main)
@@ -19,7 +17,6 @@
 
     monkeypatch.setattr(ml_utils, "ML_AVAILABLE", False)
     caplog.set_level(logging.INFO, logger="bot")
->>>>>>> c136972f
 
     async def boom(_symbol):
         raise RuntimeError("boom")
@@ -30,10 +27,7 @@
     with pytest.raises(main.MLUnavailableError):
         main._ensure_ml_if_needed({"ml_enabled": True})
 
-<<<<<<< HEAD
     assert "Machine learning initialization failed: boom" in caplog.text
     assert "cointrader-trainer" not in caplog.text
-=======
     assert "SUPABASE_URL" in caplog.text
     assert "cointrader-trainer" in caplog.text
->>>>>>> c136972f
