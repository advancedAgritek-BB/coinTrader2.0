--- conflicted
+++ resolved
@@ -247,7 +247,6 @@
     assert result == ([("ETH/USD", 1.0)], [])
 
 
-<<<<<<< HEAD
 def test_get_filtered_symbols_min_volume(monkeypatch):
     class VolumeExchange:
         markets = {
@@ -277,7 +276,6 @@
 
     assert result == ([("HIGH/USD", 1000)], [])
     assert calls == [["HIGH/USD"]]
-=======
 def test_symbol_cache_disk_reuse(monkeypatch, tmp_path, caplog):
     caplog.set_level(logging.INFO)
     cache_file = tmp_path / "symcache.json"
@@ -391,5 +389,4 @@
     t["now"] += 61
     asyncio.run(symbol_utils.get_filtered_symbols(DummyExchange(), config))
     assert len(calls) == 2
-    assert any("Refreshing symbol cache" in r.getMessage() for r in caplog.records)
->>>>>>> 13752865
+    assert any("Refreshing symbol cache" in r.getMessage() for r in caplog.records)