--- conflicted
+++ resolved
@@ -22,12 +22,9 @@
 def test_get_filtered_symbols_caching(monkeypatch):
     calls = []
 
-<<<<<<< HEAD
     async def fake_to_thread(fn, *a):
         return fn(*a)
 
-=======
->>>>>>> a677a732
     async def fake_filter_symbols(ex, syms):
         calls.append(True)
         return ["ETH/USD"]
