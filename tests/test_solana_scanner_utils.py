import asyncio
import importlib
import sys
import types
from datetime import datetime

pkg_root = types.ModuleType("crypto_bot")
utils_pkg = types.ModuleType("crypto_bot.utils")
pkg_root.utils = utils_pkg
pkg_root.__path__ = [str(pathlib.Path("crypto_bot"))]
pkg_root.volatility_filter = types.ModuleType("crypto_bot.volatility_filter")
pkg_root.volatility_filter.calc_atr = lambda *_a, **_k: 0.0
utils_pkg.__path__ = [str(pathlib.Path("crypto_bot/utils"))]
sys.modules.setdefault("crypto_bot", pkg_root)
sys.modules.setdefault("crypto_bot.utils", utils_pkg)
sys.modules.setdefault("crypto_bot.volatility_filter", pkg_root.volatility_filter)
sys.modules.setdefault("ccxt", types.ModuleType("ccxt"))
sys.modules.setdefault("ccxt.async_support", types.ModuleType("ccxt.async_support"))
vf_mod = types.ModuleType("volatility_filter")
vf_mod.calc_atr = lambda *a, **k: 0
sys.modules.setdefault("crypto_bot.volatility_filter", vf_mod)

solana_scanner = importlib.import_module("crypto_bot.utils.solana_scanner")


class DummyResp:
    def __init__(self, data):
        self._data = data

    async def json(self):
        return self._data

    def raise_for_status(self):
        pass

    async def __aenter__(self):
        return self

    async def __aexit__(self, exc_type, exc, tb):
        pass


class DummySession:
    def __init__(self, data):
        self._data = data
        self.url = None

    async def __aenter__(self):
        return self

    async def __aexit__(self, exc_type, exc, tb):
        pass

    def get(self, url, timeout=10):
        self.url = url
        return DummyResp(self._data)


<<<<<<< HEAD
def test_fetch_new_raydium_pools(monkeypatch, tmp_path):
    data = [
        {
            "base": {"address": "A"},
            "liquidity": 60000,
            "volume24h": 150000,
            "creationTimestamp": 1000,
            "liquidity_locked": True,
        },
        {
            "base": {"address": "B"},
            "liquidity": 40000,
            "volume24h": 150000,
            "creationTimestamp": 2000,
            "liquidity_locked": True,
        },
        {
            "base": {"address": "C"},
            "liquidity": 60000,
            "volume24h": 150000,
            "creationTimestamp": 3000,
            "liquidity_locked": True,
        },
    ]
    session = DummySession(data)
    aiohttp_mod = type("M", (), {"ClientSession": lambda: session})
    monkeypatch.setattr(solana_scanner, "aiohttp", aiohttp_mod)
    monkeypatch.setattr(solana_scanner, "RAYDIUM_TS_FILE", tmp_path / "ts.txt")
    solana_scanner._LAST_RAYDIUM_TS = 1500

    tokens = asyncio.run(solana_scanner.fetch_new_raydium_pools(10))
    # B is skipped due to low liquidity; A is too old
    assert tokens == ["C"]
    assert session.url == f"{solana_scanner.RAYDIUM_URL}?limit=10"


def test_fetch_new_raydium_pools_skip_old(monkeypatch, tmp_path):
    data = [
        {
            "base": {"address": "A"},
            "liquidity": 60000,
            "volume24h": 150000,
            "creationTimestamp": 1000,
            "liquidity_locked": True,
        }
    ]
=======
def test_fetch_new_raydium_pools(monkeypatch):
    data = {
        "data": [
            {
                "base": {"address": "A"},
                "liquidity": 150,
                "volume24h": 150,
                "creation_timestamp": 1,
                "liquidity_locked": True,
            },
            {
                "base": {"address": "B"},
                "liquidity": 50,
                "volume24h": 150,
                "creation_timestamp": 1,
                "liquidity_locked": True,
            },
            {
                "base": {"address": "C"},
                "liquidity": 150,
                "volume24h": 50,
                "creation_timestamp": 1,
                "liquidity_locked": True,
            },
            {
                "base": {"address": "D"},
                "liquidity": 150,
                "volume24h": 150,
                "creation_timestamp": 0,
                "liquidity_locked": True,
            },
            {
                "base": {"address": "E"},
                "liquidity": 150,
                "volume24h": 150,
                "creation_timestamp": 1,
                "liquidity_locked": False,
            },
        ]
    }
    session = DummySession(data)
    aiohttp_mod = type("M", (), {"ClientSession": lambda: session})
    monkeypatch.setattr(solana_scanner, "aiohttp", aiohttp_mod)

    async def fake_gecko(base):
        return base

    monkeypatch.setattr(solana_scanner, "get_mint_from_gecko", fake_gecko)
    monkeypatch.setattr(solana_scanner, "TOKEN_MINTS", {})

    solana_scanner._MIN_VOLUME_USD = 100
    tokens = asyncio.run(solana_scanner.fetch_new_raydium_pools("k", 5))
    assert tokens == ["A"]
    assert "B" not in tokens
    assert "C" not in tokens
    assert "D" not in tokens
    assert "E" not in tokens


def test_fetch_new_raydium_pools_helius(monkeypatch):
    data = {
        "data": [
            {
                "base": {"address": "A"},
                "liquidity": 150,
                "volume24h": 150,
                "creation_timestamp": 1,
                "liquidity_locked": True,
            }
        ]
    }
>>>>>>> 7db60e54
    session = DummySession(data)
    aiohttp_mod = type("M", (), {"ClientSession": lambda: session})
    monkeypatch.setattr(solana_scanner, "aiohttp", aiohttp_mod)
    monkeypatch.setattr(solana_scanner, "RAYDIUM_TS_FILE", tmp_path / "ts.txt")
    solana_scanner._LAST_RAYDIUM_TS = 0

    tokens = asyncio.run(solana_scanner.fetch_new_raydium_pools(5))
    assert tokens == ["A"]
    assert solana_scanner._LAST_RAYDIUM_TS == 1000
    tokens2 = asyncio.run(solana_scanner.fetch_new_raydium_pools(5))
    assert tokens2 == []


def test_fetch_pump_fun_launches_filters(monkeypatch):
    now = datetime.utcnow().isoformat()
    data = [
        {
            "mint": "GOOD",
            "created_at": now,
            "initial_buy": True,
            "market_cap": 1000,
            "twitter": "x",
        },
        {
            "mint": "BAD1",
            "created_at": now,
            "initial_buy": False,
            "market_cap": 1000,
            "twitter": "x",
        },
        {
            "mint": "BAD2",
            "created_at": None,
            "initial_buy": True,
            "market_cap": 1000,
            "twitter": "x",
        },
        {
            "mint": "BAD3",
            "created_at": now,
            "initial_buy": True,
            "market_cap": 0,
            "twitter": "x",
        },
        {
            "mint": "BAD4",
            "created_at": now,
            "initial_buy": True,
            "market_cap": 1000,
            "twitter": None,
        },
    ]

    session = DummySession(data)
    aiohttp_mod = type("M", (), {"ClientSession": lambda: session})
    monkeypatch.setattr(solana_scanner, "aiohttp", aiohttp_mod)
    monkeypatch.setattr(solana_scanner, "TOKEN_MINTS", {})

    async def fake_gecko(base):
        return base

    monkeypatch.setattr(solana_scanner, "get_mint_from_gecko", fake_gecko)
    solana_scanner._MIN_VOLUME_USD = 0

    tokens = asyncio.run(solana_scanner.fetch_pump_fun_launches("k", 10))
    assert tokens == ["GOOD"]


def test_get_solana_new_tokens(monkeypatch):
    monkeypatch.setattr(
        solana_scanner,
        "fetch_new_raydium_pools",
        lambda limit: ["X", "Y"],
    )
    monkeypatch.setattr(
        solana_scanner,
        "fetch_pump_fun_launches",
        lambda limit: ["Y", "Z"],
    )
    async def fake_score(*_a, **_k):
        return 1.0

    class DummyEx:
        async def close(self):
            pass

    monkeypatch.setattr(solana_scanner.symbol_scoring, "score_symbol", fake_score)
    monkeypatch.setattr(solana_scanner.ccxt, "kraken", lambda *_a, **_k: DummyEx(), raising=False)

    cfg = {
<<<<<<< HEAD
        "pump_fun_api_key": "p",
=======
        "raydium_api_key": "r",
>>>>>>> 7db60e54
        "max_tokens_per_scan": 2,
        "min_volume_usd": 0,
        "gecko_search": False,
    }
    tokens = asyncio.run(solana_scanner.get_solana_new_tokens(cfg))
    assert tokens == ["X/USDC", "Y/USDC"]


def test_search_geckoterminal_token(monkeypatch):
    data = {
        "data": [
            {
                "relationships": {
                    "base_token": {"data": {"id": "solana_M"}}
                },
                "attributes": {"volume_usd_h24": "123"},
            },
        ]
    }
    urls: list[str] = []
    async def fake_req(url, params=None, retries=3):
        urls.append(url)
        return data

    monkeypatch.setattr(
        solana_scanner,
        "gecko_request",
        fake_req,
    )

    res = asyncio.run(solana_scanner.search_geckoterminal_token("foo"))
    assert res == ("M", 123.0)
    assert "query=foo" in urls[0]


def test_get_solana_new_tokens_gecko_filter(monkeypatch):
    monkeypatch.setattr(
        solana_scanner,
        "fetch_new_raydium_pools",
        lambda *_a, **_k: ["A", "B"],
    )
    monkeypatch.setattr(
        solana_scanner,
        "fetch_pump_fun_launches",
        lambda limit: [],
    )

    async def fake_search(q):
        return (q, 150.0) if q == "A" else (q, 50.0)

    monkeypatch.setattr(solana_scanner, "search_geckoterminal_token", fake_search)

    async def fake_score(_ex, sym, vol, *_a, **_k):
        return 1.0 if sym.startswith("A") else 0.4

    class DummyEx:
        async def close(self):
            pass

    monkeypatch.setattr(solana_scanner.symbol_scoring, "score_symbol", fake_score)
    monkeypatch.setattr(solana_scanner.ccxt, "kraken", lambda *_a, **_k: DummyEx(), raising=False)

    cfg = {
        "max_tokens_per_scan": 10,
        "min_volume_usd": 100,
        "gecko_search": True,
        "min_symbol_score": 0.5,
    }
    tokens = asyncio.run(solana_scanner.get_solana_new_tokens(cfg))
    assert tokens == ["A/USDC"]


def test_get_solana_new_tokens_scoring(monkeypatch):
    monkeypatch.setattr(
        solana_scanner,
        "fetch_new_raydium_pools",
        lambda *_a, **_k: ["A", "B"],
    )
    monkeypatch.setattr(
        solana_scanner,
        "fetch_pump_fun_launches",
        lambda limit: [],
    )

    async def search(q):
        return (q, 100.0)

    monkeypatch.setattr(
        solana_scanner,
        "search_geckoterminal_token",
        search,
    )

    class DummyEx:
        async def close(self):
            pass

    async def fake_score(_ex, sym, vol, *_a, **_k):
        return {"A/USDC": 0.6, "B/USDC": 0.8}[sym]

    monkeypatch.setattr(solana_scanner.symbol_scoring, "score_symbol", fake_score)
    monkeypatch.setattr(solana_scanner.ccxt, "kraken", lambda *_a, **_k: DummyEx(), raising=False)

    cfg = {
        "max_tokens_per_scan": 10,
        "min_volume_usd": 0,
        "gecko_search": True,
        "min_symbol_score": 0.0,
    }
    tokens = asyncio.run(solana_scanner.get_solana_new_tokens(cfg))
    assert tokens == ["B/USDC", "A/USDC"]<|MERGE_RESOLUTION|>--- conflicted
+++ resolved
@@ -56,7 +56,6 @@
         return DummyResp(self._data)
 
 
-<<<<<<< HEAD
 def test_fetch_new_raydium_pools(monkeypatch, tmp_path):
     data = [
         {
@@ -103,7 +102,6 @@
             "liquidity_locked": True,
         }
     ]
-=======
 def test_fetch_new_raydium_pools(monkeypatch):
     data = {
         "data": [
@@ -175,7 +173,6 @@
             }
         ]
     }
->>>>>>> 7db60e54
     session = DummySession(data)
     aiohttp_mod = type("M", (), {"ClientSession": lambda: session})
     monkeypatch.setattr(solana_scanner, "aiohttp", aiohttp_mod)
@@ -266,11 +263,8 @@
     monkeypatch.setattr(solana_scanner.ccxt, "kraken", lambda *_a, **_k: DummyEx(), raising=False)
 
     cfg = {
-<<<<<<< HEAD
         "pump_fun_api_key": "p",
-=======
         "raydium_api_key": "r",
->>>>>>> 7db60e54
         "max_tokens_per_scan": 2,
         "min_volume_usd": 0,
         "gecko_search": False,
