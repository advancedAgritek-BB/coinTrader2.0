import asyncio
import logging
import importlib.util
import pathlib
import sys
import types

pkg_root = types.ModuleType("crypto_bot")
utils_pkg = types.ModuleType("crypto_bot.utils")
pkg_root.utils = utils_pkg
pkg_root.volatility_filter = types.ModuleType("crypto_bot.volatility_filter")
utils_pkg.__path__ = [str(pathlib.Path("crypto_bot/utils"))]
sys.modules.setdefault("crypto_bot", pkg_root)
sys.modules.setdefault("crypto_bot.utils", utils_pkg)
sys.modules.setdefault("crypto_bot.volatility_filter", pkg_root.volatility_filter)
pkg_root.volatility_filter.calc_atr = lambda *_a, **_k: 0.0
sys.modules.setdefault("ccxt", types.ModuleType("ccxt"))
sys.modules.setdefault("ccxt.async_support", types.ModuleType("ccxt.async_support"))

spec = importlib.util.spec_from_file_location(
    "crypto_bot.utils.solana_scanner",
    pathlib.Path(__file__).resolve().parents[1] / "crypto_bot" / "utils" / "solana_scanner.py",
)
solana_scanner = importlib.util.module_from_spec(spec)
sys.modules["crypto_bot.utils.solana_scanner"] = solana_scanner
spec.loader.exec_module(solana_scanner)


class DummyResp:
    def __init__(self, data):
        self._data = data

    async def json(self):
        return self._data

    def raise_for_status(self):
        pass

    async def __aenter__(self):
        return self

    async def __aexit__(self, exc_type, exc, tb):
        pass


class DummySession:
    def __init__(self, data):
        self._data = data
        self.url = None

    async def __aenter__(self):
        return self

    async def __aexit__(self, exc_type, exc, tb):
        pass

    def get(self, url, timeout=10):
        self.url = url
        return DummyResp(self._data)


def test_fetch_new_raydium_pools(monkeypatch):
    data = {
        "data": [
            {"tokenMint": "A", "volumeUsd": 150},
            {"tokenMint": "B", "volumeUsd": 50},
        ]
    }
    session = DummySession(data)
    aiohttp_mod = type("M", (), {"ClientSession": lambda: session})
    monkeypatch.setattr(solana_scanner, "aiohttp", aiohttp_mod)

    async def fake_gecko(base):
        return base

    monkeypatch.setattr(solana_scanner, "get_mint_from_gecko", fake_gecko)
    monkeypatch.setattr(solana_scanner, "TOKEN_MINTS", {})

    monkeypatch.setenv("HELIUS_KEY", "k")
    solana_scanner._MIN_VOLUME_USD = 100
    tokens = asyncio.run(solana_scanner.fetch_new_raydium_pools(5))
    assert tokens == ["A"]
    assert "k" in session.url


def test_fetch_new_raydium_pools_helius(monkeypatch):
    data = {"data": [{"tokenMint": "A", "volumeUsd": 150}]}
    session = DummySession(data)
    aiohttp_mod = type("M", (), {"ClientSession": lambda: session})
    monkeypatch.setattr(solana_scanner, "aiohttp", aiohttp_mod)

    async def fake_gecko(_base):
        return None

    async def fake_helius(symbols):
        assert symbols == ["A"]
        return {"A": "mint"}

    monkeypatch.setattr(solana_scanner, "get_mint_from_gecko", fake_gecko)
    monkeypatch.setattr(solana_scanner, "fetch_from_helius", fake_helius)
    monkeypatch.setattr(solana_scanner, "TOKEN_MINTS", {})

    monkeypatch.setenv("HELIUS_KEY", "k")
    solana_scanner._MIN_VOLUME_USD = 100
    tokens = asyncio.run(solana_scanner.fetch_new_raydium_pools(5))
    assert tokens == ["A"]
    assert solana_scanner.TOKEN_MINTS["A"] == "mint"


def test_get_solana_new_tokens(monkeypatch):
    monkeypatch.setattr(
        solana_scanner,
        "fetch_new_raydium_pools",
        lambda limit: ["X", "Y"],
    )
    monkeypatch.setattr(
        solana_scanner,
        "fetch_pump_fun_launches",
        lambda key, limit: ["Y", "Z"],
    )
    async def fake_score(*_a, **_k):
        return 1.0

    class DummyEx:
        async def close(self):
            pass

    monkeypatch.setattr(solana_scanner.symbol_scoring, "score_symbol", fake_score)
    monkeypatch.setattr(solana_scanner.ccxt, "kraken", lambda *_a, **_k: DummyEx(), raising=False)

    cfg = {
        "pump_fun_api_key": "p",
        "max_tokens_per_scan": 2,
        "min_volume_usd": 0,
        "gecko_search": False,
    }
    tokens = asyncio.run(solana_scanner.get_solana_new_tokens(cfg))
    assert tokens == ["X/USDC", "Y/USDC"]


def test_search_geckoterminal_token(monkeypatch):
    data = {
        "data": [
            {
                "relationships": {
                    "base_token": {"data": {"id": "solana_M"}}
                },
                "attributes": {"volume_usd_h24": "123"},
            },
        ]
    }
    urls: list[str] = []
    async def fake_req(url, params=None, retries=3):
        urls.append(url)
        return data

    monkeypatch.setattr(
        solana_scanner,
        "gecko_request",
        fake_req,
    )

    res = asyncio.run(solana_scanner.search_geckoterminal_token("foo"))
    assert res == ("M", 123.0)
    assert "query=foo" in urls[0]


def test_get_solana_new_tokens_gecko_filter(monkeypatch):
    monkeypatch.setattr(
        solana_scanner,
        "fetch_new_raydium_pools",
        lambda limit: ["A", "B"],
    )
    monkeypatch.setattr(
        solana_scanner,
        "fetch_pump_fun_launches",
        lambda *_a, **_k: [],
    )

    async def fake_search(q):
        return (q, 150.0) if q == "A" else (q, 50.0)

    monkeypatch.setattr(solana_scanner, "search_geckoterminal_token", fake_search)

    async def fake_score(_ex, sym, vol, *_a, **_k):
        return 1.0 if sym.startswith("A") else 0.4

    class DummyEx:
        async def close(self):
            pass

    monkeypatch.setattr(solana_scanner.symbol_scoring, "score_symbol", fake_score)
    monkeypatch.setattr(solana_scanner.ccxt, "kraken", lambda *_a, **_k: DummyEx(), raising=False)

    cfg = {
        "max_tokens_per_scan": 10,
        "min_volume_usd": 100,
        "gecko_search": True,
        "min_symbol_score": 0.5,
    }
    tokens = asyncio.run(solana_scanner.get_solana_new_tokens(cfg))
    assert tokens == ["A/USDC"]


def test_get_solana_new_tokens_scoring(monkeypatch):
    monkeypatch.setattr(
        solana_scanner,
        "fetch_new_raydium_pools",
        lambda limit: ["A", "B"],
    )
    monkeypatch.setattr(
        solana_scanner,
        "fetch_pump_fun_launches",
        lambda *_a, **_k: [],
    )

    async def search(q):
        return (q, 100.0)

    monkeypatch.setattr(
        solana_scanner,
        "search_geckoterminal_token",
        search,
    )

    class DummyEx:
        async def close(self):
            pass

    async def fake_score(_ex, sym, vol, *_a, **_k):
        return {"A/USDC": 0.6, "B/USDC": 0.8}[sym]

    monkeypatch.setattr(solana_scanner.symbol_scoring, "score_symbol", fake_score)
    monkeypatch.setattr(solana_scanner.ccxt, "kraken", lambda *_a, **_k: DummyEx(), raising=False)

    cfg = {
        "max_tokens_per_scan": 10,
        "min_volume_usd": 0,
        "gecko_search": True,
        "min_symbol_score": 0.0,
    }
    tokens = asyncio.run(solana_scanner.get_solana_new_tokens(cfg))
    assert tokens == ["B/USDC", "A/USDC"]


def test_get_solana_new_tokens_ml_filter(monkeypatch):
    monkeypatch.setattr(
        solana_scanner,
        "fetch_new_raydium_pools",
        lambda limit: ["A", "B"],
    )
    monkeypatch.setattr(
        solana_scanner,
        "fetch_pump_fun_launches",
        lambda *_a, **_k: [],
    )

    async def search(q):
        return (q, 100.0)

    monkeypatch.setattr(solana_scanner, "search_geckoterminal_token", search)

    class DummyEx:
        async def close(self):
            pass

    async def fake_score(_ex, sym, vol, *_a, **_k):
        return {"A/USDC": 0.6, "B/USDC": 0.7}[sym]

    monkeypatch.setattr(solana_scanner.symbol_scoring, "score_symbol", fake_score)
    monkeypatch.setattr(solana_scanner.ccxt, "kraken", lambda *_a, **_k: DummyEx(), raising=False)

    async def fake_snap(mint, bucket):
        assert bucket == "buck"
        return {
            "A": "snapA",
            "B": "snapB",
        }[mint]

    monkeypatch.setattr(solana_scanner, "_download_snapshot", fake_snap)
    monkeypatch.setitem(sys.modules, "regime_lgbm", types.SimpleNamespace(predict=lambda x: {"snapA": 0.4, "snapB": 0.8}[x]))

    cfg = {
        "max_tokens_per_scan": 10,
        "min_volume_usd": 0,
        "gecko_search": True,
        "min_symbol_score": 0.0,
        "ml_filter": True,
        "supabase_bucket": "buck",
    }
    tokens = asyncio.run(solana_scanner.get_solana_new_tokens(cfg))
    assert tokens == ["B/USDC"]


def test_get_solana_new_tokens_ml_filter_sort(monkeypatch):
    monkeypatch.setattr(
        solana_scanner,
        "fetch_new_raydium_pools",
        lambda limit: ["A", "B"],
    )
    monkeypatch.setattr(
        solana_scanner,
        "fetch_pump_fun_launches",
        lambda *_a, **_k: [],
    )

    async def search(q):
        return (q, 100.0)

    monkeypatch.setattr(solana_scanner, "search_geckoterminal_token", search)

    class DummyEx:
        async def close(self):
            pass

    async def fake_score(_ex, sym, vol, *_a, **_k):
        return 0.6

    monkeypatch.setattr(solana_scanner.symbol_scoring, "score_symbol", fake_score)
    monkeypatch.setattr(solana_scanner.ccxt, "kraken", lambda *_a, **_k: DummyEx(), raising=False)

    async def fake_snap(mint, bucket):
        return {"A": "snapA", "B": "snapB"}[mint]

    monkeypatch.setattr(solana_scanner, "_download_snapshot", fake_snap)
    monkeypatch.setitem(sys.modules, "regime_lgbm", types.SimpleNamespace(predict=lambda x: {"snapA": 0.9, "snapB": 0.8}[x]))

    cfg = {
        "max_tokens_per_scan": 10,
        "min_volume_usd": 0,
        "gecko_search": True,
        "min_symbol_score": 0.0,
        "ml_filter": True,
    }
    tokens = asyncio.run(solana_scanner.get_solana_new_tokens(cfg))
    assert tokens == ["A/USDC", "B/USDC"]


def test_get_solana_new_tokens_missing_keys(monkeypatch, caplog):
    caplog.set_level(logging.WARNING)
    monkeypatch.setattr(solana_scanner, "fetch_new_raydium_pools", lambda limit: [])
    monkeypatch.setattr(solana_scanner, "fetch_pump_fun_launches", lambda *_a, **_k: [])

    cfg = {"max_tokens_per_scan": 5}
    tokens = asyncio.run(solana_scanner.get_solana_new_tokens(cfg))
    assert tokens == []
    assert any("HELIUS_KEY" in r.getMessage() for r in caplog.records)
<<<<<<< HEAD
=======
    assert any("pump_fun_api_key" in r.getMessage() for r in caplog.records)
>>>>>>> a6f76ec2


def test_get_solana_new_tokens_fetch_failure(monkeypatch, caplog):
    caplog.set_level(logging.WARNING)

    async def fake_fetch_json(url):
        return None

    monkeypatch.setattr(solana_scanner, "_fetch_json", fake_fetch_json)
    # use real fetch_new_raydium_pools which will log when _fetch_json returns None
    monkeypatch.setattr(solana_scanner, "fetch_pump_fun_launches", lambda *_a, **_k: [])

    cfg = {"gecko_search": False}
    tokens = asyncio.run(solana_scanner.get_solana_new_tokens(cfg))
    assert tokens == []
    assert any("Failed to fetch Raydium" in r.getMessage() for r in caplog.records)


def test_get_solana_new_tokens_nested_api_keys(monkeypatch):
    seen: dict[str, str] = {}

    def fake_raydium(limit):
        seen["raydium"] = True
        return ["A"]

    def fake_pump(key, limit):
        seen["pump"] = key
        return []

    monkeypatch.setattr(solana_scanner, "fetch_new_raydium_pools", fake_raydium)
    monkeypatch.setattr(solana_scanner, "fetch_pump_fun_launches", fake_pump)

    cfg = {
        "api_keys": {"pump_fun_api_key": "p"},
        "max_tokens_per_scan": 5,
        "gecko_search": False,
        "min_volume_usd": 0,
    }
    tokens = asyncio.run(solana_scanner.get_solana_new_tokens(cfg))
    assert tokens == ["A/USDC"]
    assert seen == {"raydium": True, "pump": "p"}<|MERGE_RESOLUTION|>--- conflicted
+++ resolved
@@ -345,10 +345,7 @@
     tokens = asyncio.run(solana_scanner.get_solana_new_tokens(cfg))
     assert tokens == []
     assert any("HELIUS_KEY" in r.getMessage() for r in caplog.records)
-<<<<<<< HEAD
-=======
     assert any("pump_fun_api_key" in r.getMessage() for r in caplog.records)
->>>>>>> a6f76ec2
 
 
 def test_get_solana_new_tokens_fetch_failure(monkeypatch, caplog):
