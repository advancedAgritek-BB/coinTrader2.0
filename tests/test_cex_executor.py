--- conflicted
+++ resolved
@@ -275,10 +275,7 @@
         lambda params: DummyCCXT(params),
         raising=False,
     )
-<<<<<<< HEAD
-=======
-
->>>>>>> 98d285b7
+
     exchange, ws = cex_executor.get_exchange(config)
     assert isinstance(ws, DummyWSClient)
     expected = ("key", "sec", "token", "apitoken")
@@ -312,11 +309,8 @@
 
 class SlippageExchange:
     def fetch_order_book(self, symbol, limit=10):
-<<<<<<< HEAD
         return {"bids": [[100, 10]], "asks": [[120, 0.5], [150, 0.5]]}
-=======
         return {"bids": [[100, 10]], "asks": [[100, 0.5], [120, 10]]}
->>>>>>> 98d285b7
 
     def create_market_order(self, symbol, side, amount):
         raise AssertionError("should not execute")
@@ -506,16 +500,13 @@
 
 def test_execute_trade_no_message_when_disabled(monkeypatch):
     calls = {"count": 0}
-<<<<<<< HEAD
     from crypto_bot.utils import telegram
     monkeypatch.setattr(
         telegram,
-=======
     import crypto_bot.utils.telegram as telegram_mod
 
     monkeypatch.setattr(
         telegram_mod,
->>>>>>> 98d285b7
         "send_message_sync",
         lambda *a, **k: calls.__setitem__("count", calls["count"] + 1),
     )
