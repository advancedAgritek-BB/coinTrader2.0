import ccxt
import asyncio
from crypto_bot.execution.cex_executor import place_stop_order
from crypto_bot.utils import trade_logger
from crypto_bot.utils.telegram import TelegramNotifier


class DummyExchange:
    def create_order(self, symbol, type_, side, amount, params=None):
        return {
            "id": "1",
            "symbol": symbol,
            "side": side,
            "amount": amount,
            "type": type_,
            "params": params,
        } 


class DummyNotifier:
    def __init__(self):
        self.messages = []

    def notify(self, text: str):
        self.messages.append(text)
        return None


def test_place_stop_order_dry_run(monkeypatch):
    called = {}

    def fake_log(order, is_stop=False):
        called["flag"] = is_stop

    monkeypatch.setattr("crypto_bot.execution.cex_executor.log_trade", fake_log)
    monkeypatch.setattr(TelegramNotifier, "notify", lambda self, text: None)

    notifier = DummyNotifier()
    order = place_stop_order(
        DummyExchange(),
        "BTC/USDT",
        "sell",
        1,
        9000,
<<<<<<< HEAD
        TelegramNotifier("t", "c"),
=======
        notifier=notifier,
>>>>>>> 090ff8b2
        dry_run=True,
    )
    assert notifier.messages
    assert order["dry_run"] is True
    assert order["stop"] == 9000
    assert called.get("flag") is True


import pytest
from crypto_bot.execution import cex_executor


class DummyExchange:
    def __init__(self):
        self.called = False

    def create_market_order(self, symbol, side, amount):
        self.called = True
        return {"exchange": True}


class DummyWS:
    def __init__(self):
        self.called = False
        self.msg = None

    def add_order(self, symbol, side=None, amount=None, ordertype="market"):
        self.called = True
        if isinstance(symbol, dict):
            self.msg = symbol
        else:
            self.msg = {
                "method": "add_order",
                "params": {
                    "symbol": symbol,
                    "side": side,
                    "volume": amount,
                    "ordertype": ordertype,
                },
            }
        return {"ws": True}


def test_execute_trade_rest_path(monkeypatch):
<<<<<<< HEAD
    monkeypatch.setattr(TelegramNotifier, "notify", lambda self, text: None)
=======
    monkeypatch.setattr(cex_executor.Notifier, "notify", lambda self, text: None)
    monkeypatch.setattr(cex_executor.TelegramNotifier, "notify", lambda *a, **k: None)
>>>>>>> 090ff8b2
    monkeypatch.setattr(cex_executor, "log_trade", lambda order: None)
    ex = DummyExchange()
    notifier = DummyNotifier()
    order = cex_executor.execute_trade(
<<<<<<< HEAD
        ex, None, "BTC/USDT", "buy", 1.0, TelegramNotifier("t", "c"), dry_run=False
=======
        ex,
        None,
        "BTC/USDT",
        "buy",
        1.0,
        notifier=notifier,
        dry_run=False,
>>>>>>> 090ff8b2
    )
    assert order == {"exchange": True}
    assert ex.called


def test_execute_trade_ws_path(monkeypatch):
<<<<<<< HEAD
    monkeypatch.setattr(TelegramNotifier, "notify", lambda self, text: None)
=======
    monkeypatch.setattr(cex_executor.Notifier, "notify", lambda self, text: None)
    monkeypatch.setattr(cex_executor.TelegramNotifier, "notify", lambda *a, **k: None)
>>>>>>> 090ff8b2
    monkeypatch.setattr(cex_executor, "log_trade", lambda order: None)
    ws = DummyWS()
    notifier = DummyNotifier()
    order = cex_executor.execute_trade(
        object(),
        ws,
        "BTC/USDT",
        "buy",
        1.0,
<<<<<<< HEAD
        TelegramNotifier("t", "c"),
=======
        notifier=notifier,
>>>>>>> 090ff8b2
        dry_run=False,
        use_websocket=True,
    )
    assert order == {"ws": True}
    assert ws.called
    assert ws.msg["method"] == "add_order"
    assert ws.msg["params"]["symbol"] == "BTC/USDT"
    assert ws.msg["params"]["side"] == "buy"
    assert ws.msg["params"]["volume"] == 1.0


def test_execute_trade_ws_missing(monkeypatch):
<<<<<<< HEAD
    monkeypatch.setattr(TelegramNotifier, "notify", lambda self, text: None)
=======
    monkeypatch.setattr(cex_executor.Notifier, "notify", lambda self, text: None)
    monkeypatch.setattr(cex_executor.TelegramNotifier, "notify", lambda *a, **k: None)
>>>>>>> 090ff8b2
    monkeypatch.setattr(cex_executor, "log_trade", lambda order: None)
    with pytest.raises(ValueError):
        cex_executor.execute_trade(
            object(),
            None,
            "BTC/USDT",
            "buy",
            1.0,
<<<<<<< HEAD
            TelegramNotifier("t", "c"),
=======
            notifier=DummyNotifier(),
>>>>>>> 090ff8b2
            dry_run=False,
            use_websocket=True,
        )


def test_get_exchange_websocket(monkeypatch):
    config = {"exchange": "kraken", "use_websocket": True}

    monkeypatch.setenv("API_KEY", "key")
    monkeypatch.setenv("API_SECRET", "sec")
    monkeypatch.setenv("KRAKEN_WS_TOKEN", "token")
    monkeypatch.setenv("KRAKEN_API_TOKEN", "apitoken")

    created = {}

    class DummyWSClient:
        def __init__(
            self, api_key=None, api_secret=None, ws_token=None, api_token=None
        ):
            created["args"] = (api_key, api_secret, ws_token, api_token)

    monkeypatch.setattr(cex_executor, "KrakenWSClient", DummyWSClient)

    class DummyCCXT:
        def __init__(self, params):
            created["params"] = params

    monkeypatch.setattr(cex_executor.ccxt, "kraken", lambda params: DummyCCXT(params))
    if getattr(cex_executor, "ccxtpro", None):
        monkeypatch.setattr(
            cex_executor.ccxtpro, "kraken", lambda params: DummyCCXT(params)
        )

    exchange, ws = cex_executor.get_exchange(config)
    assert isinstance(ws, DummyWSClient)
    assert created["args"] == ("key", "sec", "token", "apitoken")


def test_get_exchange_websocket_missing_creds(monkeypatch):
    config = {"exchange": "kraken", "use_websocket": True}
    monkeypatch.delenv("API_KEY", raising=False)
    monkeypatch.delenv("API_SECRET", raising=False)
    monkeypatch.delenv("KRAKEN_WS_TOKEN", raising=False)

    monkeypatch.setattr(cex_executor.ccxt, "kraken", lambda params: object())
    if getattr(cex_executor, "ccxtpro", None):
        monkeypatch.setattr(cex_executor.ccxtpro, "kraken", lambda params: object())

    exchange, ws = cex_executor.get_exchange(config)
    assert ws is None


class SlippageExchange:
    def fetch_ticker(self, symbol):
        return {"bid": 100, "ask": 110}

    def create_market_order(self, symbol, side, amount):
        raise AssertionError("should not execute")


def test_execute_trade_skips_on_slippage(monkeypatch):
<<<<<<< HEAD
    monkeypatch.setattr(TelegramNotifier, "notify", lambda self, text: None)
=======
    monkeypatch.setattr(cex_executor.Notifier, "notify", lambda self, text: None)
    monkeypatch.setattr(cex_executor.TelegramNotifier, "notify", lambda *a, **k: None)
>>>>>>> 090ff8b2
    monkeypatch.setattr(cex_executor, "log_trade", lambda order: None)
    notifier = DummyNotifier()
    order = cex_executor.execute_trade(
        SlippageExchange(),
        None,
        "BTC/USDT",
        "buy",
        1.0,
<<<<<<< HEAD
        TelegramNotifier("t", "c"),
=======
        notifier=notifier,
>>>>>>> 090ff8b2
        dry_run=False,
        config={"max_slippage_pct": 0.05},
    )
    assert order == {}


def test_ws_client_refreshes_expired_token(monkeypatch):
    from crypto_bot.execution.kraken_ws import KrakenWSClient
    from datetime import timedelta, timezone, datetime

    ws = KrakenWSClient(ws_token="old")
    ws.token_created = datetime.now(timezone.utc) - timedelta(minutes=15)

    refreshed = {}

    def fake_get_token():
        refreshed["called"] = True
        ws.token = "new"
        ws.token_created = datetime.now(timezone.utc)
        return ws.token

    monkeypatch.setattr(ws, "_start_ws", lambda *a, **k: object())
    monkeypatch.setattr(ws, "get_token", fake_get_token)

    ws.connect_private()
    assert refreshed.get("called") is True


def test_execute_trade_dry_run_logs_price(tmp_path, monkeypatch):
    trades = tmp_path / "trades.csv"

    orig_path = trade_logger.Path
    monkeypatch.setattr(trade_logger, "dotenv_values", lambda _: {})

    def fake_path(p):
        if p == "crypto_bot/logs/trades.csv":
            return trades
        return orig_path(p)

    monkeypatch.setattr(trade_logger, "Path", fake_path)

    class DummyEx:
        def fetch_ticker(self, symbol):
            return {"last": 123}

<<<<<<< HEAD
    monkeypatch.setattr(TelegramNotifier, "notify", lambda self, text: None)

    cex_executor.execute_trade(DummyEx(), None, "BTC/USDT", "buy", 1.0, TelegramNotifier("t", "c"), dry_run=True)
=======
    monkeypatch.setattr(cex_executor.Notifier, "notify", lambda self, text: None)
    notifier = DummyNotifier()
    monkeypatch.setattr(cex_executor.TelegramNotifier, "notify", lambda *a, **k: None)

    cex_executor.execute_trade(
        DummyEx(),
        None,
        "BTC/USDT",
        "buy",
        1.0,
        notifier=notifier,
        dry_run=True,
    )
>>>>>>> 090ff8b2

    row = trades.read_text().strip()
    assert row
    assert float(row.split(",")[3]) > 0


def test_execute_trade_async_dry_run_logs_price(tmp_path, monkeypatch):
    trades = tmp_path / "trades.csv"

    orig_path = trade_logger.Path
    monkeypatch.setattr(trade_logger, "dotenv_values", lambda _: {})

    def fake_path(p):
        if p == "crypto_bot/logs/trades.csv":
            return trades
        return orig_path(p)

    monkeypatch.setattr(trade_logger, "Path", fake_path)

    class DummyEx:
        async def fetch_ticker(self, symbol):
            return {"last": 321}

<<<<<<< HEAD
    monkeypatch.setattr(TelegramNotifier, "notify", lambda self, text: None)

    asyncio.run(
        cex_executor.execute_trade_async(
            DummyEx(), None, "BTC/USDT", "buy", 1.0, TelegramNotifier("t", "c"), dry_run=True
=======
    monkeypatch.setattr(cex_executor.Notifier, "notify", lambda self, text: None)
    notifier = DummyNotifier()
    monkeypatch.setattr(cex_executor.TelegramNotifier, "notify", lambda *a, **k: None)

    asyncio.run(
        cex_executor.execute_trade_async(
            DummyEx(), None, "BTC/USDT", "buy", 1.0, notifier=notifier, dry_run=True
>>>>>>> 090ff8b2
        )
    )

    row = trades.read_text().strip()
    assert row
    assert float(row.split(",")[3]) > 0


def test_execute_trade_no_message_when_disabled(monkeypatch):
    calls = {"count": 0}

    import crypto_bot.utils.telegram_notifier as notifier

    monkeypatch.setattr(notifier, "send_message", lambda *a, **k: calls.__setitem__("count", calls["count"] + 1))
    notifier.TelegramNotifier.configure(False)
    try:
        class DummyExchange:
            def create_market_order(self, symbol, side, amount):
                return {}

        monkeypatch.setattr(cex_executor, "log_trade", lambda order: None)
        cex_executor.execute_trade(
            DummyExchange(), None, "BTC/USDT", "buy", 1.0, "t", "c", dry_run=True
        )
    finally:
        notifier.TelegramNotifier.configure(True)

    assert calls["count"] == 0<|MERGE_RESOLUTION|>--- conflicted
+++ resolved
@@ -42,11 +42,8 @@
         "sell",
         1,
         9000,
-<<<<<<< HEAD
         TelegramNotifier("t", "c"),
-=======
-        notifier=notifier,
->>>>>>> 090ff8b2
+        notifier=notifier,
         dry_run=True,
     )
     assert notifier.messages
@@ -91,19 +88,14 @@
 
 
 def test_execute_trade_rest_path(monkeypatch):
-<<<<<<< HEAD
-    monkeypatch.setattr(TelegramNotifier, "notify", lambda self, text: None)
-=======
-    monkeypatch.setattr(cex_executor.Notifier, "notify", lambda self, text: None)
-    monkeypatch.setattr(cex_executor.TelegramNotifier, "notify", lambda *a, **k: None)
->>>>>>> 090ff8b2
+    monkeypatch.setattr(TelegramNotifier, "notify", lambda self, text: None)
+    monkeypatch.setattr(cex_executor.Notifier, "notify", lambda self, text: None)
+    monkeypatch.setattr(cex_executor.TelegramNotifier, "notify", lambda *a, **k: None)
     monkeypatch.setattr(cex_executor, "log_trade", lambda order: None)
     ex = DummyExchange()
     notifier = DummyNotifier()
     order = cex_executor.execute_trade(
-<<<<<<< HEAD
         ex, None, "BTC/USDT", "buy", 1.0, TelegramNotifier("t", "c"), dry_run=False
-=======
         ex,
         None,
         "BTC/USDT",
@@ -111,19 +103,15 @@
         1.0,
         notifier=notifier,
         dry_run=False,
->>>>>>> 090ff8b2
     )
     assert order == {"exchange": True}
     assert ex.called
 
 
 def test_execute_trade_ws_path(monkeypatch):
-<<<<<<< HEAD
-    monkeypatch.setattr(TelegramNotifier, "notify", lambda self, text: None)
-=======
-    monkeypatch.setattr(cex_executor.Notifier, "notify", lambda self, text: None)
-    monkeypatch.setattr(cex_executor.TelegramNotifier, "notify", lambda *a, **k: None)
->>>>>>> 090ff8b2
+    monkeypatch.setattr(TelegramNotifier, "notify", lambda self, text: None)
+    monkeypatch.setattr(cex_executor.Notifier, "notify", lambda self, text: None)
+    monkeypatch.setattr(cex_executor.TelegramNotifier, "notify", lambda *a, **k: None)
     monkeypatch.setattr(cex_executor, "log_trade", lambda order: None)
     ws = DummyWS()
     notifier = DummyNotifier()
@@ -133,11 +121,8 @@
         "BTC/USDT",
         "buy",
         1.0,
-<<<<<<< HEAD
         TelegramNotifier("t", "c"),
-=======
-        notifier=notifier,
->>>>>>> 090ff8b2
+        notifier=notifier,
         dry_run=False,
         use_websocket=True,
     )
@@ -150,12 +135,9 @@
 
 
 def test_execute_trade_ws_missing(monkeypatch):
-<<<<<<< HEAD
-    monkeypatch.setattr(TelegramNotifier, "notify", lambda self, text: None)
-=======
-    monkeypatch.setattr(cex_executor.Notifier, "notify", lambda self, text: None)
-    monkeypatch.setattr(cex_executor.TelegramNotifier, "notify", lambda *a, **k: None)
->>>>>>> 090ff8b2
+    monkeypatch.setattr(TelegramNotifier, "notify", lambda self, text: None)
+    monkeypatch.setattr(cex_executor.Notifier, "notify", lambda self, text: None)
+    monkeypatch.setattr(cex_executor.TelegramNotifier, "notify", lambda *a, **k: None)
     monkeypatch.setattr(cex_executor, "log_trade", lambda order: None)
     with pytest.raises(ValueError):
         cex_executor.execute_trade(
@@ -164,11 +146,8 @@
             "BTC/USDT",
             "buy",
             1.0,
-<<<<<<< HEAD
             TelegramNotifier("t", "c"),
-=======
             notifier=DummyNotifier(),
->>>>>>> 090ff8b2
             dry_run=False,
             use_websocket=True,
         )
@@ -230,12 +209,9 @@
 
 
 def test_execute_trade_skips_on_slippage(monkeypatch):
-<<<<<<< HEAD
-    monkeypatch.setattr(TelegramNotifier, "notify", lambda self, text: None)
-=======
-    monkeypatch.setattr(cex_executor.Notifier, "notify", lambda self, text: None)
-    monkeypatch.setattr(cex_executor.TelegramNotifier, "notify", lambda *a, **k: None)
->>>>>>> 090ff8b2
+    monkeypatch.setattr(TelegramNotifier, "notify", lambda self, text: None)
+    monkeypatch.setattr(cex_executor.Notifier, "notify", lambda self, text: None)
+    monkeypatch.setattr(cex_executor.TelegramNotifier, "notify", lambda *a, **k: None)
     monkeypatch.setattr(cex_executor, "log_trade", lambda order: None)
     notifier = DummyNotifier()
     order = cex_executor.execute_trade(
@@ -244,11 +220,8 @@
         "BTC/USDT",
         "buy",
         1.0,
-<<<<<<< HEAD
         TelegramNotifier("t", "c"),
-=======
-        notifier=notifier,
->>>>>>> 090ff8b2
+        notifier=notifier,
         dry_run=False,
         config={"max_slippage_pct": 0.05},
     )
@@ -294,11 +267,9 @@
         def fetch_ticker(self, symbol):
             return {"last": 123}
 
-<<<<<<< HEAD
     monkeypatch.setattr(TelegramNotifier, "notify", lambda self, text: None)
 
     cex_executor.execute_trade(DummyEx(), None, "BTC/USDT", "buy", 1.0, TelegramNotifier("t", "c"), dry_run=True)
-=======
     monkeypatch.setattr(cex_executor.Notifier, "notify", lambda self, text: None)
     notifier = DummyNotifier()
     monkeypatch.setattr(cex_executor.TelegramNotifier, "notify", lambda *a, **k: None)
@@ -312,7 +283,6 @@
         notifier=notifier,
         dry_run=True,
     )
->>>>>>> 090ff8b2
 
     row = trades.read_text().strip()
     assert row
@@ -336,13 +306,11 @@
         async def fetch_ticker(self, symbol):
             return {"last": 321}
 
-<<<<<<< HEAD
     monkeypatch.setattr(TelegramNotifier, "notify", lambda self, text: None)
 
     asyncio.run(
         cex_executor.execute_trade_async(
             DummyEx(), None, "BTC/USDT", "buy", 1.0, TelegramNotifier("t", "c"), dry_run=True
-=======
     monkeypatch.setattr(cex_executor.Notifier, "notify", lambda self, text: None)
     notifier = DummyNotifier()
     monkeypatch.setattr(cex_executor.TelegramNotifier, "notify", lambda *a, **k: None)
@@ -350,7 +318,6 @@
     asyncio.run(
         cex_executor.execute_trade_async(
             DummyEx(), None, "BTC/USDT", "buy", 1.0, notifier=notifier, dry_run=True
->>>>>>> 090ff8b2
         )
     )
 
