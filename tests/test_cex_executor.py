import ccxt
import types
import asyncio
import os
from crypto_bot.execution.cex_executor import place_stop_order
from crypto_bot.utils import trade_logger
from crypto_bot.utils.telegram import TelegramNotifier
from crypto_bot.execution import executor as simple_executor


class DummyStopExchange:
    def create_order(self, symbol, type_, side, amount, params=None):
        return {
            "id": "1",
            "symbol": symbol,
            "side": side,
            "amount": amount,
            "type": type_,
            "params": params,
        } 


class DummyNotifier:
    def __init__(self):
        self.messages = []

    def notify(self, text: str):
        self.messages.append(text)
        return None


def test_place_stop_order_dry_run(monkeypatch):
    called = {}

    def fake_log(order, is_stop=False):
        called["flag"] = is_stop

    monkeypatch.setattr("crypto_bot.execution.cex_executor.log_trade", fake_log)
    monkeypatch.setattr(TelegramNotifier, "notify", lambda self, text: None)

    notifier = DummyNotifier()
    order = place_stop_order(
        DummyStopExchange(),
        "XBT/USDT",
        "sell",
        1,
        9000,
        TelegramNotifier("t", "c"),
        notifier=notifier,
        dry_run=True,
    )
    assert notifier.messages
    assert order["dry_run"] is True
    assert order["stop"] == 9000
    assert called.get("flag") is True


import pytest
from crypto_bot.execution import cex_executor


class DummyMarketExchange:
    def __init__(self):
        self.called = False

    def create_market_order(self, symbol, side, amount):
        self.called = True
        return {"exchange": True, "id": "1", "amount": amount}

    def fetch_order(self, order_id, symbol):
        return {"id": order_id, "status": "closed", "filled": float(self.called and 1)}


class DummyWS:
    def __init__(self):
        self.called = False
        self.msg = None

    def add_order(self, symbol, side=None, amount=None, ordertype="market"):
        self.called = True
        if isinstance(symbol, dict):
            self.msg = symbol
        else:
            self.msg = {
                "method": "add_order",
                "params": {
                    "symbol": symbol,
                    "side": side,
                    "order_qty": amount,
                    "order_type": ordertype,
                },
            }
        return {"ws": True, "id": "5", "amount": amount}


def test_execute_trade_rest_path(monkeypatch):
    monkeypatch.setattr(TelegramNotifier, "notify", lambda self, text: None)
    monkeypatch.setattr(cex_executor.Notifier, "notify", lambda self, text: None)
    monkeypatch.setattr(cex_executor.TelegramNotifier, "notify", lambda *a, **k: None)
    monkeypatch.setattr(cex_executor, "log_trade", lambda order: None)
    ex = DummyMarketExchange()
    notifier = DummyNotifier()
    order = cex_executor.execute_trade(
        ex,
        None,
        "XBT/USDT",
        "buy",
        1.0,
        TelegramNotifier("t", "c"),
        notifier=notifier,
        dry_run=False,
    )
    assert order.get("exchange") is True
    assert order.get("status") == "closed"
    assert ex.called


class LimitExchange:
    def __init__(self):
        self.limit_called = False
        self.params = None

    def fetch_ticker(self, symbol):
        return {"bid": 100, "ask": 102}

    def create_limit_order(self, symbol, side, amount, price, params=None):
        self.limit_called = True
        self.params = params
        return {"limit": True, "price": price, "params": params, "id": "2", "amount": amount}

    def create_market_order(self, symbol, side, amount):
        raise AssertionError("market order should not be used")

    def fetch_order(self, order_id, symbol):
        return {"id": order_id, "status": "closed", "filled": float(self.limit_called and 1)}


def test_execute_trade_uses_limit(monkeypatch):
    monkeypatch.setattr(TelegramNotifier, "notify", lambda self, text: None)
    monkeypatch.setattr(cex_executor.Notifier, "notify", lambda self, text: None)
    monkeypatch.setattr(cex_executor.TelegramNotifier, "notify", lambda *a, **k: None)
    monkeypatch.setattr(cex_executor, "log_trade", lambda order: None)
    ex = LimitExchange()
    notifier = DummyNotifier()
    order = cex_executor.execute_trade(
        ex,
        None,
        "XBT/USDT",
        "buy",
        1.0,
        TelegramNotifier("t", "c"),
        notifier=notifier,
        dry_run=False,
        config={"hidden_limit": True},
        score=0.9,
    )
    assert ex.limit_called
    assert order["params"]["postOnly"] is True
    assert order["params"].get("hidden") is True
    assert order["status"] == "closed"


def test_execute_trade_ws_path(monkeypatch):
    monkeypatch.setattr(TelegramNotifier, "notify", lambda self, text: None)
    monkeypatch.setattr(cex_executor.Notifier, "notify", lambda self, text: None)
    monkeypatch.setattr(cex_executor.TelegramNotifier, "notify", lambda *a, **k: None)
    monkeypatch.setattr(cex_executor, "log_trade", lambda order: None)
    ws = DummyWS()
    notifier = DummyNotifier()
    class PollEx:
        def fetch_order(self, order_id, symbol):
            return {"id": order_id, "status": "closed", "filled": 1.0}

    order = cex_executor.execute_trade(
        PollEx(),
        ws,
        "XBT/USDT",
        "buy",
        1.0,
        TelegramNotifier("t", "c"),
        notifier=notifier,
        dry_run=False,
        use_websocket=True,
    )
    assert order.get("ws") is True
    assert order.get("status") == "closed"
    assert ws.called
    assert ws.msg["method"] == "add_order"
    assert ws.msg["params"]["symbol"] == "XBT/USDT"
    assert ws.msg["params"]["side"] == "buy"
    assert ws.msg["params"]["order_qty"] == 1.0


def test_execute_trade_ws_missing(monkeypatch):
    monkeypatch.setattr(TelegramNotifier, "notify", lambda self, text: None)
    monkeypatch.setattr(cex_executor.Notifier, "notify", lambda self, text: None)
    monkeypatch.setattr(cex_executor.TelegramNotifier, "notify", lambda *a, **k: None)
    monkeypatch.setattr(cex_executor, "log_trade", lambda order: None)
    with pytest.raises(ValueError):
        cex_executor.execute_trade(
            object(),
            None,
            "XBT/USDT",
            "buy",
            1.0,
            TelegramNotifier("t", "c"),
            notifier=DummyNotifier(),
            dry_run=False,
            use_websocket=True,
        )


def test_execute_trade_calls_sync(monkeypatch):
    called = {}

    def fake_sync(exchange):
        called["sync"] = True
        return []

    monkeypatch.setattr(cex_executor, "sync_positions", fake_sync)
    monkeypatch.setattr(TelegramNotifier, "notify", lambda *a, **k: None)
    monkeypatch.setattr(cex_executor.Notifier, "notify", lambda *a, **k: None)
    monkeypatch.setattr(cex_executor.TelegramNotifier, "notify", lambda *a, **k: None)
    monkeypatch.setattr(cex_executor, "log_trade", lambda order: None)

    ex = DummyMarketExchange()
    cex_executor.execute_trade(
        ex,
        None,
        "XBT/USDT",
        "buy",
        1.0,
        TelegramNotifier("t", "c"),
        notifier=DummyNotifier(),
        dry_run=False,
    )

    assert called.get("sync") is True


def test_get_exchange_websocket(monkeypatch):
    config = {"exchange": "kraken", "use_websocket": True}

    monkeypatch.setenv("API_KEY", "key")
    monkeypatch.setenv("API_SECRET", "sec")
    monkeypatch.setenv("KRAKEN_API_TOKEN", "apitoken")

    monkeypatch.setattr(
        "crypto_bot.utils.kraken.get_ws_token", lambda *a, **k: "token"
    )

    def fake_env_or_prompt(name, prompt):
        if name == "KRAKEN_WS_TOKEN":
            return None
        return os.getenv(name, "")

    monkeypatch.setattr(cex_executor, "env_or_prompt", fake_env_or_prompt)

    created = {}

    class DummyWSClient:
        def __init__(
            self, api_key=None, api_secret=None, ws_token=None, api_token=None
        ):
            created["args"] = (api_key, api_secret, ws_token, api_token)

    monkeypatch.setattr(cex_executor, "KrakenWSClient", DummyWSClient)

    class DummyCCXT:
        def __init__(self, params):
            created["params"] = params
            self.options = {}

    monkeypatch.setattr(
        cex_executor.ccxt,
        "kraken",
        lambda params: DummyCCXT(params),
        raising=False,
    )
    if getattr(cex_executor, "ccxtpro", None):
        monkeypatch.setattr(
            cex_executor.ccxtpro, "kraken", lambda params: DummyCCXT(params)
        )

    exchange, ws = cex_executor.get_exchange(config)
    assert isinstance(ws, DummyWSClient)
<<<<<<< HEAD
    if cex_executor.ccxtpro:
        expected = ("key", "sec", None, "apitoken")
    else:
        expected = ("key", "sec", None, None)
=======
    expected = ("key", "sec", "token", "apitoken")
>>>>>>> dd2dac6e
    assert created["args"] == expected


def test_get_exchange_websocket_missing_creds(monkeypatch):
    config = {"exchange": "kraken", "use_websocket": True}
    monkeypatch.delenv("API_KEY", raising=False)
    monkeypatch.delenv("API_SECRET", raising=False)
    monkeypatch.setattr(
        "crypto_bot.execution.kraken_ws.keyring.get_password",
        lambda *a, **k: "dummy",
    )
    monkeypatch.setattr(
        "crypto_bot.execution.kraken_ws.ccxt",
        types.SimpleNamespace(kraken=lambda params: object()),
        raising=False,
    )

    class DummyCCXT2:
        def __init__(self, params):
            self.options = {}

    monkeypatch.setattr(cex_executor.ccxt, "kraken", lambda params: DummyCCXT2(params), raising=False)
    monkeypatch.setattr(
        "crypto_bot.utils.kraken.get_ws_token", lambda *a, **k: "token"
    )
    monkeypatch.setattr(cex_executor, "env_or_prompt", lambda *a, **k: None)
    if getattr(cex_executor, "ccxtpro", None):
        monkeypatch.setattr(cex_executor.ccxtpro, "kraken", lambda params: object())

    exchange, ws = cex_executor.get_exchange(config)
    if cex_executor.ccxtpro:
        assert ws is None
    else:
        assert isinstance(ws, cex_executor.KrakenWSClient)


class SlippageExchange:
    def fetch_order_book(self, symbol, limit=10):
        return {"bids": [[100, 10]], "asks": [[120, 10]]}

    def create_market_order(self, symbol, side, amount):
        raise AssertionError("should not execute")


def test_execute_trade_skips_on_slippage(monkeypatch):
    monkeypatch.setattr(TelegramNotifier, "notify", lambda self, text: None)
    monkeypatch.setattr(cex_executor.Notifier, "notify", lambda self, text: None)
    monkeypatch.setattr(cex_executor.TelegramNotifier, "notify", lambda *a, **k: None)
    monkeypatch.setattr(cex_executor, "log_trade", lambda order: None)
    notifier = DummyNotifier()
    order = cex_executor.execute_trade(
        SlippageExchange(),
        None,
        "XBT/USDT",
        "buy",
        1.0,
        TelegramNotifier("t", "c"),
        notifier=notifier,
        dry_run=False,
        config={"max_slippage_pct": 0.05, "liquidity_depth": 10},
    )
    assert order == {}


class LowBookExchange:
    def fetch_order_book(self, symbol, limit=10):
        return {"bids": [[100, 1]], "asks": [[101, 1]]}

    def create_market_order(self, symbol, side, amount):
        raise AssertionError("should not execute")


def test_execute_trade_skips_on_liquidity_usage(monkeypatch):
    monkeypatch.setattr(TelegramNotifier, "notify", lambda self, text: None)
    monkeypatch.setattr(cex_executor.Notifier, "notify", lambda self, text: None)
    monkeypatch.setattr(cex_executor.TelegramNotifier, "notify", lambda *a, **k: None)
    monkeypatch.setattr(cex_executor, "log_trade", lambda order: None)
    notifier = DummyNotifier()
    order = cex_executor.execute_trade(
        LowBookExchange(),
        None,
        "XBT/USDT",
        "buy",
        1.0,
        TelegramNotifier("t", "c"),
        notifier=notifier,
        dry_run=False,
        config={"max_liquidity_usage": 0.5, "liquidity_depth": 10},
    )
    assert order == {}


def test_ws_client_refreshes_expired_token(monkeypatch):
    from crypto_bot.execution.kraken_ws import KrakenWSClient
    from datetime import timedelta, timezone, datetime

    monkeypatch.setattr(
        "crypto_bot.execution.kraken_ws.keyring.get_password",
        lambda *a, **k: "dummy",
    )
    monkeypatch.setattr(
        "crypto_bot.execution.kraken_ws.ccxt",
        types.SimpleNamespace(kraken=lambda params: object()),
        raising=False,
    )

    ws = KrakenWSClient(ws_token="old")
    ws.token_created = datetime.now(timezone.utc) - timedelta(minutes=15)

    refreshed = {}

    def fake_get_token():
        refreshed["called"] = True
        ws.token = "new"
        ws.token_created = datetime.now(timezone.utc)
        return ws.token

    monkeypatch.setattr(ws, "_start_ws", lambda *a, **k: object())
    monkeypatch.setattr(ws, "get_token", fake_get_token)

    ws.connect_private()
    assert refreshed.get("called") is True


def test_execute_trade_dry_run_logs_price(tmp_path, monkeypatch):
    trades = tmp_path / "trades.csv"

    monkeypatch.setattr(trade_logger, "dotenv_values", lambda _: {})
    monkeypatch.setattr(trade_logger, "LOG_DIR", tmp_path)

    class DummyEx:
        def fetch_ticker(self, symbol):
            return {"last": 123}

    monkeypatch.setattr(TelegramNotifier, "notify", lambda self, text: None)

    cex_executor.execute_trade(DummyEx(), None, "XBT/USDT", "buy", 1.0, TelegramNotifier("t", "c"), dry_run=True)
    monkeypatch.setattr(cex_executor.Notifier, "notify", lambda self, text: None)
    notifier = DummyNotifier()
    monkeypatch.setattr(cex_executor.TelegramNotifier, "notify", lambda *a, **k: None)

    cex_executor.execute_trade(
        DummyEx(),
        None,
        "XBT/USDT",
        "buy",
        1.0,
        notifier=notifier,
        dry_run=True,
    )

    row = trades.read_text().strip()
    assert row
    assert float(row.split(",")[3]) > 0


def test_execute_trade_async_dry_run_logs_price(tmp_path, monkeypatch):
    trades = tmp_path / "trades.csv"

    monkeypatch.setattr(trade_logger, "dotenv_values", lambda _: {})
    monkeypatch.setattr(trade_logger, "LOG_DIR", tmp_path)

    class DummyEx:
        async def fetch_ticker(self, symbol):
            return {"last": 321}

    monkeypatch.setattr(TelegramNotifier, "notify", lambda self, text: None)

    asyncio.run(
        cex_executor.execute_trade_async(
            DummyEx(), None, "XBT/USDT", "buy", 1.0, TelegramNotifier("t", "c"), dry_run=True
        )
    )
    monkeypatch.setattr(cex_executor.Notifier, "notify", lambda self, text: None)
    notifier = DummyNotifier()
    monkeypatch.setattr(cex_executor.TelegramNotifier, "notify", lambda *a, **k: None)

    asyncio.run(
        cex_executor.execute_trade_async(
            DummyEx(), None, "XBT/USDT", "buy", 1.0, notifier=notifier, dry_run=True
        )
    )

    row = trades.read_text().strip()
    assert row
    assert float(row.split(",")[3]) > 0


def test_execute_trade_async_retries_network_error(monkeypatch):
    calls = {"count": 0}
    delays = []

    class DummyEx:
        async def create_market_order(self, symbol, side, amount):
            calls["count"] += 1
            if calls["count"] == 1:
                raise cex_executor.ccxt.NetworkError("fail")
            return {"id": "1"}

    async def fake_sleep(d):
        delays.append(d)

    monkeypatch.setattr(asyncio, "sleep", fake_sleep)
    NetworkError = type("NetworkError", (Exception,), {})
    monkeypatch.setattr(cex_executor.ccxt, "NetworkError", NetworkError, raising=False)
    monkeypatch.setattr(cex_executor.TelegramNotifier, "notify", lambda *a, **k: None)
    monkeypatch.setattr(cex_executor.Notifier, "notify", lambda *a, **k: None)
    monkeypatch.setattr(cex_executor, "log_trade", lambda order: None)

    order = asyncio.run(
        cex_executor.execute_trade_async(
            DummyEx(),
            None,
            "XBT/USDT",
            "buy",
            1.0,
            notifier=DummyNotifier(),
            dry_run=False,
            max_retries=2,
        )
    )

    assert order.get("id") == "1"
    assert delays


def test_execute_trade_no_message_when_disabled(monkeypatch):
    calls = {"count": 0}
    monkeypatch.setattr(
        "crypto_bot.utils.telegram.send_message_sync",
        lambda *a, **k: calls.__setitem__("count", calls["count"] + 1),
    )

    class DummyExchange:
        def create_market_order(self, symbol, side, amount):
            return {}

    monkeypatch.setattr(cex_executor, "log_trade", lambda order: None)
    cex_executor.execute_trade(
        DummyExchange(), None, "XBT/USDT", "buy", 1.0,
        notifier=TelegramNotifier(False, "t", "c"), dry_run=True
    )

    assert calls["count"] == 0


def test_execute_trade_retries_network_error(monkeypatch):
    class RetryEx:
        def __init__(self):
            self.calls = 0

        def fetch_ticker(self, symbol):
            return {"bid": 1, "ask": 1}

        def create_market_order(self, symbol, side, amount):
            self.calls += 1
            if self.calls == 1:
                raise ccxt.NetworkError("boom")
            return {"ok": True, "id": "3", "amount": amount}

        def fetch_order(self, order_id, symbol):
            return {"id": order_id, "status": "closed", "filled": 1.0}

    sleeps: list[float] = []

    monkeypatch.setattr("time.sleep", lambda x: sleeps.append(x))
    monkeypatch.setattr(cex_executor, "log_trade", lambda order: None)
    monkeypatch.setattr(TelegramNotifier, "notify", lambda self, text: None)

    ex = RetryEx()
    order = cex_executor.execute_trade(
        ex, None, "BTC/USD", "buy", 1, notifier=DummyNotifier(), dry_run=False
    )

    assert order.get("ok") is True
    assert order.get("status") == "closed"
    assert ex.calls == 2
    assert sleeps == [1.0]


def test_execute_trade_async_calls_sync(monkeypatch):
    called = {}

    async def fake_sync(exchange):
        called["sync"] = True
        return []

    class DummyEx:
        async def create_market_order(self, symbol, side, amount):
            return {"id": "a1"}

        async def fetch_order(self, oid, symbol):
            return {"id": oid, "status": "closed", "filled": 1.0}

    monkeypatch.setattr(cex_executor, "sync_positions_async", fake_sync)
    monkeypatch.setattr(cex_executor.TelegramNotifier, "notify", lambda *a, **k: None)
    monkeypatch.setattr(cex_executor.Notifier, "notify", lambda *a, **k: None)
    monkeypatch.setattr(cex_executor, "log_trade", lambda order: None)

    asyncio.run(
        cex_executor.execute_trade_async(
            DummyEx(),
            None,
            "XBT/USDT",
            "buy",
            1.0,
            notifier=DummyNotifier(),
            dry_run=False,
        )
    )

    assert called.get("sync") is True


def test_execute_trade_async_skips_on_slippage(monkeypatch):
    class AsyncSlippageEx:
        async def fetch_order_book(self, symbol, limit=10):
            return {"asks": [[101, 0.1], [120, 1.0]], "bids": [[100, 1.0]]}

        async def create_market_order(self, symbol, side, amount):
            raise AssertionError("should not execute")

    monkeypatch.setattr(TelegramNotifier, "notify", lambda *a, **k: None)
    monkeypatch.setattr(cex_executor.Notifier, "notify", lambda *a, **k: None)
    monkeypatch.setattr(cex_executor, "log_trade", lambda order: None)

    order = asyncio.run(
        cex_executor.execute_trade_async(
            AsyncSlippageEx(),
            None,
            "XBT/USDT",
            "buy",
            1.0,
            notifier=DummyNotifier(),
            dry_run=False,
            config={"max_slippage_pct": 0.05},
        )
    )

    assert order == {}


def test_execute_trade_async_insufficient_liquidity(monkeypatch):
    class LowLiquidityEx:
        async def fetch_order_book(self, symbol, limit=10):
            return {"asks": [[110, 0.4]], "bids": [[100, 0.4]]}

        async def create_market_order(self, symbol, side, amount):
            raise AssertionError("should not execute")

    monkeypatch.setattr(TelegramNotifier, "notify", lambda *a, **k: None)
    monkeypatch.setattr(cex_executor.Notifier, "notify", lambda *a, **k: None)
    monkeypatch.setattr(cex_executor, "log_trade", lambda order: None)

    order = asyncio.run(
        cex_executor.execute_trade_async(
            LowLiquidityEx(),
            None,
            "XBT/USDT",
            "buy",
            1.0,
            notifier=DummyNotifier(),
            dry_run=False,
            config={"liquidity_check": True, "liquidity_depth": 5},
        )
    )

    assert order == {}


def test_execute_trade_async_retries(monkeypatch):
    class RetryEx:
        def __init__(self):
            self.calls = 0

        async def fetch_ticker(self, symbol):
            return {"bid": 1, "ask": 1}

        async def create_market_order(self, symbol, side, amount):
            self.calls += 1
            if self.calls == 1:
                raise ccxt.NetworkError("boom")
            return {"ok": True, "id": "4", "amount": amount}

        async def fetch_order(self, order_id, symbol):
            return {"id": order_id, "status": "closed", "filled": 1.0}

    sleeps: list[float] = []

    async def fake_sleep(secs):
        sleeps.append(secs)

    monkeypatch.setattr(cex_executor.asyncio, "sleep", fake_sleep)
    monkeypatch.setattr(cex_executor, "log_trade", lambda order: None)
    monkeypatch.setattr(TelegramNotifier, "notify", lambda self, text: None)

    ex = RetryEx()
    order = asyncio.run(
        cex_executor.execute_trade_async(
            ex, None, "BTC/USD", "buy", 1, notifier=DummyNotifier(), dry_run=False
        )
    )

    assert order.get("ok") is True
    assert order.get("status") == "closed"
    assert ex.calls == 2
    assert sleeps == [1.0]


def test_simple_executor_partial_fill(monkeypatch):
    monkeypatch.setattr(simple_executor, "ccxt", ccxt)
    class PartialEx:
        def __init__(self):
            self.orders = []

        def create_market_order(self, symbol, side, amount):
            oid = f"o{len(self.orders)}"
            self.orders.append((oid, amount))
            return {"id": oid, "symbol": symbol, "amount": amount}

        def fetch_order(self, oid, symbol):
            if oid == "o0":
                return {"id": oid, "status": "closed", "filled": 0.4, "amount": 1.0, "symbol": symbol}
            return {"id": oid, "status": "closed", "filled": 0.6, "amount": 0.6, "symbol": symbol}

    times = {"t": 0.0}

    def fake_sleep(sec):
        times["t"] += sec

    def fake_monotonic():
        return times["t"]

    monkeypatch.setattr(simple_executor.time, "sleep", fake_sleep)
    monkeypatch.setattr(simple_executor.time, "monotonic", fake_monotonic)
    monkeypatch.setattr(simple_executor, "log_trade", lambda order: None)

    ex = PartialEx()
    notifier = DummyNotifier()
    order = simple_executor.execute_trade(ex, "XBT/USDT", "buy", 1.0, {}, notifier, dry_run=False, poll_timeout=10)

    assert order["id"] == "o1"
    assert ex.orders == [("o0", 1.0), ("o1", 0.6)]
    assert any("Partial fill" in m for m in notifier.messages)


def test_simple_executor_timeout(monkeypatch):
    monkeypatch.setattr(simple_executor, "ccxt", ccxt)
    class TimeoutEx:
        def create_market_order(self, symbol, side, amount):
            return {"id": "t1", "symbol": symbol, "amount": amount}

        def fetch_order(self, oid, symbol):
            return {"id": oid, "status": "open", "filled": 0.0, "amount": 1.0, "symbol": symbol}

    times = {"t": 0.0}

    def fake_sleep(sec):
        times["t"] += sec

    def fake_monotonic():
        return times["t"]

    monkeypatch.setattr(simple_executor.time, "sleep", fake_sleep)
    monkeypatch.setattr(simple_executor.time, "monotonic", fake_monotonic)
    monkeypatch.setattr(simple_executor, "log_trade", lambda order: None)

    ex = TimeoutEx()
    notifier = DummyNotifier()
    with pytest.raises(TimeoutError):
        simple_executor.execute_trade(ex, "XBT/USDT", "buy", 1.0, {}, notifier, dry_run=False, poll_timeout=2)

    assert any("timed out" in m for m in notifier.messages)


def test_estimate_book_slippage():
    book = {
        "asks": [[1.0, 2], [1.1, 1]],
        "bids": [[0.9, 2], [0.8, 3]],
    }
    slip = cex_executor.estimate_book_slippage(book, "buy", 3)
    assert slip == pytest.approx(0.033333, rel=1e-3)


def test_estimate_book_slippage_async_sync_exchange():
    class DummySync:
        def __init__(self):
            self.called = False

        def fetch_order_book(self, symbol, limit=2):
            self.called = True
            return {
                "asks": [[1.0, 1], [1.1, 2]],
                "bids": [[0.9, 2], [0.8, 3]],
            }

    ex = DummySync()
    slip = asyncio.run(
        cex_executor.estimate_book_slippage_async(ex, "BTC/USD", "sell", 3, depth=2)
    )
    assert ex.called is True
    assert slip == pytest.approx(0.037037, rel=1e-3)


def test_estimate_book_slippage_async_async_exchange():
    class DummyAsync:
        async def fetch_order_book(self, symbol, limit=2):
            return {
                "asks": [[1.0, 2], [1.1, 1]],
                "bids": [[0.9, 2], [0.8, 3]],
            }

    ex = DummyAsync()
    slip = asyncio.run(
        cex_executor.estimate_book_slippage_async(ex, "BTC/USD", "buy", 3, depth=2)
    )
    assert slip == pytest.approx(0.033333, rel=1e-3)<|MERGE_RESOLUTION|>--- conflicted
+++ resolved
@@ -284,14 +284,11 @@
 
     exchange, ws = cex_executor.get_exchange(config)
     assert isinstance(ws, DummyWSClient)
-<<<<<<< HEAD
     if cex_executor.ccxtpro:
         expected = ("key", "sec", None, "apitoken")
     else:
         expected = ("key", "sec", None, None)
-=======
     expected = ("key", "sec", "token", "apitoken")
->>>>>>> dd2dac6e
     assert created["args"] == expected
 
 
