import ccxt
import asyncio
from crypto_bot.execution.cex_executor import place_stop_order
from crypto_bot.utils import trade_logger
from crypto_bot.utils.telegram import TelegramNotifier


class DummyExchange:
    def create_order(self, symbol, type_, side, amount, params=None):
        return {
            "id": "1",
            "symbol": symbol,
            "side": side,
            "amount": amount,
            "type": type_,
            "params": params,
        } 


class DummyNotifier:
    def __init__(self):
        self.messages = []

    def notify(self, text: str):
        self.messages.append(text)
        return None


def test_place_stop_order_dry_run(monkeypatch):
    called = {}

    def fake_log(order, is_stop=False):
        called["flag"] = is_stop

    monkeypatch.setattr("crypto_bot.execution.cex_executor.log_trade", fake_log)
    monkeypatch.setattr(TelegramNotifier, "notify", lambda self, text: None)

    notifier = DummyNotifier()
    order = place_stop_order(
        DummyExchange(),
        "XBT/USDT",
        "sell",
        1,
        9000,
        TelegramNotifier("t", "c"),
        notifier=notifier,
        dry_run=True,
    )
    assert notifier.messages
    assert order["dry_run"] is True
    assert order["stop"] == 9000
    assert called.get("flag") is True


import pytest
from crypto_bot.execution import cex_executor


class DummyExchange:
    def __init__(self):
        self.called = False

    def create_market_order(self, symbol, side, amount):
        self.called = True
        return {"exchange": True}


class DummyWS:
    def __init__(self):
        self.called = False
        self.msg = None

    def add_order(self, symbol, side=None, amount=None, ordertype="market"):
        self.called = True
        if isinstance(symbol, dict):
            self.msg = symbol
        else:
            self.msg = {
                "method": "add_order",
                "params": {
                    "symbol": symbol,
                    "side": side,
                    "order_qty": amount,
                    "order_type": ordertype,
                },
            }
        return {"ws": True}


def test_execute_trade_rest_path(monkeypatch):
    monkeypatch.setattr(TelegramNotifier, "notify", lambda self, text: None)
    monkeypatch.setattr(cex_executor.Notifier, "notify", lambda self, text: None)
    monkeypatch.setattr(cex_executor.TelegramNotifier, "notify", lambda *a, **k: None)
    monkeypatch.setattr(cex_executor, "log_trade", lambda order: None)
    ex = DummyExchange()
    notifier = DummyNotifier()
    order = cex_executor.execute_trade(
        ex,
        None,
        "XBT/USDT",
        "buy",
        1.0,
        TelegramNotifier("t", "c"),
        notifier=notifier,
        dry_run=False,
    )
    assert order == {"exchange": True}
    assert ex.called


class LimitExchange:
    def __init__(self):
        self.limit_called = False
        self.params = None

    def fetch_ticker(self, symbol):
        return {"bid": 100, "ask": 102}

    def create_limit_order(self, symbol, side, amount, price, params=None):
        self.limit_called = True
        self.params = params
        return {"limit": True, "price": price, "params": params}

    def create_market_order(self, symbol, side, amount):
        raise AssertionError("market order should not be used")


def test_execute_trade_uses_limit(monkeypatch):
    monkeypatch.setattr(TelegramNotifier, "notify", lambda self, text: None)
    monkeypatch.setattr(cex_executor.Notifier, "notify", lambda self, text: None)
    monkeypatch.setattr(cex_executor.TelegramNotifier, "notify", lambda *a, **k: None)
    monkeypatch.setattr(cex_executor, "log_trade", lambda order: None)
    ex = LimitExchange()
    notifier = DummyNotifier()
    order = cex_executor.execute_trade(
        ex,
        None,
        "XBT/USDT",
        "buy",
        1.0,
        TelegramNotifier("t", "c"),
        notifier=notifier,
        dry_run=False,
        config={"hidden_limit": True},
        score=0.9,
    )
    assert ex.limit_called
    assert order["params"]["postOnly"] is True
    assert order["params"].get("hidden") is True


def test_execute_trade_ws_path(monkeypatch):
    monkeypatch.setattr(TelegramNotifier, "notify", lambda self, text: None)
    monkeypatch.setattr(cex_executor.Notifier, "notify", lambda self, text: None)
    monkeypatch.setattr(cex_executor.TelegramNotifier, "notify", lambda *a, **k: None)
    monkeypatch.setattr(cex_executor, "log_trade", lambda order: None)
    ws = DummyWS()
    notifier = DummyNotifier()
    order = cex_executor.execute_trade(
        object(),
        ws,
        "XBT/USDT",
        "buy",
        1.0,
        TelegramNotifier("t", "c"),
        notifier=notifier,
        dry_run=False,
        use_websocket=True,
    )
    assert order == {"ws": True}
    assert ws.called
    assert ws.msg["method"] == "add_order"
    assert ws.msg["params"]["symbol"] == "XBT/USDT"
    assert ws.msg["params"]["side"] == "buy"
    assert ws.msg["params"]["order_qty"] == 1.0


def test_execute_trade_ws_missing(monkeypatch):
    monkeypatch.setattr(TelegramNotifier, "notify", lambda self, text: None)
    monkeypatch.setattr(cex_executor.Notifier, "notify", lambda self, text: None)
    monkeypatch.setattr(cex_executor.TelegramNotifier, "notify", lambda *a, **k: None)
    monkeypatch.setattr(cex_executor, "log_trade", lambda order: None)
    with pytest.raises(ValueError):
        cex_executor.execute_trade(
            object(),
            None,
            "XBT/USDT",
            "buy",
            1.0,
            TelegramNotifier("t", "c"),
            notifier=DummyNotifier(),
            dry_run=False,
            use_websocket=True,
        )


def test_get_exchange_websocket(monkeypatch):
    config = {"exchange": "kraken", "use_websocket": True}

    monkeypatch.setenv("API_KEY", "key")
    monkeypatch.setenv("API_SECRET", "sec")
    monkeypatch.setenv("KRAKEN_WS_TOKEN", "token")
    monkeypatch.setenv("KRAKEN_API_TOKEN", "apitoken")

    created = {}

    class DummyWSClient:
        def __init__(
            self, api_key=None, api_secret=None, ws_token=None, api_token=None
        ):
            created["args"] = (api_key, api_secret, ws_token, api_token)

    monkeypatch.setattr(cex_executor, "KrakenWSClient", DummyWSClient)

    class DummyCCXT:
        def __init__(self, params):
            created["params"] = params

    monkeypatch.setattr(cex_executor.ccxt, "kraken", lambda params: DummyCCXT(params))
    if getattr(cex_executor, "ccxtpro", None):
        monkeypatch.setattr(
            cex_executor.ccxtpro, "kraken", lambda params: DummyCCXT(params)
        )

    exchange, ws = cex_executor.get_exchange(config)
    assert isinstance(ws, DummyWSClient)
    assert created["args"] == ("key", "sec", "token", "apitoken")


def test_get_exchange_websocket_missing_creds(monkeypatch):
    config = {"exchange": "kraken", "use_websocket": True}
    monkeypatch.delenv("API_KEY", raising=False)
    monkeypatch.delenv("API_SECRET", raising=False)
    monkeypatch.delenv("KRAKEN_WS_TOKEN", raising=False)

    monkeypatch.setattr(cex_executor.ccxt, "kraken", lambda params: object())
    if getattr(cex_executor, "ccxtpro", None):
        monkeypatch.setattr(cex_executor.ccxtpro, "kraken", lambda params: object())

    exchange, ws = cex_executor.get_exchange(config)
    assert ws is None


class SlippageExchange:
    def fetch_ticker(self, symbol):
        return {"bid": 100, "ask": 110}

    def create_market_order(self, symbol, side, amount):
        raise AssertionError("should not execute")


def test_execute_trade_skips_on_slippage(monkeypatch):
    monkeypatch.setattr(TelegramNotifier, "notify", lambda self, text: None)
    monkeypatch.setattr(cex_executor.Notifier, "notify", lambda self, text: None)
    monkeypatch.setattr(cex_executor.TelegramNotifier, "notify", lambda *a, **k: None)
    monkeypatch.setattr(cex_executor, "log_trade", lambda order: None)
    notifier = DummyNotifier()
    order = cex_executor.execute_trade(
        SlippageExchange(),
        None,
        "XBT/USDT",
        "buy",
        1.0,
        TelegramNotifier("t", "c"),
        notifier=notifier,
        dry_run=False,
        config={"max_slippage_pct": 0.05},
    )
    assert order == {}


def test_ws_client_refreshes_expired_token(monkeypatch):
    from crypto_bot.execution.kraken_ws import KrakenWSClient
    from datetime import timedelta, timezone, datetime

    ws = KrakenWSClient(ws_token="old")
    ws.token_created = datetime.now(timezone.utc) - timedelta(minutes=15)

    refreshed = {}

    def fake_get_token():
        refreshed["called"] = True
        ws.token = "new"
        ws.token_created = datetime.now(timezone.utc)
        return ws.token

    monkeypatch.setattr(ws, "_start_ws", lambda *a, **k: object())
    monkeypatch.setattr(ws, "get_token", fake_get_token)

    ws.connect_private()
    assert refreshed.get("called") is True


def test_execute_trade_dry_run_logs_price(tmp_path, monkeypatch):
    trades = tmp_path / "trades.csv"

    monkeypatch.setattr(trade_logger, "dotenv_values", lambda _: {})
    monkeypatch.setattr(trade_logger, "LOG_DIR", tmp_path)

    class DummyEx:
        def fetch_ticker(self, symbol):
            return {"last": 123}

    monkeypatch.setattr(TelegramNotifier, "notify", lambda self, text: None)

    cex_executor.execute_trade(DummyEx(), None, "XBT/USDT", "buy", 1.0, TelegramNotifier("t", "c"), dry_run=True)
    monkeypatch.setattr(cex_executor.Notifier, "notify", lambda self, text: None)
    notifier = DummyNotifier()
    monkeypatch.setattr(cex_executor.TelegramNotifier, "notify", lambda *a, **k: None)

    cex_executor.execute_trade(
        DummyEx(),
        None,
        "XBT/USDT",
        "buy",
        1.0,
        notifier=notifier,
        dry_run=True,
    )

    row = trades.read_text().strip()
    assert row
    assert float(row.split(",")[3]) > 0


def test_execute_trade_async_dry_run_logs_price(tmp_path, monkeypatch):
    trades = tmp_path / "trades.csv"

    monkeypatch.setattr(trade_logger, "dotenv_values", lambda _: {})
    monkeypatch.setattr(trade_logger, "LOG_DIR", tmp_path)

    class DummyEx:
        async def fetch_ticker(self, symbol):
            return {"last": 321}

    monkeypatch.setattr(TelegramNotifier, "notify", lambda self, text: None)

    asyncio.run(
        cex_executor.execute_trade_async(
            DummyEx(), None, "XBT/USDT", "buy", 1.0, TelegramNotifier("t", "c"), dry_run=True
        )
    )
    monkeypatch.setattr(cex_executor.Notifier, "notify", lambda self, text: None)
    notifier = DummyNotifier()
    monkeypatch.setattr(cex_executor.TelegramNotifier, "notify", lambda *a, **k: None)

    asyncio.run(
        cex_executor.execute_trade_async(
            DummyEx(), None, "XBT/USDT", "buy", 1.0, notifier=notifier, dry_run=True
        )
    )

    row = trades.read_text().strip()
    assert row
    assert float(row.split(",")[3]) > 0


def test_execute_trade_no_message_when_disabled(monkeypatch):
    calls = {"count": 0}
    monkeypatch.setattr(
        "crypto_bot.utils.telegram.send_message",
        lambda *a, **k: calls.__setitem__("count", calls["count"] + 1),
    )

    class DummyExchange:
        def create_market_order(self, symbol, side, amount):
            return {}

    monkeypatch.setattr(cex_executor, "log_trade", lambda order: None)
    cex_executor.execute_trade(
        DummyExchange(), None, "XBT/USDT", "buy", 1.0,
        notifier=TelegramNotifier(False, "t", "c"), dry_run=True
    )

    assert calls["count"] == 0


<<<<<<< HEAD
class ParamExchange:
    def __init__(self):
        self.args = None

    async def create_order(self, symbol, type_, side, amount, params=None):
        self.args = (symbol, type_, side, amount, params)
        return {"params": params}


def test_execute_trade_async_with_params(monkeypatch):
=======
class LeveragedLimitExchange(LimitExchange):
    def create_limit_order(self, symbol, side, amount, price, params=None):
        self.limit_called = True
        self.params = params
        return {"limit": True, "price": price, "params": params}


def test_execute_trade_passes_leverage(monkeypatch):
>>>>>>> 352d43d2
    monkeypatch.setattr(TelegramNotifier, "notify", lambda self, text: None)
    monkeypatch.setattr(cex_executor.Notifier, "notify", lambda self, text: None)
    monkeypatch.setattr(cex_executor.TelegramNotifier, "notify", lambda *a, **k: None)
    monkeypatch.setattr(cex_executor, "log_trade", lambda order: None)
<<<<<<< HEAD
    ex = ParamExchange()
    res = asyncio.run(
        cex_executor.execute_trade_async(
            ex,
            None,
            "XBT/USDT",
            "buy",
            1.0,
            TelegramNotifier("t", "c"),
            notifier=DummyNotifier(),
            dry_run=False,
            params={"leverage": 3},
        )
    )
    assert ex.args[4]["leverage"] == 3
    assert res["params"]["leverage"] == 3
=======
    ex = LeveragedLimitExchange()
    notifier = DummyNotifier()
    order = cex_executor.execute_trade(
        ex,
        None,
        "XBT/USDT",
        "buy",
        1.0,
        TelegramNotifier("t", "c"),
        notifier=notifier,
        dry_run=False,
        score=0.9,
        leverage=5,
    )
    assert order["params"]["leverage"] == 5

>>>>>>> 352d43d2
<|MERGE_RESOLUTION|>--- conflicted
+++ resolved
@@ -375,7 +375,6 @@
     assert calls["count"] == 0
 
 
-<<<<<<< HEAD
 class ParamExchange:
     def __init__(self):
         self.args = None
@@ -386,7 +385,6 @@
 
 
 def test_execute_trade_async_with_params(monkeypatch):
-=======
 class LeveragedLimitExchange(LimitExchange):
     def create_limit_order(self, symbol, side, amount, price, params=None):
         self.limit_called = True
@@ -395,12 +393,10 @@
 
 
 def test_execute_trade_passes_leverage(monkeypatch):
->>>>>>> 352d43d2
-    monkeypatch.setattr(TelegramNotifier, "notify", lambda self, text: None)
-    monkeypatch.setattr(cex_executor.Notifier, "notify", lambda self, text: None)
-    monkeypatch.setattr(cex_executor.TelegramNotifier, "notify", lambda *a, **k: None)
-    monkeypatch.setattr(cex_executor, "log_trade", lambda order: None)
-<<<<<<< HEAD
+    monkeypatch.setattr(TelegramNotifier, "notify", lambda self, text: None)
+    monkeypatch.setattr(cex_executor.Notifier, "notify", lambda self, text: None)
+    monkeypatch.setattr(cex_executor.TelegramNotifier, "notify", lambda *a, **k: None)
+    monkeypatch.setattr(cex_executor, "log_trade", lambda order: None)
     ex = ParamExchange()
     res = asyncio.run(
         cex_executor.execute_trade_async(
@@ -417,7 +413,6 @@
     )
     assert ex.args[4]["leverage"] == 3
     assert res["params"]["leverage"] == 3
-=======
     ex = LeveragedLimitExchange()
     notifier = DummyNotifier()
     order = cex_executor.execute_trade(
@@ -434,4 +429,3 @@
     )
     assert order["params"]["leverage"] == 5
 
->>>>>>> 352d43d2
