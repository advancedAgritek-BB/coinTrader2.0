import asyncio
import os
import types
import sys

sys.modules.setdefault("websocket", types.SimpleNamespace(WebSocketApp=object))
_ccxt_mod = types.SimpleNamespace(
    NetworkError=Exception,
    ExchangeError=Exception,
    RateLimitExceeded=Exception,
)
_ccxt_pro = types.ModuleType("ccxt.pro")
_ccxt_pro.kraken = lambda params=None: object()
_ccxt_mod.pro = _ccxt_pro
sys.modules.setdefault("ccxt", _ccxt_mod)
sys.modules.setdefault("ccxt.pro", _ccxt_pro)

import ccxt
import pytest

from crypto_bot.execution import cex_executor, executor as simple_executor
from crypto_bot.execution.cex_executor import place_stop_order
from crypto_bot.utils import trade_logger
from crypto_bot.utils.telegram import TelegramNotifier

# Ensure cex_executor sees the stubbed ccxt.pro
cex_executor.ccxtpro = _ccxt_pro


class DummyStopExchange:
    def create_order(self, symbol, type_, side, amount, params=None):
        return {
            "id": "1",
            "symbol": symbol,
            "side": side,
            "amount": amount,
            "type": type_,
            "params": params,
        } 


class DummyNotifier:
    def __init__(self):
        self.messages = []

    def notify(self, text: str):
        self.messages.append(text)
        return None


def test_place_stop_order_dry_run(monkeypatch):
    called = {}

    def fake_log(order, is_stop=False):
        called["flag"] = is_stop

    monkeypatch.setattr("crypto_bot.execution.cex_executor.log_trade", fake_log)
    monkeypatch.setattr(TelegramNotifier, "notify", lambda self, text: None)

    notifier = DummyNotifier()
    order = place_stop_order(
        DummyStopExchange(),
        "XBT/USDT",
        "sell",
        1,
        9000,
        TelegramNotifier("t", "c"),
        notifier=notifier,
        dry_run=True,
    )
    assert notifier.messages
    assert order["dry_run"] is True
    assert order["stop"] == 9000
    assert called.get("flag") is True




class DummyMarketExchange:
    def __init__(self):
        self.called = False

    def create_market_order(self, symbol, side, amount):
        self.called = True
        return {"exchange": True, "id": "1", "amount": amount}

    def fetch_order(self, order_id, symbol):
        return {"id": order_id, "status": "closed", "filled": float(self.called and 1)}


class DummyWS:
    def __init__(self):
        self.called = False
        self.msg = None

    def add_order(self, symbol, side=None, amount=None, ordertype="market"):
        self.called = True
        if isinstance(symbol, dict):
            self.msg = symbol
        else:
            self.msg = {
                "method": "add_order",
                "params": {
                    "symbol": symbol,
                    "side": side,
                    "order_qty": amount,
                    "order_type": ordertype,
                },
            }
        return {"ws": True, "id": "5", "amount": amount}


def test_execute_trade_rest_path(monkeypatch):
    monkeypatch.setattr(TelegramNotifier, "notify", lambda self, text: None)
    monkeypatch.setattr(cex_executor.Notifier, "notify", lambda self, text: None)
    monkeypatch.setattr(cex_executor.TelegramNotifier, "notify", lambda *a, **k: None)
    monkeypatch.setattr(cex_executor, "log_trade", lambda order: None)
    ex = DummyMarketExchange()
    notifier = DummyNotifier()
    order = cex_executor.execute_trade(
        ex,
        None,
        "XBT/USDT",
        "buy",
        1.0,
        TelegramNotifier("t", "c"),
        notifier=notifier,
        dry_run=False,
    )
    assert order.get("exchange") is True
    assert order.get("status") == "closed"
    assert ex.called


class LimitExchange:
    def __init__(self):
        self.limit_called = False
        self.params = None

    def fetch_ticker(self, symbol):
        return {"bid": 100, "ask": 102}

    def create_limit_order(self, symbol, side, amount, price, params=None):
        self.limit_called = True
        self.params = params
        return {"limit": True, "price": price, "params": params, "id": "2", "amount": amount}

    def create_market_order(self, symbol, side, amount):
        raise AssertionError("market order should not be used")

    def fetch_order(self, order_id, symbol):
        return {"id": order_id, "status": "closed", "filled": float(self.limit_called and 1)}


def test_execute_trade_uses_limit(monkeypatch):
    monkeypatch.setattr(TelegramNotifier, "notify", lambda self, text: None)
    monkeypatch.setattr(cex_executor.Notifier, "notify", lambda self, text: None)
    monkeypatch.setattr(cex_executor.TelegramNotifier, "notify", lambda *a, **k: None)
    monkeypatch.setattr(cex_executor, "log_trade", lambda order: None)
    ex = LimitExchange()
    notifier = DummyNotifier()
    order = cex_executor.execute_trade(
        ex,
        None,
        "XBT/USDT",
        "buy",
        1.0,
        TelegramNotifier("t", "c"),
        notifier=notifier,
        dry_run=False,
        config={"hidden_limit": True},
        score=0.9,
    )
    assert ex.limit_called
    assert order["params"]["postOnly"] is True
    assert order["params"].get("hidden") is True
    assert order["status"] == "closed"


def test_execute_trade_ws_path(monkeypatch):
    monkeypatch.setattr(TelegramNotifier, "notify", lambda self, text: None)
    monkeypatch.setattr(cex_executor.Notifier, "notify", lambda self, text: None)
    monkeypatch.setattr(cex_executor.TelegramNotifier, "notify", lambda *a, **k: None)
    monkeypatch.setattr(cex_executor, "log_trade", lambda order: None)
    ws = DummyWS()
    notifier = DummyNotifier()
    class PollEx:
        def fetch_order(self, order_id, symbol):
            return {"id": order_id, "status": "closed", "filled": 1.0}

    order = cex_executor.execute_trade(
        PollEx(),
        ws,
        "XBT/USDT",
        "buy",
        1.0,
        TelegramNotifier("t", "c"),
        notifier=notifier,
        dry_run=False,
        use_websocket=True,
    )
    assert order.get("ws") is True
    assert order.get("status") == "closed"
    assert ws.called
    assert ws.msg["method"] == "add_order"
    assert ws.msg["params"]["symbol"] == "XBT/USDT"
    assert ws.msg["params"]["side"] == "buy"
    assert ws.msg["params"]["order_qty"] == 1.0


def test_execute_trade_ws_missing(monkeypatch):
    monkeypatch.setattr(TelegramNotifier, "notify", lambda self, text: None)
    monkeypatch.setattr(cex_executor.Notifier, "notify", lambda self, text: None)
    monkeypatch.setattr(cex_executor.TelegramNotifier, "notify", lambda *a, **k: None)
    monkeypatch.setattr(cex_executor, "log_trade", lambda order: None)
    with pytest.raises(ValueError):
        cex_executor.execute_trade(
            object(),
            None,
            "XBT/USDT",
            "buy",
            1.0,
            TelegramNotifier("t", "c"),
            notifier=DummyNotifier(),
            dry_run=False,
            use_websocket=True,
        )


def test_execute_trade_calls_sync(monkeypatch):
    called = {}

    def fake_sync(exchange):
        called["sync"] = True
        return []

    monkeypatch.setattr(cex_executor, "sync_positions", fake_sync)
    monkeypatch.setattr(TelegramNotifier, "notify", lambda *a, **k: None)
    monkeypatch.setattr(cex_executor.Notifier, "notify", lambda *a, **k: None)
    monkeypatch.setattr(cex_executor.TelegramNotifier, "notify", lambda *a, **k: None)
    monkeypatch.setattr(cex_executor, "log_trade", lambda order: None)

    ex = DummyMarketExchange()
    cex_executor.execute_trade(
        ex,
        None,
        "XBT/USDT",
        "buy",
        1.0,
        TelegramNotifier("t", "c"),
        notifier=DummyNotifier(),
        dry_run=False,
    )

    assert called.get("sync") is True


def test_get_exchange_websocket(monkeypatch):
    config = {"exchange": "kraken", "use_websocket_client": True}

    monkeypatch.setenv("API_KEY", "key")
    monkeypatch.setenv("API_SECRET", "sec")
    monkeypatch.delenv("KRAKEN_API_TOKEN", raising=False)
    cex_executor.ccxtpro = None

<<<<<<< HEAD
    monkeypatch.setattr(
        cex_executor,
        "get_ws_token",
        lambda *a, **k: None,
    )
=======
    monkeypatch.setattr(cex_executor, "get_ws_token", lambda *a, **k: "token")
>>>>>>> bb15569e

    def fake_env_or_prompt(name, prompt):
        if name == "KRAKEN_WS_TOKEN":
            return None
        return os.getenv(name, "")

    monkeypatch.setattr(cex_executor, "env_or_prompt", fake_env_or_prompt)

    created = {}

    class DummyWSClient:
        def __init__(
            self, api_key=None, api_secret=None, ws_token=None, api_token=None
        ):
            created["args"] = (api_key, api_secret, ws_token, api_token)

    monkeypatch.setattr(cex_executor, "KrakenWSClient", DummyWSClient)

    class DummyCCXT:
        def __init__(self, params):
            created["params"] = params
            self.options = {}

    monkeypatch.setattr(
        cex_executor.ccxt,
        "kraken",
        lambda params: DummyCCXT(params),
        raising=False,
    )

    exchange, ws = cex_executor.get_exchange(config)
    assert isinstance(ws, DummyWSClient)
    expected = ("key", "sec", "token", "apitoken")
    assert created["args"] == expected


def test_get_exchange_websocket_missing_creds(monkeypatch):
    config = {"exchange": "kraken", "use_websocket_client": True}
    monkeypatch.delenv("API_KEY", raising=False)
    monkeypatch.delenv("API_SECRET", raising=False)
    monkeypatch.setattr(
        "crypto_bot.execution.kraken_ws.keyring.get_password",
        lambda *a, **k: "dummy",
    )
    monkeypatch.setattr(
        "crypto_bot.execution.kraken_ws.ccxt",
        types.SimpleNamespace(kraken=lambda params: object()),
        raising=False,
    )

    class DummyCCXT2:
        def __init__(self, params):
            self.options = {}

<<<<<<< HEAD
    monkeypatch.setattr(
        cex_executor.ccxt, "kraken", lambda params: DummyCCXT2(params), raising=False
    )
    cex_executor.ccxtpro = None
    monkeypatch.setattr(
        cex_executor,
        "get_ws_token",
        lambda *a, **k: None,
    )
=======
    monkeypatch.setattr(cex_executor.ccxt, "kraken", lambda params: DummyCCXT2(params), raising=False)
    monkeypatch.setattr(cex_executor, "get_ws_token", lambda *a, **k: "token")
>>>>>>> bb15569e
    monkeypatch.setattr(cex_executor, "env_or_prompt", lambda *a, **k: None)

    exchange, ws = cex_executor.get_exchange(config)
    assert isinstance(ws, cex_executor.KrakenWSClient)


class SlippageExchange:
    def fetch_order_book(self, symbol, limit=10):
        return {"bids": [[100, 10]], "asks": [[120, 10]]}

    def create_market_order(self, symbol, side, amount):
        raise AssertionError("should not execute")


def test_execute_trade_skips_on_slippage(monkeypatch):
    monkeypatch.setattr(TelegramNotifier, "notify", lambda self, text: None)
    monkeypatch.setattr(cex_executor.Notifier, "notify", lambda self, text: None)
    monkeypatch.setattr(cex_executor.TelegramNotifier, "notify", lambda *a, **k: None)
    monkeypatch.setattr(cex_executor, "log_trade", lambda order: None)
    notifier = DummyNotifier()
    order = cex_executor.execute_trade(
        SlippageExchange(),
        None,
        "XBT/USDT",
        "buy",
        1.0,
        TelegramNotifier("t", "c"),
        notifier=notifier,
        dry_run=False,
        config={"max_slippage_pct": 0.05, "liquidity_depth": 10},
    )
    assert order == {}


class LowBookExchange:
    def fetch_order_book(self, symbol, limit=10):
        return {"bids": [[100, 1]], "asks": [[101, 1]]}

    def create_market_order(self, symbol, side, amount):
        raise AssertionError("should not execute")


def test_execute_trade_skips_on_liquidity_usage(monkeypatch):
    monkeypatch.setattr(TelegramNotifier, "notify", lambda self, text: None)
    monkeypatch.setattr(cex_executor.Notifier, "notify", lambda self, text: None)
    monkeypatch.setattr(cex_executor.TelegramNotifier, "notify", lambda *a, **k: None)
    monkeypatch.setattr(cex_executor, "log_trade", lambda order: None)
    notifier = DummyNotifier()
    order = cex_executor.execute_trade(
        LowBookExchange(),
        None,
        "XBT/USDT",
        "buy",
        1.0,
        TelegramNotifier("t", "c"),
        notifier=notifier,
        dry_run=False,
        config={"max_liquidity_usage": 0.5, "liquidity_depth": 10},
    )
    assert order == {}


def test_ws_client_refreshes_expired_token(monkeypatch):
    from crypto_bot.execution.kraken_ws import KrakenWSClient
    from datetime import timedelta, timezone, datetime

    monkeypatch.setattr(
        "crypto_bot.execution.kraken_ws.keyring.get_password",
        lambda *a, **k: "dummy",
    )
    monkeypatch.setattr(
        "crypto_bot.execution.kraken_ws.ccxt",
        types.SimpleNamespace(kraken=lambda params: object()),
        raising=False,
    )

    ws = KrakenWSClient(ws_token="old")
    ws.token_created = datetime.now(timezone.utc) - timedelta(minutes=15)

    refreshed = {}

    def fake_get_token():
        refreshed["called"] = True
        ws.token = "new"
        ws.token_created = datetime.now(timezone.utc)
        return ws.token

    monkeypatch.setattr(ws, "_start_ws", lambda *a, **k: object())
    monkeypatch.setattr(ws, "get_token", fake_get_token)

    ws.connect_private()
    assert refreshed.get("called") is True


def test_execute_trade_dry_run_logs_price(tmp_path, monkeypatch):
    trades = tmp_path / "trades.csv"

    monkeypatch.setattr(trade_logger, "dotenv_values", lambda _: {})
    monkeypatch.setattr(trade_logger, "LOG_DIR", tmp_path)

    class DummyEx:
        def fetch_ticker(self, symbol):
            return {"last": 123}

    monkeypatch.setattr(TelegramNotifier, "notify", lambda self, text: None)

    cex_executor.execute_trade(DummyEx(), None, "XBT/USDT", "buy", 1.0, TelegramNotifier("t", "c"), dry_run=True)
    monkeypatch.setattr(cex_executor.Notifier, "notify", lambda self, text: None)
    notifier = DummyNotifier()
    monkeypatch.setattr(cex_executor.TelegramNotifier, "notify", lambda *a, **k: None)

    cex_executor.execute_trade(
        DummyEx(),
        None,
        "XBT/USDT",
        "buy",
        1.0,
        notifier=notifier,
        dry_run=True,
    )

    row = trades.read_text().strip()
    assert row
    assert float(row.split(",")[3]) > 0


def test_execute_trade_async_dry_run_logs_price(tmp_path, monkeypatch):
    trades = tmp_path / "trades.csv"

    monkeypatch.setattr(trade_logger, "dotenv_values", lambda _: {})
    monkeypatch.setattr(trade_logger, "LOG_DIR", tmp_path)

    class DummyEx:
        async def fetch_ticker(self, symbol):
            return {"last": 321}

    monkeypatch.setattr(TelegramNotifier, "notify", lambda self, text: None)

    asyncio.run(
        cex_executor.execute_trade_async(
            DummyEx(), None, "XBT/USDT", "buy", 1.0, TelegramNotifier("t", "c"), dry_run=True
        )
    )
    monkeypatch.setattr(cex_executor.Notifier, "notify", lambda self, text: None)
    notifier = DummyNotifier()
    monkeypatch.setattr(cex_executor.TelegramNotifier, "notify", lambda *a, **k: None)

    asyncio.run(
        cex_executor.execute_trade_async(
            DummyEx(), None, "XBT/USDT", "buy", 1.0, notifier=notifier, dry_run=True
        )
    )

    row = trades.read_text().strip()
    assert row
    assert float(row.split(",")[3]) > 0


def test_execute_trade_async_retries_network_error(monkeypatch):
    calls = {"count": 0}
    delays = []

    class DummyEx:
        async def create_market_order(self, symbol, side, amount):
            calls["count"] += 1
            if calls["count"] == 1:
                raise cex_executor.ccxt.NetworkError("fail")
            return {"id": "1"}

    async def fake_sleep(d):
        delays.append(d)

    monkeypatch.setattr(asyncio, "sleep", fake_sleep)
    NetworkError = type("NetworkError", (Exception,), {})
    monkeypatch.setattr(cex_executor.ccxt, "NetworkError", NetworkError, raising=False)
    monkeypatch.setattr(cex_executor.TelegramNotifier, "notify", lambda *a, **k: None)
    monkeypatch.setattr(cex_executor.Notifier, "notify", lambda *a, **k: None)
    monkeypatch.setattr(cex_executor, "log_trade", lambda order: None)

    order = asyncio.run(
        cex_executor.execute_trade_async(
            DummyEx(),
            None,
            "XBT/USDT",
            "buy",
            1.0,
            notifier=DummyNotifier(),
            dry_run=False,
            max_retries=2,
        )
    )

    assert order.get("id") == "1"
    assert delays


def test_execute_trade_no_message_when_disabled(monkeypatch):
    calls = {"count": 0}
    monkeypatch.setattr(
        "crypto_bot.utils.telegram.send_message_sync",
        lambda *a, **k: calls.__setitem__("count", calls["count"] + 1),
    )

    class DummyExchange:
        def create_market_order(self, symbol, side, amount):
            return {}

    monkeypatch.setattr(cex_executor, "log_trade", lambda order: None)
    cex_executor.execute_trade(
        DummyExchange(), None, "XBT/USDT", "buy", 1.0,
        notifier=TelegramNotifier(False, "t", "c"), dry_run=True
    )

    assert calls["count"] == 0


def test_execute_trade_retries_network_error(monkeypatch):
    class RetryEx:
        def __init__(self):
            self.calls = 0

        def fetch_ticker(self, symbol):
            return {"bid": 1, "ask": 1}

        def create_market_order(self, symbol, side, amount):
            self.calls += 1
            if self.calls == 1:
                raise ccxt.NetworkError("boom")
            return {"ok": True, "id": "3", "amount": amount}

        def fetch_order(self, order_id, symbol):
            return {"id": order_id, "status": "closed", "filled": 1.0}

    sleeps: list[float] = []

    monkeypatch.setattr("time.sleep", lambda x: sleeps.append(x))
    monkeypatch.setattr(cex_executor, "log_trade", lambda order: None)
    monkeypatch.setattr(TelegramNotifier, "notify", lambda self, text: None)

    ex = RetryEx()
    order = cex_executor.execute_trade(
        ex, None, "BTC/USD", "buy", 1, notifier=DummyNotifier(), dry_run=False
    )

    assert order.get("ok") is True
    assert order.get("status") == "closed"
    assert ex.calls == 2
    assert sleeps == [1.0]


def test_execute_trade_async_calls_sync(monkeypatch):
    called = {}

    async def fake_sync(exchange):
        called["sync"] = True
        return []

    class DummyEx:
        async def create_market_order(self, symbol, side, amount):
            return {"id": "a1"}

        async def fetch_order(self, oid, symbol):
            return {"id": oid, "status": "closed", "filled": 1.0}

    monkeypatch.setattr(cex_executor, "sync_positions_async", fake_sync)
    monkeypatch.setattr(cex_executor.TelegramNotifier, "notify", lambda *a, **k: None)
    monkeypatch.setattr(cex_executor.Notifier, "notify", lambda *a, **k: None)
    monkeypatch.setattr(cex_executor, "log_trade", lambda order: None)

    asyncio.run(
        cex_executor.execute_trade_async(
            DummyEx(),
            None,
            "XBT/USDT",
            "buy",
            1.0,
            notifier=DummyNotifier(),
            dry_run=False,
        )
    )

    assert called.get("sync") is True


def test_execute_trade_async_skips_on_slippage(monkeypatch):
    class AsyncSlippageEx:
        async def fetch_order_book(self, symbol, limit=10):
            return {"asks": [[101, 0.1], [120, 1.0]], "bids": [[100, 1.0]]}

        async def create_market_order(self, symbol, side, amount):
            raise AssertionError("should not execute")

    monkeypatch.setattr(TelegramNotifier, "notify", lambda *a, **k: None)
    monkeypatch.setattr(cex_executor.Notifier, "notify", lambda *a, **k: None)
    monkeypatch.setattr(cex_executor, "log_trade", lambda order: None)

    order = asyncio.run(
        cex_executor.execute_trade_async(
            AsyncSlippageEx(),
            None,
            "XBT/USDT",
            "buy",
            1.0,
            notifier=DummyNotifier(),
            dry_run=False,
            config={"max_slippage_pct": 0.05},
        )
    )

    assert order == {}


def test_execute_trade_async_insufficient_liquidity(monkeypatch):
    class LowLiquidityEx:
        async def fetch_order_book(self, symbol, limit=10):
            return {"asks": [[110, 0.4]], "bids": [[100, 0.4]]}

        async def create_market_order(self, symbol, side, amount):
            raise AssertionError("should not execute")

    monkeypatch.setattr(TelegramNotifier, "notify", lambda *a, **k: None)
    monkeypatch.setattr(cex_executor.Notifier, "notify", lambda *a, **k: None)
    monkeypatch.setattr(cex_executor, "log_trade", lambda order: None)

    order = asyncio.run(
        cex_executor.execute_trade_async(
            LowLiquidityEx(),
            None,
            "XBT/USDT",
            "buy",
            1.0,
            notifier=DummyNotifier(),
            dry_run=False,
            config={"liquidity_check": True, "liquidity_depth": 5},
        )
    )

    assert order == {}


def test_execute_trade_async_retries(monkeypatch):
    class RetryEx:
        def __init__(self):
            self.calls = 0

        async def fetch_ticker(self, symbol):
            return {"bid": 1, "ask": 1}

        async def create_market_order(self, symbol, side, amount):
            self.calls += 1
            if self.calls == 1:
                raise ccxt.NetworkError("boom")
            return {"ok": True, "id": "4", "amount": amount}

        async def fetch_order(self, order_id, symbol):
            return {"id": order_id, "status": "closed", "filled": 1.0}

    sleeps: list[float] = []

    async def fake_sleep(secs):
        sleeps.append(secs)

    monkeypatch.setattr(cex_executor.asyncio, "sleep", fake_sleep)
    monkeypatch.setattr(cex_executor, "log_trade", lambda order: None)
    monkeypatch.setattr(TelegramNotifier, "notify", lambda self, text: None)

    ex = RetryEx()
    order = asyncio.run(
        cex_executor.execute_trade_async(
            ex, None, "BTC/USD", "buy", 1, notifier=DummyNotifier(), dry_run=False
        )
    )

    assert order.get("ok") is True
    assert order.get("status") == "closed"
    assert ex.calls == 2
    assert sleeps == [1.0]


def test_simple_executor_partial_fill(monkeypatch):
    monkeypatch.setattr(simple_executor, "ccxt", ccxt)
    class PartialEx:
        def __init__(self):
            self.orders = []

        def create_market_order(self, symbol, side, amount):
            oid = f"o{len(self.orders)}"
            self.orders.append((oid, amount))
            return {"id": oid, "symbol": symbol, "amount": amount}

        def fetch_order(self, oid, symbol):
            if oid == "o0":
                return {"id": oid, "status": "closed", "filled": 0.4, "amount": 1.0, "symbol": symbol}
            return {"id": oid, "status": "closed", "filled": 0.6, "amount": 0.6, "symbol": symbol}

    times = {"t": 0.0}

    def fake_sleep(sec):
        times["t"] += sec

    def fake_monotonic():
        return times["t"]

    monkeypatch.setattr(simple_executor.time, "sleep", fake_sleep)
    monkeypatch.setattr(simple_executor.time, "monotonic", fake_monotonic)
    monkeypatch.setattr(simple_executor, "log_trade", lambda order: None)

    ex = PartialEx()
    notifier = DummyNotifier()
    order = simple_executor.execute_trade(ex, "XBT/USDT", "buy", 1.0, {}, notifier, dry_run=False, poll_timeout=10)

    assert order["id"] == "o1"
    assert ex.orders == [("o0", 1.0), ("o1", 0.6)]
    assert any("Partial fill" in m for m in notifier.messages)


def test_simple_executor_timeout(monkeypatch):
    monkeypatch.setattr(simple_executor, "ccxt", ccxt)
    class TimeoutEx:
        def create_market_order(self, symbol, side, amount):
            return {"id": "t1", "symbol": symbol, "amount": amount}

        def fetch_order(self, oid, symbol):
            return {"id": oid, "status": "open", "filled": 0.0, "amount": 1.0, "symbol": symbol}

    times = {"t": 0.0}

    def fake_sleep(sec):
        times["t"] += sec

    def fake_monotonic():
        return times["t"]

    monkeypatch.setattr(simple_executor.time, "sleep", fake_sleep)
    monkeypatch.setattr(simple_executor.time, "monotonic", fake_monotonic)
    monkeypatch.setattr(simple_executor, "log_trade", lambda order: None)

    ex = TimeoutEx()
    notifier = DummyNotifier()
    with pytest.raises(TimeoutError):
        simple_executor.execute_trade(ex, "XBT/USDT", "buy", 1.0, {}, notifier, dry_run=False, poll_timeout=2)

    assert any("timed out" in m for m in notifier.messages)


def test_estimate_book_slippage():
    book = {
        "asks": [[1.0, 2], [1.1, 1]],
        "bids": [[0.9, 2], [0.8, 3]],
    }
    slip = cex_executor.estimate_book_slippage(book, "buy", 3)
    assert slip == pytest.approx(0.033333, rel=1e-3)


def test_estimate_book_slippage_async_sync_exchange():
    class DummySync:
        def __init__(self):
            self.called = False

        def fetch_order_book(self, symbol, limit=2):
            self.called = True
            return {
                "asks": [[1.0, 1], [1.1, 2]],
                "bids": [[0.9, 2], [0.8, 3]],
            }

    ex = DummySync()
    slip = asyncio.run(
        cex_executor.estimate_book_slippage_async(ex, "BTC/USD", "sell", 3, depth=2)
    )
    assert ex.called is True
    assert slip == pytest.approx(0.037037, rel=1e-3)


def test_estimate_book_slippage_async_async_exchange():
    class DummyAsync:
        async def fetch_order_book(self, symbol, limit=2):
            return {
                "asks": [[1.0, 2], [1.1, 1]],
                "bids": [[0.9, 2], [0.8, 3]],
            }

    ex = DummyAsync()
    slip = asyncio.run(
        cex_executor.estimate_book_slippage_async(ex, "BTC/USD", "buy", 3, depth=2)
    )
    assert slip == pytest.approx(0.033333, rel=1e-3)<|MERGE_RESOLUTION|>--- conflicted
+++ resolved
@@ -263,15 +263,12 @@
     monkeypatch.delenv("KRAKEN_API_TOKEN", raising=False)
     cex_executor.ccxtpro = None
 
-<<<<<<< HEAD
     monkeypatch.setattr(
         cex_executor,
         "get_ws_token",
         lambda *a, **k: None,
     )
-=======
     monkeypatch.setattr(cex_executor, "get_ws_token", lambda *a, **k: "token")
->>>>>>> bb15569e
 
     def fake_env_or_prompt(name, prompt):
         if name == "KRAKEN_WS_TOKEN":
@@ -326,7 +323,6 @@
         def __init__(self, params):
             self.options = {}
 
-<<<<<<< HEAD
     monkeypatch.setattr(
         cex_executor.ccxt, "kraken", lambda params: DummyCCXT2(params), raising=False
     )
@@ -336,10 +332,8 @@
         "get_ws_token",
         lambda *a, **k: None,
     )
-=======
     monkeypatch.setattr(cex_executor.ccxt, "kraken", lambda params: DummyCCXT2(params), raising=False)
     monkeypatch.setattr(cex_executor, "get_ws_token", lambda *a, **k: "token")
->>>>>>> bb15569e
     monkeypatch.setattr(cex_executor, "env_or_prompt", lambda *a, **k: None)
 
     exchange, ws = cex_executor.get_exchange(config)
