import types
import sys

dummy = types.ModuleType("dummy")
dummy.AsyncClient = object
sys.modules.setdefault("oauth2client", dummy); sys.modules.setdefault("oauth2client.service_account", dummy)
dummy.ServiceAccountCredentials = object
for mod in ["telegram", "gspread", "scipy", "scipy.stats", "redis"]:
    sys.modules.setdefault(mod, dummy)
for mod in ["solana", "solana.rpc", "solana.rpc.async_api"]:
    sys.modules.setdefault(mod, dummy)

import asyncio
from collections import deque
import pytest

import crypto_bot.main as main

@pytest.mark.asyncio
async def test_maybe_scan_solana_tokens(monkeypatch):
    cfg = {"solana_scanner": {"enabled": True, "interval_minutes": 1}}
    calls = []
    async def fake_get(conf, timeout=None):
        calls.append((conf, timeout))
        return ["AAA/USDC"]
    monkeypatch.setattr(main, "get_solana_new_tokens", fake_get)
    monkeypatch.setattr(main, "symbol_priority_queue", deque())
    monkeypatch.setattr(main, "recent_solana_tokens", deque())
    monkeypatch.setattr(main, "recent_solana_set", set())
<<<<<<< HEAD
    monkeypatch.setattr(main, "NEW_SOLANA_TOKENS", set())
    async def fake_fetch(sym):
        import pandas as pd

        return pd.DataFrame({"timestamp": [0], "open": [1], "high": [1], "low": [1], "close": [1], "volume": [1]})

    async def fake_classify(sym, tf, df):
        return ("volatile", {})

    monkeypatch.setattr(main, "fetch_ohlcv_for_token", fake_fetch)
    monkeypatch.setattr(main, "classify_regime_cached", fake_classify)
    t = [100.0]
    monkeypatch.setattr(main.time, "time", lambda: t[0])
    last = await main.maybe_scan_solana_tokens(cfg, 0.0)
    assert list(main.symbol_priority_queue) == ["AAA/USDC"]
    assert main.NEW_SOLANA_TOKENS == {"AAA/USDC"}
    assert calls == [cfg["solana_scanner"]]
=======
    monkeypatch.setattr(main, "SOLANA_SCAN_TASK", None, raising=False)
    t = [100.0]
    monkeypatch.setattr(main.time, "time", lambda: t[0])
    last = await main.maybe_scan_solana_tokens(cfg, 0.0)
    await main.SOLANA_SCAN_TASK
    assert list(main.symbol_priority_queue) == ["AAA/USDC", "AAA/USDC"]
    assert calls == [(cfg["solana_scanner"], 30.0)]
>>>>>>> c6f70305
    t[0] += 30
    last2 = await main.maybe_scan_solana_tokens(cfg, last)
    assert last2 == last
    assert calls == [(cfg["solana_scanner"], 30.0)]
    t[0] += 60
    await main.maybe_scan_solana_tokens(cfg, last2)
    await main.SOLANA_SCAN_TASK
    assert calls == [(cfg["solana_scanner"], 30.0), (cfg["solana_scanner"], 30.0)]<|MERGE_RESOLUTION|>--- conflicted
+++ resolved
@@ -27,7 +27,6 @@
     monkeypatch.setattr(main, "symbol_priority_queue", deque())
     monkeypatch.setattr(main, "recent_solana_tokens", deque())
     monkeypatch.setattr(main, "recent_solana_set", set())
-<<<<<<< HEAD
     monkeypatch.setattr(main, "NEW_SOLANA_TOKENS", set())
     async def fake_fetch(sym):
         import pandas as pd
@@ -45,7 +44,6 @@
     assert list(main.symbol_priority_queue) == ["AAA/USDC"]
     assert main.NEW_SOLANA_TOKENS == {"AAA/USDC"}
     assert calls == [cfg["solana_scanner"]]
-=======
     monkeypatch.setattr(main, "SOLANA_SCAN_TASK", None, raising=False)
     t = [100.0]
     monkeypatch.setattr(main.time, "time", lambda: t[0])
@@ -53,7 +51,6 @@
     await main.SOLANA_SCAN_TASK
     assert list(main.symbol_priority_queue) == ["AAA/USDC", "AAA/USDC"]
     assert calls == [(cfg["solana_scanner"], 30.0)]
->>>>>>> c6f70305
     t[0] += 30
     last2 = await main.maybe_scan_solana_tokens(cfg, last)
     assert last2 == last
