import types
import sys

dummy = types.ModuleType("dummy")
dummy.AsyncClient = object
sys.modules.setdefault("oauth2client", dummy); sys.modules.setdefault("oauth2client.service_account", dummy)
dummy.ServiceAccountCredentials = object
for mod in ["telegram", "gspread", "scipy", "scipy.stats", "redis"]:
    sys.modules.setdefault(mod, dummy)
for mod in ["solana", "solana.rpc", "solana.rpc.async_api"]:
    sys.modules.setdefault(mod, dummy)

from collections import deque
import asyncio
import contextlib
import pytest

import crypto_bot.main as main

@pytest.mark.asyncio
async def test_maybe_scan_solana_tokens(monkeypatch):
    cfg = {"solana_scanner": {"enabled": True, "interval_minutes": 1}}
    calls = []
    async def fake_get(conf):
<<<<<<< HEAD
        calls.append(conf)
=======
        calls.append((conf,))
>>>>>>> 857b48bb
        return ["AAA/USDC"]
    monkeypatch.setattr(main, "get_solana_new_tokens", fake_get)
    monkeypatch.setattr(main, "symbol_priority_queue", deque())
    monkeypatch.setattr(main, "recent_solana_tokens", deque())
    monkeypatch.setattr(main, "recent_solana_set", set())
    monkeypatch.setattr(main, "NEW_SOLANA_TOKENS", set())
    async def fake_fetch(sym):
        import pandas as pd

        return pd.DataFrame({"timestamp": [0], "open": [1], "high": [1], "low": [1], "close": [1], "volume": [1]})

    async def fake_classify(sym, tf, df):
        return ("volatile", {})

    monkeypatch.setattr(main, "fetch_ohlcv_for_token", fake_fetch)
    monkeypatch.setattr(main, "classify_regime_cached", fake_classify)
    t = [100.0]
    monkeypatch.setattr(main.time, "time", lambda: t[0])
    last = await main.maybe_scan_solana_tokens(cfg, 0.0)
    assert list(main.symbol_priority_queue) == ["AAA/USDC"]
    assert main.NEW_SOLANA_TOKENS == {"AAA/USDC"}
<<<<<<< HEAD
    assert calls == [cfg["solana_scanner"]]
=======
    assert calls == [(cfg["solana_scanner"],)]
>>>>>>> 857b48bb
    # wait for background worker to finish
    await main.SOLANA_SCAN_TASK
    assert len(calls) >= 2

    t[0] += 60
    last2 = await main.maybe_scan_solana_tokens(cfg, last)
    await main.SOLANA_SCAN_TASK
    assert len(calls) >= 4

@pytest.mark.asyncio
async def test_running_scan_task_not_duplicated(monkeypatch):
    cfg = {"solana_scanner": {"enabled": True, "interval_minutes": 1}}
    running = asyncio.create_task(asyncio.sleep(0.1))
    monkeypatch.setattr(main, "SOLANA_SCAN_TASK", running, raising=False)
    monkeypatch.setattr(main.time, "time", lambda: 120.0)
    last = 0.0
    res = await main.maybe_scan_solana_tokens(cfg, last)
    assert res == last
    assert main.SOLANA_SCAN_TASK is running
    running.cancel()
    with contextlib.suppress(asyncio.CancelledError):
        await running<|MERGE_RESOLUTION|>--- conflicted
+++ resolved
@@ -22,11 +22,8 @@
     cfg = {"solana_scanner": {"enabled": True, "interval_minutes": 1}}
     calls = []
     async def fake_get(conf):
-<<<<<<< HEAD
         calls.append(conf)
-=======
         calls.append((conf,))
->>>>>>> 857b48bb
         return ["AAA/USDC"]
     monkeypatch.setattr(main, "get_solana_new_tokens", fake_get)
     monkeypatch.setattr(main, "symbol_priority_queue", deque())
@@ -48,11 +45,8 @@
     last = await main.maybe_scan_solana_tokens(cfg, 0.0)
     assert list(main.symbol_priority_queue) == ["AAA/USDC"]
     assert main.NEW_SOLANA_TOKENS == {"AAA/USDC"}
-<<<<<<< HEAD
     assert calls == [cfg["solana_scanner"]]
-=======
     assert calls == [(cfg["solana_scanner"],)]
->>>>>>> 857b48bb
     # wait for background worker to finish
     await main.SOLANA_SCAN_TASK
     assert len(calls) >= 2
