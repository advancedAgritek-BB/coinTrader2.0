--- conflicted
+++ resolved
@@ -390,7 +390,6 @@
     assert update.message.text == "Config reload scheduled"
 
 
-<<<<<<< HEAD
 def test_auto_menu_display(monkeypatch, tmp_path):
     """Menu command should reply with inline keyboard both via command and callback."""
     monkeypatch.setattr("crypto_bot.telegram_bot_ui.ApplicationBuilder", DummyBuilder)
@@ -446,15 +445,12 @@
 
 def test_config_edit_workflow(monkeypatch, tmp_path):
     """Reload command should allow config to be refreshed via maybe_reload_config."""
-=======
 def test_config_edit(monkeypatch, tmp_path):
 def test_pnl_stats(monkeypatch, tmp_path):
->>>>>>> 46c0f921
-    monkeypatch.setattr("crypto_bot.telegram_bot_ui.ApplicationBuilder", DummyBuilder)
-    state = {"running": True, "mode": "cex"}
-    ui, _ = make_ui(tmp_path, state)
-
-<<<<<<< HEAD
+    monkeypatch.setattr("crypto_bot.telegram_bot_ui.ApplicationBuilder", DummyBuilder)
+    state = {"running": True, "mode": "cex"}
+    ui, _ = make_ui(tmp_path, state)
+
     import sys, types
     stub = types.ModuleType("crypto_bot.main")
     load_calls = []
@@ -503,7 +499,6 @@
     cb_menu = DummyCallbackUpdate(MENU)
     asyncio.run(ui.menu_cmd(cb_menu, DummyContext()))
     assert cb_menu.callback_query.message.text == "Select a command:"
-=======
     cfg = tmp_path / "config.yaml"
     cfg.write_text("trade_size_pct: 0.1\nmax_open_trades: 2\n")
     monkeypatch.setattr(telegram_bot_ui, "CONFIG_FILE", cfg)
@@ -541,5 +536,4 @@
     update = DummyUpdate()
     asyncio.run(ui.show_pnl_stats(update, DummyContext()))
     assert "Total PnL: 10.00" in update.message.text
-    assert "Win rate: 100.0%" in update.message.text
->>>>>>> 46c0f921
+    assert "Win rate: 100.0%" in update.message.text