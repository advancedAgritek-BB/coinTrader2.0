import types
import asyncio
import json
import pytest
try:
    import crypto_bot.telegram_bot_ui as telegram_bot_ui
except Exception as exc:  # pragma: no cover - optional UI
    pytest.skip(f"telegram bot UI unavailable: {exc}", allow_module_level=True)
import yaml
from crypto_bot.telegram_bot_ui import (
    TelegramBotUI,
    SIGNALS,
    BALANCE,
    TRADES,
    TRADE_HISTORY,
    MENU,
    RELOAD,
    CONFIG,
    EDIT_TRADE_SIZE,
    EDIT_MAX_TRADES,
    PNL_STATS,
)
from crypto_bot.utils.telegram import TelegramNotifier


class DummyApplication:
    def __init__(self, *a, **k):
        self.handlers = []
        self.updater = types.SimpleNamespace(start_polling=self._async_noop)

    async def _async_noop(self, *a, **k):
        return None

    def add_handler(self, handler):
        self.handlers.append(handler)

    async def initialize(self):
        return None

    async def start(self):
        return None

    def stop(self):
        pass


class DummyBuilder:
    def token(self, *a, **k):
        return self

    def build(self):
        return DummyApplication()


class DummyMessage:
    def __init__(self):
        self.text = None
        self.reply_markup = None

    async def reply_text(self, text, reply_markup=None):
        self.text = text
        self.reply_markup = reply_markup

    async def edit_text(self, text, reply_markup=None):
        self.text = text
        self.reply_markup = reply_markup


class DummyUpdate:
    def __init__(self):
        self.message = DummyMessage()


class DummyCallbackUpdate:
    def __init__(self, data=""):
        async def answer():
            return None

        self.callback_query = types.SimpleNamespace(
            data=data,
            message=DummyMessage(),
            answer=answer,
        )


class DummyContext:
    def __init__(self):
        self.user_data = {}


class DummyExchange:
    def fetch_balance(self):
        return {"BTC": {"total": 1}}

    def fetch_ticker(self, symbol):
        return {"last": 105}


class DummyAsyncExchange:
    async def fetch_balance(self):
        return {"BTC": {"total": 2}}

    async def fetch_ticker(self, symbol):
        return {"last": 110}


class DummyRotator:
    def __init__(self):
        self.called = False
        self.args = None

    async def rotate(self, *args):
        self.called = True
        self.args = args


def make_ui(tmp_path, state, rotator=None, exchange=None, notifier=None):
    log_file = tmp_path / "bot.log"
    log_file.write_text("line1\nline2\n")
    if notifier is None:
        notifier = TelegramNotifier("token", "chat")
    ui = TelegramBotUI(
        notifier,
        state,
        log_file,
        rotator=rotator,
        exchange=exchange,
        wallet="addr",
    )
    return ui, log_file


def test_menu_sent_on_run(monkeypatch, tmp_path):
    monkeypatch.setattr("crypto_bot.telegram_bot_ui.ApplicationBuilder", DummyBuilder)

    messages = []

    class DummyNotifier(TelegramNotifier):
        def __init__(self):
            super().__init__("token", "chat")

        def notify(self, text):
            messages.append(text)

    notifier = DummyNotifier()
    ui, _ = make_ui(tmp_path, {"running": False, "mode": "cex"}, notifier=notifier)

    async def runner():
        ui.run_async()
        await asyncio.sleep(0)

    asyncio.run(runner())

    assert messages and messages[0] == telegram_bot_ui.MENU_TEXT


def test_start_stop_toggle(monkeypatch, tmp_path):
    monkeypatch.setattr("crypto_bot.telegram_bot_ui.ApplicationBuilder", DummyBuilder)
    state = {"running": False, "mode": "cex"}
    ui, _ = make_ui(tmp_path, state)
    ui.command_cooldown = 0
    ui.command_cooldown = 0
    ui.command_cooldown = 0
    ui.command_cooldown = 0

    update = DummyUpdate()
    asyncio.run(ui.start_cmd(update, DummyContext()))
    assert state["running"] is True
    assert update.message.text == "Select a command:"
    assert isinstance(update.message.reply_markup, telegram_bot_ui.InlineKeyboardMarkup)

    asyncio.run(ui.stop_cmd(update, DummyContext()))
    assert state["running"] is False
    assert update.message.text == "Trading stopped"

    asyncio.run(ui.toggle_mode_cmd(update, DummyContext()))
    assert state["mode"] == "onchain"
    assert update.message.text == "Mode set to onchain"

    update_status = DummyUpdate()
    asyncio.run(ui.status_cmd(update_status, DummyContext()))
    assert "mode: onchain" in update_status.message.text


def test_log_and_rotate(monkeypatch, tmp_path):
    monkeypatch.setattr("crypto_bot.telegram_bot_ui.ApplicationBuilder", DummyBuilder)
    rotator = DummyRotator()
    exchange = DummyExchange()
    state = {"running": True, "mode": "cex"}
    ui, log_file = make_ui(tmp_path, state, rotator=rotator, exchange=exchange)

    update = DummyUpdate()
    asyncio.run(ui.log_cmd(update, DummyContext()))
    assert "line2" in update.message.text

    asyncio.run(ui.rotate_now_cmd(update, DummyContext()))
    assert rotator.called is True
    assert update.message.text == "Portfolio rotated"

    asyncio.run(ui.status_cmd(update, DummyContext()))
    assert "Running: True" in update.message.text


def test_menu_signals_balance_trades_history(monkeypatch, tmp_path):
    monkeypatch.setattr(
        "crypto_bot.telegram_bot_ui.ApplicationBuilder", DummyBuilder
    )
    exchange = DummyExchange()
    state = {"running": True, "mode": "cex"}
    ui, _ = make_ui(tmp_path, state, exchange=exchange)

    scores = {"BTC": 0.5, "ETH": 0.1}
    sig_file = tmp_path / "scores.json"
    sig_file.write_text(json.dumps(scores))
    monkeypatch.setattr(telegram_bot_ui, "SIGNALS_FILE", sig_file)
    monkeypatch.setattr(telegram_bot_ui, "ASSET_SCORES_FILE", sig_file)

    trades_file = tmp_path / "trades.csv"
    trades_file.write_text("XBT/USDT,buy,1,100\n")
    monkeypatch.setattr(telegram_bot_ui, "TRADES_FILE", trades_file)

    update = DummyUpdate()
    asyncio.run(ui.menu_cmd(update, DummyContext()))
    assert isinstance(update.message.reply_markup, telegram_bot_ui.InlineKeyboardMarkup)
    assert len(update.message.reply_markup.inline_keyboard) == 4
    assert len(update.message.reply_markup.inline_keyboard) == 3
    last_row = update.message.reply_markup.inline_keyboard[-1]
    assert any(getattr(btn, "text", None) == "Trade History" for btn in last_row)
    texts = [btn.text for row in update.message.reply_markup.inline_keyboard for btn in row]
    assert "PnL Stats" in texts

    update = DummyUpdate()
    asyncio.run(ui.show_signals(update, DummyContext()))
    assert "BTC" in update.message.text
    assert isinstance(update.message.reply_markup, telegram_bot_ui.InlineKeyboardMarkup)
    assert update.message.reply_markup.inline_keyboard[0][0].text == "Back to Menu"

    update = DummyUpdate()
    asyncio.run(ui.show_balance(update, DummyContext()))
    assert "BTC" in update.message.text
    assert isinstance(update.message.reply_markup, telegram_bot_ui.InlineKeyboardMarkup)
    assert update.message.reply_markup.inline_keyboard[0][0].text == "Back to Menu"

    update = DummyUpdate()
    asyncio.run(ui.show_pnl_stats(update, DummyContext()))
    assert "Total PnL" in update.message.text

    update = DummyUpdate()
    asyncio.run(ui.show_trade_history(update, DummyContext()))
    assert "XBT/USDT" in update.message.text



def test_commands_require_admin(monkeypatch, tmp_path):
    monkeypatch.setattr("crypto_bot.telegram_bot_ui.ApplicationBuilder", DummyBuilder)
    state = {"running": False, "mode": "cex"}
    ui, _ = make_ui(tmp_path, state)
    import crypto_bot.utils.telegram as tg
    tg.set_admin_ids(["999"])  # only allow 999

    update = DummyUpdate()
    update.effective_chat = types.SimpleNamespace(id="123")
    asyncio.run(ui.start_cmd(update, DummyContext()))
    assert update.message.text == "Unauthorized"
    assert state["running"] is False

    tg.set_admin_ids([])

    trades_file = tmp_path / "trades.csv"
    trades_file.write_text("XBT/USDT,buy,1,100\n")
    monkeypatch.setattr(telegram_bot_ui, "TRADES_FILE", trades_file)

    update = DummyUpdate()
    asyncio.run(ui.show_trades(update, DummyContext()))
    assert "XBT/USDT" in update.message.text
    assert isinstance(update.message.reply_markup, telegram_bot_ui.InlineKeyboardMarkup)
    assert update.message.reply_markup.inline_keyboard[0][0].text == "Back to Menu"


def test_unauthorized_start_stop(monkeypatch, tmp_path):
    monkeypatch.setattr("crypto_bot.telegram_bot_ui.ApplicationBuilder", DummyBuilder)
    state = {"running": False, "mode": "cex"}
    ui, _ = make_ui(tmp_path, state)
    import crypto_bot.utils.telegram as tg
    tg.set_admin_ids(["999"])  # restrict

    update = DummyUpdate()
    update.effective_chat = types.SimpleNamespace(id="123")
    asyncio.run(ui.start_cmd(update, DummyContext()))
    assert update.message.text == "Unauthorized"
    assert state["running"] is False

    state["running"] = True
    update = DummyUpdate()
    update.effective_chat = types.SimpleNamespace(id="123")
    asyncio.run(ui.stop_cmd(update, DummyContext()))
    assert update.message.text == "Unauthorized"
    assert state["running"] is True
    tg.set_admin_ids([])

def test_menu_callbacks(monkeypatch, tmp_path):
    monkeypatch.setattr(
        "crypto_bot.telegram_bot_ui.ApplicationBuilder",
        DummyBuilder,
    )
    asset_file = tmp_path / "scores.json"
    asset_file.write_text('{"XBT/USDT": 0.5}')
    trades_file = tmp_path / "trades.csv"
    trades_file.write_text("XBT/USDT,buy,1,100,t1\n")

    state = {"running": True, "mode": "cex"}
    ui, _ = make_ui(tmp_path, state, exchange=DummyExchange())

    monkeypatch.setattr(
        "crypto_bot.telegram_bot_ui.ASSET_SCORES_FILE",
        asset_file,
    )
    monkeypatch.setattr("crypto_bot.telegram_bot_ui.TRADES_FILE", trades_file)

    update = DummyCallbackUpdate()
    update.callback_query.data = SIGNALS
    asyncio.run(ui.show_signals(update, DummyContext()))
    assert "XBT/USDT" in update.callback_query.message.text
    assert isinstance(update.callback_query.message.reply_markup, telegram_bot_ui.InlineKeyboardMarkup)
    assert update.callback_query.message.reply_markup.inline_keyboard[0][0].text == "Back to Menu"

    update = DummyCallbackUpdate()
    update.callback_query.data = BALANCE
    asyncio.run(ui.show_balance(update, DummyContext()))
    assert "Free USDT" in update.callback_query.message.text
    assert isinstance(update.callback_query.message.reply_markup, telegram_bot_ui.InlineKeyboardMarkup)
    assert update.callback_query.message.reply_markup.inline_keyboard[0][0].text == "Back to Menu"

    update = DummyCallbackUpdate()
    update.callback_query.data = TRADES
    asyncio.run(ui.show_trades(update, DummyContext()))
    assert "+5.00" in update.callback_query.message.text
    assert isinstance(update.callback_query.message.reply_markup, telegram_bot_ui.InlineKeyboardMarkup)
    assert update.callback_query.message.reply_markup.inline_keyboard[0][0].text == "Back to Menu"

    update = DummyCallbackUpdate()
    update.callback_query.data = PNL_STATS
    asyncio.run(ui.show_pnl_stats(update, DummyContext()))
    assert "Total PnL" in update.callback_query.message.text


def test_async_exchange_balance_and_rotate(monkeypatch, tmp_path):
    monkeypatch.setattr(
        "crypto_bot.telegram_bot_ui.ApplicationBuilder",
        DummyBuilder,
    )
    rotator = DummyRotator()
    exchange = DummyAsyncExchange()
    state = {"running": True, "mode": "cex"}
    ui, _ = make_ui(tmp_path, state, rotator=rotator, exchange=exchange)

    update = DummyUpdate()
    asyncio.run(ui.rotate_now_cmd(update, DummyContext()))
    assert update.message.text == "Portfolio rotated"
    assert isinstance(update.message.reply_markup, telegram_bot_ui.InlineKeyboardMarkup)
    assert update.message.reply_markup.inline_keyboard[0][0].text == "Back to Menu"

    update = DummyUpdate()
    asyncio.run(ui.show_balance(update, DummyContext()))
    assert "BTC" in update.message.text
    assert isinstance(update.message.reply_markup, telegram_bot_ui.InlineKeyboardMarkup)
    assert update.message.reply_markup.inline_keyboard[0][0].text == "Back to Menu"


def test_command_cooldown(monkeypatch, tmp_path):
    monkeypatch.setattr("crypto_bot.telegram_bot_ui.ApplicationBuilder", DummyBuilder)
    t = {"now": 0}
    monkeypatch.setattr(telegram_bot_ui.time, "time", lambda: t["now"])
    state = {"running": False, "mode": "cex"}
    ui, _ = make_ui(tmp_path, state)
    ui.command_cooldown = 5

    update1 = DummyUpdate()
    asyncio.run(ui.start_cmd(update1, DummyContext()))
    assert update1.message.text == "Select a command:"

    t["now"] = 2
    update2 = DummyUpdate()
    asyncio.run(ui.start_cmd(update2, DummyContext()))
    assert update2.message.text == "Please wait"

    t["now"] = 6
    update3 = DummyUpdate()
    asyncio.run(ui.start_cmd(update3, DummyContext()))
    assert update3.message.text == "Select a command:"


def test_reload(monkeypatch, tmp_path):
    monkeypatch.setattr("crypto_bot.telegram_bot_ui.ApplicationBuilder", DummyBuilder)
    state = {"running": True, "mode": "cex"}
    ui, _ = make_ui(tmp_path, state)
    ui.command_cooldown = 0
    t = {"now": 0}
    monkeypatch.setattr(telegram_bot_ui.time, "time", lambda: t["now"])
    ui.command_cooldown = 0
    t = {"now": 0}
    monkeypatch.setattr(telegram_bot_ui.time, "time", lambda: t["now"])

    update = DummyUpdate()
    asyncio.run(ui.reload_cmd(update, DummyContext()))
    assert state["reload"] is True
    assert update.message.text == "Config reload scheduled"


def test_trade_history_pagination(monkeypatch, tmp_path):
    monkeypatch.setattr(
        "crypto_bot.telegram_bot_ui.ApplicationBuilder",
        DummyBuilder,
    )
    state = {"running": True, "mode": "cex"}
    ui, _ = make_ui(tmp_path, state)
    ui.command_cooldown = 0
    t = {"now": 0}
    monkeypatch.setattr(telegram_bot_ui.time, "time", lambda: t["now"])

    trades_file = tmp_path / "trades.csv"
    trades = [f"t{i}" for i in range(12)]
    trades_file.write_text("\n".join(trades))
    monkeypatch.setattr(telegram_bot_ui, "TRADES_FILE", trades_file)

    update = DummyUpdate()
    asyncio.run(ui.show_trade_history(update, DummyContext()))
    assert "t0" in update.message.text
    assert "t5" not in update.message.text

    t["now"] += 1

    update_next = DummyCallbackUpdate("next")
    asyncio.run(ui.show_trade_history(update_next, DummyContext()))
    assert "t5" in update_next.callback_query.message.text

    t["now"] += 1

    update_prev = DummyCallbackUpdate("prev")
    asyncio.run(ui.show_trade_history(update_prev, DummyContext()))
    assert "t0" in update_prev.callback_query.message.text
def test_auto_menu_display(monkeypatch, tmp_path):
    """Menu command should reply with inline keyboard both via command and callback."""
    monkeypatch.setattr("crypto_bot.telegram_bot_ui.ApplicationBuilder", DummyBuilder)
    state = {"running": False, "mode": "cex"}
    ui, _ = make_ui(tmp_path, state)

    ui.command_cooldown = 0
    # direct /menu command
    update = DummyUpdate()
    asyncio.run(ui.menu_cmd(update, DummyContext()))
    assert update.message.text == "Select a command:"
    assert isinstance(update.message.reply_markup, telegram_bot_ui.InlineKeyboardMarkup)

    # callback invocation should edit the message in place
    cb = DummyCallbackUpdate(MENU)
    asyncio.run(ui.menu_cmd(cb, DummyContext()))
    assert cb.callback_query.message.text == "Select a command:"
    assert isinstance(cb.callback_query.message.reply_markup, telegram_bot_ui.InlineKeyboardMarkup)


def test_pnl_stats_output(monkeypatch, tmp_path):
    """show_trades should display PnL lines from console_monitor."""
    monkeypatch.setattr("crypto_bot.telegram_bot_ui.ApplicationBuilder", DummyBuilder)
    state = {"running": True, "mode": "cex"}
    ui, _ = make_ui(tmp_path, state, exchange=DummyExchange())

    lines = ["BTC/USDT -- 100.00 -- +5.00"]
    async def fake_lines(*_a, **_k):
        return lines
    monkeypatch.setattr(telegram_bot_ui.console_monitor, "trade_stats_lines", fake_lines)
    trades_file = tmp_path / "trades.csv"
    trades_file.write_text("sym,side,amt,price\n")
    monkeypatch.setattr(telegram_bot_ui, "TRADES_FILE", trades_file)
    update = DummyUpdate()
    asyncio.run(ui.show_trades(update, DummyContext()))
    assert "+5.00" in update.message.text


def test_trade_history_pagination(monkeypatch, tmp_path):
    """log_cmd should return only the last 20 lines of the log file."""
    monkeypatch.setattr("crypto_bot.telegram_bot_ui.ApplicationBuilder", DummyBuilder)
    state = {"running": True, "mode": "cex"}
    ui, log_file = make_ui(tmp_path, state)

    # write 25 lines to log file
    log_file.write_text("\n".join(f"line{i}" for i in range(25)))
    update = DummyUpdate()
    asyncio.run(ui.log_cmd(update, DummyContext()))
    lines = update.message.text.splitlines()
    assert len(lines) == 20
    assert lines[0] == "line5"


def test_config_edit_workflow(monkeypatch, tmp_path):
    """Reload command should allow config to be refreshed via maybe_reload_config."""
    pass

<<<<<<< HEAD

=======
>>>>>>> 2e9e6091
def test_config_edit(monkeypatch, tmp_path):
    pass


def test_pnl_stats(monkeypatch, tmp_path):
    monkeypatch.setattr("crypto_bot.telegram_bot_ui.ApplicationBuilder", DummyBuilder)
    state = {"running": True, "mode": "cex"}
    ui, _ = make_ui(tmp_path, state)

    import sys, types
    stub = types.ModuleType("crypto_bot.main")
    load_calls = []

    def fake_load():
        load_calls.append(True)
        return {"risk": {"trade_size_pct": 1.5}}

    def maybe_reload_config(state, config):
        if state.get("reload"):
            cfg = fake_load()
            config.clear()
            config.update(cfg)
            state.pop("reload", None)

    stub.load_config = fake_load
    stub.maybe_reload_config = maybe_reload_config
    monkeypatch.setitem(sys.modules, "crypto_bot.main", stub)
    main = stub

    update = DummyUpdate()
    asyncio.run(ui.reload_cmd(update, DummyContext()))
    assert state["reload"] is True

    config = {}
    main.maybe_reload_config(state, config)
    assert state.get("reload") is None
    assert config.get("risk", {}).get("trade_size_pct") == 1.5


def test_back_to_menu_navigation(monkeypatch, tmp_path):
    """User can return to the main menu after viewing another screen."""
    monkeypatch.setattr("crypto_bot.telegram_bot_ui.ApplicationBuilder", DummyBuilder)
    state = {"running": True, "mode": "cex"}
    ui, _ = make_ui(tmp_path, state)

    scores = {"BTC": 1.0}
    sig_file = tmp_path / "scores.json"
    sig_file.write_text(json.dumps(scores))
    monkeypatch.setattr(telegram_bot_ui, "ASSET_SCORES_FILE", sig_file)

    cb = DummyCallbackUpdate(SIGNALS)
    asyncio.run(ui.show_signals(cb, DummyContext()))
    assert "BTC" in cb.callback_query.message.text

    cb_menu = DummyCallbackUpdate(MENU)
    asyncio.run(ui.menu_cmd(cb_menu, DummyContext()))
    assert cb_menu.callback_query.message.text == "Select a command:"
    cfg = tmp_path / "config.yaml"
    cfg.write_text("trade_size_pct: 0.1\nmax_open_trades: 2\n")
    monkeypatch.setattr(telegram_bot_ui, "CONFIG_FILE", cfg)

    update = DummyUpdate()
    asyncio.run(ui.show_config(update, DummyContext()))
    assert "trade_size_pct" in update.message.text

    ctx = DummyContext()
    cb = DummyCallbackUpdate(EDIT_TRADE_SIZE)
    r = asyncio.run(ui.edit_trade_size(cb, ctx))
    assert r == telegram_bot_ui.EDIT_VALUE

    msg = DummyUpdate()
    msg.message.text = "0.2"
    asyncio.run(ui.set_config_value(msg, ctx))
    data = json.loads(cfg.read_text())
    assert data["trade_size_pct"] == 0.2
    assert state["reload"] is True

    ctx2 = DummyContext()
    cb = DummyCallbackUpdate(EDIT_MAX_TRADES)
    r = asyncio.run(ui.edit_max_trades(cb, ctx2))
    assert r == telegram_bot_ui.EDIT_VALUE

    msg2 = DummyUpdate()
    msg2.message.text = "5"
    asyncio.run(ui.set_config_value(msg2, ctx2))
    data = json.loads(cfg.read_text())
    assert data["max_open_trades"] == 5
    trades_file = tmp_path / "trades.csv"
    trades_file.write_text("XBT/USDT,buy,1,100\nXBT/USDT,sell,1,110\n")
    monkeypatch.setattr(telegram_bot_ui, "TRADES_FILE", trades_file)

    update = DummyUpdate()
    asyncio.run(ui.show_pnl_stats(update, DummyContext()))
    assert "Total PnL: 10.00" in update.message.text
    assert "Win rate: 100.0%" in update.message.text<|MERGE_RESOLUTION|>--- conflicted
+++ resolved
@@ -496,10 +496,6 @@
     """Reload command should allow config to be refreshed via maybe_reload_config."""
     pass
 
-<<<<<<< HEAD
-
-=======
->>>>>>> 2e9e6091
 def test_config_edit(monkeypatch, tmp_path):
     pass
 
