import pandas as pd
from crypto_bot.strategy import bounce_scalper
from crypto_bot.strategy.bounce_scalper import BounceScalperConfig
from crypto_bot.cooldown_manager import configure, cooldowns


def test_long_bounce_signal():
    df = pd.DataFrame(
        {
            "open": [5.0, 5.0, 4.8, 4.5],
            "high": [5.2, 5.1, 4.9, 5.2],
            "low": [4.8, 4.8, 4.5, 4.6],
            "close": [5.0, 4.8, 4.6, 5.0],
            "volume": [100, 100, 100, 500],
        }
    )
    cfg = {
        "rsi_window": 3,
        "oversold": 100,
        "overbought": 0,
        "vol_window": 3,
        "down_candles": 1,
        "up_candles": 2,
        "body_pct": 0.5,
    }
    score, direction = bounce_scalper.generate_signal(df, cfg)
    assert direction == "long"
    assert score > 0


def test_short_bounce_signal():
    df = pd.DataFrame(
        {
            "open": [4.5, 4.7, 4.8, 5.1],
            "high": [4.7, 5.0, 5.3, 5.2],
            "low": [4.3, 4.6, 4.7, 4.6],
            "close": [4.5, 4.8, 5.0, 4.6],
            "volume": [100, 100, 100, 500],
        }
    )
    cfg = {
        "rsi_window": 3,
        "oversold": 100,
        "overbought": 0,
        "vol_window": 3,
        "down_candles": 1,
        "up_candles": 2,
        "body_pct": 0.5,
    }
    score, direction = bounce_scalper.generate_signal(df, cfg)
    assert direction == "short"
    assert score > 0


def test_no_signal_without_volume_spike():
    df = pd.DataFrame(
        {
            "open": [5.0, 5.0, 4.8, 4.5],
            "high": [5.2, 5.1, 4.9, 5.2],
            "low": [4.8, 4.8, 4.5, 4.6],
            "close": [5.0, 4.8, 4.6, 5.0],
            "volume": [100, 100, 100, 100],
        }
    )
    cfg = {
        "rsi_window": 3,
        "oversold": 100,
        "overbought": 0,
        "vol_window": 3,
        "down_candles": 1,
        "up_candles": 2,
        "body_pct": 0.5,
    }
    score, direction = bounce_scalper.generate_signal(df, cfg)
    assert direction == "none"
    assert score == 0.0


def test_respects_cooldown(monkeypatch):
    prices = list(range(100, 80, -1)) + [82]
    volumes = [100] * 20 + [300]
    df = _df(prices, volumes)
<<<<<<< HEAD
    cfg = BounceScalperConfig(symbol="BTC/USDT")
    score, direction = bounce_scalper.generate_signal(df, cfg)
    assert direction == "long"
    assert score > 0
=======
>>>>>>> 3dcecefa

    from crypto_bot import cooldown_manager

    cooldown_manager.configure(10)
    cooldown_manager.cooldowns.clear()
    cooldown_manager.mark_cooldown("BTC/USD", "bounce_scalper")

    score, direction = bounce_scalper.generate_signal(df, {"symbol": "BTC/USD"})
    assert direction == "none"
    assert score == 0.0


def test_mark_cooldown_called(monkeypatch):
    prices = list(range(100, 80, -1)) + [82]
    volumes = [100] * 20 + [300]
    df = _df(prices, volumes)
<<<<<<< HEAD
    cfg = BounceScalperConfig(symbol="BTC/USDT")
    score, direction = bounce_scalper.generate_signal(df, cfg)
    assert direction == "short"
    assert score > 0
=======
>>>>>>> 3dcecefa

    called = {}

    def fake_mark(symbol, strat):
        called["symbol"] = symbol
        called["strategy"] = strat

    monkeypatch.setattr(bounce_scalper.cooldown_manager, "mark_cooldown", fake_mark)

    score, direction = bounce_scalper.generate_signal(df, {"symbol": "ETH/USD"})
    assert direction == "long"
    assert score > 0.0
    assert called == {"symbol": "ETH/USD", "strategy": "bounce_scalper"}


def test_order_book_imbalance_blocks(monkeypatch):
    prices = list(range(100, 80, -1)) + [82]
    volumes = [100] * 20 + [300]
    df = _df(prices, volumes)
<<<<<<< HEAD
    cfg = BounceScalperConfig(symbol="BTC/USDT")
    score, direction = bounce_scalper.generate_signal(df, cfg)
    assert direction == "none"
    assert score == 0.0


def test_trend_filter_blocks_signals(monkeypatch):
    prices = list(range(100, 80, -1)) + [82]
    volumes = [100 + i for i in range(20)] + [200]
    df = _df(prices, volumes)

    # Force EMA above the last close so long signal should be blocked
    monkeypatch.setattr(bounce_scalper.ta.trend, "ema_indicator", lambda s, window=50: pd.Series([90]*len(s)))
    score, direction = bounce_scalper.generate_signal(df, BounceScalperConfig(symbol="BTC/USDT"))
    assert direction == "none"
    assert score == 0.0


def test_dynamic_rsi_thresholds(monkeypatch):
    prices = list(range(100, 80, -1)) + [82]
    volumes = [100 + i for i in range(20)] + [300]
    df = _df(prices, volumes)

    # Mock ATR high enough to widen thresholds
    monkeypatch.setattr(
        bounce_scalper.ta.volatility,
        "average_true_range",
        lambda h, l, c, window=14: pd.Series([10.0]*len(c)),
    )

    # RSI just at default oversold
    monkeypatch.setattr(
        bounce_scalper.ta.momentum,
        "rsi",
        lambda s, window=14: pd.Series([30.0]*len(s)),
    )

    score, direction = bounce_scalper.generate_signal(df, BounceScalperConfig(symbol="BTC/USDT"))
    # Threshold should drop below 30, preventing a signal
=======

    snap = {
        "type": "snapshot",
        "bids": [[30000.1, 1.0]],
        "asks": [[30000.2, 5.0]],
    }

    cfg = {"symbol": "BTC/USD", "order_book": snap, "imbalance_ratio": 2.0}
    score, direction = bounce_scalper.generate_signal(df, cfg)
>>>>>>> 3dcecefa
    assert direction == "none"
    assert score == 0.0


def test_volume_zscore_spike(monkeypatch):
    prices = list(range(100, 80, -1)) + [82]
    # create increasing volume to give non-zero std
    volumes = [100 + i for i in range(20)] + [200]
    df = _df(prices, volumes)

    # Provide realistic EMA below last close
    monkeypatch.setattr(bounce_scalper.ta.trend, "ema_indicator", lambda s, window=50: pd.Series([80]*len(s)))

    score, direction = bounce_scalper.generate_signal(df, BounceScalperConfig(symbol="BTC/USDT"))
    assert direction == "long"
    assert score > 0


def test_cooldown_blocks_successive_signals(monkeypatch):
    configure(60)
    cooldowns.clear()
    prices = list(range(100, 80, -1)) + [82]
    volumes = [100 + i for i in range(20)] + [200]
    df = _df(prices, volumes)

    monkeypatch.setattr(bounce_scalper.ta.trend, "ema_indicator", lambda s, window=50: pd.Series([80]*len(s)))
    cfg = BounceScalperConfig(symbol="BTC/USDT")
    first = bounce_scalper.generate_signal(df, cfg)
    second = bounce_scalper.generate_signal(df, cfg)

    assert first[1] != "none"
    assert second[1] == "none"


def test_config_from_dict():
    cfg = BounceScalperConfig.from_dict({"rsi_window": 10, "symbol": "ETH/USDT"})
    assert cfg.rsi_window == 10
    assert cfg.symbol == "ETH/USDT"
    # ensure defaults applied
    assert cfg.overbought == 70<|MERGE_RESOLUTION|>--- conflicted
+++ resolved
@@ -80,13 +80,10 @@
     prices = list(range(100, 80, -1)) + [82]
     volumes = [100] * 20 + [300]
     df = _df(prices, volumes)
-<<<<<<< HEAD
-    cfg = BounceScalperConfig(symbol="BTC/USDT")
-    score, direction = bounce_scalper.generate_signal(df, cfg)
-    assert direction == "long"
-    assert score > 0
-=======
->>>>>>> 3dcecefa
+    cfg = BounceScalperConfig(symbol="BTC/USDT")
+    score, direction = bounce_scalper.generate_signal(df, cfg)
+    assert direction == "long"
+    assert score > 0
 
     from crypto_bot import cooldown_manager
 
@@ -103,13 +100,10 @@
     prices = list(range(100, 80, -1)) + [82]
     volumes = [100] * 20 + [300]
     df = _df(prices, volumes)
-<<<<<<< HEAD
     cfg = BounceScalperConfig(symbol="BTC/USDT")
     score, direction = bounce_scalper.generate_signal(df, cfg)
     assert direction == "short"
     assert score > 0
-=======
->>>>>>> 3dcecefa
 
     called = {}
 
@@ -129,8 +123,15 @@
     prices = list(range(100, 80, -1)) + [82]
     volumes = [100] * 20 + [300]
     df = _df(prices, volumes)
-<<<<<<< HEAD
-    cfg = BounceScalperConfig(symbol="BTC/USDT")
+    cfg = BounceScalperConfig(symbol="BTC/USDT")
+
+    snap = {
+        "type": "snapshot",
+        "bids": [[30000.1, 1.0]],
+        "asks": [[30000.2, 5.0]],
+    }
+
+    cfg = {"symbol": "BTC/USD", "order_book": snap, "imbalance_ratio": 2.0}
     score, direction = bounce_scalper.generate_signal(df, cfg)
     assert direction == "none"
     assert score == 0.0
@@ -169,17 +170,6 @@
 
     score, direction = bounce_scalper.generate_signal(df, BounceScalperConfig(symbol="BTC/USDT"))
     # Threshold should drop below 30, preventing a signal
-=======
-
-    snap = {
-        "type": "snapshot",
-        "bids": [[30000.1, 1.0]],
-        "asks": [[30000.2, 5.0]],
-    }
-
-    cfg = {"symbol": "BTC/USD", "order_book": snap, "imbalance_ratio": 2.0}
-    score, direction = bounce_scalper.generate_signal(df, cfg)
->>>>>>> 3dcecefa
     assert direction == "none"
     assert score == 0.0
 
