import asyncio
from collections import deque
import pandas as pd

import types
import sys
from crypto_bot.phase_runner import BotContext
dummy = types.ModuleType("dummy")
for mod in ["telegram", "gspread", "scipy", "scipy.stats", "redis"]:
    sys.modules.setdefault(mod, dummy)
oauth_module = types.ModuleType("oauth2client")
oauth_module.service_account = types.SimpleNamespace(ServiceAccountCredentials=object)
sys.modules.setdefault("oauth2client", oauth_module)
sys.modules.setdefault("oauth2client.service_account", oauth_module.service_account)

dummy = types.ModuleType("crypto_bot.utils.regime_pnl_tracker")
dummy.log_trade = lambda *a, **k: None
dummy.get_recent_win_rate = lambda *a, **k: 1.0
sys.modules["crypto_bot.utils.regime_pnl_tracker"] = dummy

import crypto_bot.main as main


def test_fetch_candidates_adapts(monkeypatch):
    df = pd.DataFrame({"high": [1, 2], "low": [0, 1], "close": [1, 2]})
    ctx = BotContext(
        positions={},
        df_cache={"1h": {"BTC/USD": df}},
        regime_cache={},
        config={
            "timeframe": "1h",
            "symbols": ["BTC/USD", "ETH/USD"],
            "symbol_batch_size": 1,
            "adaptive_scan": {"enabled": True, "atr_baseline": 0.01, "max_factor": 2.0},
        },
    )
    ctx.exchange = object()

    async def fake_get_filtered_symbols(ex, cfg):
<<<<<<< HEAD
        return [("BTC/USD", 1.0), ("ETH/USD", 0.9)], []
=======
        return ([("BTC/USD", 1.0), ("ETH/USD", 0.9)], [])
>>>>>>> d23bc1ac

    monkeypatch.setattr(main, "symbol_priority_queue", deque())
    monkeypatch.setattr(main, "get_filtered_symbols", fake_get_filtered_symbols)
    monkeypatch.setattr(main, "calc_atr", lambda df, window=14: 0.02)

    asyncio.run(main.fetch_candidates(ctx))

    assert ctx.volatility_factor == 2.0
    assert len(ctx.current_batch) == 2
<|MERGE_RESOLUTION|>--- conflicted
+++ resolved
@@ -37,11 +37,8 @@
     ctx.exchange = object()
 
     async def fake_get_filtered_symbols(ex, cfg):
-<<<<<<< HEAD
         return [("BTC/USD", 1.0), ("ETH/USD", 0.9)], []
-=======
         return ([("BTC/USD", 1.0), ("ETH/USD", 0.9)], [])
->>>>>>> d23bc1ac
 
     monkeypatch.setattr(main, "symbol_priority_queue", deque())
     monkeypatch.setattr(main, "get_filtered_symbols", fake_get_filtered_symbols)
