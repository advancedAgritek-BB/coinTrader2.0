# Supabase credentials (required when features.ml=true)
SUPABASE_URL=https://your-project-ref.supabase.co  # e.g., https://xyzcompany.supabase.co
<<<<<<< HEAD
SUPABASE_SERVICE_ROLE_KEY=your_service_role_key_here  # Preferred for full access; from Supabase > Authentication > Service Role


# ML-specific (defaults from repo; customize for your models)
CT_MODELS_BUCKET=models
CT_REGIME_PREFIX=models/regime
CT_SYMBOL=XRPUSD
=======
SUPABASE_SERVICE_KEY=your_service_role_key_here  # Use service key for private buckets

# ML-specific (defaults from repo; customize for your models)
CT_MODELS_BUCKET=models  # Bucket for stored models
CT_REGIME_PREFIX=regime  # Prefix for regime models
CT_SYMBOL=XRPUSD  # Ensure this is the default symbol
>>>>>>> 25172fb4

CT_MAX_WARMUP_CANDLES=3000
CT_MAX_BACKFILL_DAYS=7
CT_EXIT_WHEN_IDLE=false<|MERGE_RESOLUTION|>--- conflicted
+++ resolved
@@ -1,21 +1,12 @@
 # Supabase credentials (required when features.ml=true)
 SUPABASE_URL=https://your-project-ref.supabase.co  # e.g., https://xyzcompany.supabase.co
-<<<<<<< HEAD
-SUPABASE_SERVICE_ROLE_KEY=your_service_role_key_here  # Preferred for full access; from Supabase > Authentication > Service Role
-
-
-# ML-specific (defaults from repo; customize for your models)
-CT_MODELS_BUCKET=models
-CT_REGIME_PREFIX=models/regime
-CT_SYMBOL=XRPUSD
-=======
 SUPABASE_SERVICE_KEY=your_service_role_key_here  # Use service key for private buckets
 
 # ML-specific (defaults from repo; customize for your models)
 CT_MODELS_BUCKET=models  # Bucket for stored models
 CT_REGIME_PREFIX=regime  # Prefix for regime models
 CT_SYMBOL=XRPUSD  # Ensure this is the default symbol
->>>>>>> 25172fb4
+
 
 CT_MAX_WARMUP_CANDLES=3000
 CT_MAX_BACKFILL_DAYS=7
