--- conflicted
+++ resolved
@@ -50,7 +50,6 @@
         tx_hash = "DRYRUN"
     else:
         try:
-<<<<<<< HEAD
             result = execute_swap(
                 from_token,
                 to_token,
@@ -60,9 +59,7 @@
                 slippage_bps=slippage_bps,
                 dry_run=False,
             )
-=======
             result = await execute_swap(from_token, to_token, amount, "", "", dry_run=False)
->>>>>>> bf8f086e
             tx_hash = result["tx_hash"]
         except Exception as e:
             logger.error("Conversion failed: %s", e)
