from __future__ import annotations

import json
from pathlib import Path
from typing import Dict, Iterable

import yaml

from crypto_bot.backtest.backtest_runner import BacktestRunner, BacktestConfig
from crypto_bot.utils.logger import setup_logger

CONFIG_PATH = Path(__file__).resolve().parent / "config.yaml"
LOG_FILE = Path("crypto_bot/logs/optimized_params.json")

logger = setup_logger(__name__, "crypto_bot/logs/optimizer.log")


def _load_config() -> dict:
    with open(CONFIG_PATH) as f:
        return yaml.safe_load(f)


def optimize_strategies() -> Dict[str, Dict[str, float]]:
    """Run backtests for each configured strategy and store best params."""
    cfg = _load_config().get("optimization", {})
    if not cfg.get("enabled"):
        logger.info("Optimization disabled")
        return {}

    param_ranges = cfg.get("parameter_ranges", {})
    bot_cfg = _load_config()
    results: Dict[str, Dict[str, float]] = {}

    for name, ranges in param_ranges.items():
        sl_range: Iterable[float] = ranges.get("stop_loss", [])
        tp_range: Iterable[float] = ranges.get("take_profit", [])
        cfg_obj = BacktestConfig(
            symbol=bot_cfg.get("symbol", "BTC/USDT"),
            timeframe=bot_cfg.get("timeframe", "1h"),
            since=0,
            limit=1000,
            mode=bot_cfg.get("mode", "cex"),
            stop_loss_range=sl_range,
            take_profit_range=tp_range,
        )
        try:
<<<<<<< HEAD
            bt_cfg = BacktestConfig(
                symbol=bot_cfg.get("symbol", "BTC/USDT"),
                timeframe=bot_cfg.get("timeframe", "1h"),
                since=0,
                limit=1000,
                mode=bot_cfg.get("mode", "cex"),
                stop_loss_range=sl_range,
                take_profit_range=tp_range,
            )
            df = BacktestRunner(bt_cfg).run_grid()
=======
            df = BacktestRunner(cfg_obj).run_grid()
>>>>>>> 5e75b26b
        except Exception as exc:  # pragma: no cover - network
            logger.error("Backtest failed for %s: %s", name, exc)
            continue

        df = df.sort_values(["sharpe", "max_drawdown"], ascending=[False, True])
        if df.empty:
            continue
        best = df.iloc[0]
        results[name] = {
            "stop_loss_pct": float(best["stop_loss_pct"]),
            "take_profit_pct": float(best["take_profit_pct"]),
            "sharpe": float(best["sharpe"]),
            "max_drawdown": float(best["max_drawdown"]),
        }
        logger.info(
            "Best for %s sl %.4f tp %.4f sharpe %.2f dd %.2f",
            name,
            results[name]["stop_loss_pct"],
            results[name]["take_profit_pct"],
            results[name]["sharpe"],
            results[name]["max_drawdown"],
        )

    LOG_FILE.parent.mkdir(parents=True, exist_ok=True)
    LOG_FILE.write_text(json.dumps(results))
    logger.info("Wrote optimized params to %s", LOG_FILE)
    return results<|MERGE_RESOLUTION|>--- conflicted
+++ resolved
@@ -44,7 +44,6 @@
             take_profit_range=tp_range,
         )
         try:
-<<<<<<< HEAD
             bt_cfg = BacktestConfig(
                 symbol=bot_cfg.get("symbol", "BTC/USDT"),
                 timeframe=bot_cfg.get("timeframe", "1h"),
@@ -55,9 +54,7 @@
                 take_profit_range=tp_range,
             )
             df = BacktestRunner(bt_cfg).run_grid()
-=======
             df = BacktestRunner(cfg_obj).run_grid()
->>>>>>> 5e75b26b
         except Exception as exc:  # pragma: no cover - network
             logger.error("Backtest failed for %s: %s", name, exc)
             continue
