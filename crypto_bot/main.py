--- conflicted
+++ resolved
@@ -237,10 +237,7 @@
                 size,
                 user['telegram_token'],
                 user['telegram_chat_id'],
-<<<<<<< HEAD
                 slippage_bps=config.get('solana_slippage_bps', 50),
-=======
->>>>>>> bf8f086e
                 dry_run=config['execution_mode'] == 'dry_run',
             )
         else:
