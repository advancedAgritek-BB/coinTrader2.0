import os
import asyncio
import json
import time
from pathlib import Path
from datetime import datetime
from collections import deque, OrderedDict, defaultdict
from dataclasses import dataclass, field

# Track WebSocket ping tasks
WS_PING_TASKS: set[asyncio.Task] = set()

try:
    import ccxt  # type: ignore
except Exception:  # pragma: no cover - optional dependency
    import types

    ccxt = types.SimpleNamespace()

import pandas as pd
import yaml
from dotenv import dotenv_values
from pydantic import ValidationError

from schema.scanner import ScannerConfig

from crypto_bot.utils.telegram import TelegramNotifier, send_test_message
from crypto_bot.utils.trade_reporter import report_entry, report_exit
from crypto_bot.utils.logger import LOG_DIR, setup_logger
from crypto_bot.portfolio_rotator import PortfolioRotator
from crypto_bot.wallet_manager import load_or_create
from crypto_bot.utils.market_analyzer import analyze_symbol
from crypto_bot.strategy_router import strategy_for, strategy_name
from crypto_bot.cooldown_manager import (
    configure as cooldown_configure,
    in_cooldown,
    mark_cooldown,
)
from crypto_bot.phase_runner import BotContext, PhaseRunner
from crypto_bot.risk.risk_manager import RiskManager, RiskConfig
from crypto_bot.risk.exit_manager import (
    calculate_trailing_stop,
    should_exit,
    get_partial_exit_percent,
)
from crypto_bot.execution.cex_executor import (
    execute_trade_async as cex_trade_async,
    get_exchange,
    place_stop_order,
)
from crypto_bot.open_position_guard import OpenPositionGuard
from crypto_bot import console_monitor, console_control
from crypto_bot.utils.performance_logger import log_performance
from crypto_bot.utils.position_logger import log_position, log_balance
from crypto_bot.utils.regime_logger import log_regime
from crypto_bot.utils.market_loader import (
    load_kraken_symbols,
    update_ohlcv_cache,
    update_multi_tf_ohlcv_cache,
    update_regime_tf_cache,
    configure as market_loader_configure,
)
from crypto_bot.utils.eval_queue import build_priority_queue
from crypto_bot.utils.symbol_utils import get_filtered_symbols
from crypto_bot.utils.metrics_logger import log_cycle as log_cycle_metrics
from crypto_bot.utils.pnl_logger import log_pnl
from crypto_bot.utils.regime_pnl_tracker import log_trade as log_regime_pnl
from crypto_bot.utils.regime_pnl_tracker import get_recent_win_rate
from crypto_bot.paper_wallet import PaperWallet
from crypto_bot import grid_state
from crypto_bot.utils.strategy_utils import compute_strategy_weights
from crypto_bot.auto_optimizer import optimize_strategies
from crypto_bot.utils.telemetry import telemetry, write_cycle_metrics
from crypto_bot.utils.correlation import compute_correlation_matrix
from crypto_bot.utils.strategy_analytics import write_scores, write_stats
from crypto_bot.fund_manager import (
    auto_convert_funds,
    check_wallet_balances,
    detect_non_trade_tokens,
)
from crypto_bot.regime.regime_classifier import CONFIG



CONFIG_PATH = Path(__file__).resolve().parent / "config.yaml"
ENV_PATH = Path(__file__).resolve().parent / ".env"

logger = setup_logger("bot", LOG_DIR / "bot.log", to_console=False)

# Queue of symbols awaiting evaluation across loops
symbol_priority_queue: deque[str] = deque()

# Queue tracking symbols evaluated across cycles
SYMBOL_EVAL_QUEUE: deque[str] = deque()

# Protects shared queues for future multi-tasking scenarios
QUEUE_LOCK = asyncio.Lock()

# Retry parameters for the initial symbol scan
MAX_SYMBOL_SCAN_ATTEMPTS = 3
SYMBOL_SCAN_RETRY_DELAY = 10
MAX_SYMBOL_SCAN_DELAY = 60

# Maximum number of symbols per timeframe to keep in the OHLCV cache
DF_CACHE_MAX_SIZE = 500


@dataclass
class SessionState:
    """Runtime session state shared across tasks."""

    positions: dict[str, dict] = field(default_factory=dict)
    df_cache: dict[str, dict[str, pd.DataFrame]] = field(default_factory=dict)
    regime_cache: dict[str, dict[str, pd.DataFrame]] = field(default_factory=dict)
    last_balance: float | None = None


def update_df_cache(
    cache: dict[str, dict[str, pd.DataFrame]],
    timeframe: str,
    symbol: str,
    df: pd.DataFrame,
    max_size: int = DF_CACHE_MAX_SIZE,
) -> None:
    """Update an OHLCV cache with LRU eviction."""
    tf_cache = cache.setdefault(timeframe, OrderedDict())
    if not isinstance(tf_cache, OrderedDict):
        tf_cache = OrderedDict(tf_cache)
        cache[timeframe] = tf_cache
    tf_cache[symbol] = df
    tf_cache.move_to_end(symbol)
    if len(tf_cache) > max_size:
        tf_cache.popitem(last=False)


def direction_to_side(direction: str) -> str:
    """Translate strategy direction to trade side."""
    return "buy" if direction == "long" else "sell"


def opposite_side(side: str) -> str:
    """Return the opposite trading side."""
    return "sell" if side == "buy" else "buy"


def notify_balance_change(
    notifier: TelegramNotifier | None,
    previous: float | None,
    new_balance: float,
    enabled: bool,
) -> float:
    """Send a notification if the balance changed."""
    if notifier and enabled and previous is not None and new_balance != previous:
        notifier.notify(f"Balance changed: {new_balance:.2f} USDT")
    return new_balance


async def fetch_balance(exchange, paper_wallet, config):
    """Return the latest wallet balance without logging."""
    if config["execution_mode"] != "dry_run":
        if asyncio.iscoroutinefunction(getattr(exchange, "fetch_balance", None)):
            bal = await exchange.fetch_balance()
        else:
            bal = await asyncio.to_thread(exchange.fetch_balance)
        return bal["USDT"]["free"] if isinstance(bal["USDT"], dict) else bal["USDT"]
    return paper_wallet.balance if paper_wallet else 0.0


async def fetch_and_log_balance(exchange, paper_wallet, config):
    """Return the latest wallet balance and log it."""
    latest_balance = await fetch_balance(exchange, paper_wallet, config)
    log_balance(float(latest_balance))
    return latest_balance


def _emit_timing(
    symbol_t: float,
    ohlcv_t: float,
    analyze_t: float,
    total_t: float,
    metrics_path: Path | None = None,
    ohlcv_fetch_latency: float = 0.0,
    execution_latency: float = 0.0,
) -> None:
    """Log timing information and optionally append to metrics CSV."""
    logger.info(
        "\u23f1\ufe0f Cycle timing - Symbols: %.2fs, OHLCV: %.2fs, Analyze: %.2fs, Total: %.2fs",
        symbol_t,
        ohlcv_t,
        analyze_t,
        total_t,
    )


def maybe_update_mode(
    state: dict,
    base_mode: str,
    config: dict,
    notifier: TelegramNotifier | None = None,
) -> None:
    """Switch bot mode based on recent win rate."""

    window = int(config.get("mode_degrade_window", 20))
    threshold = float(config.get("mode_threshold", 0.0))
    conservative = config.get("conservative_mode", "cex")

    win_rate = get_recent_win_rate(window)
    if win_rate < threshold:
        if state.get("mode") != conservative:
            state["mode"] = conservative
            if notifier:
                notifier.notify(
                    f"Win rate {win_rate:.2f} below {threshold:.2f}; mode set to {conservative}"
                )
    else:
        if state.get("mode") != base_mode:
            state["mode"] = base_mode
            if notifier:
                notifier.notify(f"Win rate recovered; mode set to {base_mode}")


def load_config() -> dict:
    """Load YAML configuration for the bot."""
    with open(CONFIG_PATH) as f:
        logger.info("Loading config from %s", CONFIG_PATH)
        data = yaml.safe_load(f) or {}
    try:
        if hasattr(ScannerConfig, "model_validate"):
            ScannerConfig.model_validate(data)
        else:  # pragma: no cover - for Pydantic < 2
            ScannerConfig.parse_obj(data)
    except ValidationError as exc:
        print("Invalid configuration:\n", exc)
        raise SystemExit(1)
    return data


def _flatten_config(data: dict, parent: str = "") -> dict:
    """Flatten nested config keys to ENV_STYLE names."""
    flat: dict[str, str] = {}
    for key, value in data.items():
        new_key = f"{parent}_{key}" if parent else key
        if isinstance(value, dict):
            flat.update(_flatten_config(value, new_key))
        else:
            flat[new_key.upper()] = value
    return flat


async def _ws_ping_loop(exchange: object, interval: float) -> None:
    """Periodically send WebSocket ping messages."""
    try:
        while True:
            await asyncio.sleep(interval)
            try:
                ping = getattr(exchange, "ping", None)
                if ping is None:
                    continue
                is_coro = asyncio.iscoroutinefunction(ping)
                clients = getattr(exchange, "clients", None)
                if isinstance(clients, dict):
                    if clients:
                        for client in clients.values():
                            if is_coro:
                                await ping(client)
                            else:
                                await asyncio.to_thread(ping, client)
                    else:
                        continue
                else:
                    if is_coro:
                        await ping()
                    else:
                        await asyncio.to_thread(ping)
            except asyncio.CancelledError:
                raise
            except Exception as exc:  # pragma: no cover - ping failures
                logger.error("WebSocket ping failed: %s", exc, exc_info=True)
    except asyncio.CancelledError:
        pass


async def _watch_position(
    symbol: str,
    exchange: object,
    state: SessionState,
    paper_wallet: PaperWallet | None,
    config: dict,
) -> None:
    """Live update position PnL and log changes."""
    use_ws = config.get("use_websocket", False) and hasattr(exchange, "watch_ticker")
    poll_interval = float(config.get("position_poll_interval", 5))
    ws_ping_interval = float(config.get("ws_ping_interval", 20))
    ping_task: asyncio.Task | None = None
    reconnect_attempts = 0
    max_reconnect = int(config.get("ws_max_retries", 3))

    while symbol in state.positions:
        try:
            if use_ws:
                if ping_task is None:
                    ping_task = asyncio.create_task(
                        _ws_ping_loop(exchange, ws_ping_interval)
                    )
                    WS_PING_TASKS.add(ping_task)
                try:
                    ticker = await asyncio.wait_for(
                        exchange.watch_ticker(symbol), timeout=5
                    )
                    reconnect_attempts = 0
                except asyncio.TimeoutError as to_exc:
                    if to_exc.args:
                        logger.warning(
                            "WebSocket ticker timeout for %s: %s - reconnecting",
                            symbol,
                            to_exc,
                        )
                        close_fn = getattr(exchange, "close", None)
                        if close_fn is None:
                            logger.warning("Exchange missing close method")
                        else:
                            try:
                                if asyncio.iscoroutinefunction(close_fn):
                                    await close_fn()
                                else:
                                    await asyncio.to_thread(close_fn)
                            except Exception as close_err:  # pragma: no cover - cleanup error
                                logger.error(
                                    "Exchange close failed: %s", close_err, exc_info=True
                                )
                        try:
                            exchange, _ = get_exchange(config)
                        except Exception as re_err:
                            reconnect_attempts += 1
                            logger.error(
                                "Reconnection attempt %d failed: %s",
                                reconnect_attempts,
                                re_err,
                                exc_info=True,
                            )
                            if reconnect_attempts >= max_reconnect:
                                logger.error(
                                    "WebSocket reconnection failed repeatedly; switching to REST"
                                )
                                use_ws = False
                            await asyncio.sleep(poll_interval)
                        continue
                    logger.warning(
                        "Ticker update timed out for %s - dropping", symbol
                    )
                    continue
                except asyncio.CancelledError:
                    raise
                except ccxt.RequestTimeout as ws_exc:
                    logger.warning(
                        "WebSocket ticker timeout for %s: %s - reconnecting",
                        symbol,
                        ws_exc,
                    )
                    close_fn = getattr(exchange, "close", None)
                    if close_fn is None:
                        logger.warning("Exchange missing close method")
                    else:
                        try:
                            if asyncio.iscoroutinefunction(close_fn):
                                await close_fn()
                            else:
                                await asyncio.to_thread(close_fn)
                        except Exception as close_err:  # pragma: no cover - cleanup error
                            logger.error(
                                "Exchange close failed: %s", close_err, exc_info=True
                            )
                    try:
                        exchange, _ = get_exchange(config)
                    except Exception as re_err:
                        reconnect_attempts += 1
                        logger.error(
                            "Reconnection attempt %d failed: %s",
                            reconnect_attempts,
                            re_err,
                            exc_info=True,
                        )
                        if reconnect_attempts >= max_reconnect:
                            logger.error("WebSocket reconnection failed repeatedly; switching to REST")
                            use_ws = False
                        await asyncio.sleep(poll_interval)
                    continue
                except Exception as ws_exc:  # pragma: no cover - websocket error
                    logger.error(
                        "WebSocket ticker failed for %s: %s - switching to REST",
                        symbol,
                        ws_exc,
                        exc_info=True,
                    )
                    use_ws = False
                    if ping_task:
                        ping_task.cancel()
                        try:
                            await ping_task
                        except asyncio.CancelledError:
                            pass
                        WS_PING_TASKS.discard(ping_task)
                        ping_task = None
                    await asyncio.sleep(poll_interval)
                    continue
            else:
                if ping_task:
                    ping_task.cancel()
                    try:
                        await ping_task
                    except asyncio.CancelledError:
                        pass
                    WS_PING_TASKS.discard(ping_task)
                    ping_task = None
                if asyncio.iscoroutinefunction(getattr(exchange, "fetch_ticker", None)):
                    ticker = await exchange.fetch_ticker(symbol)
                else:
                    ticker = await asyncio.to_thread(exchange.fetch_ticker, symbol)
                await asyncio.sleep(poll_interval)

            price = (
                ticker.get("last")
                or ticker.get("close")
                or ticker.get("bid")
                or ticker.get("ask")
            )
            if price is None:
                continue

            pos = state.positions.get(symbol)
            if pos is None:
                continue

            pos["last_price"] = price
            pos["pnl"] = (
                (price - pos["entry_price"])
                * pos["size"]
                * (1 if pos["side"] == "buy" else -1)
            )

            balance = await fetch_balance(exchange, paper_wallet, config)
            state.last_balance = balance
            equity = balance
            if paper_wallet:
                equity = float(
                    paper_wallet.balance + paper_wallet.unrealized(symbol, price)
                )
            pos["equity"] = equity
        except asyncio.CancelledError:
            break
        except Exception as exc:  # pragma: no cover - network or runtime error
            logger.error("Watcher error for %s: %s", symbol, exc, exc_info=True)
            await asyncio.sleep(poll_interval)

    if ping_task:
        ping_task.cancel()
        try:
            await ping_task
        except asyncio.CancelledError:
            pass
        WS_PING_TASKS.discard(ping_task)


async def initial_scan(
    exchange: object,
    config: dict,
    state: SessionState,
    notifier: TelegramNotifier | None = None,
) -> None:
    """Populate OHLCV and regime caches before trading begins."""

    symbols = config.get("symbols") or [config.get("symbol")]
    if not symbols:
        return

    batch_size = int(config.get("symbol_batch_size", 10))
    total = len(symbols)
    processed = 0

    for i in range(0, total, batch_size):
        batch = symbols[i : i + batch_size]

        state.df_cache = await update_multi_tf_ohlcv_cache(
            exchange,
            state.df_cache,
            batch,
            config,
            limit=config.get("scan_lookback_limit", 50),
            use_websocket=config.get("use_websocket", False),
            force_websocket_history=config.get("force_websocket_history", False),
            max_concurrent=config.get("max_concurrent_ohlcv"),
            notifier=notifier,
        )

        state.regime_cache = await update_regime_tf_cache(
            exchange,
            state.regime_cache,
            batch,
            config,
            limit=config.get("scan_lookback_limit", 50),
            use_websocket=config.get("use_websocket", False),
            force_websocket_history=config.get("force_websocket_history", False),
            max_concurrent=config.get("max_concurrent_ohlcv"),
            notifier=notifier,
            df_map=state.df_cache,
        )

        processed += len(batch)
        pct = processed / total * 100
        logger.info("Initial scan %.1f%% complete", pct)
        if notifier and config.get("telegram", {}).get("status_updates", True):
            notifier.notify(f"Initial scan {pct:.1f}% complete")

    return


async def fetch_candidates(ctx: BotContext) -> None:
    """Gather symbols for this cycle and build the evaluation batch."""
    t0 = time.perf_counter()
    symbols = await get_filtered_symbols(ctx.exchange, ctx.config)
    ctx.timing["symbol_time"] = time.perf_counter() - t0

    total_available = len(ctx.config.get("symbols") or [ctx.config.get("symbol")])
    ctx.timing["symbol_filter_ratio"] = (
        len(symbols) / total_available if total_available else 1.0
    )

    global symbol_priority_queue
    batch_size = ctx.config.get("symbol_batch_size", 10)
    async with QUEUE_LOCK:
        if not symbol_priority_queue:
            symbol_priority_queue = build_priority_queue(symbols)
        if len(symbol_priority_queue) < batch_size:
            symbol_priority_queue.extend(build_priority_queue(symbols))
        ctx.current_batch = [
            symbol_priority_queue.popleft()
            for _ in range(min(batch_size, len(symbol_priority_queue)))
        ]


async def update_caches(ctx: BotContext) -> None:
    """Update OHLCV and regime caches for the current symbol batch."""
    batch = ctx.current_batch
    if not batch:
        return

    start = time.perf_counter()
    tf_minutes = int(pd.Timedelta(ctx.config.get("timeframe", "1h")).total_seconds() // 60)
    limit = max(20, tf_minutes * 3)
    limit = int(ctx.config.get("cycle_lookback_limit") or limit)

    ctx.df_cache = await update_multi_tf_ohlcv_cache(
        ctx.exchange,
        ctx.df_cache,
        batch,
        ctx.config,
        limit=limit,
        use_websocket=ctx.config.get("use_websocket", False),
        force_websocket_history=ctx.config.get("force_websocket_history", False),
        max_concurrent=ctx.config.get("max_concurrent_ohlcv"),
        notifier=ctx.notifier if ctx.config.get("telegram", {}).get("status_updates", True) else None,
    )

    ctx.regime_cache = await update_regime_tf_cache(
        ctx.exchange,
        ctx.regime_cache,
        batch,
        ctx.config,
        limit=limit,
        use_websocket=ctx.config.get("use_websocket", False),
        force_websocket_history=ctx.config.get("force_websocket_history", False),
        max_concurrent=ctx.config.get("max_concurrent_ohlcv"),
        notifier=ctx.notifier if ctx.config.get("telegram", {}).get("status_updates", True) else None,
        df_map=ctx.df_cache,
    )

    ctx.timing["ohlcv_fetch_latency"] = time.perf_counter() - start


async def analyse_batch(ctx: BotContext) -> None:
    """Run signal analysis on the current batch."""
    batch = ctx.current_batch
    if not batch:
        ctx.analysis_results = []
        return

    tasks = []
    mode = ctx.config.get("mode", "cex")
    for sym in batch:
        df_map = {tf: c.get(sym) for tf, c in ctx.df_cache.items()}
        for tf, cache in ctx.regime_cache.items():
            df_map[tf] = cache.get(sym)
        tasks.append(analyze_symbol(sym, df_map, mode, ctx.config, ctx.notifier))

    ctx.analysis_results = await asyncio.gather(*tasks)


async def execute_signals(ctx: BotContext) -> None:
    """Open trades for qualified analysis results."""
    results = getattr(ctx, "analysis_results", [])
    if not results:
        return

    # Prioritize by score
    results = [r for r in results if r.get("direction") != "none"]
    results.sort(key=lambda x: x.get("score", 0), reverse=True)
    top_n = ctx.config.get("top_n_symbols", 3)

    for candidate in results[:top_n]:
        if not ctx.position_guard or not ctx.position_guard.can_open(ctx.positions):
            break
        sym = candidate["symbol"]
        if sym in ctx.positions:
            continue

        df = candidate["df"]
        price = df["close"].iloc[-1]
        score = candidate.get("score", 0.0)
        strategy = candidate.get("name", "")
        allowed, _ = ctx.risk_manager.allow_trade(df, strategy)
        if not allowed:
            continue

        size = ctx.risk_manager.position_size(
            score,
            ctx.balance,
            df,
            atr=candidate.get("atr"),
            price=price,
        )

        if not ctx.risk_manager.can_allocate(strategy, size, ctx.balance):
            continue

        amount = size / price if price > 0 else 0.0
        start_exec = time.perf_counter()
        await cex_trade_async(
            ctx.exchange,
            ctx.ws_client,
            sym,
            direction_to_side(candidate["direction"]),
            amount,
            ctx.notifier,
            dry_run=ctx.config.get("execution_mode") == "dry_run",
            use_websocket=ctx.config.get("use_websocket", False),
            config=ctx.config,
        )
        ctx.timing["execution_latency"] = max(
            ctx.timing.get("execution_latency", 0.0),
            time.perf_counter() - start_exec,
        )

        ctx.risk_manager.allocate_capital(strategy, size)
        if ctx.config.get("execution_mode") == "dry_run" and ctx.paper_wallet:
            ctx.paper_wallet.open(sym, direction_to_side(candidate["direction"]), amount, price)
            ctx.balance = ctx.paper_wallet.balance
        ctx.positions[sym] = {
            "side": direction_to_side(candidate["direction"]),
            "entry_price": price,
            "entry_time": datetime.utcnow().isoformat(),
            "regime": candidate.get("regime"),
            "strategy": strategy,
            "confidence": score,
            "pnl": 0.0,
            "size": amount,
            "trailing_stop": 0.0,
            "highest_price": price,
        }


async def handle_exits(ctx: BotContext) -> None:
    """Check open positions for exit conditions."""
    tf = ctx.config.get("timeframe", "1h")
    tf_cache = ctx.df_cache.get(tf, {})
    for sym, pos in list(ctx.positions.items()):
        df = tf_cache.get(sym)
        if df is None or df.empty:
            continue
        current_price = float(df["close"].iloc[-1])
        pnl_pct = (
            (current_price - pos["entry_price"]) / pos["entry_price"]
        ) * (1 if pos["side"] == "buy" else -1)
        if pnl_pct >= ctx.config.get("exit_strategy", {}).get("min_gain_to_trail", 0):
            if current_price > pos.get("highest_price", pos["entry_price"]):
                pos["highest_price"] = current_price
            pos["trailing_stop"] = calculate_trailing_stop(
                pd.Series([pos.get("highest_price", current_price)]),
                ctx.config.get("exit_strategy", {}).get("trailing_stop_pct", 0.1),
            )
        exit_signal, new_stop = should_exit(
            df,
            current_price,
            pos.get("trailing_stop", 0.0),
            ctx.config,
            ctx.risk_manager,
        )
        pos["trailing_stop"] = new_stop
        if exit_signal:
            await cex_trade_async(
                ctx.exchange,
                ctx.ws_client,
                sym,
                opposite_side(pos["side"]),
                pos["size"],
                ctx.notifier,
                dry_run=ctx.config.get("execution_mode") == "dry_run",
                use_websocket=ctx.config.get("use_websocket", False),
                config=ctx.config,
            )
            ctx.risk_manager.deallocate_capital(
                pos.get("strategy", ""), pos["size"] * pos["entry_price"]
            )
            ctx.positions.pop(sym, None)


async def _rotation_loop(
    rotator: PortfolioRotator,
    exchange: object,
    wallet: str,
    state: dict,
    notifier: TelegramNotifier | None,
    check_balance_change: callable,
) -> None:
    """Periodically rotate portfolio holdings."""

    interval = rotator.config.get("interval_days", 7) * 86400
    while True:
        try:
            if state.get("running") and rotator.config.get("enabled"):
                if asyncio.iscoroutinefunction(getattr(exchange, "fetch_balance", None)):
                    bal = await exchange.fetch_balance()
                else:
                    bal = await asyncio.to_thread(exchange.fetch_balance)
                current_balance = (
                    bal.get("USDT", {}).get("free", 0)
                    if isinstance(bal.get("USDT"), dict)
                    else bal.get("USDT", 0)
                )
                check_balance_change(float(current_balance), "external change")
                holdings = {
                    k: (v.get("total") if isinstance(v, dict) else v)
                    for k, v in bal.items()
                }
                await rotator.rotate(exchange, wallet, holdings, notifier)
        except asyncio.CancelledError:
            break
        except Exception as exc:  # pragma: no cover - rotation errors
            logger.error("Rotation loop error: %s", exc, exc_info=True)
        sleep_remaining = interval
        while sleep_remaining > 0:
            sleep_chunk = min(60, sleep_remaining)
            await asyncio.sleep(sleep_chunk)
            sleep_remaining -= sleep_chunk
            if not (rotator.config.get("enabled") and state.get("running")):
                break


async def _main_impl() -> TelegramNotifier:
    """Implementation for running the trading bot."""

    logger.info("Starting bot")
    config = load_config()
    metrics_path = (
        Path(config.get("metrics_csv")) if config.get("metrics_csv") else None
    )
    volume_ratio = 0.01 if config.get("testing_mode") else 1.0
    cooldown_configure(config.get("min_cooldown", 0))
    status_updates = config.get("telegram", {}).get("status_updates", True)
    market_loader_configure(
        config.get("ohlcv_timeout", 60),
        config.get("max_ohlcv_failures", 3),
        config.get("max_ws_limit", 50),
        status_updates,
    )
    secrets = dotenv_values(ENV_PATH)
    flat_cfg = _flatten_config(config)
    for key, val in secrets.items():
        if key in flat_cfg:
            if flat_cfg[key] != val:
                logger.info(
                    "Overriding %s from .env (config.yaml value: %s)",
                    key,
                    flat_cfg[key],
                )
            else:
                logger.info("Using %s from .env (matches config.yaml)", key)
        else:
            logger.info("Setting %s from .env", key)
    os.environ.update(secrets)

    user = load_or_create()

    trade_updates = config.get("telegram", {}).get("trade_updates", True)
    status_updates = config.get("telegram", {}).get("status_updates", True)
    balance_updates = config.get("telegram", {}).get("balance_updates", False)

    tg_cfg = {**config.get("telegram", {})}
    if user.get("telegram_token"):
        tg_cfg["token"] = user["telegram_token"]
    if user.get("telegram_chat_id"):
        tg_cfg["chat_id"] = user["telegram_chat_id"]
    if os.getenv("TELE_CHAT_ADMINS"):
        tg_cfg["chat_admins"] = os.getenv("TELE_CHAT_ADMINS")
    trade_updates = tg_cfg.get("trade_updates", True)
    status_updates = tg_cfg.get("status_updates", status_updates)
    balance_updates = tg_cfg.get("balance_updates", balance_updates)

    notifier = TelegramNotifier.from_config(tg_cfg)
    if status_updates:
        notifier.notify("🤖 CoinTrader2.0 started")

    if notifier.token and notifier.chat_id:
        if not send_test_message(notifier.token, notifier.chat_id, "Bot started"):
            logger.warning("Telegram test message failed; check your token and chat ID")

    # allow user-configured exchange to override YAML setting
    if user.get("exchange"):
        config["exchange"] = user["exchange"]

    exchange, ws_client = get_exchange(config)

    if config.get("scan_markets", False) and not config.get("symbols"):
        attempt = 0
        delay = SYMBOL_SCAN_RETRY_DELAY
        discovered: list[str] | None = None
        while attempt < MAX_SYMBOL_SCAN_ATTEMPTS:
            discovered = await load_kraken_symbols(
                exchange,
                config.get("excluded_symbols", []),
                config,
            )
            if discovered:
                break
            attempt += 1
            if attempt >= MAX_SYMBOL_SCAN_ATTEMPTS:
                break
            logger.warning(
                "Symbol scan empty; retrying in %d seconds (attempt %d/%d)",
                delay,
                attempt + 1,
                MAX_SYMBOL_SCAN_ATTEMPTS,
            )
            if status_updates:
                notifier.notify(
                    f"Symbol scan failed; retrying in {delay}s (attempt {attempt + 1}/{MAX_SYMBOL_SCAN_ATTEMPTS})"
                )
            await asyncio.sleep(delay)
            delay = min(delay * 2, MAX_SYMBOL_SCAN_DELAY)

        if discovered:
            config["symbols"] = discovered
        else:
            logger.error(
                "No symbols discovered after %d attempts; aborting startup",
                MAX_SYMBOL_SCAN_ATTEMPTS,
            )
            if status_updates:
                notifier.notify(
                    f"❌ Startup aborted after {MAX_SYMBOL_SCAN_ATTEMPTS} symbol scan attempts"
                )
            return notifier

    balance_threshold = config.get("balance_change_threshold", 0.01)
    previous_balance = 0.0

    def check_balance_change(new_balance: float, reason: str) -> None:
        nonlocal previous_balance
        delta = new_balance - previous_balance
        if abs(delta) > balance_threshold and notifier:
            notifier.notify(f"Balance changed by {delta:.4f} USDT due to {reason}")
        previous_balance = new_balance

    try:
        if asyncio.iscoroutinefunction(getattr(exchange, "fetch_balance", None)):
            bal = await exchange.fetch_balance()
        else:
            bal = await asyncio.to_thread(exchange.fetch_balance)
        init_bal = (
            bal.get("USDT", {}).get("free", 0)
            if isinstance(bal.get("USDT"), dict)
            else bal.get("USDT", 0)
        )
        log_balance(float(init_bal))
        last_balance = float(init_bal)
        previous_balance = float(init_bal)
    except Exception as exc:  # pragma: no cover - network
        logger.error("Exchange API setup failed: %s", exc)
        if status_updates:
            err = notifier.notify(f"API error: {exc}")
            if err:
                logger.error("Failed to notify user: %s", err)
        return notifier
    risk_params = {**config.get("risk", {})}
    risk_params.update(config.get("sentiment_filter", {}))
    risk_params.update(config.get("volatility_filter", {}))
    risk_params["symbol"] = config.get("symbol", "")
    risk_params["trade_size_pct"] = config.get("trade_size_pct", 0.1)
    risk_params["strategy_allocation"] = config.get("strategy_allocation", {})
    risk_params["volume_threshold_ratio"] = config.get("risk", {}).get(
        "volume_threshold_ratio", 0.1
    )
    risk_params["atr_period"] = config.get("risk", {}).get("atr_period", 14)
    risk_params["stop_loss_atr_mult"] = config.get("risk", {}).get(
        "stop_loss_atr_mult", 2.0
    )
    risk_params["take_profit_atr_mult"] = config.get("risk", {}).get(
        "take_profit_atr_mult", 4.0
    )
    risk_params["volume_ratio"] = volume_ratio
    risk_config = RiskConfig(**risk_params)
    risk_manager = RiskManager(risk_config)

    paper_wallet = None
    if config.get("execution_mode") == "dry_run":
        try:
            start_bal = float(input("Enter paper trading balance in USDT: "))
        except Exception:
            start_bal = 1000.0
        paper_wallet = PaperWallet(start_bal, config.get("max_open_trades", 1))
        log_balance(paper_wallet.balance)
        last_balance = notify_balance_change(
            notifier,
            last_balance,
            float(paper_wallet.balance),
            balance_updates,
        )

    monitor_task = asyncio.create_task(
        console_monitor.monitor_loop(exchange, paper_wallet, LOG_DIR / "bot.log")
    )

    position_tasks: dict[str, asyncio.Task] = {}
    max_open_trades = config.get("max_open_trades", 1)
    position_guard = OpenPositionGuard(max_open_trades)
    rotator = PortfolioRotator()

    mode = user.get("mode", config.get("mode", "auto"))
    state = {"running": True, "mode": mode}
    # Caches for OHLCV and regime data are stored on the session_state
    session_state = SessionState(last_balance=last_balance)

    control_task = asyncio.create_task(console_control.control_loop(state))
    rotation_task = asyncio.create_task(
        _rotation_loop(
            rotator,
            exchange,
            user.get("wallet_address", ""),
            state,
            notifier,
            check_balance_change,
        )
    )
    print("Bot running. Type 'stop' to pause, 'start' to resume, 'quit' to exit.")

    from crypto_bot.telegram_bot_ui import TelegramBotUI

    telegram_bot = (
        TelegramBotUI(
            notifier,
            state,
            LOG_DIR / "bot.log",
            rotator,
            exchange,
            user.get("wallet_address", ""),
            command_cooldown=config.get("telegram", {}).get("command_cooldown", 5),
        )
        if notifier.enabled
        else None
    )

    if telegram_bot:
        telegram_bot.run_async()

    await initial_scan(
        exchange,
        config,
        session_state,
        notifier if status_updates else None,
    )

    ctx = BotContext(
        positions=session_state.positions,
        df_cache=session_state.df_cache,
        regime_cache=session_state.regime_cache,
        config=config,
    )
    ctx.exchange = exchange
    ctx.ws_client = ws_client
    ctx.risk_manager = risk_manager
    ctx.notifier = notifier
    ctx.paper_wallet = paper_wallet
    ctx.position_guard = position_guard
    ctx.balance = last_balance
    runner = PhaseRunner([
        fetch_candidates,
        update_caches,
        analyse_batch,
        execute_signals,
        handle_exits,
    ])

    loop_count = 0
    last_weight_update = last_optimize = 0.0
    last_candle_ts: dict[str, int] = defaultdict(int)
    active_strategy = ""
    ohlcv_fetch_latency = execution_latency = 0.0
    ticker_fetch_time = symbol_filter_ratio = 0.0
    scores_file = LOG_DIR / "strategy_scores.json"
    perf_file = LOG_DIR / "strategy_performance.json"
    stats_file = LOG_DIR / "strategy_stats.json"

    try:
        while True:
            cycle_start = time.perf_counter()
            ctx.timing = await runner.run(ctx)
            symbol_time = ohlcv_time = analyze_time = 0.0
            loop_count += 1
            execution_latency = 0.0
    

            total_pairs = 0
            signals_generated = 0
            trades_executed = 0
            rejected_volume = 0
            rejected_score = 0
            rejected_regime = 0
            volume_rejections = 0
            score_rejections = 0
            regime_rejections = 0
    
            if time.time() - last_weight_update >= 86400:
                weights = compute_strategy_weights()
                if weights:
                    logger.info("Updating strategy allocation to %s", weights)
                    risk_manager.update_allocation(weights)
                    config["strategy_allocation"] = weights
                last_weight_update = time.time()
    
            if config.get("optimization", {}).get("enabled"):
                if (
                    time.time() - last_optimize
                    >= config["optimization"].get("interval_days", 7) * 86400
                ):
                    optimize_strategies()
                    last_optimize = time.time()
    
            if not state.get("running"):
                await asyncio.sleep(1)
                continue
    
            balances = await asyncio.to_thread(
                check_wallet_balances, user.get("wallet_address", "")
            )
            for token in detect_non_trade_tokens(balances):
                amount = balances[token]
                logger.info("Converting %s %s to USDC", amount, token)
                await auto_convert_funds(
                    user.get("wallet_address", ""),
                    token,
                    "USDC",
                    amount,
                    dry_run=config["execution_mode"] == "dry_run",
                    slippage_bps=config.get("solana_slippage_bps", 50),
                    notifier=notifier,
                )
                if asyncio.iscoroutinefunction(getattr(exchange, "fetch_balance", None)):
                    bal = await exchange.fetch_balance()
                else:
                    bal = await asyncio.to_thread(exchange.fetch_balance)
                bal_val = (
                    bal.get("USDT", {}).get("free", 0)
                    if isinstance(bal.get("USDT"), dict)
                    else bal.get("USDT", 0)
                )
                check_balance_change(float(bal_val), "funds converted")
    
    
    



            total_time = time.perf_counter() - cycle_start
            timing = getattr(ctx, "timing", {})
            _emit_timing(
                timing.get("fetch_candidates", 0.0),
                timing.get("update_caches", 0.0),
                timing.get("analyse_batch", 0.0),
                total_time,
                metrics_path,
                timing.get("ohlcv_fetch_latency", 0.0),
                timing.get("execution_latency", 0.0),
            )
<<<<<<< HEAD
        allowed_results: list[dict] = []
        df_current = None
        current_dfs: dict[str, pd.DataFrame] = {}
        current_prices: dict[str, float] = {}

        t0 = time.perf_counter()
        symbols = await get_filtered_symbols(exchange, config)
        symbol_time = time.perf_counter() - t0
        start_filter = time.perf_counter()
        global symbol_priority_queue
        ticker_fetch_time = time.perf_counter() - start_filter
        total_available = len(config.get("symbols") or [config.get("symbol")])
        symbol_filter_ratio = len(symbols) / total_available if total_available else 1.0
        global SYMBOL_EVAL_QUEUE
        batch_size = config.get("symbol_batch_size", 10)
        async with QUEUE_LOCK:
            if not SYMBOL_EVAL_QUEUE:
                SYMBOL_EVAL_QUEUE.extend(sym for sym, _ in symbols)
            if not symbol_priority_queue:
                symbol_priority_queue = build_priority_queue(symbols)
            if len(symbol_priority_queue) < batch_size:
                symbol_priority_queue.extend(build_priority_queue(symbols))
            current_batch = [
                symbol_priority_queue.popleft()
                for _ in range(min(batch_size, len(symbol_priority_queue)))
            ]
        telemetry.inc("scan.symbols_considered", len(current_batch))

        t0 = time.perf_counter()
        start_ohlcv = time.perf_counter()
        tf_minutes = int(
            pd.Timedelta(config.get("timeframe", "1h")).total_seconds() // 60
        )
        limit = max(20, tf_minutes * 3)
        limit = int(config.get("cycle_lookback_limit") or limit)

=======
            allowed_results: list[dict] = []
            df_current = None
            current_dfs: dict[str, pd.DataFrame] = {}
            current_prices: dict[str, float] = {}
>>>>>>> ee84dbd2
    
            t0 = time.perf_counter()
            symbols = await get_filtered_symbols(exchange, config)
            symbol_time = time.perf_counter() - t0
            start_filter = time.perf_counter()
            global symbol_priority_queue
            ticker_fetch_time = time.perf_counter() - start_filter
            total_available = len(config.get("symbols") or [config.get("symbol")])
            symbol_filter_ratio = len(symbols) / total_available if total_available else 1.0
            global SYMBOL_EVAL_QUEUE
            batch_size = config.get("symbol_batch_size", 10)
            async with QUEUE_LOCK:
                if not SYMBOL_EVAL_QUEUE:
                    SYMBOL_EVAL_QUEUE.extend(sym for sym, _ in symbols)
                if not symbol_priority_queue:
                    symbol_priority_queue = build_priority_queue(symbols)
                if len(symbol_priority_queue) < batch_size:
                    symbol_priority_queue.extend(build_priority_queue(symbols))
                current_batch = [
                    symbol_priority_queue.popleft()
                    for _ in range(min(batch_size, len(symbol_priority_queue)))
                ]
                scalper_results = await asyncio.gather(*tasks)
                mapping = {r["symbol"]: r for r in scalper_results}
                results = [mapping.get(r["symbol"], r) for r in results]
                for sym_open in session_state.positions:
                    if sym_open in mapping:
                        current_dfs[sym_open] = session_state.df_cache.get(config["timeframe"], {}).get(
                            sym_open
                        )
    
            analyze_time = time.perf_counter() - analyze_start
            allowed: bool = False
            reason: str = ""

            for res in results:
                sym = res["symbol"]
                df_sym = res["df"]
                regime_sym = res["regime"]
                log_regime(sym, regime_sym, res["future_return"])
            telemetry.inc("scan.symbols_considered", len(current_batch))
    
            t0 = time.perf_counter()
            start_ohlcv = time.perf_counter()
            tf_minutes = int(
                pd.Timedelta(config.get("timeframe", "1h")).total_seconds() // 60
            )
            limit = int(max(20, tf_minutes * 3))
            limit = int(config.get("cycle_lookback_limit") or limit)
    
        
            session_state.df_cache = await update_multi_tf_ohlcv_cache(
                exchange,
                session_state.df_cache,
                current_batch,
                config,
                limit=limit,
                use_websocket=config.get("use_websocket", False),
                force_websocket_history=config.get("force_websocket_history", False),
                max_concurrent=config.get("max_concurrent_ohlcv"),
                notifier=notifier if status_updates else None,
            )
    
            session_state.regime_cache = await update_regime_tf_cache(
                exchange,
                session_state.regime_cache,
                current_batch,
                config,
                limit=limit,
                use_websocket=config.get("use_websocket", False),
                force_websocket_history=config.get("force_websocket_history", False),
                max_concurrent=config.get("max_concurrent_ohlcv"),
                notifier=notifier if status_updates else None,
                df_map=session_state.df_cache,
            )
            ohlcv_time = time.perf_counter() - t0
            ohlcv_fetch_latency = time.perf_counter() - start_ohlcv
            if notifier and ohlcv_fetch_latency > 0.5:
                notifier.notify(
                    f"\u26a0\ufe0f OHLCV latency {ohlcv_fetch_latency*1000:.0f} ms"
                )
    
            tasks = []
            analyze_start = time.perf_counter()
            for sym in current_batch:
                logger.debug("🔹 Symbol: %s", sym)
                total_pairs += 1
                df_map = {tf: c.get(sym) for tf, c in session_state.df_cache.items()}
                for tf, cache_tf in session_state.regime_cache.items():
                    df_map[tf] = cache_tf.get(sym)
                df_sym = df_map.get(config["timeframe"])
                if df_sym is None or df_sym.empty:
                    msg = (
                        f"OHLCV fetch failed for {sym} on {config['timeframe']} "
                        f"(limit {limit})"
                    )
                    logger.error(msg)
                    if notifier and status_updates:
                        notifier.notify(msg)
                    continue
    
                expected_cols = ["timestamp", "open", "high", "low", "close", "volume"]
                if not isinstance(df_sym, pd.DataFrame):
                    df_sym = pd.DataFrame(df_sym, columns=expected_cols)
                elif not set(expected_cols).issubset(df_sym.columns):
                    df_sym = pd.DataFrame(df_sym.to_numpy(), columns=expected_cols)
                logger.debug("Fetched %d candles for %s", len(df_sym), sym)
                df_map[config["timeframe"]] = df_sym
                if sym in session_state.positions:
                    df_current = df_sym
                tasks.append(analyze_symbol(sym, df_map, mode, config, notifier))
        
                results = await asyncio.gather(*tasks)
        
                scalpers = [
                    r["symbol"]
                    for r in results
                    if r.get("name") in {"micro_scalp", "bounce_scalper"}
                ]
                if scalpers:
                    scalp_tf = config.get("scalp_timeframe", "1m")
                    t_sc = time.perf_counter()
                    session_state.df_cache[scalp_tf] = await update_ohlcv_cache(
                        exchange,
                        session_state.df_cache.get(scalp_tf, {}),
                        scalpers,
                        timeframe=scalp_tf,
                        limit=100,
                        use_websocket=config.get("use_websocket", False),
                        force_websocket_history=config.get("force_websocket_history", False),
                        config=config,
                        max_concurrent=config.get("max_concurrent_ohlcv"),
                    )
                    ohlcv_time += time.perf_counter() - t_sc
                    tasks = [
                        analyze_symbol(
                            sym,
                            {
                                **{tf: c.get(sym) for tf, c in session_state.df_cache.items()},
                                **{tf: c.get(sym) for tf, c in session_state.regime_cache.items()},
                            },
                            mode,
                            config,
                            notifier,
                        )
                        for sym in scalpers
                    ]
                    scalper_results = await asyncio.gather(*tasks)
                    mapping = {r["symbol"]: r for r in scalper_results}
                    results = [mapping.get(r["symbol"], r) for r in results]
                    for sym_open in session_state.positions:
                        if sym_open in mapping:
                            current_dfs[sym_open] = session_state.df_cache.get(config["timeframe"], {}).get(
                                sym_open
                            )
        
                analyze_time = time.perf_counter() - analyze_start
        
                for res in results:
                    sym = res["symbol"]
                    df_sym = res["df"]
                    regime_sym = res["regime"]
                    log_regime(sym, regime_sym, res["future_return"])
        
                    if regime_sym == "unknown":
                        rejected_regime += 1
                        continue
        
                    env_sym = res["env"]
                    name_sym = res["name"]
                    score_sym = res["score"]
                    direction_sym = res["direction"]
        
                    logger.debug("Regime %s -> Strategy %s", regime_sym, name_sym)
                    logger.debug(
                        "Using strategy %s for %s in %s mode",
                        name_sym,
                        sym,
                        env_sym,
                    )
        
                    if sym not in session_state.positions and in_cooldown(sym, name_sym):
                        continue
        
                    params_file = LOG_DIR / "optimized_params.json"
                    if params_file.exists():
                        params = json.loads(params_file.read_text())
                        if name_sym in params:
                            risk_manager.config.stop_loss_pct = params[name_sym][
                                "stop_loss_pct"
                            ]
                            risk_manager.config.take_profit_pct = params[name_sym][
                                "take_profit_pct"
                            ]
        
                    if direction_sym != "none":
                        signals_generated += 1
        
                    allowed, reason = risk_manager.allow_trade(df_sym, name_sym)
                    mean_vol = df_sym["volume"].rolling(20).mean().iloc[-1]
                    last_vol = df_sym["volume"].iloc[-1]
                    logger.debug(
                        f"[TRADE EVAL] {sym} | Signal: {score_sym:.2f} | Volume: {last_vol:.4f}/{mean_vol:.2f} | Allowed: {allowed}"
                    )
    
                allowed_results.sort(key=lambda x: x["score"], reverse=True)
                top_n = config.get("top_n_symbols", 3)
                allowed_results = allowed_results[:top_n]
                corr_matrix = compute_correlation_matrix(
                {r["symbol"]: r["df"] for r in allowed_results}
                )
                filtered_results: list[dict] = []
                for r in allowed_results:
                    keep = True
                    for kept in filtered_results:
                        if not corr_matrix.empty:
                            corr = corr_matrix.at[r["symbol"], kept["symbol"]]
                            if abs(corr) > 0.95:
                                keep = False
                                break
                    if keep:
                        filtered_results.append(r)
    
                best = filtered_results[0] if filtered_results else None
    
                open_syms = list(session_state.positions.keys())
                if open_syms:
                    tf_cache = session_state.df_cache.get(config["timeframe"], {})
                    update_syms: list[str] = []
                    for s in open_syms:
                        ts = None
                        df_prev = session_state.df_cache.get(config["timeframe"], {}).get(s)
                        if df_prev is not None and not df_prev.empty:
                            ts = int(df_prev["timestamp"].iloc[-1])
                        if ts is None or last_candle_ts.get(s) != ts:
                            update_syms.append(s)
                    if update_syms:
                        if not allowed:
                            logger.debug("Trade not allowed for %s \u2013 %s", sym, reason)
                            logger.debug(
                                "Trade rejected for %s: %s, score=%.2f, regime=%s",
                                sym,
                                reason,
                                score_sym,
                                regime_sym,
                            )
                        if "Volume" in reason:
                            rejected_volume += 1
                            volume_rejections += 1
                        else:
                            regime_rejections += 1
                        continue
        
                    base_min = config.get(
                        "min_confidence_score", config.get("signal_threshold", 0.3)
                    )
                    min_score = res.get("min_confidence", base_min)
                    if direction_sym != "none" and score_sym >= min_score:
                        allowed_results.append(
                            {
                                "symbol": sym,
                                "df": df_sym,
                                "regime": regime_sym,
                                "env": env_sym,
                                "name": name_sym,
                                "direction": direction_sym,
                                "score": score_sym,
                                "atr": res.get("atr"),
                            }
                        )
        
        
                open_syms = list(session_state.positions.keys())
                if open_syms:
                    tf_cache = session_state.df_cache.get(config["timeframe"], {})
                    update_syms: list[str] = []
                    for s in open_syms:
                        ts = None
                        df_prev = session_state.df_cache.get(config["timeframe"], {}).get(s)
                        if df_prev is not None and not df_prev.empty:
                            ts = int(df_prev["timestamp"].iloc[-1])
                        if ts is None or last_candle_ts.get(s) != ts:
                            update_syms.append(s)
                    if update_syms:
                        tf_cache = await update_ohlcv_cache(
                            exchange,
                            tf_cache,
                            update_syms,
                            timeframe=config["timeframe"],
                            limit=100,
                            use_websocket=config.get("use_websocket", False),
                            force_websocket_history=config.get("force_websocket_history", False),
                            config=config,
                            max_concurrent=config.get("max_concurrent_ohlcv"),
                        )
                        for s in update_syms:
                            df_new = tf_cache.get(s)
                            if df_new is not None and not df_new.empty:
                                last_candle_ts[s] = int(df_new["timestamp"].iloc[-1])
                        session_state.df_cache[config["timeframe"]] = tf_cache
                    session_state.df_cache[config["timeframe"]] = await update_ohlcv_cache(
                        exchange,
                        session_state.df_cache.get(config["timeframe"], {}),
                        open_syms,
                        timeframe=config["timeframe"],
                        limit=100,
                        use_websocket=config.get("use_websocket", False),
                        force_websocket_history=config.get("force_websocket_history", False),
                        config=config,
                        max_concurrent=config.get("max_concurrent_ohlcv"),
                    )
                    for s in update_syms:
                        df_new = tf_cache.get(s)
                        if df_new is not None and not df_new.empty:
                            last_candle_ts[s] = int(df_new["timestamp"].iloc[-1])
                            update_df_cache(
                                session_state.df_cache,
                                config["timeframe"],
                                s,
                                df_new,
                            )
                    session_state.df_cache[config["timeframe"]] = tf_cache
                session_state.df_cache[config["timeframe"]] = await update_ohlcv_cache(
                    exchange,
                    session_state.df_cache.get(config["timeframe"], {}),
                    open_syms,
                    timeframe=config["timeframe"],
                    limit=100,
                    use_websocket=config.get("use_websocket", False),
                    force_websocket_history=config.get("force_websocket_history", False),
                    config=config,
                    max_concurrent=config.get("max_concurrent_ohlcv"),
                )
    
        
                for sym in open_syms:
                    df_current = session_state.df_cache.get(config["timeframe"], {}).get(sym)
                    if df_current is None:
                        # Fallback to direct fetch if cache is missing
                        try:
                            if config.get("use_websocket", False) and hasattr(
                                exchange, "watch_ohlcv"
                            ):
                                data = await exchange.watch_ohlcv(
                                    sym,
                                    timeframe=config["timeframe"],
                                    limit=100,
                                )
                            else:
                                if asyncio.iscoroutinefunction(
                                    getattr(exchange, "fetch_ohlcv", None)
                                ):
                                    data = await exchange.fetch_ohlcv(
                                        sym,
                                        timeframe=config["timeframe"],
                                        limit=100,
                                    )
                                else:
                                    data = await asyncio.to_thread(
                                        exchange.fetch_ohlcv,
                                        sym,
                                        timeframe=config["timeframe"],
                                        limit=100,
                                    )
                        except Exception as exc:  # pragma: no cover - network
                            logger.error(
                                "OHLCV fetch failed for %s on %s (limit %d): %s",
                                sym,
                                config["timeframe"],
                                100,
                                exc,
                                exc_info=True,
                            )
                            continue
        
                        if data and len(data[0]) > 6:
                            data = [[c[0], c[1], c[2], c[3], c[4], c[6]] for c in data]
                        df_current = pd.DataFrame(
                            data,
                            columns=["timestamp", "open", "high", "low", "close", "volume"],
                        )
                        update_df_cache(
                            session_state.df_cache,
                            config["timeframe"],
                            sym,
                            df_current,
                        )
                        update_df_cache(session_state.df_cache, config["timeframe"], sym, df_current)
                    if df_current is not None and not df_current.empty:
                        last_candle_ts[sym] = int(df_current["timestamp"].iloc[-1])
                        update_df_cache(
                            session_state.df_cache,
                            config["timeframe"],
                            sym,
                            df_current,
                        )
        
                    current_dfs[sym] = df_current
                    current_prices[sym] = df_current["close"].iloc[-1]
        
                df_current = current_dfs.get(best["symbol"] if best else "")
                current_price = None
                if best:
                    if df_current is None:
                        df_current = best["df"]
                    current_price = df_current["close"].iloc[-1]
        
                if best:
                    score = best["score"]
                    direction = best["direction"]
                    trade_side = direction_to_side(direction)
                    env = best["env"]
                    regime = best["regime"]
                    name = best["name"]
                else:
                    score = -1
                    direction = "none"
                    trade_side = None
        
                for sym, pos in list(session_state.positions.items()):
                    cur_price = current_prices.get(sym)
                    df_cur = current_dfs.get(sym)
                    if cur_price is None or df_cur is None:
                        continue
                    pnl_pct = ((cur_price - pos["entry_price"]) / pos["entry_price"]) * (
                        1 if pos["side"] == "buy" else -1
                    )
                    update_df_cache(session_state.df_cache, config["timeframe"], sym, df_current)
                if df_current is not None and not df_current.empty:
                    last_candle_ts[sym] = int(df_current["timestamp"].iloc[-1])
                    update_df_cache(
                        session_state.df_cache,
                        config["timeframe"],
                        sym,
                        df_current,
                    )
                    if pnl_pct >= config["exit_strategy"]["min_gain_to_trail"]:
                        if cur_price > pos.get("highest_price", pos["entry_price"]):
                            pos["highest_price"] = cur_price
                        pos["trailing_stop"] = calculate_trailing_stop(
                            pd.Series([pos.get("highest_price", cur_price)]),
                            config["exit_strategy"]["trailing_stop_pct"],
                        )
                    risk_manager.stop_order = risk_manager.get_stop_order(sym)
                    exit_signal, new_stop = should_exit(
                        df_cur,
                        cur_price,
                        pos.get("trailing_stop", 0.0),
                        config,
                        risk_manager,
                    )
                    pos["trailing_stop"] = new_stop
                    equity = paper_wallet.balance if paper_wallet else session_state.last_balance
                    if paper_wallet:
                        unreal = paper_wallet.unrealized(sym, cur_price)
                        equity += unreal
                    pos["equity"] = float(equity)
                    session_state.last_balance = notify_balance_change(
                        notifier,
                        session_state.last_balance,
                        float(equity),
                        balance_updates,
                    )
                    if exit_signal:
                        pct = get_partial_exit_percent(pnl_pct * 100)
                        sell_amount = (
                            pos["size"] * (pct / 100)
                            if config["exit_strategy"]["scale_out"] and pct > 0
                            else pos["size"]
                        )
                        _start_exec = time.perf_counter()
                        await cex_trade_async(
                            exchange,
                            ws_client,
                            sym,
                            opposite_side(pos["side"]),
                            sell_amount,
                            notifier,
                            dry_run=config["execution_mode"] == "dry_run",
                            use_websocket=config.get("use_websocket", False),
                            config=config,
                        )
                        lat = time.perf_counter() - _start_exec
                        execution_latency = max(execution_latency, lat)
                        if notifier and lat > 0.5:
                            notifier.notify(f"\u26a0\ufe0f Execution latency {lat*1000:.0f} ms")
                        if paper_wallet:
                            paper_wallet.close(sym, sell_amount, cur_price)
                        pos["pnl"] = pos.get("pnl", 0.0) + (
                            (cur_price - pos["entry_price"])
                            * sell_amount
                            * (1 if pos["side"] == "buy" else -1)
                        )
                        if sell_amount >= pos["size"]:
                            risk_manager.cancel_stop_order(exchange, sym)
                            risk_manager.deallocate_capital(
                                pos["strategy"], sell_amount * pos["entry_price"]
                            )
                            log_performance(
                                {
                                    "symbol": sym,
                                    "regime": pos.get("regime"),
                                    "strategy": pos.get("strategy"),
                                    "pnl": pos["pnl"],
                                    "entry_time": pos.get("entry_time"),
                                    "exit_time": datetime.utcnow().isoformat(),
                                }
                            )
                            log_pnl(
                                pos.get("strategy", ""),
                                sym,
                                pos["entry_price"],
                                cur_price,
                                pos["pnl"],
                                pos.get("confidence", 0.0),
                                pos["side"],
                            )
                            log_regime_pnl(
                                pos.get("regime", "unknown"),
                                pos.get("strategy", ""),
                                pos["pnl"],
                            )
                            session_state.last_balance = await fetch_balance(exchange, paper_wallet, config)
                            log_position(
                                sym,
                                pos["side"],
                                sell_amount,
                                pos["entry_price"],
                                cur_price,
                                float(paper_wallet.balance if paper_wallet else session_state.last_balance),
                            )
                            mark_cooldown(sym, active_strategy or pos.get("strategy", ""))
                            task = position_tasks.pop(sym, None)
                            if task:
                                task.cancel()
                                try:
                                    await task
                                except asyncio.CancelledError:
                                    pass
                            session_state.positions.pop(sym, None)
                            last_candle_ts.pop(sym, None)
                            session_state.last_balance = await fetch_and_log_balance(
                                exchange, paper_wallet, config
                            )
                            equity = paper_wallet.balance if paper_wallet else session_state.last_balance
                            log_position(
                                sym,
                                pos["side"],
                                pos["size"],
                                pos["entry_price"],
                                cur_price,
                                float(equity),
                                pnl=pos["pnl"],
                            )
                        else:
                            pos["size"] -= sell_amount
                            risk_manager.deallocate_capital(
                                pos["strategy"], sell_amount * pos["entry_price"]
                            )
                            risk_manager.update_stop_order(pos["size"], symbol=sym)
                            session_state.last_balance = await fetch_balance(exchange, paper_wallet, config)
                            session_state.last_balance = await fetch_balance(exchange, paper_wallet, config)
        
                if not position_guard.can_open(session_state.positions):
                    continue
        
                if not filtered_results:
                    continue
        
                for candidate in filtered_results:
                    if candidate["symbol"] in session_state.positions:
                        logger.info(
                            "Existing position on %s still open – skipping new trade",
                            candidate["symbol"],
                        )
                        continue
                    if not position_guard.can_open(session_state.positions):
                        break
                    score = candidate["score"]
                    direction = candidate["direction"]
                    trade_side = direction_to_side(direction)
                    env = candidate["env"]
                    regime = candidate["regime"]
                    name = candidate["name"]
                    current_price = candidate["df"]["close"].iloc[-1]
                    risk_manager.config.symbol = candidate["symbol"]
                    df_for_size = candidate["df"]
        
                    if score < config["signal_threshold"]:
                        rejected_score += 1
                        score_rejections += 1
                        continue
                    logger.info(
                        "Cycle Summary: %s pairs evaluated, %s signals, %s trades executed, %s rejected volume, %s rejected score, %s rejected regime.",
                        total_pairs,
                        signals_generated,
                        trades_executed,
                        volume_rejections,
                        score_rejections,
                        regime_rejections,
                    )
                risk_manager.stop_order = risk_manager.get_stop_order(sym)
                exit_signal, new_stop = should_exit(
                    df_cur,
                    cur_price,
                    pos.get("trailing_stop", 0.0),
                    config,
                    risk_manager,
                )
                pos["trailing_stop"] = new_stop
                equity = paper_wallet.balance if paper_wallet else session_state.last_balance
                if paper_wallet:
                    unreal = paper_wallet.unrealized(sym, cur_price)
                    equity += unreal
                pos["equity"] = float(equity)
                session_state.last_balance = notify_balance_change(
                    notifier,
                    session_state.last_balance,
                    float(equity),
                    balance_updates,
                )
                if config.get("metrics_enabled") and config.get("metrics_backend") == "csv":
                    metrics = {
                        "timestamp": datetime.utcnow().isoformat(),
                        "ticker_fetch_time": timing.get("fetch_candidates", 0.0),
                        "symbol_filter_ratio": timing.get("symbol_filter_ratio", 1.0),
                        "ohlcv_fetch_latency": timing.get("ohlcv_fetch_latency", 0.0),
                        "execution_latency": timing.get("execution_latency", 0.0),
                        "unknown_regimes": rejected_regime,
                    }
                    write_cycle_metrics(metrics, config)
                summary = f"Cycle complete: {total_pairs} symbols, {trades_executed} trades"
                if notifier and status_updates:
                    notifier.notify(summary)
                logger.info("Sleeping for %s minutes", config["loop_interval_minutes"])
                await asyncio.sleep(config["loop_interval_minutes"] * 60)
    
    finally:
        monitor_task.cancel()
        control_task.cancel()
        rotation_task.cancel()
        for task in list(position_tasks.values()):
            task.cancel()
        for task in list(position_tasks.values()):
            try:
                await task
            except asyncio.CancelledError:
                pass
        position_tasks.clear()
        if telegram_bot:
            telegram_bot.stop()
        try:
            await monitor_task
        except asyncio.CancelledError:
            pass
        try:
            await rotation_task
        except asyncio.CancelledError:
            pass
        try:
            await control_task
        except asyncio.CancelledError:
            pass
        for task in list(WS_PING_TASKS):
            task.cancel()
        for task in list(WS_PING_TASKS):
            try:
                await task
            except asyncio.CancelledError:
                pass
        WS_PING_TASKS.clear()
        if hasattr(exchange, "close"):
            if asyncio.iscoroutinefunction(getattr(exchange, "close")):
                await exchange.close()
            else:
                await asyncio.to_thread(exchange.close)

    return notifier


async def main() -> None:
    """Entry point for running the trading bot with error handling."""
    notifier: TelegramNotifier | None = None
    try:
        notifier = await _main_impl()
    except Exception as exc:  # pragma: no cover - error path
        logger.exception("Unhandled error in main: %s", exc)
        if notifier:
            notifier.notify(f"❌ Bot stopped: {exc}")
    finally:
        if notifier:
            notifier.notify("Bot shutting down")
        logger.info("Bot shutting down")


if __name__ == "__main__":  # pragma: no cover - manual execution
    asyncio.run(main())<|MERGE_RESOLUTION|>--- conflicted
+++ resolved
@@ -1090,7 +1090,6 @@
                 timing.get("ohlcv_fetch_latency", 0.0),
                 timing.get("execution_latency", 0.0),
             )
-<<<<<<< HEAD
         allowed_results: list[dict] = []
         df_current = None
         current_dfs: dict[str, pd.DataFrame] = {}
@@ -1127,12 +1126,10 @@
         limit = max(20, tf_minutes * 3)
         limit = int(config.get("cycle_lookback_limit") or limit)
 
-=======
             allowed_results: list[dict] = []
             df_current = None
             current_dfs: dict[str, pd.DataFrame] = {}
             current_prices: dict[str, float] = {}
->>>>>>> ee84dbd2
     
             t0 = time.perf_counter()
             symbols = await get_filtered_symbols(exchange, config)
