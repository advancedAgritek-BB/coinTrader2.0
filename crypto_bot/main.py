import os
import asyncio
import json
import time
from pathlib import Path
from datetime import datetime

import pandas as pd
import yaml
from dotenv import dotenv_values

from crypto_bot.utils.telegram import TelegramNotifier, send_test_message
from crypto_bot.utils.trade_reporter import report_entry, report_exit
from crypto_bot.utils.logger import setup_logger
from crypto_bot.portfolio_rotator import PortfolioRotator
from crypto_bot.auto_optimizer import optimize_strategies
from crypto_bot.wallet_manager import load_or_create
from crypto_bot.utils.market_analyzer import analyze_symbol
from crypto_bot.strategy_router import strategy_for, strategy_name
from crypto_bot.cooldown_manager import (
    in_cooldown,
    mark_cooldown,
    configure as cooldown_configure,
)
from crypto_bot.signals.signal_scoring import evaluate_async
from crypto_bot.risk.risk_manager import RiskManager, RiskConfig
from crypto_bot.risk.exit_manager import (
    calculate_trailing_stop,
    should_exit,
    get_partial_exit_percent,
)
from crypto_bot.execution.cex_executor import (
    execute_trade_async as cex_trade_async,
    get_exchange,
    place_stop_order,
)
from crypto_bot.execution.solana_executor import execute_swap
from crypto_bot.fund_manager import (
    check_wallet_balances,
    detect_non_trade_tokens,
    auto_convert_funds,
)
from crypto_bot.paper_wallet import PaperWallet
from crypto_bot import console_monitor
from crypto_bot.utils.performance_logger import log_performance
from crypto_bot.utils.strategy_utils import compute_strategy_weights
from crypto_bot.utils.position_logger import log_position, log_balance
from crypto_bot.utils.regime_logger import log_regime
from crypto_bot.utils.market_loader import (
    load_kraken_symbols,
    load_ohlcv_parallel,
    update_ohlcv_cache,
    update_multi_tf_ohlcv_cache,
    update_regime_tf_cache,
    fetch_ohlcv_async,
)
from crypto_bot.utils.symbol_pre_filter import filter_symbols
from crypto_bot.utils.symbol_utils import get_filtered_symbols
from crypto_bot.utils.pnl_logger import log_pnl
from crypto_bot.utils.strategy_analytics import write_scores
from crypto_bot.utils.regime_pnl_tracker import log_trade as log_regime_pnl
from crypto_bot.utils.trend_confirmation import confirm_multi_tf_trend
from crypto_bot.utils.correlation import compute_correlation_matrix
from crypto_bot.regime.regime_classifier import CONFIG
from crypto_bot.utils.metrics_logger import log_metrics_to_csv


CONFIG_PATH = Path(__file__).resolve().parent / "config.yaml"
ENV_PATH = Path(__file__).resolve().parent / ".env"

logger = setup_logger("bot", "crypto_bot/logs/bot.log", to_console=False)

# Queue of symbols awaiting evaluation across loops
SYMBOL_EVAL_QUEUE: list[str] = []


def direction_to_side(direction: str) -> str:
    """Translate strategy direction to trade side."""
    return "buy" if direction == "long" else "sell"


def opposite_side(side: str) -> str:
    """Return the opposite trading side."""
    return "sell" if side == "buy" else "buy"


def load_config() -> dict:
    """Load YAML configuration for the bot."""
    with open(CONFIG_PATH) as f:
        logger.info("Loading config from %s", CONFIG_PATH)
        return yaml.safe_load(f)


async def main() -> None:
    """Entry point for running the trading bot."""

    logger.info("Starting bot")
    config = load_config()
    volume_ratio = 0.01 if config.get("testing_mode") else 1.0
    cooldown_configure(config.get("min_cooldown", 0))
    secrets = dotenv_values(ENV_PATH)
    os.environ.update(secrets)

    user = load_or_create()

    trade_updates = config.get("telegram", {}).get("trade_updates", True)

    tg_cfg = {**config.get("telegram", {})}
    if user.get("telegram_token"):
        tg_cfg["token"] = user["telegram_token"]
    if user.get("telegram_chat_id"):
        tg_cfg["chat_id"] = user["telegram_chat_id"]
    trade_updates = tg_cfg.get("trade_updates", True)

    notifier = TelegramNotifier.from_config(tg_cfg)
    notifier.notify("🤖 CoinTrader2.0 started")

    if notifier.token and notifier.chat_id:
        if not send_test_message(notifier.token, notifier.chat_id, "Bot started"):
            logger.warning(
                "Telegram test message failed; check your token and chat ID"
            )

    # allow user-configured exchange to override YAML setting
    if user.get("exchange"):
        config["exchange"] = user["exchange"]

    exchange, ws_client = get_exchange(config)

    if config.get("scan_markets", False) and not config.get("symbols"):
        config["symbols"] = await load_kraken_symbols(
            exchange,
            config.get("excluded_symbols", []),
            config,
        )

    try:
        if asyncio.iscoroutinefunction(getattr(exchange, "fetch_balance", None)):
            bal = await exchange.fetch_balance()
        else:
            bal = await asyncio.to_thread(exchange.fetch_balance)
        init_bal = (
            bal.get("USDT", {}).get("free", 0)
            if isinstance(bal.get("USDT"), dict)
            else bal.get("USDT", 0)
        )
        log_balance(float(init_bal))
    except Exception as exc:  # pragma: no cover - network
        logger.error("Exchange API setup failed: %s", exc)
        err = notifier.notify(f"API error: {exc}")
        if err:
            logger.error("Failed to notify user: %s", err)
        return
    risk_params = {**config.get("risk", {})}
    risk_params.update(config.get("sentiment_filter", {}))
    risk_params.update(config.get("volatility_filter", {}))
    risk_params["symbol"] = config.get("symbol", "")
    risk_params["trade_size_pct"] = config.get("trade_size_pct", 0.1)
    risk_params["strategy_allocation"] = config.get("strategy_allocation", {})
    risk_params["volume_threshold_ratio"] = config.get("risk", {}).get(
        "volume_threshold_ratio", 0.1
    )
    risk_params["volume_ratio"] = volume_ratio
    risk_config = RiskConfig(**risk_params)
    risk_manager = RiskManager(risk_config)

    paper_wallet = None
    if config.get("execution_mode") == "dry_run":
        try:
            start_bal = float(input("Enter paper trading balance in USDT: "))
        except Exception:
            start_bal = 1000.0
        paper_wallet = PaperWallet(start_bal)
        log_balance(paper_wallet.balance)

    monitor_task = asyncio.create_task(
        console_monitor.monitor_loop(
            exchange, paper_wallet, "crypto_bot/logs/bot.log"
        )
    )

    open_side = None
    entry_price = None
    entry_time = None
    entry_regime = None
    entry_strategy = None
    entry_confidence = 0.0
    realized_pnl = 0.0
    trailing_stop = 0.0
    position_size = 0.0
    highest_price = 0.0
    current_strategy = None
    active_strategy = None
    stats_file = Path("crypto_bot/logs/strategy_stats.json")
    # File tracking individual trade performance used for analytics
    perf_file = Path("crypto_bot/logs/strategy_performance.json")
    stats = json.loads(stats_file.read_text()) if stats_file.exists() else {}
    scores_file = Path("crypto_bot/logs/strategy_scores.json")

    rotator = PortfolioRotator()
    last_rotation = 0.0
    last_optimize = 0.0
    last_weight_update = 0.0

    mode = user.get("mode", config.get("mode", "auto"))
    state = {"running": True, "mode": mode}
    df_cache: dict[str, dict[str, pd.DataFrame]] = {}
    regime_cache: dict[str, dict[str, pd.DataFrame]] = {}

    from crypto_bot.telegram_bot_ui import TelegramBotUI

    telegram_bot = (
        TelegramBotUI(
            notifier,
            state,
            "crypto_bot/logs/bot.log",
            rotator,
            exchange,
            user.get("wallet_address", ""),
        )
        if notifier.enabled
        else None
    )

    if telegram_bot:
        telegram_bot.run_async()

    while True:
        mode = state["mode"]

        total_pairs = 0
        signals_generated = 0
        trades_executed = 0
        rejected_volume = 0
        rejected_score = 0
        rejected_regime = 0
        volume_rejections = 0
        score_rejections = 0
        regime_rejections = 0

        if time.time() - last_weight_update >= 86400:
            weights = compute_strategy_weights()
            if weights:
                logger.info("Updating strategy allocation to %s", weights)
                risk_manager.update_allocation(weights)
                config["strategy_allocation"] = weights
            last_weight_update = time.time()

        if config.get("optimization", {}).get("enabled"):
            if (
                time.time() - last_optimize
                >= config["optimization"].get("interval_days", 7) * 86400
            ):
                optimize_strategies()
                last_optimize = time.time()

        if not state.get("running"):
            await asyncio.sleep(1)
            continue

        balances = await asyncio.to_thread(
            check_wallet_balances, user.get("wallet_address", "")
        )
        for token in detect_non_trade_tokens(balances):
            amount = balances[token]
            logger.info("Converting %s %s to USDC", amount, token)
            await auto_convert_funds(
                user.get("wallet_address", ""),
                token,
                "USDC",
                amount,
                dry_run=config["execution_mode"] == "dry_run",
                slippage_bps=config.get("solana_slippage_bps", 50),
                notifier=notifier,
            )

        if rotator.config.get("enabled"):
            if (
                time.time() - last_rotation
                >= rotator.config.get("interval_days", 7) * 86400
            ):
                bal = await asyncio.to_thread(exchange.fetch_balance)
                holdings = {
                    k: (v.get("total") if isinstance(v, dict) else v)
                    for k, v in bal.items()
                }
                await rotator.rotate(
                    exchange,
                    user.get("wallet_address", ""),
                    holdings,
                    notifier,
                )
                last_rotation = time.time()

        allowed_results: list[dict] = []
        df_current = None

        start_filter = time.perf_counter()
        symbols = await get_filtered_symbols(exchange, config)
        ticker_fetch_time = time.perf_counter() - start_filter
        total_available = len(config.get("symbols") or [config.get("symbol")])
        symbol_filter_ratio = (
            len(symbols) / total_available if total_available else 1.0
        )
        global SYMBOL_EVAL_QUEUE
        if not SYMBOL_EVAL_QUEUE:
            SYMBOL_EVAL_QUEUE.extend(symbols)
        batch_size = config.get("symbol_batch_size", 10)
        current_batch = SYMBOL_EVAL_QUEUE[:batch_size]
        SYMBOL_EVAL_QUEUE = SYMBOL_EVAL_QUEUE[batch_size:]
        if not SYMBOL_EVAL_QUEUE:
            SYMBOL_EVAL_QUEUE.extend(symbols)

        start_ohlcv = time.perf_counter()
        df_cache = await update_multi_tf_ohlcv_cache(
            exchange,
            df_cache,
            current_batch,
            config,
            limit=100,
            use_websocket=config.get("use_websocket", False),
            force_websocket_history=config.get("force_websocket_history", False),
            config=config,
            max_concurrent=config.get("max_concurrent_ohlcv"),
        )

        regime_cache = await update_regime_tf_cache(
            exchange,
            regime_cache,
            current_batch,
            config,
            limit=100,
            use_websocket=config.get("use_websocket", False),
            force_websocket_history=config.get("force_websocket_history", False),
            max_concurrent=config.get("max_concurrent_ohlcv"),
        )
        ohlcv_fetch_latency = time.perf_counter() - start_ohlcv

        tasks = []
        for sym in current_batch:
            logger.info("🔹 Symbol: %s", sym)
            total_pairs += 1
            df_map = {tf: c.get(sym) for tf, c in df_cache.items()}
            for tf, cache_tf in regime_cache.items():
                df_map[tf] = cache_tf.get(sym)
            df_sym = df_map.get(config["timeframe"])
            if df_sym is None or df_sym.empty:
                logger.error("OHLCV fetch failed for %s", sym)
                continue

            expected_cols = ["timestamp", "open", "high", "low", "close", "volume"]
            if not isinstance(df_sym, pd.DataFrame):
                df_sym = pd.DataFrame(df_sym, columns=expected_cols)
            elif not set(expected_cols).issubset(df_sym.columns):
                df_sym = pd.DataFrame(df_sym.to_numpy(), columns=expected_cols)
            logger.info("Fetched %d candles for %s", len(df_sym), sym)
            df_map[config["timeframe"]] = df_sym
            if sym == config.get("symbol"):
                df_current = df_sym
            tasks.append(analyze_symbol(sym, df_map, mode, config, notifier))

        results = await asyncio.gather(*tasks)

        scalpers = [
            r["symbol"]
            for r in results
            if r.get("name") in {"micro_scalp", "bounce_scalper"}
        ]
        if scalpers:
            scalp_tf = config.get("scalp_timeframe", "1m")
            df_cache[scalp_tf] = await update_ohlcv_cache(
                exchange,
                df_cache.get(scalp_tf, {}),
                scalpers,
                timeframe=scalp_tf,
                limit=100,
                use_websocket=config.get("use_websocket", False),
                force_websocket_history=config.get("force_websocket_history", False),
                config=config,
                max_concurrent=config.get("max_concurrent_ohlcv"),
            )
            tasks = [
                analyze_symbol(
                    sym,
                    {
                        **{tf: c.get(sym) for tf, c in df_cache.items()},
                        **{tf: c.get(sym) for tf, c in regime_cache.items()},
                    },
                    mode,
                    config,
                    notifier,
                )
                for sym in scalpers
            ]
            scalper_results = await asyncio.gather(*tasks)
            mapping = {r["symbol"]: r for r in scalper_results}
            results = [mapping.get(r["symbol"], r) for r in results]
            if config.get("symbol") in mapping:
                df_current = df_cache.get(config["timeframe"], {}).get(config["symbol"])

        for res in results:
            sym = res["symbol"]
            df_sym = res["df"]
            regime_sym = res["regime"]
            log_regime(sym, regime_sym, res["future_return"])

            if regime_sym == "unknown":
                rejected_regime += 1
                continue

            env_sym = res["env"]
            name_sym = res["name"]
            score_sym = res["score"]
            direction_sym = res["direction"]

            logger.info("Regime %s -> Strategy %s", regime_sym, name_sym)
            logger.info(
                "Using strategy %s for %s in %s mode",
                name_sym,
                sym,
                env_sym,
            )

            if open_side is None and in_cooldown(sym, name_sym):
                continue

            params_file = Path("crypto_bot/logs/optimized_params.json")
            if params_file.exists():
                params = json.loads(params_file.read_text())
                if name_sym in params:
                    risk_manager.config.stop_loss_pct = params[name_sym][
                        "stop_loss_pct"
                    ]
                    risk_manager.config.take_profit_pct = params[name_sym][
                        "take_profit_pct"
                    ]

            if direction_sym != "none":
                signals_generated += 1

            allowed, reason = risk_manager.allow_trade(df_sym, name_sym)
            mean_vol = df_sym["volume"].rolling(20).mean().iloc[-1]
            last_vol = df_sym["volume"].iloc[-1]
            logger.info(
                f"[TRADE EVAL] {sym} | Signal: {score_sym:.2f} | Volume: {last_vol:.4f}/{mean_vol:.2f} | Allowed: {allowed}"
            )
            if not allowed:
                logger.info("Trade not allowed for %s \u2013 %s", sym, reason)
                logger.info(
                    "Trade rejected for %s: %s, score=%.2f, regime=%s",
                    sym,
                    reason,
                    score_sym,
                    regime_sym,
                )
                if "Volume" in reason:
                    rejected_volume += 1
                    volume_rejections += 1
                else:
                    regime_rejections += 1
                continue

            min_score = config.get("min_confidence_score", config.get("signal_threshold", 0.3))
            if direction_sym != "none" and score_sym >= min_score:
                allowed_results.append(
                    {
                        "symbol": sym,
                        "df": df_sym,
                        "regime": regime_sym,
                        "env": env_sym,
                        "name": name_sym,
                        "direction": direction_sym,
                        "score": score_sym,
                    }
                )

        allowed_results.sort(key=lambda x: x["score"], reverse=True)
        top_n = config.get("top_n_symbols", 3)
        allowed_results = allowed_results[:top_n]
        corr_matrix = compute_correlation_matrix({r["symbol"]: r["df"] for r in allowed_results})
        filtered_results: list[dict] = []
        for r in allowed_results:
            keep = True
            for kept in filtered_results:
                if not corr_matrix.empty:
                    corr = corr_matrix.at[r["symbol"], kept["symbol"]]
                    if abs(corr) > 0.95:
                        keep = False
                        break
            if keep:
                filtered_results.append(r)

        best = filtered_results[0] if filtered_results else None

        if open_side and df_current is None:
            # ensure current market data is loaded
            try:
                if config.get("use_websocket", False) and hasattr(exchange, "watch_ohlcv"):
                    data = await exchange.watch_ohlcv(
                        config["symbol"], timeframe=config["timeframe"], limit=100
                    )
                else:
                    if asyncio.iscoroutinefunction(getattr(exchange, "fetch_ohlcv", None)):
                        data = await exchange.fetch_ohlcv(
                            config["symbol"], timeframe=config["timeframe"], limit=100
                        )
                    else:
                        data = await asyncio.to_thread(
                            exchange.fetch_ohlcv,
                            config["symbol"],
                            timeframe=config["timeframe"],
                            limit=100,
                        )
            except Exception as exc:  # pragma: no cover - network
                logger.error("OHLCV fetch failed for %s: %s", config["symbol"], exc)
                continue

            if data and len(data[0]) > 6:
                data = [
                    [c[0], c[1], c[2], c[3], c[4], c[6]] for c in data
                ]
            df_current = pd.DataFrame(
                data,
                columns=["timestamp", "open", "high", "low", "close", "volume"],
            )

        if open_side and df_current is not None:
            current_price = df_current["close"].iloc[-1]
        elif best:
            current_price = best["df"]["close"].iloc[-1]
        else:
            current_price = None

        if best:
            score = best["score"]
            direction = best["direction"]
            trade_side = direction_to_side(direction)
            env = best["env"]
            regime = best["regime"]
            name = best["name"]
        else:
            score = -1
            direction = "none"
            trade_side = None

        if open_side:
            pnl_pct = ((current_price - entry_price) / entry_price) * (
                1 if open_side == "buy" else -1
            )
            if paper_wallet:
                unreal = paper_wallet.unrealized(current_price)
                logger.info(
                    "Paper balance %.2f USDT (Unrealized %.2f)",
                    paper_wallet.balance + unreal,
                    unreal,
                )
            if pnl_pct >= config["exit_strategy"]["min_gain_to_trail"]:
                if current_price > highest_price:
                    highest_price = current_price
                if highest_price:
                    trailing_stop = calculate_trailing_stop(
                        pd.Series([highest_price]),
                        config["exit_strategy"]["trailing_stop_pct"],
                    )

            df_to_use = df_current if df_current is not None else best["df"]
            exit_signal, trailing_stop = should_exit(
                df_to_use,
                current_price,
                trailing_stop,
                config,
                risk_manager,
            )
            if exit_signal:
                pct = get_partial_exit_percent(pnl_pct * 100)
                sell_amount = (
                    position_size * (pct / 100)
                    if config["exit_strategy"]["scale_out"] and pct > 0
                    else position_size
                )
                logger.info("Executing exit trade amount %.4f", sell_amount)
                await cex_trade_async(
                    exchange,
                    ws_client,
                    config["symbol"],
                    opposite_side(open_side),
                    sell_amount,
                    notifier,
                    dry_run=config["execution_mode"] == "dry_run",
                    use_websocket=config.get("use_websocket", False),
                    config=config,
                )
                if paper_wallet:
                    paper_wallet.close(sell_amount, current_price)
                realized_pnl += (
                    (current_price - entry_price)
                    * sell_amount
                    * (1 if open_side == "buy" else -1)
                )
                if sell_amount >= position_size:
                    risk_manager.cancel_stop_order(exchange)
                    risk_manager.deallocate_capital(
                        current_strategy, sell_amount * entry_price
                    )
                    log_performance(
                        {
                            "symbol": config["symbol"],
                            "regime": entry_regime,
                            "strategy": entry_strategy,
                            "pnl": realized_pnl,
                            "entry_time": entry_time,
                            "exit_time": datetime.utcnow().isoformat(),
                        }
                    )
                    log_pnl(
                        entry_strategy or "",
                        config["symbol"],
                        entry_price or 0.0,
                        current_price,
                        realized_pnl,
                        entry_confidence,
                        open_side or "",
                    )
                    log_regime_pnl(
                        entry_regime or "unknown",
                        entry_strategy or "",
                        realized_pnl,
                    )
                    if paper_wallet:
                        logger.info(
                            "Paper balance closed: %.2f USDT", paper_wallet.balance
                        )
                    if config["execution_mode"] != "dry_run":
                        if asyncio.iscoroutinefunction(getattr(exchange, "fetch_balance", None)):
                            bal = await exchange.fetch_balance()
                        else:
                            bal = await asyncio.to_thread(exchange.fetch_balance)
                        latest_balance = bal["USDT"]["free"]
                    else:
                        latest_balance = paper_wallet.balance if paper_wallet else 0.0
                    log_balance(float(latest_balance))
                    if notifier and trade_updates:
                        report_exit(
                            notifier,
                            config.get("symbol", ""),
                            entry_strategy or "",
                            realized_pnl,
                            "long" if open_side == "buy" else "short",
                        )
                    open_side = None
                    entry_price = None
                    entry_time = None
                    entry_regime = None
                    entry_strategy = None
                    entry_confidence = 0.0
                    realized_pnl = 0.0
                    position_size = 0.0
                    trailing_stop = 0.0
                    highest_price = 0.0
                    current_strategy = None
                    mark_cooldown(config["symbol"], active_strategy or name)
                    active_strategy = None
                else:
                    position_size -= sell_amount
                    risk_manager.deallocate_capital(
                        current_strategy, sell_amount * entry_price
                    )
                    risk_manager.update_stop_order(position_size)

        for candidate in filtered_results:
            score = candidate["score"]
            direction = candidate["direction"]
            trade_side = direction_to_side(direction)
            env = candidate["env"]
            regime = candidate["regime"]
            name = candidate["name"]
            current_price = candidate["df"]["close"].iloc[-1]
            risk_manager.config.symbol = candidate["symbol"]
            df_for_size = candidate["df"]

            if score < config["signal_threshold"]:
                rejected_score += 1
                score_rejections += 1
<<<<<<< HEAD
            logger.info(
                "Cycle Summary: %s pairs evaluated, %s signals, %s trades executed, %s rejected volume, %s rejected score, %s rejected regime.",
                total_pairs,
                signals_generated,
                trades_executed,
                volume_rejections,
                score_rejections,
                regime_rejections,
            )
            if config.get("metrics_enabled") and config.get("metrics_backend") == "csv":
                metrics = {
                    "timestamp": datetime.utcnow().isoformat(),
                    "ticker_fetch_time": ticker_fetch_time,
                    "symbol_filter_ratio": symbol_filter_ratio,
                    "ohlcv_fetch_latency": ohlcv_fetch_latency,
                    "unknown_regimes": rejected_regime,
                }
                log_metrics_to_csv(
                    metrics,
                    config.get("metrics_output_file", "crypto_bot/logs/metrics.csv"),
                )
            logger.info("Sleeping for %s minutes", config["loop_interval_minutes"])
            await asyncio.sleep(config["loop_interval_minutes"] * 60)
            continue
=======
                continue
>>>>>>> 1cd3e8f3

            if config["execution_mode"] != "dry_run":
                bal = await (exchange.fetch_balance() if asyncio.iscoroutinefunction(getattr(exchange, "fetch_balance", None)) else asyncio.to_thread(exchange.fetch_balance))
                balance = bal["USDT"]["free"]
            else:
                balance = paper_wallet.balance if paper_wallet else 0.0

            size = risk_manager.position_size(score, balance, df_for_size)
            order_amount = size / current_price if current_price > 0 else 0.0

            if not risk_manager.can_allocate(name, size, balance):
                logger.info("Capital cap reached for %s, skipping", name)
                continue
<<<<<<< HEAD
        if not risk_manager.can_allocate(name, size, balance):
            logger.info("Capital cap reached for %s, skipping", name)
            logger.info(
                "Loop Summary: %s evaluated | %s trades | %s volume fails | %s score fails | %s unknown regime",
                total_pairs,
                trades_executed,
                rejected_volume,
                rejected_score,
                rejected_regime,
            )
            logger.info(
                "Cycle Summary: %s pairs evaluated, %s signals, %s trades executed, %s rejected volume, %s rejected score, %s rejected regime.",
                total_pairs,
                signals_generated,
                trades_executed,
                volume_rejections,
                score_rejections,
                regime_rejections,
            )
            if config.get("metrics_enabled") and config.get("metrics_backend") == "csv":
                metrics = {
                    "timestamp": datetime.utcnow().isoformat(),
                    "ticker_fetch_time": ticker_fetch_time,
                    "symbol_filter_ratio": symbol_filter_ratio,
                    "ohlcv_fetch_latency": ohlcv_fetch_latency,
                    "unknown_regimes": rejected_regime,
                }
                log_metrics_to_csv(
                    metrics,
                    config.get("metrics_output_file", "crypto_bot/logs/metrics.csv"),
                )
            logger.info("Sleeping for %s minutes", config["loop_interval_minutes"])
            await asyncio.sleep(config["loop_interval_minutes"] * 60)
            continue
=======
>>>>>>> 1cd3e8f3

            order = await cex_trade_async(
                exchange,
                ws_client,
                candidate["symbol"],
                trade_side,
                order_amount,
                notifier,
                dry_run=config["execution_mode"] == "dry_run",
                use_websocket=config.get("use_websocket", False),
                config=config,
            )
            stop_price = current_price * (
                1 - risk_manager.config.stop_loss_pct if trade_side == "buy" else 1 + risk_manager.config.stop_loss_pct
            )
            stop_order = place_stop_order(
                exchange,
                candidate["symbol"],
                "sell" if trade_side == "buy" else "buy",
                order_amount,
                stop_price,
                notifier=notifier,
                dry_run=config["execution_mode"] == "dry_run",
            )
            risk_manager.register_stop_order(
                stop_order,
                strategy=strategy_name(regime, env),
                symbol=candidate["symbol"],
                entry_price=current_price,
                confidence=score,
                direction=trade_side,
            )
            risk_manager.allocate_capital(name, size)
            open_side = trade_side
            entry_price = current_price
            position_size = order_amount
            realized_pnl = 0.0
            entry_time = datetime.utcnow().isoformat()
            entry_regime = regime
            entry_strategy = strategy_name(regime, env)
            entry_confidence = score
            highest_price = entry_price
            current_strategy = name
            active_strategy = name
            if notifier and trade_updates:
                report_entry(
                    notifier,
                    candidate["symbol"],
                    strategy_name(regime, env),
                    score,
                    direction,
                )
            logger.info("Trade opened at %.4f", entry_price)
            trades_executed += 1
            break

        key = f"{env}_{regime}"
        stats.setdefault(key, {"trades": 0})
        stats[key]["trades"] += 1
        stats_file.write_text(json.dumps(stats))
        write_scores(scores_file, perf_file)
        logger.info("Updated trade stats %s", stats[key])

        logger.info(
            "Loop Summary: %s evaluated | %s trades | %s volume fails | %s score fails | %s unknown regime",
            total_pairs,
            trades_executed,
            rejected_volume,
            rejected_score,
            rejected_regime,
        )
        logger.info(
            "Cycle Summary: %s pairs evaluated, %s signals, %s trades executed, %s rejected volume, %s rejected score, %s rejected regime.",
            total_pairs,
            signals_generated,
            trades_executed,
            volume_rejections,
            score_rejections,
            regime_rejections,
        )
        if config.get("metrics_enabled") and config.get("metrics_backend") == "csv":
            metrics = {
                "timestamp": datetime.utcnow().isoformat(),
                "ticker_fetch_time": ticker_fetch_time,
                "symbol_filter_ratio": symbol_filter_ratio,
                "ohlcv_fetch_latency": ohlcv_fetch_latency,
                "unknown_regimes": rejected_regime,
            }
            log_metrics_to_csv(
                metrics,
                config.get("metrics_output_file", "crypto_bot/logs/metrics.csv"),
            )
        logger.info("Sleeping for %s minutes", config["loop_interval_minutes"])
        await asyncio.sleep(config["loop_interval_minutes"] * 60)

    monitor_task.cancel()
    if telegram_bot:
        telegram_bot.stop()
    try:
        await monitor_task
    except asyncio.CancelledError:
        pass
    if hasattr(exchange, "close"):
        if asyncio.iscoroutinefunction(getattr(exchange, "close")):
            await exchange.close()
        else:
            await asyncio.to_thread(exchange.close)


if __name__ == "__main__":  # pragma: no cover - manual execution
    asyncio.run(main())<|MERGE_RESOLUTION|>--- conflicted
+++ resolved
@@ -681,7 +681,6 @@
             if score < config["signal_threshold"]:
                 rejected_score += 1
                 score_rejections += 1
-<<<<<<< HEAD
             logger.info(
                 "Cycle Summary: %s pairs evaluated, %s signals, %s trades executed, %s rejected volume, %s rejected score, %s rejected regime.",
                 total_pairs,
@@ -706,9 +705,7 @@
             logger.info("Sleeping for %s minutes", config["loop_interval_minutes"])
             await asyncio.sleep(config["loop_interval_minutes"] * 60)
             continue
-=======
                 continue
->>>>>>> 1cd3e8f3
 
             if config["execution_mode"] != "dry_run":
                 bal = await (exchange.fetch_balance() if asyncio.iscoroutinefunction(getattr(exchange, "fetch_balance", None)) else asyncio.to_thread(exchange.fetch_balance))
@@ -722,7 +719,6 @@
             if not risk_manager.can_allocate(name, size, balance):
                 logger.info("Capital cap reached for %s, skipping", name)
                 continue
-<<<<<<< HEAD
         if not risk_manager.can_allocate(name, size, balance):
             logger.info("Capital cap reached for %s, skipping", name)
             logger.info(
@@ -757,8 +753,6 @@
             logger.info("Sleeping for %s minutes", config["loop_interval_minutes"])
             await asyncio.sleep(config["loop_interval_minutes"] * 60)
             continue
-=======
->>>>>>> 1cd3e8f3
 
             order = await cex_trade_async(
                 exchange,
