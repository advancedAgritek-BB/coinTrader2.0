from __future__ import annotations

import sys
import asyncio
import contextlib
import time
import subprocess
import os
from pathlib import Path
from datetime import datetime
from collections import deque, OrderedDict
from dataclasses import dataclass, field
import inspect
import re
import logging

import aiohttp

try:
    import ccxt  # type: ignore
except Exception:  # pragma: no cover - optional dependency
    import types

    ccxt = types.SimpleNamespace()

import pandas as pd
import numpy as np
import yaml
from dotenv import dotenv_values
from pydantic import ValidationError

# Internal project modules are imported lazily in `_import_internal_modules()`


logger = logging.getLogger("bot")


def _import_internal_modules() -> None:
    """Import project modules after environment setup."""

    global ScannerConfig, SolanaScannerConfig, PythConfig
    global TelegramNotifier, send_test_message, LOG_DIR, setup_logger
    global PortfolioRotator, load_or_create, analyze_symbol, dca_bot, cooldown_configure
    global BotContext, PhaseRunner, RiskManager, RiskConfig, calculate_trailing_stop, should_exit
    global cex_trade_async, get_exchange, get_exchanges, OpenPositionGuard
    global console_monitor, console_control, log_position, log_balance
    global load_kraken_symbols, update_ohlcv_cache, update_multi_tf_ohlcv_cache, update_regime_tf_cache
    global timeframe_seconds, market_loader_configure, fetch_order_book_async, WS_OHLCV_TIMEOUT
    global PAIR_FILE, load_liquid_pairs, DEFAULT_MIN_VOLUME_USD, DEFAULT_TOP_K, refresh_pairs_async
    global build_priority_queue, get_solana_new_tokens, get_filtered_symbols, fix_symbol, symbol_utils
    global log_cycle_metrics, PaperWallet, Wallet, compute_strategy_weights, optimize_strategies
    global write_cycle_metrics, TOKEN_MINTS, monitor_pump_raydium, refresh_mints, periodic_mint_sanity_check
    global pnl_logger, regime_pnl_tracker, ML_AVAILABLE, record_sol_scanner_metrics
    global auto_convert_funds, check_wallet_balances, detect_non_trade_tokens
    global classify_regime_async, classify_regime_cached, calc_atr, monitor_price, SolanaMempoolMonitor
    global logger, _TRAINER_AVAILABLE, trainer_version, MIN_CT2_INTEGRATION

    from schema.scanner import (
        ScannerConfig,
        SolanaScannerConfig,
        PythConfig,
    )
    from crypto_bot.utils.telegram import TelegramNotifier, send_test_message
    from crypto_bot.utils.logger import LOG_DIR, setup_logger
    from crypto_bot.portfolio_rotator import PortfolioRotator
    from crypto_bot.wallet_manager import load_or_create
    from crypto_bot.utils.market_analyzer import analyze_symbol
    from crypto_bot.strategy import dca_bot
    from crypto_bot.cooldown_manager import (
        configure as cooldown_configure,
    )
    from crypto_bot.phase_runner import BotContext, PhaseRunner
    from crypto_bot.risk.risk_manager import RiskManager, RiskConfig
    from crypto_bot.risk.exit_manager import (
        calculate_trailing_stop,
        should_exit,
    )
    from crypto_bot.execution.cex_executor import (
        execute_trade_async as cex_trade_async,
        get_exchange,
        get_exchanges,
    )
    from crypto_bot.open_position_guard import OpenPositionGuard
    from crypto_bot import console_monitor, console_control
    from crypto_bot.utils.position_logger import log_position, log_balance
    from crypto_bot.utils.market_loader import (
        load_kraken_symbols,
        update_ohlcv_cache,
        update_multi_tf_ohlcv_cache,
        update_regime_tf_cache,
        timeframe_seconds,
        configure as market_loader_configure,
        fetch_order_book_async,
        WS_OHLCV_TIMEOUT,
    )
    from crypto_bot.utils.pair_cache import PAIR_FILE, load_liquid_pairs
    from tasks.refresh_pairs import (
        DEFAULT_MIN_VOLUME_USD,
        DEFAULT_TOP_K,
        refresh_pairs_async,
    )
    from crypto_bot.utils.eval_queue import build_priority_queue
    from crypto_bot.solana import get_solana_new_tokens
    from crypto_bot.utils.symbol_utils import get_filtered_symbols, fix_symbol
    from crypto_bot.utils import symbol_utils
    from crypto_bot.utils.metrics_logger import log_cycle as log_cycle_metrics
    from crypto_bot.paper_wallet import PaperWallet  # backward compatibility
    from wallet import Wallet
    from crypto_bot.utils.strategy_utils import compute_strategy_weights
    from crypto_bot.auto_optimizer import optimize_strategies
    from crypto_bot.utils.telemetry import write_cycle_metrics
    from crypto_bot.utils.token_registry import (
        TOKEN_MINTS,
        monitor_pump_raydium,
        refresh_mints,
        periodic_mint_sanity_check,
    )
    from crypto_bot.utils import pnl_logger, regime_pnl_tracker
    from crypto_bot.utils.ml_utils import ML_AVAILABLE
    from crypto_bot.monitoring import record_sol_scanner_metrics
    from crypto_bot.fund_manager import (
        auto_convert_funds,
        check_wallet_balances,
        detect_non_trade_tokens,
    )
    from crypto_bot.regime.regime_classifier import (
        classify_regime_async,
        classify_regime_cached,
    )
    from crypto_bot.volatility_filter import calc_atr
    from crypto_bot.solana.exit import monitor_price
    from crypto_bot.execution.solana_mempool import SolanaMempoolMonitor
    try:  # pragma: no cover - optional dependency
        from crypto_bot.version import __version__ as trainer_version, MIN_CT2_INTEGRATION
        _TRAINER_AVAILABLE = True
    except Exception:  # pragma: no cover - trainer not installed
        trainer_version, MIN_CT2_INTEGRATION = "0.0.0", "0.1.0"
        _TRAINER_AVAILABLE = False

    logger = setup_logger("bot", LOG_DIR / "bot.log", to_console=False)

    if _TRAINER_AVAILABLE and _parse_version(trainer_version) < _parse_version(
        MIN_CT2_INTEGRATION
    ):
        logger.warning(
            "cointrader-trainer %s is below required integration level %s",
            trainer_version,
            MIN_CT2_INTEGRATION,
        )

    if not _TRAINER_AVAILABLE:
        logger.info("cointrader-trainer package not installed; ML features disabled")


# _fix_symbol is defined below for backward compatibility

REQUIRED_ENV_VARS = {
    "HELIUS_KEY",
    "SOLANA_PRIVATE_KEY",
    "TELEGRAM_TOKEN",
    "TELEGRAM_CHAT_ID",
}


def _parse_version(ver: str) -> tuple[int, ...]:
    return tuple(int(p) for p in ver.split(".") if p.isdigit())

trainer_version, MIN_CT2_INTEGRATION = "0.0.0", "0.1.0"
_TRAINER_AVAILABLE = False

CONFIG_DIR = Path(__file__).resolve().parent
CONFIG_PATH = CONFIG_DIR / "config.yaml"
ENV_PATH = CONFIG_DIR / ".env"
USER_CONFIG_PATH = CONFIG_DIR / "user_config.yaml"


def _load_env(path: Path = ENV_PATH) -> dict[str, str]:
    """Load environment variables from ``path`` into ``os.environ``."""
    env = dotenv_values(path)
    for key, value in env.items():
        if key not in os.environ and value is not None:
            os.environ[key] = value
    return env


def _read_yaml(path: Path) -> dict:
    """Return parsed YAML from ``path`` or an empty dict if missing."""
    try:
        with path.open() as f:
            return yaml.safe_load(f) or {}
    except FileNotFoundError:
        return {}


def _has_env(env: dict[str, str], key: str) -> bool:
    """Return ``True`` if ``key`` exists in ``env`` or ``os.environ``."""
    return bool(env.get(key) or os.getenv(key))


def _needs_wallet_setup(env: dict[str, str], cfg_path: Path = USER_CONFIG_PATH) -> bool:
    """Determine whether wallet configuration is missing credentials."""
    cfg = _read_yaml(cfg_path) if cfg_path.exists() else {}
    has_api = any(
        _has_env(env, key) or cfg.get(key.lower())
        for key in ("API_KEY", "COINBASE_API_KEY", "KRAKEN_API_KEY")
    )
    return not (cfg_path.exists() and has_api)


def _run_wallet_manager() -> None:
    """Execute the wallet manager or guide the user in non-interactive mode."""
    if not sys.stdin.isatty():
        print(
            "Interactive setup required but no TTY is attached.\n"
            "Run `python -m crypto_bot.wallet_manager` once to create credentials, "
            "or set them in crypto_bot/.env.",
            file=sys.stderr,
        )
        sys.exit(2)
<<<<<<< HEAD
    subprocess.run([sys.executable, "-m", "crypto_bot.wallet_manager"], check=True)
=======
    code = subprocess.call([sys.executable, "-m", "crypto_bot.wallet_manager"])
    if code not in (0, None):
        sys.exit(code)
>>>>>>> 93c12a3d


def _ensure_user_setup() -> None:
    """Ensure required credentials exist or launch the wallet setup wizard."""
    _load_env()
    if USER_CONFIG_PATH.exists() and all(
        os.getenv(var) for var in REQUIRED_ENV_VARS
    ):
        return
    _run_wallet_manager()
    _load_env()
    env = _load_env()
    if _needs_wallet_setup(env, USER_CONFIG_PATH) or not all(
        os.getenv(var) for var in REQUIRED_ENV_VARS
    ):
        _run_wallet_manager()
        _load_env()
    if _needs_wallet_setup(env):
        _run_wallet_manager()


def _fix_symbol(symbol: str) -> str:
    """Backward compatible wrapper around :func:`fix_symbol`."""
    from crypto_bot.utils.symbol_utils import fix_symbol as _fix

    return _fix(symbol)


# In-memory cache of configuration and file mtimes
_CONFIG_CACHE: dict[str, object] = {}
_CONFIG_MTIMES: dict[Path, float] = {}
# Track ML-related settings to avoid re-loading the model unnecessarily
_LAST_ML_CFG: dict[str, object] | None = None


class MLUnavailableError(RuntimeError):
    """Raised when required ML components are missing or fail to load."""

    def __init__(self, message: str, cfg: dict | None = None) -> None:
        super().__init__(message)
        self.cfg = cfg


# Track WebSocket ping tasks
WS_PING_TASKS: set[asyncio.Task] = set()
# Track async sniper trade tasks
SNIPER_TASKS: set[asyncio.Task] = set()
# Track newly scanned Solana tokens pending evaluation
NEW_SOLANA_TOKENS: set[str] = set()
# Track async cross-chain arb tasks
CROSS_ARB_TASKS: set[asyncio.Task] = set()
# Track all spawned background tasks for coordinated shutdown
BACKGROUND_TASKS: list[asyncio.Task] = []


def register_task(task: asyncio.Task | None) -> asyncio.Task | None:
    """Add a task to the background task registry."""
    if task:
        BACKGROUND_TASKS.append(task)
    return task


# Queue of symbols awaiting evaluation across loops
symbol_priority_queue: deque[str] = deque()

# Cache of recently queued Solana tokens to avoid duplicates
SOLANA_CACHE_SIZE = 50
recent_solana_tokens: deque[str] = deque()
recent_solana_set: set[str] = set()

# Protects shared queues for future multi-tasking scenarios
QUEUE_LOCK = asyncio.Lock()
# Protects OHLCV cache updates
OHLCV_LOCK = asyncio.Lock()

# Retry parameters for the initial symbol scan
MAX_SYMBOL_SCAN_ATTEMPTS = 3
SYMBOL_SCAN_RETRY_DELAY = 10
MAX_SYMBOL_SCAN_DELAY = 60

# Maximum number of symbols per timeframe to keep in the OHLCV cache
DF_CACHE_MAX_SIZE = 500

# Track regime analysis statistics
UNKNOWN_COUNT = 0
TOTAL_ANALYSES = 0


@dataclass
class SessionState:
    """Runtime session state shared across tasks."""

    positions: dict[str, dict] = field(default_factory=dict)
    df_cache: dict[str, dict[str, pd.DataFrame]] = field(default_factory=dict)
    regime_cache: dict[str, dict[str, pd.DataFrame]] = field(default_factory=dict)
    last_balance: float | None = None
    scan_task: asyncio.Task | None = None


def update_df_cache(
    cache: dict[str, dict[str, pd.DataFrame]],
    timeframe: str,
    symbol: str,
    df: pd.DataFrame,
    max_size: int = DF_CACHE_MAX_SIZE,
) -> None:
    """Update an OHLCV cache with LRU eviction."""
    tf_cache = cache.setdefault(timeframe, OrderedDict())
    if not isinstance(tf_cache, OrderedDict):
        tf_cache = OrderedDict(tf_cache)
        cache[timeframe] = tf_cache
    tf_cache[symbol] = df
    tf_cache.move_to_end(symbol)
    if len(tf_cache) > max_size:
        tf_cache.popitem(last=False)


def compute_average_atr(symbols: list[str], df_cache: dict, timeframe: str) -> float:
    """Return the average ATR for symbols present in ``df_cache``."""
    atr_values: list[float] = []
    tf_cache = df_cache.get(timeframe, {})
    for sym in symbols:
        df = tf_cache.get(sym)
        if df is None or df.empty or "close" not in df:
            continue
        atr_values.append(calc_atr(df))
    return sum(atr_values) / len(atr_values) if atr_values else 0.0


def enqueue_solana_tokens(tokens: list[str]) -> None:
    """Add Solana ``tokens`` to the priority queue skipping recently queued ones."""

    global recent_solana_tokens, recent_solana_set

    for sym in reversed(tokens):
        if sym in recent_solana_set:
            continue
        symbol_priority_queue.appendleft(sym)
        recent_solana_tokens.append(sym)
        recent_solana_set.add(sym)
        if len(recent_solana_tokens) > SOLANA_CACHE_SIZE:
            old = recent_solana_tokens.popleft()
            recent_solana_set.discard(old)


def is_market_pumping(
    symbols: list[str], df_cache: dict, timeframe: str = "1h", lookback_hours: int = 24
) -> bool:
    """Return ``True`` when the average % change over ``lookback_hours`` exceeds ~5%."""

    tf_cache = df_cache.get(timeframe, {})
    if not tf_cache:
        return False

    sec = timeframe_seconds(None, timeframe)
    candles = int(lookback_hours * 3600 / sec) if sec else 0
    changes: list[float] = []
    for sym in symbols:
        df = tf_cache.get(sym)
        if df is None or df.empty or "close" not in df:
            continue
        closes = df["close"]
        if len(closes) == 0:
            continue
        start_idx = -candles - 1 if candles and len(closes) > candles else 0
        try:
            start = float(closes[start_idx])
            end = float(closes[-1])
        except Exception:
            continue
        if start == 0:
            continue
        changes.append((end - start) / start)

    avg_change = sum(changes) / len(changes) if changes else 0.0
    return avg_change >= 0.05


async def get_market_regime(ctx: BotContext) -> str:
    """Return the market regime for the first cached symbol."""

    base_tf = ctx.config.get("timeframe", "1h")
    tf_cache = ctx.df_cache.get(base_tf, {})
    if not tf_cache:
        return "unknown"

    sym, df = next(iter(tf_cache.items()))
    higher_tf = ctx.config.get("higher_timeframe", "1d")
    higher_df = ctx.df_cache.get(higher_tf, {}).get(sym)
    label, info = await classify_regime_cached(
        sym, base_tf, df, higher_df, notifier=ctx.notifier
    )
    regime = label.split("_")[-1]
    logger.info(
        "Regime for %s [%s/%s]: %s",
        sym,
        base_tf,
        higher_tf,
        regime,
    )
    if regime == "unknown":
        logger.info(
            "Unknown regime details: bars=%s/%s info=%s",
            len(df) if df is not None else 0,
            len(higher_df) if isinstance(higher_df, pd.DataFrame) else 0,
            info,
        )
    return regime


def direction_to_side(direction: str) -> str:
    """Translate strategy direction to trade side."""
    return "buy" if direction == "long" else "sell"


def opposite_side(side: str) -> str:
    """Return the opposite trading side."""
    return "sell" if side == "buy" else "buy"


def _closest_wall_distance(book: dict, entry: float, side: str) -> float | None:
    """Return distance to the nearest bid/ask wall from ``entry``."""
    if not isinstance(book, dict):
        return None
    levels = book.get("asks") if side == "buy" else book.get("bids")
    if not levels:
        return None
    dists = []
    for price, _amount in levels:
        if side == "buy" and price > entry:
            dists.append(price - entry)
        elif side == "sell" and price < entry:
            dists.append(entry - price)
    if not dists:
        return None
    return min(dists)


def notify_balance_change(
    notifier: TelegramNotifier | None,
    previous: float | None,
    new_balance: float,
    enabled: bool,
) -> float:
    """Send a notification if the balance changed."""
    if notifier and enabled and previous is not None and new_balance != previous:
        notifier.notify(f"Balance changed: {new_balance:.2f} USDT")
    return new_balance


async def fetch_balance(exchange, wallet, config):
    """Return the latest wallet balance without logging."""
    if config["execution_mode"] != "dry_run":
        if asyncio.iscoroutinefunction(getattr(exchange, "fetch_balance", None)):
            bal = await exchange.fetch_balance()
        else:
            bal = await asyncio.to_thread(exchange.fetch_balance)
        return bal["USDT"]["free"] if isinstance(bal["USDT"], dict) else bal["USDT"]
    return wallet.total_balance if wallet else 0.0


async def fetch_and_log_balance(exchange, wallet, config):
    """Return the latest wallet balance and log it."""
    latest_balance = await fetch_balance(exchange, wallet, config)
    log_balance(float(latest_balance))
    return latest_balance


async def refresh_balance(ctx: BotContext) -> float:
    """Update ``ctx.balance`` from the exchange or paper wallet."""
    latest = await fetch_and_log_balance(
        ctx.exchange,
        ctx.wallet,
        ctx.config,
    )
    ctx.balance = notify_balance_change(
        ctx.notifier,
        ctx.balance,
        float(latest),
        ctx.config.get("telegram", {}).get("balance_updates", False),
    )
    return ctx.balance


def _ensure_ml(cfg: dict) -> None:
    """Attempt to load the mean_bot ML model if available.

    Raises
    ------
    MLUnavailableError
        If the trainer package is installed but the model cannot be loaded.
    """
    if not cfg.get("ml_enabled", True):
        return
    if not _TRAINER_AVAILABLE:
        logger.info("cointrader-trainer not installed; skipping ML initialization")
        return
    try:  # pragma: no cover - best effort
        from coinTrader_Trainer.ml_trainer import load_model

        load_model("mean_bot")
    except Exception as exc:  # pragma: no cover - missing trainer or model
        logger.error("Machine learning initialization failed: %s", exc)
        raise MLUnavailableError(
            "coinTrader_Trainer model load failure", cfg
        ) from exc


def _ensure_ml_if_needed(cfg: dict) -> None:
    """Invoke :func:`_ensure_ml` only when ML settings change."""
    global _LAST_ML_CFG
    ml_cfg = {"ml_enabled": cfg.get("ml_enabled", True)}
    if ml_cfg != _LAST_ML_CFG:
        _ensure_ml(cfg)
        _LAST_ML_CFG = ml_cfg


def _emit_timing(
    symbol_t: float,
    ohlcv_t: float,
    analyze_t: float,
    total_t: float,
    metrics_path: Path | None = None,
    ohlcv_fetch_latency: float = 0.0,
    execution_latency: float = 0.0,
) -> None:
    """Log timing information and optionally append to metrics CSV."""
    logger.info(
        "\u23f1\ufe0f Cycle timing - Symbols: %.2fs, OHLCV: %.2fs, Analyze: %.2fs, Total: %.2fs",
        symbol_t,
        ohlcv_t,
        analyze_t,
        total_t,
    )
    if metrics_path:
        log_cycle_metrics(
            symbol_t,
            ohlcv_t,
            analyze_t,
            total_t,
            ohlcv_fetch_latency,
            execution_latency,
            metrics_path,
        )


def _load_config_file() -> dict:
    """Read and validate configuration from disk."""
    with open(CONFIG_PATH) as f:
        logger.info("Loading config from %s", CONFIG_PATH)
        data = yaml.safe_load(f) or {}

    data = replace_placeholders(data)

    strat_dir = CONFIG_PATH.parent.parent / "config" / "strategies"
    trend_file = strat_dir / "trend_bot.yaml"
    if trend_file.exists():
        with open(trend_file) as sf:
            overrides = yaml.safe_load(sf) or {}
        trend_cfg = data.get("trend", {})
        if isinstance(trend_cfg, dict):
            trend_cfg.update(overrides)
        else:
            trend_cfg = overrides
        data["trend"] = trend_cfg

    if "symbol" in data:
        data["symbol"] = fix_symbol(data["symbol"])
    if "symbols" in data:
        data["symbols"] = [fix_symbol(s) for s in data.get("symbols") or []]

    onchain_syms = None
    if "onchain_symbols" in data:
        onchain_syms = data.get("onchain_symbols")
    elif "solana_symbols" in data:
        onchain_syms = data.get("solana_symbols")

    if onchain_syms is not None:
        data["onchain_symbols"] = [fix_symbol(s) for s in onchain_syms or []]
    try:
        if hasattr(ScannerConfig, "model_validate"):
            ScannerConfig.model_validate(data)
        else:  # pragma: no cover - for Pydantic < 2
            ScannerConfig.parse_obj(data)
    except ValidationError as exc:
        print("Invalid configuration:\n", exc)
        raise SystemExit(1)

    try:
        raw_scanner = data.get("solana_scanner", {}) or {}
        if hasattr(SolanaScannerConfig, "model_validate"):
            scanner = SolanaScannerConfig.model_validate(raw_scanner)
        else:  # pragma: no cover - for Pydantic < 2
            scanner = SolanaScannerConfig.parse_obj(raw_scanner)
        data["solana_scanner"] = scanner.dict()
    except ValidationError as exc:
        print("Invalid configuration (solana_scanner):\n", exc)
        raise SystemExit(1)

    try:
        raw_pyth = data.get("pyth", {}) or {}
        if hasattr(PythConfig, "model_validate"):
            pyth_cfg = PythConfig.model_validate(raw_pyth)
        else:  # pragma: no cover - for Pydantic < 2
            pyth_cfg = PythConfig.parse_obj(raw_pyth)
        data["pyth"] = pyth_cfg.dict()
    except ValidationError as exc:
        print("Invalid configuration (pyth):\n", exc)
        raise SystemExit(1)

    return data


def _load_config_internal() -> tuple[dict, set[str]]:
    """Load config if underlying files changed and track updates."""
    global _CONFIG_CACHE, _CONFIG_MTIMES

    main_mtime = CONFIG_PATH.stat().st_mtime if CONFIG_PATH.exists() else 0.0
    strat_dir = CONFIG_PATH.parent.parent / "config" / "strategies"
    trend_file = strat_dir / "trend_bot.yaml"
    trend_mtime = trend_file.stat().st_mtime if trend_file.exists() else None

    if (
        _CONFIG_CACHE
        and _CONFIG_MTIMES.get(CONFIG_PATH) == main_mtime
        and _CONFIG_MTIMES.get(trend_file) == trend_mtime
    ):
        return _CONFIG_CACHE, set()

    new_data = _load_config_file()
    changed = _diff_keys(_CONFIG_CACHE, new_data)
    _CONFIG_CACHE = new_data
    _CONFIG_MTIMES[CONFIG_PATH] = main_mtime
    if trend_mtime is not None:
        _CONFIG_MTIMES[trend_file] = trend_mtime
    else:
        _CONFIG_MTIMES.pop(trend_file, None)

    _ensure_ml_if_needed(_CONFIG_CACHE)
    return _CONFIG_CACHE, changed


def load_config() -> dict:
    """Load YAML configuration for the bot synchronously."""
    cfg, _ = _load_config_internal()
    return cfg


async def load_config_async() -> tuple[dict, set[str]]:
    """Asynchronously load configuration returning changed sections."""
    return await asyncio.to_thread(_load_config_internal)


def maybe_reload_config(state: dict, config: dict) -> None:
    """Deprecated reload helper kept for backwards compatibility."""
    # Reloading now handled by :func:`reload_config` directly.
    return


def _diff_keys(old: dict, new: dict) -> set[str]:
    """Return top-level keys whose values differ between ``old`` and ``new``."""
    keys = set(old.keys()) | set(new.keys())
    return {k for k in keys if old.get(k) != new.get(k)}


def _merge_dict(dest: dict, src: dict) -> None:
    """Recursively merge ``src`` into ``dest`` in-place."""
    for key in list(dest.keys()):
        if key not in src:
            del dest[key]
    for key, value in src.items():
        if isinstance(value, dict) and isinstance(dest.get(key), dict):
            _merge_dict(dest[key], value)
        else:
            dest[key] = value


_ENV_PATTERN = re.compile(r"\$\{([^}]+)\}")


def replace_placeholders(cfg):
    """Recursively replace ``${VAR}`` values with environment variables."""
    if isinstance(cfg, dict):
        return {k: replace_placeholders(v) for k, v in cfg.items()}
    if isinstance(cfg, list):
        return [replace_placeholders(v) for v in cfg]
    if isinstance(cfg, str):
        return _ENV_PATTERN.sub(lambda m: os.getenv(m.group(1), m.group(0)), cfg)
    return cfg


def _flatten_config(data: dict, parent: str = "") -> dict:
    """Flatten nested config keys to ENV_STYLE names."""
    flat: dict[str, str] = {}
    for key, value in data.items():
        new_key = f"{parent}_{key}" if parent else key
        if isinstance(value, dict):
            flat.update(_flatten_config(value, new_key))
        else:
            flat[new_key.upper()] = value
    return flat


async def reload_config(
    config: dict,
    ctx: BotContext,
    risk_manager: RiskManager,
    rotator: PortfolioRotator,
    position_guard: OpenPositionGuard,
    *,
    force: bool = False,
) -> None:
    """Reload configuration and update dependent components."""
    new_config, changed = await load_config_async()
    if not force and not changed:
        return

    _merge_dict(config, new_config)
    ctx.config = config

    # Reset cached symbols when configuration changes to ensure
    # symbol selections reflect the latest settings
    symbol_utils._cached_symbols = None
    symbol_utils._last_refresh = 0.0

    rotator.config = config.get("portfolio_rotation", rotator.config)
    position_guard.max_open_trades = config.get(
        "max_open_trades", position_guard.max_open_trades
    )
    logger.info(
        "OpenPositionGuard limit set to %d trades",
        position_guard.max_open_trades,
    )

    cooldown_configure(config.get("min_cooldown", 0))
    market_loader_configure(
        config.get("ohlcv_timeout", 120),
        config.get("max_ohlcv_failures", 3),
        config.get("max_ws_limit", 50),
        config.get("telegram", {}).get("status_updates", True),
        max_concurrent=config.get("max_concurrent_ohlcv"),
        gecko_limit=config.get("gecko_limit"),
    )

    volume_ratio = 0.01 if config.get("testing_mode") else 1.0
    risk_params = {**config.get("risk", {})}
    risk_params.update(config.get("sentiment_filter", {}))
    risk_params.update(config.get("volatility_filter", {}))
    risk_params["symbol"] = config.get("symbol", "")
    risk_params["trade_size_pct"] = config.get("trade_size_pct", 0.1)
    risk_params["strategy_allocation"] = config.get("strategy_allocation", {})
    risk_params["volume_threshold_ratio"] = config.get("risk", {}).get(
        "volume_threshold_ratio", 0.05
    )
    risk_params["atr_period"] = config.get("risk", {}).get("atr_period", 14)
    risk_params["stop_loss_atr_mult"] = config.get("risk", {}).get(
        "stop_loss_atr_mult", 2.0
    )
    risk_params["take_profit_atr_mult"] = config.get("risk", {}).get(
        "take_profit_atr_mult", 4.0
    )
    risk_params["volume_ratio"] = volume_ratio
    risk_manager.config = RiskConfig(**risk_params)


async def _ws_ping_loop(exchange: object, interval: float) -> None:
    """Periodically send WebSocket ping messages."""
    try:
        while True:
            await asyncio.sleep(interval)
            try:
                ping = getattr(exchange, "ping", None)
                if ping is None:
                    continue
                is_coro = asyncio.iscoroutinefunction(ping)
                clients = getattr(exchange, "clients", None)
                if isinstance(clients, dict):
                    if clients:
                        for client in list(clients.values()):
                            if is_coro:
                                await ping(client)
                            else:
                                await asyncio.to_thread(ping, client)
                            logger.debug("Sent WebSocket ping to Kraken")
                    else:
                        continue
                else:
                    if is_coro:
                        await ping()
                    else:
                        await asyncio.to_thread(ping)
                    logger.debug("Sent WebSocket ping to Kraken")
            except asyncio.CancelledError:
                raise
            except Exception as exc:  # pragma: no cover - ping failures
                logger.error("WebSocket ping failed: %s", exc, exc_info=True)
    except asyncio.CancelledError:
        pass


async def registry_update_loop(interval_minutes: float) -> None:
    """Periodically refresh the Solana token registry."""
    from crypto_bot.utils import token_registry as registry

    while True:
        try:
            mapping = await registry.load_token_mints(force_refresh=True)
            if mapping:
                registry.set_token_mints({**registry.TOKEN_MINTS, **mapping})
        except asyncio.CancelledError:
            break
        except Exception as exc:  # pragma: no cover - best effort
            logger.error("Token registry update error: %s", exc)
        await asyncio.sleep(interval_minutes * 60)


async def initial_scan(
    exchange: object,
    config: dict,
    state: SessionState,
    notifier: TelegramNotifier | None = None,
) -> None:
    """Populate OHLCV and regime caches before trading begins."""

    ranked, onchain_symbols = await get_filtered_symbols(exchange, config)
    symbols = [s for s, _ in ranked]
    top_n = int(config.get("scan_deep_top", 50))
    symbols = symbols[:top_n]
    for sym in onchain_symbols:
        if sym not in symbols:
            symbols.append(sym)
    symbols = list(dict.fromkeys(symbols))
    if not symbols:
        return

    batch_size = int(config.get("symbol_batch_size", 10))
    total = len(symbols)
    processed = 0

    sf = config.get("symbol_filter", {})
    ohlcv_batch_size = config.get("ohlcv_batch_size")
    if ohlcv_batch_size is None:
        ohlcv_batch_size = sf.get("ohlcv_batch_size")
    scan_limit = int(
        sf.get("initial_history_candles", config.get("scan_lookback_limit", 50))
    )

    tfs = sf.get("initial_timeframes", config.get("timeframes", ["1h"]))
    tf_sec = timeframe_seconds(None, min(tfs, key=lambda t: timeframe_seconds(None, t)))
    lookback_since = int(time.time() * 1000 - scan_limit * tf_sec * 1000)

    history_since = int((time.time() - 365 * 86400) * 1000)
    deep_limit = int(
        sf.get(
            "initial_history_candles",
            config.get(
                "scan_deep_limit",
                config.get("scan_lookback_limit", 50) * 10,
            ),
        )
    )
    logger.info(
        "Loading deep OHLCV history starting %s",
        datetime.utcfromtimestamp(history_since / 1000).isoformat(),
    )

    for i in range(0, len(symbols), batch_size):
        batch = symbols[i : i + batch_size]

        async with OHLCV_LOCK:
            state.df_cache = await update_multi_tf_ohlcv_cache(
                exchange,
                state.df_cache,
                batch,
                {**config, "timeframes": tfs},
                limit=deep_limit,
                start_since=history_since,
                use_websocket=False,
                force_websocket_history=config.get("force_websocket_history", False),
                max_concurrent=config.get("max_concurrent_ohlcv"),
                notifier=notifier,
                priority_queue=symbol_priority_queue,
                batch_size=ohlcv_batch_size,
            )

            state.regime_cache = await update_regime_tf_cache(
                exchange,
                state.regime_cache,
                batch,
                {**config, "timeframes": tfs},
                limit=scan_limit,
                start_since=lookback_since,
                use_websocket=False,
                force_websocket_history=config.get("force_websocket_history", False),
                max_concurrent=config.get("max_concurrent_ohlcv"),
                notifier=notifier,
                df_map=state.df_cache,
                batch_size=ohlcv_batch_size,
            )
        logger.info("Deep historical OHLCV loaded for %d symbols", len(batch))

        processed += len(batch)
        pct = processed / total * 100
        logger.info("Initial scan %.1f%% complete", pct)
        if notifier and config.get("telegram", {}).get("status_updates", True):
            notifier.notify(f"Initial scan {pct:.1f}% complete")

    return


async def fetch_candidates(ctx: BotContext) -> None:
    """Gather symbols for this cycle and build the evaluation batch."""
    t0 = time.perf_counter()

    global symbol_priority_queue

    sf = ctx.config.setdefault("symbol_filter", {})

    if (
        not ctx.config.get("symbols")
        and not ctx.config.get("onchain_symbols")
        and not ctx.config.get("symbol")
    ):
        ctx.config["symbol"] = "BTC/USDT"
    orig_min_volume = sf.get("min_volume_usd")
    orig_volume_pct = sf.get("volume_percentile")

    pump = is_market_pumping(
        (ctx.config.get("symbols") or [ctx.config.get("symbol")])
        + ctx.config.get("onchain_symbols", []),
        ctx.df_cache,
        ctx.config.get("timeframe", "1h"),
    )
    if pump:
        sf["min_volume_usd"] = 500
        sf["volume_percentile"] = 5
        if ctx.risk_manager:
            weights = ctx.config.get("strategy_allocation", {}).copy()
            weights["sniper_solana"] = 0.6
            ctx.config["strategy_allocation"] = weights
            ctx.risk_manager.update_allocation(weights)
        ctx.config["mode"] = "auto"

    try:
        symbols, onchain_syms = await get_filtered_symbols(ctx.exchange, ctx.config)
    finally:
        if pump:
            sf["min_volume_usd"] = orig_min_volume
            sf["volume_percentile"] = orig_volume_pct

    # Always include major benchmark pairs
    symbols.extend([("BTC/USDT", 10.0), ("SOL/USDC", 10.0)])

    ctx.timing["symbol_time"] = time.perf_counter() - t0

    solana_tokens: list[str] = list(onchain_syms)
    sol_cfg = ctx.config.get("solana_scanner", {})

    regime = "unknown"
    try:
        regime = await get_market_regime(ctx)
    except Exception:  # pragma: no cover - safety
        pass

    if regime == "trending" and ctx.config.get("arbitrage_enabled", True):
        try:
            if ctx.secondary_exchange:
                arb_syms = await scan_cex_arbitrage(
                    ctx.exchange, ctx.secondary_exchange, ctx.config
                )
            else:
                arb_syms = await scan_arbitrage(ctx.exchange, ctx.config)
            symbols.extend((s, 2.0) for s in arb_syms)
        except Exception as exc:  # pragma: no cover - best effort
            logger.error("Arbitrage scan error: %s", exc)

    if regime == "volatile":
        symbols.extend((s, 0.0) for s in onchain_syms)

    if regime == "volatile" and sol_cfg.get("enabled"):
        try:
            new_tokens = await get_solana_new_tokens(sol_cfg)
            solana_tokens.extend(new_tokens)
            symbols.extend((m, 0.0) for m in new_tokens)
        except Exception as exc:  # pragma: no cover - best effort
            logger.error("Solana scanner failed: %s", exc)

    symbol_names = [s for s, _ in symbols]
    avg_atr = compute_average_atr(
        symbol_names, ctx.df_cache, ctx.config.get("timeframe", "1h")
    )
    adaptive_cfg = ctx.config.get("adaptive_scan", {})
    if adaptive_cfg.get("enabled"):
        baseline = adaptive_cfg.get("atr_baseline", 0.01)
        max_factor = adaptive_cfg.get("max_factor", 2.0)
        volatility_factor = min(max_factor, max(1.0, avg_atr / baseline))
    else:
        volatility_factor = 1.0
    ctx.volatility_factor = volatility_factor

    total_available = len(
        (ctx.config.get("symbols") or [ctx.config.get("symbol")])
        + ctx.config.get("onchain_symbols", [])
    )
    ctx.timing["symbol_filter_ratio"] = (
        len(symbols) / total_available if total_available else 1.0
    )

    base_size = ctx.config.get("symbol_batch_size", 10)
    batch_size = int(base_size * volatility_factor)
    async with QUEUE_LOCK:
        if not symbol_priority_queue:
            all_scores = symbols + [(s, 0.0) for s in onchain_syms]
            symbol_priority_queue = build_priority_queue(all_scores)
        if onchain_syms:
            for sym in reversed(onchain_syms):
                symbol_priority_queue.appendleft(sym)
        if solana_tokens:
            enqueue_solana_tokens(solana_tokens)
        if len(symbol_priority_queue) < batch_size:
            symbol_priority_queue.extend(
                build_priority_queue(symbols + [(s, 0.0) for s in onchain_syms])
            )
        ctx.current_batch = [
            symbol_priority_queue.popleft()
            for _ in range(min(batch_size, len(symbol_priority_queue)))
        ]

        for sym in ctx.current_batch:
            if sym in recent_solana_set:
                recent_solana_set.discard(sym)
                try:
                    recent_solana_tokens.remove(sym)
                except ValueError:
                    pass


async def scan_arbitrage(exchange: object, config: dict) -> list[str]:
    """Return symbols with profitable Solana arbitrage opportunities."""
    pairs: list[str] = config.get("arbitrage_pairs", [])
    if not pairs:
        return []

    try:
        from crypto_bot.utils.market_loader import fetch_geckoterminal_ohlcv
    except Exception:
        fetch_geckoterminal_ohlcv = None

    gecko_prices: dict[str, float] = {}
    if fetch_geckoterminal_ohlcv:
        for sym in pairs:
            try:
                res = await fetch_geckoterminal_ohlcv(sym, limit=1, return_price=True)
            except Exception:
                res = None
            if res:
                _data, _vol, price = res
                gecko_prices[sym] = price

    remaining = [s for s in pairs if s not in gecko_prices]
    dex_prices: dict[str, float] = gecko_prices.copy()
    if remaining:
        try:
            from crypto_bot.solana import fetch_solana_prices
        except Exception:
            fetch_solana_prices = None
        if fetch_solana_prices:
            dex_prices.update(await fetch_solana_prices(remaining))
    results: list[str] = []
    threshold = float(
        config.get(
            "arbitrage_threshold",
            config.get("grid_bot", {}).get("arbitrage_threshold", 0.0),
        )
    )

    for sym in pairs:
        dex_price = dex_prices.get(sym)
        if not dex_price:
            continue
        try:
            if asyncio.iscoroutinefunction(getattr(exchange, "fetch_ticker", None)):
                ticker = await exchange.fetch_ticker(sym)
            else:
                ticker = await asyncio.to_thread(exchange.fetch_ticker, sym)
        except Exception:
            continue
        cex_price = ticker.get("last") or ticker.get("close")
        if cex_price is None:
            continue
        try:
            cex_val = float(cex_price)
        except Exception:
            continue
        if cex_val <= 0:
            continue
        diff = abs(dex_price - cex_val) / cex_val
        if diff >= threshold:
            results.append(sym)
    return results


async def scan_cex_arbitrage(
    primary: object, secondary: object, config: dict
) -> list[str]:
    """Return symbols with profitable arbitrage between two centralized exchanges."""
    pairs: list[str] = config.get("arbitrage_pairs", [])
    if not pairs:
        return []

    results: list[str] = []
    threshold = float(config.get("arbitrage_threshold", 0.0))
    for sym in pairs:
        try:
            if asyncio.iscoroutinefunction(getattr(primary, "fetch_ticker", None)):
                t1 = await primary.fetch_ticker(sym)
            else:
                t1 = await asyncio.to_thread(primary.fetch_ticker, sym)
            if asyncio.iscoroutinefunction(getattr(secondary, "fetch_ticker", None)):
                t2 = await secondary.fetch_ticker(sym)
            else:
                t2 = await asyncio.to_thread(secondary.fetch_ticker, sym)
        except Exception:
            continue

        p1 = t1.get("last") or t1.get("close")
        p2 = t2.get("last") or t2.get("close")
        if p1 is None or p2 is None:
            continue
        try:
            f1 = float(p1)
            f2 = float(p2)
        except Exception:
            continue
        if f1 <= 0:
            continue
        diff = abs(f1 - f2) / f1
        if diff >= threshold:
            results.append(sym)
    return results


async def update_caches(ctx: BotContext) -> None:
    """Update OHLCV and regime caches for the current symbol batch."""
    batch = ctx.current_batch
    if not batch:
        return

    start = time.perf_counter()
    timeframe = ctx.config.get("timeframe", "1h")
    tf_minutes = int(pd.Timedelta(timeframe).total_seconds() // 60)
    limit = max(150, tf_minutes * 2)
    limit = int(ctx.config.get("cycle_lookback_limit") or limit)
    start_since = int(time.time() * 1000 - limit * tf_minutes * 60 * 1000)

    ohlcv_batch_size = ctx.config.get("ohlcv_batch_size")
    if ohlcv_batch_size is None:
        ohlcv_batch_size = ctx.config.get("symbol_filter", {}).get("ohlcv_batch_size")

    max_concurrent = ctx.config.get("max_concurrent_ohlcv")
    if isinstance(max_concurrent, (int, float)):
        max_concurrent = int(max_concurrent)
        if ctx.volatility_factor > 5:
            max_concurrent = max(1, max_concurrent // 2)

    async with OHLCV_LOCK:
        try:
            ctx.df_cache = await update_multi_tf_ohlcv_cache(
                ctx.exchange,
                ctx.df_cache,
                batch,
                ctx.config,
                limit=limit,
                use_websocket=ctx.config.get("use_websocket", False),
                force_websocket_history=ctx.config.get(
                    "force_websocket_history", False
                ),
                max_concurrent=max_concurrent,
                notifier=(
                    ctx.notifier
                    if ctx.config.get("telegram", {}).get("status_updates", True)
                    else None
                ),
                priority_queue=symbol_priority_queue,
                batch_size=ohlcv_batch_size,
            )
        except Exception as exc:
            logger.warning("WS OHLCV failed: %s - falling back to REST", exc)
            ctx.df_cache = await update_multi_tf_ohlcv_cache(
                ctx.exchange,
                ctx.df_cache,
                batch,
                ctx.config,
                limit=limit,
                start_since=start_since,
                use_websocket=False,
                force_websocket_history=ctx.config.get(
                    "force_websocket_history", False
                ),
                max_concurrent=max_concurrent,
                notifier=(
                    ctx.notifier
                    if ctx.config.get("telegram", {}).get("status_updates", True)
                    else None
                ),
                priority_queue=symbol_priority_queue,
                batch_size=ohlcv_batch_size,
            )
        ctx.regime_cache = await update_regime_tf_cache(
            ctx.exchange,
            ctx.regime_cache,
            batch,
            ctx.config,
            limit=limit,
            use_websocket=ctx.config.get("use_websocket", False),
            force_websocket_history=ctx.config.get("force_websocket_history", False),
            max_concurrent=max_concurrent,
            notifier=(
                ctx.notifier
                if ctx.config.get("telegram", {}).get("status_updates", True)
                else None
            ),
            df_map=ctx.df_cache,
            batch_size=ohlcv_batch_size,
        )

    filtered_batch: list[str] = []
    for sym in batch:
        df = ctx.df_cache.get(timeframe, {}).get(sym)
        count = len(df) if isinstance(df, pd.DataFrame) else 0
        logger.info("%s OHLCV: %d candles", sym, count)
        if count == 0:
            logger.warning("No OHLCV data for %s; skipping analysis", sym)
            continue
        filtered_batch.append(sym)

    ctx.current_batch = filtered_batch

    vol_thresh = ctx.config.get("bounce_scalper", {}).get("vol_zscore_threshold")
    if vol_thresh is not None:
        status_updates = ctx.config.get("telegram", {}).get("status_updates", True)
        for sym in batch:
            df = ctx.df_cache.get(timeframe, {}).get(sym)
            if df is None or df.empty or "volume" not in df:
                continue
            vols = df["volume"].to_numpy(dtype=float)
            mean = float(np.mean(vols)) if len(vols) else 0.0
            std = float(np.std(vols))
            if std <= 0:
                continue
            z_scores = (vols - mean) / std
            z_max = float(np.max(z_scores))
            if z_max > vol_thresh:
                async with QUEUE_LOCK:
                    symbol_priority_queue.appendleft(sym)
                msg = f"Volume spike priority for {sym}: z={z_max:.2f}"
                logger.info(msg)
                if status_updates and ctx.notifier:
                    ctx.notifier.notify(msg)

    if ctx.config.get("use_websocket", True) and ctx.current_batch:
        timeframe = ctx.config.get("timeframe", "1h")

        async def subscribe(sym: str) -> None:
            try:
                params = inspect.signature(ctx.exchange.watchOHLCV).parameters
                kwargs = {"symbol": sym, "timeframe": timeframe}
                if "timeout" in params:
                    kwargs["timeout"] = WS_OHLCV_TIMEOUT
                await ctx.exchange.watchOHLCV(**kwargs)
            except Exception as exc:  # pragma: no cover - network
                logger.warning("WS subscribe failed for %s: %s", sym, exc)

        await asyncio.gather(*(subscribe(sym) for sym in ctx.current_batch))

    ctx.timing["ohlcv_fetch_latency"] = time.perf_counter() - start


async def enrich_with_pyth(ctx: BotContext) -> None:
    """Update cached OHLCV using the latest Pyth prices."""
    batch = ctx.current_batch
    if not batch:
        return

    async with aiohttp.ClientSession() as session:
        for sym in batch:
            quote = sym.split("/")[-1]
            allowed = ctx.config.get("pyth_quotes", ["USDC"])
            if quote not in allowed:
                continue
            base = sym.split("/")[0]
            try:
                url = f"https://hermes.pyth.network/v2/price_feeds?query={base}"
                async with session.get(url, timeout=10) as resp:
                    feeds = await resp.json()
            except Exception:
                continue

            feed_id = None
            for item in feeds:
                attrs = item.get("attributes", {})
                if attrs.get("base") == base and attrs.get("quote_currency") == "USD":
                    feed_id = item.get("id")
                    break
            if not feed_id:
                continue

            try:
                url = (
                    "https://hermes.pyth.network/api/latest_price_feeds?ids[]="
                    f"{feed_id}"
                )
                async with session.get(url, timeout=10) as resp:
                    data = await resp.json()
            except Exception:
                continue

            if not data:
                continue

            price_info = data[0].get("price")
            if not price_info:
                continue

            price = float(price_info.get("price", 0)) * (
                10 ** price_info.get("expo", 0)
            )

            async with OHLCV_LOCK:
                for cache in ctx.df_cache.values():
                    df = cache.get(sym)
                    if df is not None and not df.empty:
                        df.loc[df.index[-1], "close"] = price


async def analyse_batch(ctx: BotContext) -> None:
    """Run signal analysis on the current batch."""
    batch = ctx.current_batch
    if not batch:
        logger.info("analyse_batch called with empty batch")
        ctx.analysis_results = []
        return

    logger.info(
        "analyse_batch starting with %d symbols: %s",
        len(batch),
        batch,
    )

    base_tf = ctx.config.get("timeframe", "1h")

    tasks = []
    mode = ctx.config.get("mode", "cex")
    for sym in batch:
        df_map = {tf: c.get(sym) for tf, c in ctx.df_cache.items()}
        for tf, cache in ctx.regime_cache.items():
            df_map[tf] = cache.get(sym)
        df = df_map.get(base_tf)
        logger.info(
            "DF len for %s: %d",
            sym,
            len(df) if isinstance(df, pd.DataFrame) else 0,
        )
        tasks.append(
            analyze_symbol(
                sym,
                df_map,
                mode,
                ctx.config,
                ctx.notifier,
                mempool_monitor=ctx.mempool_monitor,
                mempool_cfg=ctx.mempool_cfg,
            )
        )

    results = await asyncio.gather(*tasks, return_exceptions=True)

    ctx.analysis_results = []
    for sym, res in zip(batch, results):
        if isinstance(res, Exception):
            logger.error("Analysis failed for %s: %s", sym, res)
        else:
            ctx.analysis_results.append(res)

    global UNKNOWN_COUNT, TOTAL_ANALYSES
    for res in ctx.analysis_results:
        if res.get("skip"):
            continue
        logger.info(
            "Analysis for %s: regime=%s, score=%s",
            res["symbol"],
            res["regime"],
            res["score"],
        )
        TOTAL_ANALYSES += 1
        if res.get("regime") == "unknown":
            UNKNOWN_COUNT += 1

    logger.info(
        "analyse_batch produced %d results (%d skipped)",
        len(ctx.analysis_results),
        sum(1 for r in ctx.analysis_results if r.get("skip")),
    )


async def execute_signals(ctx: BotContext) -> None:
    """Open trades for qualified analysis results."""
    results = getattr(ctx, "analysis_results", [])
    if not results:
        logger.info("No analysis results to act on")
        return

    # Filter and prioritize by score
    orig_results = results
    results = []
    skipped_syms: list[str] = []
    no_dir_syms: list[str] = []
    low_score: list[str] = []
    for r in orig_results:
        if r.get("skip"):
            skipped_syms.append(r.get("symbol"))
            continue
        if r.get("direction") == "none":
            no_dir_syms.append(r.get("symbol"))
            continue
        min_req = r.get("min_confidence", ctx.config.get("min_confidence_score", 0.0))
        score = r.get("score", 0.0)
        if score < min_req:
            low_score.append(f"{r.get('symbol')}({score:.2f}<{min_req:.2f})")
            continue
        results.append(r)

    logger.debug(
        "Candidate scoring: %d/%d met the minimum score; low_score=%s skip=%s no_direction=%s",
        len(results),
        len(orig_results),
        low_score,
        skipped_syms,
        no_dir_syms,
    )

    if not results:
        logger.info("All signals filtered out - nothing actionable")
        if ctx.notifier and ctx.config.get("telegram", {}).get("trade_updates", True):
            ctx.notifier.notify("No symbols qualified for trading")
        return

    results.sort(key=lambda x: x.get("score", 0), reverse=True)
    top_n = ctx.config.get("top_n_symbols", 10)
    executed = 0

    for candidate in results[:top_n]:
        logger.info("Analysis result: %s", candidate)
        max_trades = ctx.position_guard.max_open_trades if ctx.position_guard else 0
        logger.debug("Open trades: %d / %d", len(ctx.positions), max_trades)
        if not ctx.position_guard or not ctx.position_guard.can_open(ctx.positions):
            logger.info(
                "Max open trades reached (%d/%d); skipping remaining signals",
                len(ctx.positions),
                max_trades,
            )
            break
        sym = candidate["symbol"]
        logger.info("[EVAL] evaluating %s", sym)
        outcome_reason = ""
        if ctx.balance <= 0:
            old_balance = ctx.balance
            latest = await refresh_balance(ctx)
            logger.info(
                "Balance was %.2f; refreshed to %.2f for %s",
                old_balance,
                latest,
                sym,
            )
        if sym in ctx.positions:
            outcome_reason = "existing position"
            logger.info("[EVAL] %s -> %s", sym, outcome_reason)
            continue

        df = candidate["df"]
        price = df["close"].iloc[-1]
        score = candidate.get("score", 0.0)
        strategy = candidate.get("name", "")
        allowed, reason = ctx.risk_manager.allow_trade(df, strategy, sym)
        if not allowed:
            outcome_reason = f"blocked: {reason}"
            logger.info("[EVAL] %s -> %s", sym, outcome_reason)
            continue

        probs = candidate.get("probabilities", {})
        reg_prob = float(probs.get(candidate.get("regime"), 0.0))
        direction = candidate.get("direction", "long")
        size = ctx.risk_manager.position_size(
            reg_prob,
            ctx.balance,
            df,
            atr=candidate.get("atr"),
            price=price,
            name=strategy,
            direction=direction,
        )
        if size == 0:
            await refresh_balance(ctx)
            size = ctx.risk_manager.position_size(
                reg_prob,
                ctx.balance,
                df,
                atr=candidate.get("atr"),
                price=price,
                name=strategy,
                direction=direction,
            )
            if size == 0:
                outcome_reason = f"size {size:.4f}"
                logger.info("[EVAL] %s -> %s", sym, outcome_reason)
                continue

        if not ctx.risk_manager.can_allocate(strategy, abs(size), ctx.balance):
            logger.info(
                "Insufficient capital to allocate %.4f for %s via %s",
                size,
                sym,
                strategy,
            )
            outcome_reason = "insufficient capital"
            logger.info("[EVAL] %s -> %s", sym, outcome_reason)
            continue

        amount = abs(size) / price if price > 0 else 0.0
        side = direction_to_side(direction)
        if side == "sell" and not ctx.config.get("allow_short", False):
            outcome_reason = "short selling disabled"
            logger.info("[EVAL] %s -> %s", sym, outcome_reason)
            continue
        start_exec = time.perf_counter()
        executed_via_sniper = False
        executed_via_cross = False
        if strategy == "cross_chain_arb_bot":
            from crypto_bot.solana_trading import cross_chain_trade

            task = register_task(
                asyncio.create_task(
                    cross_chain_trade(
                        ctx.exchange,
                        ctx.ws_client,
                        sym,
                        side,
                        amount,
                        dry_run=ctx.config.get("execution_mode") == "dry_run",
                        slippage_bps=ctx.config.get("solana_slippage_bps", 50),
                        use_websocket=ctx.config.get("use_websocket", False),
                        notifier=ctx.notifier,
                        mempool_monitor=ctx.mempool_monitor,
                        mempool_cfg=ctx.mempool_cfg,
                        config=ctx.config,
                    )
                )
            )
            CROSS_ARB_TASKS.add(task)
            task.add_done_callback(CROSS_ARB_TASKS.discard)
            executed_via_cross = True
        elif sym.endswith("/USDC"):
            from crypto_bot.solana import sniper_solana

            if sym in NEW_SOLANA_TOKENS:
                reg = candidate.get("regime")
                if reg not in {"volatile", "breakout"}:
                    logger.info("[EVAL] %s -> regime %s not tradable", sym, reg)
                    NEW_SOLANA_TOKENS.discard(sym)
                    continue

            sol_score, _ = sniper_solana.generate_signal(df)
            if sym in NEW_SOLANA_TOKENS:
                NEW_SOLANA_TOKENS.discard(sym)
            if sol_score > 0.7:
                from crypto_bot.solana_trading import sniper_trade

                base, quote = sym.split("/")
                task = register_task(
                    asyncio.create_task(
                        sniper_trade(
                            ctx.config.get("wallet_address", ""),
                            quote,
                            base,
                            size,
                            dry_run=ctx.config.get("execution_mode") == "dry_run",
                            slippage_bps=ctx.config.get("solana_slippage_bps", 50),
                            notifier=ctx.notifier,
                        )
                    )
                )
                SNIPER_TASKS.add(task)
                task.add_done_callback(SNIPER_TASKS.discard)
                executed_via_sniper = True

        if not executed_via_sniper and not executed_via_cross:
            order = await cex_trade_async(
                ctx.exchange,
                ctx.ws_client,
                sym,
                side,
                amount,
                ctx.notifier,
                dry_run=ctx.config.get("execution_mode") == "dry_run",
                use_websocket=ctx.config.get("use_websocket", False),
                config=ctx.config,
            )
            if order:
                executed += 1
                logger.info("[EVAL] %s -> executed %s %.4f", sym, side, amount)
                take_profit = None
                if strategy == "bounce_scalper":
                    depth = int(ctx.config.get("liquidity_depth", 10))
                    book = await fetch_order_book_async(ctx.exchange, sym, depth)
                    dist = _closest_wall_distance(book, price, side)
                    if dist is not None:
                        take_profit = dist * 0.8
                ctx.risk_manager.register_stop_order(
                    order,
                    strategy=strategy,
                    symbol=sym,
                    entry_price=price,
                    confidence=score,
                    direction=side,
                    take_profit=take_profit,
                    regime=candidate.get("regime"),
                )
        else:
            executed += 1
            logger.info("[EVAL] %s -> executed %s %.4f", sym, side, amount)
        ctx.timing["execution_latency"] = max(
            ctx.timing.get("execution_latency", 0.0),
            time.perf_counter() - start_exec,
        )

        if ctx.config.get("execution_mode") == "dry_run" and ctx.wallet:
            try:
                if side == "buy":
                    ctx.wallet.buy(sym, amount, price)
                else:
                    ctx.wallet.sell(sym, amount, price)
                ctx.balance = ctx.wallet.total_balance
            except Exception:
                pass
        ctx.risk_manager.allocate_capital(strategy, abs(size))
        if ctx.config.get("execution_mode") == "dry_run":
            ctx.positions[sym] = {
                "side": side,
                "entry_price": price,
                "entry_time": datetime.utcnow().isoformat(),
                "regime": candidate.get("regime"),
                "strategy": strategy,
                "confidence": score,
                "pnl": 0.0,
                "size": amount,
                "trailing_stop": 0.0,
                "highest_price": price,
                "dca_count": 0,
            }
        else:
            try:
                pos_list = await cex_trade_async.sync_positions_async(ctx.exchange)
                ctx.positions = {p.get("symbol"): p for p in pos_list}
            except Exception as exc:  # pragma: no cover - optional
                logger.error("Position sync failed: %s", exc)
        try:
            log_position(
                sym,
                side,
                amount,
                price,
                price,
                ctx.balance,
            )
        except Exception:
            pass

        await refresh_balance(ctx)

        if strategy == "micro_scalp":
            register_task(asyncio.create_task(_monitor_micro_scalp_exit(ctx, sym)))

    if executed == 0:
        logger.info(
            "No trades executed from %d candidate signals", len(results[:top_n])
        )


async def handle_exits(ctx: BotContext) -> None:
    """Check open positions for exit conditions."""
    tf = ctx.config.get("timeframe", "1h")
    tf_cache = ctx.df_cache.get(tf, {})
    for sym, pos in list(ctx.positions.items()):
        df = tf_cache.get(sym)
        if df is None or df.empty or "close" not in df:
            continue
        current_price = float(df["close"].iloc[-1])
        pnl_pct = ((current_price - pos["entry_price"]) / pos["entry_price"]) * (
            1 if pos["side"] == "buy" else -1
        )
        if pnl_pct >= ctx.config.get("exit_strategy", {}).get("min_gain_to_trail", 0):
            if current_price > pos.get("highest_price", pos["entry_price"]):
                pos["highest_price"] = current_price
            pos["trailing_stop"] = calculate_trailing_stop(
                pd.Series([pos.get("highest_price", current_price)]),
                ctx.config.get("exit_strategy", {}).get("trailing_stop_pct", 0.1),
            )

        # DCA before evaluating exit conditions
        dca_cfg = ctx.config.get("dca", {})
        dca_score, dca_dir = dca_bot.generate_signal(df)
        if (
            dca_score > 0
            and pos.get("dca_count", 0) < dca_cfg.get("max_entries", 0)
            and (
                (pos["side"] == "buy" and dca_dir == "long")
                or (pos["side"] == "sell" and dca_dir == "short")
            )
        ):
            add_amount = pos["size"] * dca_cfg.get("size_multiplier", 1.0)
            add_value = add_amount * current_price
            if ctx.risk_manager.can_allocate(
                pos.get("strategy", ""), add_value, ctx.balance
            ):
                await cex_trade_async(
                    ctx.exchange,
                    ctx.ws_client,
                    sym,
                    pos["side"],
                    add_amount,
                    ctx.notifier,
                    dry_run=ctx.config.get("execution_mode") == "dry_run",
                    use_websocket=ctx.config.get("use_websocket", False),
                    config=ctx.config,
                )
                if ctx.config.get("execution_mode") == "dry_run" and ctx.wallet:
                    try:
                        if pos["side"] == "buy":
                            ctx.wallet.buy(sym, add_amount, current_price)
                        else:
                            ctx.wallet.sell(sym, add_amount, current_price)
                        ctx.balance = ctx.wallet.total_balance
                    except Exception:
                        pass
                await refresh_balance(ctx)
                ctx.risk_manager.allocate_capital(pos.get("strategy", ""), add_value)
                prev_amount = pos["size"]
                pos["size"] += add_amount
                pos["entry_price"] = (
                    pos["entry_price"] * prev_amount + current_price * add_amount
                ) / pos["size"]
                pos["dca_count"] = pos.get("dca_count", 0) + 1
                ctx.risk_manager.update_stop_order(pos["size"], symbol=sym)
        exit_signal, new_stop = should_exit(
            df,
            current_price,
            pos.get("trailing_stop", 0.0),
            ctx.config,
            ctx.risk_manager,
        )
        pos["trailing_stop"] = new_stop
        if exit_signal:
            await cex_trade_async(
                ctx.exchange,
                ctx.ws_client,
                sym,
                opposite_side(pos["side"]),
                pos["size"],
                ctx.notifier,
                dry_run=ctx.config.get("execution_mode") == "dry_run",
                use_websocket=ctx.config.get("use_websocket", False),
                config=ctx.config,
            )
            if ctx.config.get("execution_mode") == "dry_run" and ctx.wallet:
                try:
                    if pos["side"] == "buy":
                        ctx.wallet.sell(sym, pos["size"], current_price)
                    else:
                        ctx.wallet.buy(sym, pos["size"], current_price)
                    ctx.balance = ctx.wallet.total_balance
                except Exception:
                    pass
            await refresh_balance(ctx)
            realized_pnl = (current_price - pos["entry_price"]) * pos["size"]
            if pos["side"] == "sell":
                realized_pnl = -realized_pnl
            pnl_logger.log_pnl(
                pos.get("strategy", ""),
                sym,
                pos["entry_price"],
                current_price,
                realized_pnl,
                pos.get("confidence", 0.0),
                pos["side"],
            )
            regime_pnl_tracker.log_trade(
                pos.get("regime", ""), pos.get("strategy", ""), realized_pnl
            )
            ctx.risk_manager.deallocate_capital(
                pos.get("strategy", ""), pos["size"] * pos["entry_price"]
            )
            ctx.positions.pop(sym, None)
            try:
                log_position(
                    sym,
                    pos["side"],
                    pos["size"],
                    pos["entry_price"],
                    current_price,
                    ctx.balance,
                )
            except Exception:
                pass
            try:
                pnl = (current_price - pos["entry_price"]) / pos["entry_price"]
                if pos["side"] == "sell":
                    pnl = -pnl
                regime_pnl_tracker.log_trade(
                    pos.get("regime", ""), pos.get("strategy", ""), pnl
                )
            except Exception:
                pass
        else:
            score, direction = dca_bot.generate_signal(df)
            dca_cfg = ctx.config.get("dca", {})
            max_entries = dca_cfg.get("max_entries", 0)
            size_pct = dca_cfg.get("size_pct", 1.0)
            if (
                pos.get("dca_count", 0) < max_entries
                and (
                    (pos["side"] == "buy" and direction == "long")
                    or (pos["side"] == "sell" and direction == "short")
                )
                and ctx.risk_manager.capital_tracker.can_allocate(
                    pos.get("strategy", ""),
                    pos["size"] * size_pct * current_price,
                    ctx.balance,
                )
            ):
                new_size = pos["size"] * size_pct
                await cex_trade_async(
                    ctx.exchange,
                    ctx.ws_client,
                    sym,
                    pos["side"],
                    new_size,
                    ctx.notifier,
                    dry_run=ctx.config.get("execution_mode") == "dry_run",
                    use_websocket=ctx.config.get("use_websocket", False),
                    config=ctx.config,
                )
                if ctx.config.get("execution_mode") == "dry_run" and ctx.wallet:
                    try:
                        if pos["side"] == "buy":
                            ctx.wallet.buy(sym, new_size, current_price)
                        else:
                            ctx.wallet.sell(sym, new_size, current_price)
                        ctx.balance = ctx.wallet.total_balance
                    except Exception:
                        pass
                ctx.risk_manager.allocate_capital(
                    pos.get("strategy", ""), new_size * current_price
                )
                pos["size"] += new_size
                pos["dca_count"] = pos.get("dca_count", 0) + 1
                try:
                    log_position(
                        sym,
                        pos["side"],
                        pos["size"],
                        pos["entry_price"],
                        current_price,
                        ctx.balance,
                    )
                except Exception:
                    pass

            # persist updated fields like 'dca_count'
            ctx.positions[sym] = pos


async def force_exit_all(ctx: BotContext) -> None:
    """Liquidate all open positions immediately."""
    tf = ctx.config.get("timeframe", "1h")
    tf_cache = ctx.df_cache.get(tf, {})
    if not ctx.positions:
        logger.info("No positions to liquidate")
    for sym, pos in list(ctx.positions.items()):
        df = tf_cache.get(sym)
        exit_price = pos["entry_price"]
        if df is not None and not df.empty:
            exit_price = float(df["close"].iloc[-1])

        logger.info("Liquidating %s %.4f @ %.2f", sym, pos["size"], exit_price)

        await cex_trade_async(
            ctx.exchange,
            ctx.ws_client,
            sym,
            opposite_side(pos["side"]),
            pos["size"],
            ctx.notifier,
            dry_run=ctx.config.get("execution_mode") == "dry_run",
            use_websocket=ctx.config.get("use_websocket", False),
            config=ctx.config,
        )

        if ctx.config.get("execution_mode") == "dry_run" and ctx.wallet:
            try:
                if pos["side"] == "buy":
                    ctx.wallet.sell(sym, pos["size"], exit_price)
                else:
                    ctx.wallet.buy(sym, pos["size"], exit_price)
                ctx.balance = ctx.wallet.total_balance
            except Exception:
                pass

        await refresh_balance(ctx)
        realized_pnl = (exit_price - pos["entry_price"]) * pos["size"]
        if pos["side"] == "sell":
            realized_pnl = -realized_pnl
        pnl_logger.log_pnl(
            pos.get("strategy", ""),
            sym,
            pos["entry_price"],
            exit_price,
            realized_pnl,
            pos.get("confidence", 0.0),
            pos["side"],
        )
        regime_pnl_tracker.log_trade(
            pos.get("regime", ""), pos.get("strategy", ""), realized_pnl
        )

        ctx.risk_manager.deallocate_capital(
            pos.get("strategy", ""), pos["size"] * pos["entry_price"]
        )
        ctx.positions.pop(sym, None)
        try:
            log_position(
                sym,
                pos["side"],
                pos["size"],
                pos["entry_price"],
                exit_price,
                ctx.balance,
            )
        except Exception:
            pass

    if not ctx.positions and ctx.wallet and ctx.wallet.positions:
        for pid, wpos in list(ctx.wallet.positions.items()):
            sym = wpos.get("symbol") or pid
            df = tf_cache.get(sym)
            exit_price = wpos.get("entry_price", 0.0)
            if df is not None and not df.empty:
                exit_price = float(df["close"].iloc[-1])

            size = wpos.get("size", wpos.get("amount", 0.0))
            try:
                if wpos.get("side") == "buy":
                    ctx.wallet.sell(sym, size, exit_price)
                else:
                    ctx.wallet.buy(sym, size, exit_price)
                ctx.balance = ctx.wallet.total_balance
            except Exception:
                pass
            realized_pnl = (exit_price - wpos.get("entry_price", 0.0)) * size
            if wpos.get("side") == "sell":
                realized_pnl = -realized_pnl
            pnl_logger.log_pnl(
                wpos.get("strategy", ""),
                sym,
                wpos.get("entry_price", 0.0),
                exit_price,
                realized_pnl,
                wpos.get("confidence", 0.0),
                wpos.get("side", ""),
            )
            regime_pnl_tracker.log_trade(
                wpos.get("regime", ""), wpos.get("strategy", ""), realized_pnl
            )

            ctx.risk_manager.deallocate_capital(
                wpos.get("strategy", ""), size * wpos.get("entry_price", 0.0)
            )
            try:
                log_position(
                    sym,
                    wpos.get("side", ""),
                    size,
                    wpos.get("entry_price", 0.0),
                    exit_price,
                    ctx.balance,
                )
            except Exception:
                pass
            logger.info("Liquidated %s %.4f @ %.2f", sym, size, exit_price)

        if ctx.wallet:
            ctx.wallet.positions.clear()


async def _monitor_micro_scalp_exit(ctx: BotContext, sym: str) -> None:
    """Monitor a micro-scalp trade and exit based on :func:`monitor_price`."""
    pos = ctx.positions.get(sym)
    if not pos:
        return

    tf = ctx.config.get("scalp_timeframe", "1m")

    def feed() -> float:
        df = ctx.df_cache.get(tf, {}).get(sym)
        if df is None or df.empty:
            return pos["entry_price"]
        return float(df["close"].iloc[-1])

    res = await monitor_price(feed, pos["entry_price"], {})
    exit_price = res.get("exit_price", feed())

    await cex_trade_async(
        ctx.exchange,
        ctx.ws_client,
        sym,
        opposite_side(pos["side"]),
        pos["size"],
        ctx.notifier,
        dry_run=ctx.config.get("execution_mode") == "dry_run",
        use_websocket=ctx.config.get("use_websocket", False),
        config=ctx.config,
    )

    if ctx.config.get("execution_mode") == "dry_run" and ctx.wallet:
        try:
            if pos["side"] == "buy":
                ctx.wallet.sell(sym, pos["size"], exit_price)
            else:
                ctx.wallet.buy(sym, pos["size"], exit_price)
            ctx.balance = ctx.wallet.total_balance
        except Exception:
            pass

    await refresh_balance(ctx)
    realized_pnl = (exit_price - pos["entry_price"]) * pos["size"]
    if pos["side"] == "sell":
        realized_pnl = -realized_pnl
    pnl_logger.log_pnl(
        pos.get("strategy", ""),
        sym,
        pos["entry_price"],
        exit_price,
        realized_pnl,
        pos.get("confidence", 0.0),
        pos["side"],
    )
    regime_pnl_tracker.log_trade(
        pos.get("regime", ""), pos.get("strategy", ""), realized_pnl
    )

    ctx.risk_manager.deallocate_capital(
        pos.get("strategy", ""), pos["size"] * pos["entry_price"]
    )
    ctx.positions.pop(sym, None)
    try:
        log_position(
            sym, pos["side"], pos["size"], pos["entry_price"], exit_price, ctx.balance
        )
    except Exception:
        pass
    try:
        pnl = (exit_price - pos["entry_price"]) / pos["entry_price"]
        if pos["side"] == "sell":
            pnl = -pnl
        regime_pnl_tracker.log_trade(
            pos.get("regime", ""), pos.get("strategy", ""), pnl
        )
    except Exception:
        pass


async def _rotation_loop(
    rotator: PortfolioRotator,
    exchange: object,
    wallet: str,
    state: dict,
    notifier: TelegramNotifier | None,
    check_balance_change: callable,
) -> None:
    """Periodically rotate portfolio holdings."""

    interval = rotator.config.get("interval_days", 7) * 86400
    while True:
        try:
            if state.get("running") and rotator.config.get("enabled"):
                if asyncio.iscoroutinefunction(
                    getattr(exchange, "fetch_balance", None)
                ):
                    bal = await exchange.fetch_balance()
                else:
                    bal = await asyncio.to_thread(exchange.fetch_balance)
                current_balance = (
                    bal.get("USDT", {}).get("free", 0)
                    if isinstance(bal.get("USDT"), dict)
                    else bal.get("USDT", 0)
                )
                check_balance_change(float(current_balance), "external change")
                holdings = {
                    k: (v.get("total") if isinstance(v, dict) else v)
                    for k, v in bal.items()
                }
                await rotator.rotate(exchange, wallet, holdings, notifier)
        except asyncio.CancelledError:
            break
        except Exception as exc:  # pragma: no cover - rotation errors
            logger.error("Rotation loop error: %s", exc, exc_info=True)
        sleep_remaining = interval
        while sleep_remaining > 0:
            sleep_chunk = min(60, sleep_remaining)
            await asyncio.sleep(sleep_chunk)
            sleep_remaining -= sleep_chunk
            if not (rotator.config.get("enabled") and state.get("running")):
                break


async def _main_impl() -> TelegramNotifier:
    """Implementation for running the trading bot."""

    logger.info("Starting bot")
    global UNKNOWN_COUNT, TOTAL_ANALYSES
    config = load_config()
    from crypto_bot.utils.token_registry import (
        TOKEN_MINTS,
        load_token_mints,
        set_token_mints,
    )

    mapping = await load_token_mints()
    if mapping:
        set_token_mints({**TOKEN_MINTS, **mapping})
    onchain_syms = [fix_symbol(s) for s in config.get("onchain_symbols", [])]
    onchain_syms = [f"{s}/USDC" if "/" not in s else s for s in onchain_syms]
    if onchain_syms:
        config["onchain_symbols"] = onchain_syms
    sol_syms = [fix_symbol(s) for s in config.get("solana_symbols", [])]
    sol_syms = [f"{s}/USDC" if "/" not in s else s for s in sol_syms]
    if sol_syms:
        config["onchain_symbols"] = sol_syms
    global _LAST_CONFIG_MTIME
    try:
        _LAST_CONFIG_MTIME = CONFIG_PATH.stat().st_mtime
    except OSError:
        pass
    metrics_path = (
        Path(config.get("metrics_csv")) if config.get("metrics_csv") else None
    )

    async def solana_scan_loop() -> None:
        """Periodically fetch new Solana tokens and queue them."""
        cfg = config.get("solana_scanner", {})
        interval = cfg.get("interval_minutes", 5) * 60
        while True:
            try:
                tokens = await get_solana_new_tokens(cfg)
                if tokens:
                    async with QUEUE_LOCK:
                        enqueue_solana_tokens(tokens)
                        for sym in reversed(tokens):
                            symbol_priority_queue.appendleft(sym)
                            NEW_SOLANA_TOKENS.add(sym)
            except asyncio.CancelledError:
                break
            except Exception as exc:  # pragma: no cover - best effort
                logger.error("Solana scan error: %s", exc)
            await wait_or_event(interval)

    volume_ratio = 0.01 if config.get("testing_mode") else 1.0
    cooldown_configure(config.get("min_cooldown", 0))
    status_updates = config.get("telegram", {}).get("status_updates", True)
    market_loader_configure(
        config.get("ohlcv_timeout", 120),
        config.get("max_ohlcv_failures", 3),
        config.get("max_ws_limit", 50),
        status_updates,
        max_concurrent=config.get("max_concurrent_ohlcv"),
        gecko_limit=config.get("gecko_limit"),
    )
    secrets = dotenv_values(ENV_PATH)
    flat_cfg = _flatten_config(config)
    for key, val in secrets.items():
        if key in flat_cfg:
            if flat_cfg[key] != val:
                logger.info(
                    "Overriding %s from .env (config.yaml value: %s)",
                    key,
                    flat_cfg[key],
                )
            else:
                logger.info("Using %s from .env (matches config.yaml)", key)
        else:
            logger.info("Setting %s from .env", key)
    os.environ.update(secrets)

    user = load_or_create(interactive=False)

    status_updates = config.get("telegram", {}).get("status_updates", True)
    balance_updates = config.get("telegram", {}).get("balance_updates", False)

    tg_cfg = {**config.get("telegram", {})}
    if user.get("telegram_token"):
        tg_cfg["token"] = user["telegram_token"]
    if user.get("telegram_chat_id"):
        tg_cfg["chat_id"] = user["telegram_chat_id"]
    if os.getenv("TELE_CHAT_ADMINS"):
        tg_cfg["chat_admins"] = os.getenv("TELE_CHAT_ADMINS")
    status_updates = tg_cfg.get("status_updates", status_updates)
    balance_updates = tg_cfg.get("balance_updates", balance_updates)

    notifier = TelegramNotifier.from_config(tg_cfg)
    if status_updates:
        notifier.notify("🤖 CoinTrader2.0 started")

    mempool_cfg = config.get("mempool_monitor", {})
    mempool_monitor = None
    if mempool_cfg.get("enabled"):
        mempool_monitor = SolanaMempoolMonitor()

    wake_event = asyncio.Event()

    async def wait_or_event(timeout: float) -> None:
        """Wait for an external event or until ``timeout`` elapses."""
        end = asyncio.get_running_loop().time() + timeout
        while True:
            wake_event.clear()
            remaining = end - asyncio.get_running_loop().time()
            if remaining <= 0:
                break
            try:
                await asyncio.wait_for(wake_event.wait(), timeout=min(1.0, remaining))
                break
            except asyncio.TimeoutError:
                continue

    if notifier.token and notifier.chat_id:
        try:
            await send_test_message(notifier.token, notifier.chat_id, "Bot started")
        except Exception:
            logger.warning(
                "Telegram test message failed; check your token and chat ID"
            )

    # allow user-configured exchange to override YAML setting
    if user.get("exchange"):
        config["primary_exchange"] = user["exchange"]

    if config.get("exchanges"):
        exchanges = get_exchanges(config)
        primary = (
            config.get("primary_exchange")
            or config.get("exchange")
            or next(iter(exchanges))
        )
        exchange, ws_client = exchanges[primary]
        secondary_exchange = None
        for name, pair in exchanges.items():
            if name != primary:
                secondary_exchange = pair[0]
                break
    else:
        exchange, ws_client = get_exchange(config)
        secondary_exchange = None
    if hasattr(exchange, "options"):
        opts = getattr(exchange, "options", {})
        opts["ws"] = {"ping_interval": 10, "ping_timeout": 45}
        exchange.options = opts

    ping_interval = int(config.get("ws_ping_interval", 0) or 0)
    if ping_interval > 0 and hasattr(exchange, "ping"):
        task = register_task(
            asyncio.create_task(_ws_ping_loop(exchange, ping_interval))
        )
        WS_PING_TASKS.add(task)

    if not hasattr(exchange, "load_markets"):
        logger.error("The installed ccxt package is missing or a local stub is in use.")
        if status_updates:
            notifier.notify(
                "❌ ccxt library not found or stubbed; check your installation"
            )
        # Continue startup even if ccxt is missing for testing environments

    if config.get("scan_markets", True) and not config.get("symbols"):
        attempt = 0
        delay = SYMBOL_SCAN_RETRY_DELAY
        discovered: list[str] | None = None
        while attempt < MAX_SYMBOL_SCAN_ATTEMPTS:
            start_scan = time.perf_counter()
            discovered = await load_kraken_symbols(
                exchange,
                config.get("excluded_symbols", []),
                config,
            )
            latency = time.perf_counter() - start_scan
            record_sol_scanner_metrics(len(discovered or []), latency, config)
            if discovered:
                break
            attempt += 1
            if attempt >= MAX_SYMBOL_SCAN_ATTEMPTS:
                break
            logger.warning(
                "Symbol scan empty; retrying in %d seconds (attempt %d/%d)",
                delay,
                attempt + 1,
                MAX_SYMBOL_SCAN_ATTEMPTS,
            )
            if status_updates:
                notifier.notify(
                    f"Symbol scan failed; retrying in {delay}s (attempt {attempt + 1}/{MAX_SYMBOL_SCAN_ATTEMPTS})"
                )
            await wait_or_event(delay)
            delay = min(delay * 2, MAX_SYMBOL_SCAN_DELAY)

        if discovered:
            config["symbols"] = discovered + config.get("onchain_symbols", [])
            onchain_syms = config.get("onchain_symbols", [])
            cex_count = len([s for s in config["symbols"] if s not in onchain_syms])
            logger.info(
                "Loaded %d CEX symbols and %d onchain symbols",
                cex_count,
                len(onchain_syms),
            )
        elif discovered is None:
            cached = load_liquid_pairs()
            if isinstance(cached, list):
                config["symbols"] = cached + config.get("onchain_symbols", [])
                logger.warning("Using cached pairs due to symbol scan failure")
                onchain_syms = config.get("onchain_symbols", [])
                cex_count = len([s for s in config["symbols"] if s not in onchain_syms])
                logger.info(
                    "Loaded %d CEX symbols and %d onchain symbols",
                    cex_count,
                    len(onchain_syms),
                )
            else:
                fallback: list[str] | None = None
                if not PAIR_FILE.exists():
                    rp_cfg = config.get("refresh_pairs", {})
                    min_vol = float(
                        rp_cfg.get("min_quote_volume_usd", DEFAULT_MIN_VOLUME_USD)
                    )
                    top_k = int(rp_cfg.get("top_k", DEFAULT_TOP_K))
                    try:
                        fallback = await refresh_pairs_async(
                            min_vol, top_k, config, force_refresh=True
                        )
                    except Exception as exc:  # pragma: no cover - network errors
                        logger.error("refresh_pairs_async failed: %s", exc)
                if fallback:
                    config["symbols"] = fallback + config.get("onchain_symbols", [])
                    logger.warning("Loaded fresh pairs after scan failure")
                else:
                    logger.error(
                        "No symbols discovered after %d attempts; aborting startup",
                        MAX_SYMBOL_SCAN_ATTEMPTS,
                    )
                    if status_updates:
                        notifier.notify(
                            f"❌ Startup aborted after {MAX_SYMBOL_SCAN_ATTEMPTS} symbol scan attempts"
                        )
                    return notifier
        else:
            logger.error(
                "No symbols discovered after %d attempts; aborting startup",
                MAX_SYMBOL_SCAN_ATTEMPTS,
            )
            if status_updates:
                notifier.notify(
                    f"❌ Startup aborted after {MAX_SYMBOL_SCAN_ATTEMPTS} symbol scan attempts"
                )
            return notifier

    balance_threshold = config.get("balance_change_threshold", 0.01)
    previous_balance = 0.0

    def check_balance_change(new_balance: float, reason: str) -> None:
        nonlocal previous_balance
        delta = new_balance - previous_balance
        if abs(delta) > balance_threshold and notifier:
            notifier.notify(f"Balance changed by {delta:.4f} USDT due to {reason}")
        previous_balance = new_balance

    try:
        if asyncio.iscoroutinefunction(getattr(exchange, "fetch_balance", None)):
            bal = await exchange.fetch_balance()
        else:
            bal = await asyncio.to_thread(exchange.fetch_balance)
        init_bal = (
            bal.get("USDT", {}).get("free", 0)
            if isinstance(bal.get("USDT"), dict)
            else bal.get("USDT", 0)
        )
        log_balance(float(init_bal))
        last_balance = float(init_bal)
        previous_balance = float(init_bal)
    except Exception as exc:  # pragma: no cover - network
        logger.error("Exchange API setup failed: %s", exc)
        if status_updates:
            err = notifier.notify(f"API error: {exc}")
            if err:
                logger.error("Failed to notify user: %s", err)
        return notifier
    risk_params = {**config.get("risk", {})}
    risk_params.update(config.get("sentiment_filter", {}))
    risk_params.update(config.get("volatility_filter", {}))
    risk_params["symbol"] = config.get("symbol", "")
    risk_params["trade_size_pct"] = config.get("trade_size_pct", 0.1)
    risk_params["strategy_allocation"] = config.get("strategy_allocation", {})
    risk_params["volume_threshold_ratio"] = config.get("risk", {}).get(
        "volume_threshold_ratio", 0.05
    )
    risk_params["atr_period"] = config.get("risk", {}).get("atr_period", 14)
    risk_params["stop_loss_atr_mult"] = config.get("risk", {}).get(
        "stop_loss_atr_mult", 2.0
    )
    risk_params["take_profit_atr_mult"] = config.get("risk", {}).get(
        "take_profit_atr_mult", 4.0
    )
    risk_params["volume_ratio"] = volume_ratio
    risk_config = RiskConfig(**risk_params)
    risk_manager = RiskManager(risk_config)

    wallet: Wallet | None = None
    if config.get("execution_mode") == "dry_run":
        start_bal = float(
            os.getenv("PAPER_BALANCE")
            or config.get("paper_balance", 1000.0)
        )
        wallet = Wallet(
            start_bal,
            config.get("max_open_trades", 1),
            config.get("allow_short", False),
        )
        log_balance(wallet.total_balance)
        last_balance = notify_balance_change(
            notifier,
            last_balance,
            float(wallet.total_balance),
            balance_updates,
        )

    register_task(asyncio.create_task(monitor_pump_raydium()))
    register_task(asyncio.create_task(periodic_mint_sanity_check()))

    monitor_task = register_task(
        asyncio.create_task(
            console_monitor.monitor_loop(
                exchange,
                wallet,
                LOG_DIR / "bot.log",
                quiet_mode=config.get("quiet_mode", False),
            )
        )
    )

    max_open_trades = config.get("max_open_trades", 1)
    position_guard = OpenPositionGuard(max_open_trades)
    rotator = PortfolioRotator()

    mode = user.get("mode", config.get("mode", "auto"))
    state = {"running": True, "mode": mode}
    # Caches for OHLCV and regime data are stored on the session_state
    session_state = SessionState(last_balance=last_balance)
    last_candle_ts: dict[str, int] = {}

    control_task = register_task(
        asyncio.create_task(console_control.control_loop(state))
    )
    rotation_task = register_task(
        asyncio.create_task(
            _rotation_loop(
                rotator,
                exchange,
                user.get("wallet_address", ""),
                state,
                notifier,
                check_balance_change,
            )
        )
    )
    solana_scan_task: asyncio.Task | None = None
    if config.get("solana_scanner", {}).get("enabled"):
        solana_scan_task = register_task(asyncio.create_task(solana_scan_loop()))
    registry_task = register_task(
        asyncio.create_task(
            registry_update_loop(
                config.get("token_registry", {}).get("refresh_interval_minutes", 15)
            )
        )
    )
    print("Bot running. Type 'stop' to pause, 'start' to resume, 'quit' to exit.")

    from crypto_bot.telegram_bot_ui import TelegramBotUI

    telegram_bot = (
        TelegramBotUI(
            notifier,
            state,
            LOG_DIR / "bot.log",
            rotator,
            exchange,
            user.get("wallet_address", ""),
            command_cooldown=config.get("telegram", {}).get("command_cooldown", 5),
        )
        if notifier.enabled and notifier.token and notifier.chat_id
        else None
    )

    if telegram_bot:
        telegram_bot.run_async()

    meme_wave_task = None
    if config.get("meme_wave_sniper", {}).get("enabled"):
        from crypto_bot.solana import start_runner

        meme_wave_task = register_task(start_runner(config.get("meme_wave_sniper", {})))
    sniper_cfg = config.get("meme_wave_sniper", {})
    sniper_task = None
    if sniper_cfg.get("enabled"):
        from crypto_bot.solana.runner import run as sniper_run

        sniper_task = register_task(asyncio.create_task(sniper_run(sniper_cfg)))

    if config.get("scan_in_background", True):
        session_state.scan_task = register_task(
            asyncio.create_task(
                initial_scan(
                    exchange,
                    config,
                    session_state,
                    notifier if status_updates else None,
                )
            )
        )
    else:
        await initial_scan(
            exchange,
            config,
            session_state,
            notifier if status_updates else None,
        )

    ctx = BotContext(
        positions=session_state.positions,
        df_cache=session_state.df_cache,
        regime_cache=session_state.regime_cache,
        config=config,
        mempool_monitor=mempool_monitor,
        mempool_cfg=mempool_cfg,
    )
    ctx.exchange = exchange
    ctx.secondary_exchange = secondary_exchange
    ctx.ws_client = ws_client
    ctx.risk_manager = risk_manager
    ctx.notifier = notifier
    ctx.wallet = wallet
    # backwards compatibility for modules still expecting ``paper_wallet``
    ctx.paper_wallet = wallet
    ctx.position_guard = position_guard
    ctx.balance = await fetch_and_log_balance(exchange, wallet, config)
    last_balance = ctx.balance
    runner = PhaseRunner(
        [
            fetch_candidates,
            update_caches,
            enrich_with_pyth,
            analyse_batch,
            refresh_balance,
            execute_signals,
            handle_exits,
        ]
    )

    async def _ws_price_feed_listener() -> None:
        if not ws_client:
            return
        while True:
            try:
                msg = await ws_client._next_message(timeout=5.0)
                if msg is not None:
                    wake_event.set()
            except asyncio.CancelledError:
                break
            except Exception:
                await asyncio.sleep(1)

    async def _mempool_event_listener() -> None:
        if not mempool_monitor:
            return
        interval = float(mempool_cfg.get("poll_interval", 5))
        while True:
            try:
                await asyncio.wait_for(
                    mempool_monitor.fetch_priority_fee(),
                    timeout=interval,
                )
                wake_event.set()
            except asyncio.TimeoutError:
                pass
            except asyncio.CancelledError:
                break
            except Exception:
                pass
            await asyncio.sleep(interval)

    listener_tasks: list[asyncio.Task] = []
    if ws_client:
        listener_tasks.append(asyncio.create_task(_ws_price_feed_listener()))
    if mempool_monitor:
        listener_tasks.append(asyncio.create_task(_mempool_event_listener()))

    loop_count = 0
    last_weight_update = last_optimize = 0.0

    try:
        while True:
            maybe_reload_config(state, config)
            await reload_config(
                config,
                ctx,
                risk_manager,
                rotator,
                position_guard,
                force=state.get("reload", False),
            )
            state["reload"] = False

            if state.get("liquidate_all"):
                await force_exit_all(ctx)
                state["liquidate_all"] = False

            if config.get("arbitrage_enabled", True):
                try:
                    if ctx.secondary_exchange:
                        arb_syms = await scan_cex_arbitrage(
                            exchange, ctx.secondary_exchange, config
                        )
                    else:
                        arb_syms = await scan_arbitrage(exchange, config)
                    if arb_syms:
                        async with QUEUE_LOCK:
                            for sym in reversed(arb_syms):
                                symbol_priority_queue.appendleft(sym)
                except Exception as exc:  # pragma: no cover - best effort
                    logger.error("Arbitrage scan error: %s", exc)

            cycle_start = time.perf_counter()
            ctx.timing = await runner.run(ctx)
            loop_count += 1

            if time.time() - last_weight_update >= 86400:
                weights = compute_strategy_weights()
                if weights:
                    logger.info("Updating strategy allocation to %s", weights)
                    risk_manager.update_allocation(weights)
                    config["strategy_allocation"] = weights
                last_weight_update = time.time()

            if config.get("optimization", {}).get("enabled"):
                if (
                    time.time() - last_optimize
                    >= config["optimization"].get("interval_days", 7) * 86400
                ):
                    optimize_strategies()
                    last_optimize = time.time()

            if not state.get("running"):
                await wait_or_event(1)
                continue

            balances = await asyncio.to_thread(
                check_wallet_balances, user.get("wallet_address", "")
            )
            quote_token = config.get("auto_convert_quote", "USDC")
            for token in detect_non_trade_tokens(balances):
                amount = balances[token]
                logger.info("Converting %s %s to %s", amount, token, quote_token)
                await auto_convert_funds(
                    user.get("wallet_address", ""),
                    token,
                    quote_token,
                    amount,
                    dry_run=config["execution_mode"] == "dry_run",
                    slippage_bps=config.get("solana_slippage_bps", 50),
                    notifier=notifier,
                    mempool_monitor=ctx.mempool_monitor,
                    mempool_cfg=ctx.mempool_cfg,
                )
                if asyncio.iscoroutinefunction(
                    getattr(exchange, "fetch_balance", None)
                ):
                    bal = await exchange.fetch_balance()
                else:
                    bal = await asyncio.to_thread(exchange.fetch_balance)
                bal_val = (
                    bal.get("USDT", {}).get("free", 0)
                    if isinstance(bal.get("USDT"), dict)
                    else bal.get("USDT", 0)
                )
                check_balance_change(float(bal_val), "funds converted")

            # Refresh OHLCV for open positions if a new candle has formed
            tf = config.get("timeframe", "1h")
            tf_sec = timeframe_seconds(None, tf)
            open_syms: list[str] = []
            for sym in ctx.positions:
                last_ts = last_candle_ts.get(sym, 0)
                if time.time() - last_ts >= tf_sec:
                    open_syms.append(sym)
            if open_syms:
                ohlcv_batch_size = config.get("ohlcv_batch_size")
                if ohlcv_batch_size is None:
                    ohlcv_batch_size = config.get("symbol_filter", {}).get(
                        "ohlcv_batch_size"
                    )
                async with OHLCV_LOCK:
                    tf_cache = ctx.df_cache.get(tf, {})
                    tf_cache = await update_ohlcv_cache(
                        exchange,
                        tf_cache,
                        open_syms,
                        timeframe=tf,
                        limit=2,
                        use_websocket=config.get("use_websocket", False),
                        force_websocket_history=config.get(
                            "force_websocket_history", False
                        ),
                        max_concurrent=config.get("max_concurrent_ohlcv"),
                        config=config,
                        batch_size=ohlcv_batch_size,
                    )
                    ctx.df_cache[tf] = tf_cache
                    session_state.df_cache[tf] = tf_cache
                for sym in open_syms:
                    df = tf_cache.get(sym)
                    if df is not None and not df.empty:
                        last_candle_ts[sym] = int(df["timestamp"].iloc[-1])
                        higher_df = ctx.df_cache.get(
                            config.get("higher_timeframe", "1d"), {}
                        ).get(sym)
                        regime, _ = await classify_regime_async(
                            df, higher_df, notifier=ctx.notifier
                        )
                        ctx.positions[sym]["regime"] = regime
                        TOTAL_ANALYSES += 1
                        if regime == "unknown":
                            UNKNOWN_COUNT += 1

            total_time = time.perf_counter() - cycle_start
            timing = getattr(ctx, "timing", {})
            _emit_timing(
                timing.get("fetch_candidates", 0.0),
                timing.get("update_caches", 0.0),
                timing.get("analyse_batch", 0.0),
                total_time,
                metrics_path,
                timing.get("ohlcv_fetch_latency", 0.0),
                timing.get("execution_latency", 0.0),
            )

            if config.get("metrics_enabled") and config.get("metrics_backend") == "csv":
                metrics = {
                    "timestamp": datetime.utcnow().isoformat(),
                    "ticker_fetch_time": timing.get("fetch_candidates", 0.0),
                    "symbol_filter_ratio": timing.get("symbol_filter_ratio", 1.0),
                    "ohlcv_fetch_latency": timing.get("ohlcv_fetch_latency", 0.0),
                    "execution_latency": timing.get("execution_latency", 0.0),
                    "unknown_regimes": sum(
                        1
                        for r in getattr(ctx, "analysis_results", [])
                        if r.get("regime") == "unknown"
                    ),
                }
                write_cycle_metrics(metrics, config)

            unknown_rate = UNKNOWN_COUNT / max(TOTAL_ANALYSES, 1)
            if unknown_rate > 0.2 and ctx.notifier:
                ctx.notifier.notify(f"⚠️ Unknown regime rate {unknown_rate:.1%}")
            delay = config.get("loop_interval_minutes", 1) / max(
                ctx.volatility_factor, 1e-6
            )
            logger.info("Sleeping for %.2f minutes", delay)
            await wait_or_event(delay * 60)

    finally:
        for task in listener_tasks:
            task.cancel()
            with contextlib.suppress(Exception):
                await task
        if hasattr(exchange, "close"):
            if asyncio.iscoroutinefunction(getattr(exchange, "close")):
                with contextlib.suppress(Exception):
                    await exchange.close()
            else:
                with contextlib.suppress(Exception):
                    await asyncio.to_thread(exchange.close)
        if telegram_bot:
            telegram_bot.stop()
        for task in list(BACKGROUND_TASKS):
            task.cancel()
        await asyncio.gather(*BACKGROUND_TASKS, return_exceptions=True)
        BACKGROUND_TASKS.clear()
        WS_PING_TASKS.clear()
        SNIPER_TASKS.clear()
        CROSS_ARB_TASKS.clear()
        NEW_SOLANA_TOKENS.clear()

    return notifier


def _reload_modules() -> None:
    """Reload project modules for hot-reload scenarios."""
    if not os.environ.get("CRYPTOBOT_HOT_RELOAD"):
        return
    import importlib

    for name, module in list(sys.modules.items()):
        if name.startswith("crypto_bot") or name.startswith("schema"):
            importlib.reload(module)


async def main() -> None:
    """Entry point for running the trading bot with error handling."""
    _ensure_user_setup()
    _import_internal_modules()
    _reload_modules()

    logger.info("ML components available: %s", ML_AVAILABLE)

    notifier: TelegramNotifier | None = None
    try:
        await refresh_mints()
        notifier = await _main_impl()
    except Exception as exc:  # pragma: no cover - error path
        logger.exception("Unhandled error in main: %s", exc)
        if notifier:
            notifier.notify(f"❌ Bot stopped: {exc}")
    finally:
        if notifier:
            notifier.notify("Bot shutting down")
        logger.info("Bot shutting down")


if __name__ == "__main__":  # pragma: no cover - manual execution
    asyncio.run(main())<|MERGE_RESOLUTION|>--- conflicted
+++ resolved
@@ -217,13 +217,10 @@
             file=sys.stderr,
         )
         sys.exit(2)
-<<<<<<< HEAD
     subprocess.run([sys.executable, "-m", "crypto_bot.wallet_manager"], check=True)
-=======
     code = subprocess.call([sys.executable, "-m", "crypto_bot.wallet_manager"])
     if code not in (0, None):
         sys.exit(code)
->>>>>>> 93c12a3d
 
 
 def _ensure_user_setup() -> None:
