--- conflicted
+++ resolved
@@ -11,7 +11,6 @@
 from crypto_bot.strategy_router import route
 from crypto_bot.signals.signal_scoring import evaluate
 from crypto_bot.risk.risk_manager import RiskManager, RiskConfig
-<<<<<<< HEAD
 from crypto_bot.execution.executor import execute_trade, load_exchange
 from crypto_bot.risk.exit_manager import (
     calculate_trailing_stop,
@@ -19,10 +18,8 @@
     get_partial_exit_percent,
 )
 
-=======
 from crypto_bot.execution.cex_executor import execute_trade as cex_trade, load_exchange
 from crypto_bot.execution.solana_executor import execute_swap
->>>>>>> 0699f5cf
 
 CONFIG_PATH = Path(__file__).resolve().parent / 'config.yaml'
 ENV_PATH = Path(__file__).resolve().parent / '.env'
@@ -41,18 +38,15 @@
     risk_config = RiskConfig(**config['risk'])
     risk_manager = RiskManager(risk_config)
 
-<<<<<<< HEAD
     open_side = None
     entry_price = None
     trailing_stop = 0.0
     position_size = 0.0
     highest_price = 0.0
-=======
     stats_file = Path('crypto_bot/logs/strategy_stats.json')
     stats = json.loads(stats_file.read_text()) if stats_file.exists() else {}
 
     mode = user.get('mode', config['mode'])
->>>>>>> 0699f5cf
 
     while True:
         ohlcv = exchange.fetch_ohlcv(config['symbol'], timeframe=config['timeframe'], limit=100)
@@ -66,7 +60,6 @@
         env = mode if mode != 'auto' else 'cex'
         strategy_fn = route(regime, env)
         score, direction = evaluate(strategy_fn, df)
-<<<<<<< HEAD
         balance = exchange.fetch_balance()['USDT']['free'] if config['mode'] != 'dry_run' else 1000
         size = risk_manager.position_size(score, balance)
 
@@ -105,7 +98,6 @@
 
         if open_side is None and direction != 'none' and score > 0:
             execute_trade(
-=======
 
         if score < config['signal_threshold'] or direction == 'none':
             time.sleep(config['loop_interval_minutes'] * 60)
@@ -118,7 +110,6 @@
             execute_swap('SOL', 'USDC', size, user['telegram_token'], user['telegram_chat_id'], dry_run=config['execution_mode'] == 'dry_run')
         else:
             cex_trade(
->>>>>>> 0699f5cf
                 exchange,
                 config['symbol'],
                 direction,
@@ -127,19 +118,16 @@
                 user['telegram_chat_id'],
                 dry_run=config['execution_mode'] == 'dry_run',
             )
-<<<<<<< HEAD
             open_side = direction
             entry_price = current_price
             position_size = size
             highest_price = entry_price
-=======
 
         key = f"{env}_{regime}"
         stats.setdefault(key, {'trades': 0})
         stats[key]['trades'] += 1
         stats_file.write_text(json.dumps(stats))
 
->>>>>>> 0699f5cf
         time.sleep(config['loop_interval_minutes'] * 60)
 
 
