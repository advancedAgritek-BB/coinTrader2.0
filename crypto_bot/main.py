import os
import asyncio
import json
import time
from pathlib import Path
from datetime import datetime
from collections import deque, OrderedDict
from dataclasses import dataclass, field

# Track WebSocket ping tasks
WS_PING_TASKS: set[asyncio.Task] = set()

try:
    import ccxt  # type: ignore
except Exception:  # pragma: no cover - optional dependency
    import types

    ccxt = types.SimpleNamespace()

import pandas as pd
import yaml
from dotenv import dotenv_values
from pydantic import ValidationError

from schema.scanner import ScannerConfig

from crypto_bot.utils.telegram import TelegramNotifier, send_test_message
from crypto_bot.utils.trade_reporter import report_entry, report_exit
from crypto_bot.utils.logger import LOG_DIR, setup_logger
from crypto_bot.portfolio_rotator import PortfolioRotator
from crypto_bot.auto_optimizer import optimize_strategies
from crypto_bot.wallet_manager import load_or_create
from crypto_bot.utils.market_analyzer import analyze_symbol
from crypto_bot.strategy_router import strategy_for, strategy_name
from crypto_bot.cooldown_manager import (
    in_cooldown,
    mark_cooldown,
    configure as cooldown_configure,
)
from crypto_bot.phase_runner import BotContext, PhaseRunner
from crypto_bot import grid_state
from crypto_bot.signals.signal_scoring import evaluate_async
from crypto_bot.risk.risk_manager import RiskManager, RiskConfig
from crypto_bot.risk.exit_manager import (
    calculate_trailing_stop,
    should_exit,
    get_partial_exit_percent,
)
from crypto_bot.execution.cex_executor import (
    execute_trade_async as cex_trade_async,
    get_exchange,
    place_stop_order,
)
from crypto_bot.execution.solana_executor import execute_swap
from crypto_bot.fund_manager import (
    check_wallet_balances,
    detect_non_trade_tokens,
    auto_convert_funds,
)
from crypto_bot.paper_wallet import PaperWallet
from crypto_bot.open_position_guard import OpenPositionGuard
from crypto_bot import console_monitor, console_control
from crypto_bot.utils.performance_logger import log_performance
from crypto_bot.utils.strategy_utils import compute_strategy_weights
from crypto_bot.utils.position_logger import log_position, log_balance
from crypto_bot.utils.regime_logger import log_regime
from crypto_bot.utils.metrics_logger import log_cycle as log_cycle_metrics
from crypto_bot.utils.market_loader import (
    load_kraken_symbols,
    load_ohlcv_parallel,
    update_ohlcv_cache,
    update_multi_tf_ohlcv_cache,
    update_regime_tf_cache,
    fetch_ohlcv_async,
    configure as market_loader_configure,
)
from crypto_bot.utils.eval_queue import build_priority_queue
from crypto_bot.utils.symbol_pre_filter import filter_symbols
from crypto_bot.utils.symbol_utils import get_filtered_symbols
from crypto_bot.utils.pnl_logger import log_pnl
from crypto_bot.utils.strategy_analytics import write_scores, write_stats
from crypto_bot.utils.regime_pnl_tracker import log_trade as log_regime_pnl
from crypto_bot.utils.regime_pnl_tracker import get_recent_win_rate
from crypto_bot.utils.trend_confirmation import confirm_multi_tf_trend
from crypto_bot.utils.correlation import compute_correlation_matrix
from crypto_bot.regime.regime_classifier import CONFIG
from crypto_bot.utils.telemetry import telemetry, write_cycle_metrics



CONFIG_PATH = Path(__file__).resolve().parent / "config.yaml"
ENV_PATH = Path(__file__).resolve().parent / ".env"

logger = setup_logger("bot", LOG_DIR / "bot.log", to_console=False)

# Queue of symbols awaiting evaluation across loops
symbol_priority_queue: deque[str] = deque()

# Queue tracking symbols evaluated across cycles
SYMBOL_EVAL_QUEUE: deque[str] = deque()

# Retry parameters for the initial symbol scan
MAX_SYMBOL_SCAN_ATTEMPTS = 3
SYMBOL_SCAN_RETRY_DELAY = 10
MAX_SYMBOL_SCAN_DELAY = 60

# Maximum number of symbols per timeframe to keep in the OHLCV cache
DF_CACHE_MAX_SIZE = 500


@dataclass
class SessionState:
    """Runtime session state shared across tasks."""

    positions: dict[str, dict] = field(default_factory=dict)
    df_cache: dict[str, dict[str, pd.DataFrame]] = field(default_factory=dict)
    regime_cache: dict[str, dict[str, pd.DataFrame]] = field(default_factory=dict)
    last_balance: float | None = None


def update_df_cache(
    cache: dict[str, dict[str, pd.DataFrame]],
    timeframe: str,
    symbol: str,
    df: pd.DataFrame,
    max_size: int = DF_CACHE_MAX_SIZE,
) -> None:
    """Update an OHLCV cache with LRU eviction."""
    tf_cache = cache.setdefault(timeframe, OrderedDict())
    if not isinstance(tf_cache, OrderedDict):
        tf_cache = OrderedDict(tf_cache)
        cache[timeframe] = tf_cache
    tf_cache[symbol] = df
    tf_cache.move_to_end(symbol)
    if len(tf_cache) > max_size:
        tf_cache.popitem(last=False)


def direction_to_side(direction: str) -> str:
    """Translate strategy direction to trade side."""
    return "buy" if direction == "long" else "sell"


def opposite_side(side: str) -> str:
    """Return the opposite trading side."""
    return "sell" if side == "buy" else "buy"


def notify_balance_change(
    notifier: TelegramNotifier | None,
    previous: float | None,
    new_balance: float,
    enabled: bool,
) -> float:
    """Send a notification if the balance changed."""
    if notifier and enabled and previous is not None and new_balance != previous:
        notifier.notify(f"Balance changed: {new_balance:.2f} USDT")
    return new_balance


async def fetch_balance(exchange, paper_wallet, config):
    """Return the latest wallet balance without logging."""
    if config["execution_mode"] != "dry_run":
        if asyncio.iscoroutinefunction(getattr(exchange, "fetch_balance", None)):
            bal = await exchange.fetch_balance()
        else:
            bal = await asyncio.to_thread(exchange.fetch_balance)
        return bal["USDT"]["free"] if isinstance(bal["USDT"], dict) else bal["USDT"]
    return paper_wallet.balance if paper_wallet else 0.0


async def fetch_and_log_balance(exchange, paper_wallet, config):
    """Return the latest wallet balance and log it."""
    latest_balance = await fetch_balance(exchange, paper_wallet, config)
    log_balance(float(latest_balance))
    return latest_balance


def _emit_timing(
    symbol_t: float,
    ohlcv_t: float,
    analyze_t: float,
    total_t: float,
    metrics_path: Path | None = None,
    ohlcv_fetch_latency: float = 0.0,
    execution_latency: float = 0.0,
) -> None:
    """Log timing information and optionally append to metrics CSV."""
    logger.info(
        "\u23f1\ufe0f Cycle timing - Symbols: %.2fs, OHLCV: %.2fs, Analyze: %.2fs, Total: %.2fs",
        symbol_t,
        ohlcv_t,
        analyze_t,
        total_t,
    )
    if metrics_path:
        log_cycle_metrics(
            symbol_t,
            ohlcv_t,
            analyze_t,
            total_t,
            ohlcv_fetch_latency,
            execution_latency,
            metrics_path,
        )


def maybe_update_mode(
    state: dict,
    base_mode: str,
    config: dict,
    notifier: TelegramNotifier | None = None,
) -> None:
    """Switch bot mode based on recent win rate."""

    window = int(config.get("mode_degrade_window", 20))
    threshold = float(config.get("mode_threshold", 0.0))
    conservative = config.get("conservative_mode", "cex")

    win_rate = get_recent_win_rate(window)
    if win_rate < threshold:
        if state.get("mode") != conservative:
            state["mode"] = conservative
            if notifier:
                notifier.notify(
                    f"Win rate {win_rate:.2f} below {threshold:.2f}; mode set to {conservative}"
                )
    else:
        if state.get("mode") != base_mode:
            state["mode"] = base_mode
            if notifier:
                notifier.notify(f"Win rate recovered; mode set to {base_mode}")


def load_config() -> dict:
    """Load YAML configuration for the bot."""
    with open(CONFIG_PATH) as f:
        logger.info("Loading config from %s", CONFIG_PATH)
        data = yaml.safe_load(f) or {}
    try:
        ScannerConfig.model_validate(data)
    except ValidationError as exc:
        print("Invalid configuration:\n", exc)
        raise SystemExit(1)
    return data


def _flatten_config(data: dict, parent: str = "") -> dict:
    """Flatten nested config keys to ENV_STYLE names."""
    flat: dict[str, str] = {}
    for key, value in data.items():
        new_key = f"{parent}_{key}" if parent else key
        if isinstance(value, dict):
            flat.update(_flatten_config(value, new_key))
        else:
            flat[new_key.upper()] = value
    return flat


async def _ws_ping_loop(exchange: object, interval: float) -> None:
    """Periodically send WebSocket ping messages."""
    try:
        while True:
            await asyncio.sleep(interval)
            try:
                ping = getattr(exchange, "ping", None)
                if ping is None:
                    continue
                is_coro = asyncio.iscoroutinefunction(ping)
                clients = getattr(exchange, "clients", None)
                if isinstance(clients, dict):
                    if clients:
                        for client in clients.values():
                            if is_coro:
                                await ping(client)
                            else:
                                await asyncio.to_thread(ping, client)
                    else:
                        continue
                else:
                    if is_coro:
                        await ping()
                    else:
                        await asyncio.to_thread(ping)
            except asyncio.CancelledError:
                raise
            except Exception as exc:  # pragma: no cover - ping failures
                logger.error("WebSocket ping failed: %s", exc, exc_info=True)
    except asyncio.CancelledError:
        pass


async def _watch_position(
    symbol: str,
    exchange: object,
    state: SessionState,
    paper_wallet: PaperWallet | None,
    config: dict,
) -> None:
    """Live update position PnL and log changes."""
    use_ws = config.get("use_websocket", False) and hasattr(exchange, "watch_ticker")
    poll_interval = float(config.get("position_poll_interval", 5))
    ws_ping_interval = float(config.get("ws_ping_interval", 20))
    ping_task: asyncio.Task | None = None
    reconnect_attempts = 0
    max_reconnect = int(config.get("ws_max_retries", 3))

    while symbol in state.positions:
        try:
            if use_ws:
                if ping_task is None:
                    ping_task = asyncio.create_task(
                        _ws_ping_loop(exchange, ws_ping_interval)
                    )
                    WS_PING_TASKS.add(ping_task)
                try:
                    ticker = await asyncio.wait_for(
                        exchange.watch_ticker(symbol), timeout=5
                    )
                    reconnect_attempts = 0
                except asyncio.TimeoutError as to_exc:
                    if to_exc.args:
                        logger.warning(
                            "WebSocket ticker timeout for %s: %s - reconnecting",
                            symbol,
                            to_exc,
                        )
                        close_fn = getattr(exchange, "close", None)
                        if close_fn is None:
                            logger.warning("Exchange missing close method")
                        else:
                            try:
                                if asyncio.iscoroutinefunction(close_fn):
                                    await close_fn()
                                else:
                                    await asyncio.to_thread(close_fn)
                            except Exception as close_err:  # pragma: no cover - cleanup error
                                logger.error(
                                    "Exchange close failed: %s", close_err, exc_info=True
                                )
                        try:
                            exchange, _ = get_exchange(config)
                        except Exception as re_err:
                            reconnect_attempts += 1
                            logger.error(
                                "Reconnection attempt %d failed: %s",
                                reconnect_attempts,
                                re_err,
                                exc_info=True,
                            )
                            if reconnect_attempts >= max_reconnect:
                                logger.error(
                                    "WebSocket reconnection failed repeatedly; switching to REST"
                                )
                                use_ws = False
                            await asyncio.sleep(poll_interval)
                        continue
                    logger.warning(
                        "Ticker update timed out for %s - dropping", symbol
                    )
                    continue
                except asyncio.CancelledError:
                    raise
                except ccxt.RequestTimeout as ws_exc:
                    logger.warning(
                        "WebSocket ticker timeout for %s: %s - reconnecting",
                        symbol,
                        ws_exc,
                    )
                    close_fn = getattr(exchange, "close", None)
                    if close_fn is None:
                        logger.warning("Exchange missing close method")
                    else:
                        try:
                            if asyncio.iscoroutinefunction(close_fn):
                                await close_fn()
                            else:
                                await asyncio.to_thread(close_fn)
                        except Exception as close_err:  # pragma: no cover - cleanup error
                            logger.error(
                                "Exchange close failed: %s", close_err, exc_info=True
                            )
                    try:
                        exchange, _ = get_exchange(config)
                    except Exception as re_err:
                        reconnect_attempts += 1
                        logger.error(
                            "Reconnection attempt %d failed: %s",
                            reconnect_attempts,
                            re_err,
                            exc_info=True,
                        )
                        if reconnect_attempts >= max_reconnect:
                            logger.error("WebSocket reconnection failed repeatedly; switching to REST")
                            use_ws = False
                        await asyncio.sleep(poll_interval)
                    continue
                except Exception as ws_exc:  # pragma: no cover - websocket error
                    logger.error(
                        "WebSocket ticker failed for %s: %s - switching to REST",
                        symbol,
                        ws_exc,
                        exc_info=True,
                    )
                    use_ws = False
                    if ping_task:
                        ping_task.cancel()
                        try:
                            await ping_task
                        except asyncio.CancelledError:
                            pass
                        WS_PING_TASKS.discard(ping_task)
                        ping_task = None
                    await asyncio.sleep(poll_interval)
                    continue
            else:
                if ping_task:
                    ping_task.cancel()
                    try:
                        await ping_task
                    except asyncio.CancelledError:
                        pass
                    WS_PING_TASKS.discard(ping_task)
                    ping_task = None
                if asyncio.iscoroutinefunction(getattr(exchange, "fetch_ticker", None)):
                    ticker = await exchange.fetch_ticker(symbol)
                else:
                    ticker = await asyncio.to_thread(exchange.fetch_ticker, symbol)
                await asyncio.sleep(poll_interval)

            price = (
                ticker.get("last")
                or ticker.get("close")
                or ticker.get("bid")
                or ticker.get("ask")
            )
            if price is None:
                continue

            pos = state.positions.get(symbol)
            if pos is None:
                continue

            pos["last_price"] = price
            pos["pnl"] = (
                (price - pos["entry_price"])
                * pos["size"]
                * (1 if pos["side"] == "buy" else -1)
            )

            balance = await fetch_balance(exchange, paper_wallet, config)
            state.last_balance = balance
            equity = balance
            if paper_wallet:
                equity = float(
                    paper_wallet.balance + paper_wallet.unrealized(symbol, price)
                )
            pos["equity"] = equity
        except asyncio.CancelledError:
            break
        except Exception as exc:  # pragma: no cover - network or runtime error
            logger.error("Watcher error for %s: %s", symbol, exc, exc_info=True)
            await asyncio.sleep(poll_interval)

    if ping_task:
        ping_task.cancel()
        try:
            await ping_task
        except asyncio.CancelledError:
            pass
        WS_PING_TASKS.discard(ping_task)


async def initial_scan(
    exchange: object,
    config: dict,
    state: SessionState,
    notifier: TelegramNotifier | None = None,
) -> None:
    """Populate OHLCV and regime caches before trading begins."""

    symbols = config.get("symbols") or [config.get("symbol")]
    if not symbols:
        return

    batch_size = int(config.get("symbol_batch_size", 10))
    total = len(symbols)
    processed = 0

    for i in range(0, total, batch_size):
        batch = symbols[i : i + batch_size]

        state.df_cache = await update_multi_tf_ohlcv_cache(
            exchange,
            state.df_cache,
            batch,
            config,
            limit=config.get("scan_lookback_limit", 50),
            use_websocket=config.get("use_websocket", False),
            force_websocket_history=config.get("force_websocket_history", False),
            max_concurrent=config.get("max_concurrent_ohlcv"),
            notifier=notifier,
        )

        state.regime_cache = await update_regime_tf_cache(
            exchange,
            state.regime_cache,
            batch,
            config,
            limit=config.get("scan_lookback_limit", 50),
            use_websocket=config.get("use_websocket", False),
            force_websocket_history=config.get("force_websocket_history", False),
            max_concurrent=config.get("max_concurrent_ohlcv"),
            notifier=notifier,
            df_map=state.df_cache,
        )

        processed += len(batch)
        pct = processed / total * 100
        logger.info("Initial scan %.1f%% complete", pct)
        if notifier and config.get("telegram", {}).get("status_updates", True):
            notifier.notify(f"Initial scan {pct:.1f}% complete")

    return


async def fetch_candidates(ctx: BotContext) -> None:
    """Gather symbols for this cycle and build the evaluation batch."""
    t0 = time.perf_counter()
    symbols = await get_filtered_symbols(ctx.exchange, ctx.config)
    ctx.timing["symbol_time"] = time.perf_counter() - t0

    total_available = len(ctx.config.get("symbols") or [ctx.config.get("symbol")])
    ctx.timing["symbol_filter_ratio"] = (
        len(symbols) / total_available if total_available else 1.0
    )

    global symbol_priority_queue
    if not symbol_priority_queue:
        symbol_priority_queue = build_priority_queue(symbols)

    batch_size = ctx.config.get("symbol_batch_size", 10)
    if len(symbol_priority_queue) < batch_size:
        symbol_priority_queue.extend(build_priority_queue(symbols))

    ctx.current_batch = [
        symbol_priority_queue.popleft()
        for _ in range(min(batch_size, len(symbol_priority_queue)))
    ]


async def update_caches(ctx: BotContext) -> None:
    """Update OHLCV and regime caches for the current symbol batch."""
    batch = ctx.current_batch
    if not batch:
        return

    start = time.perf_counter()
    tf_minutes = int(pd.Timedelta(ctx.config.get("timeframe", "1h")).total_seconds() // 60)
    limit = int(max(20, tf_minutes * 3))
    limit = int(ctx.config.get("cycle_lookback_limit", limit))

    ctx.df_cache = await update_multi_tf_ohlcv_cache(
        ctx.exchange,
        ctx.df_cache,
        batch,
        ctx.config,
        limit=limit,
        use_websocket=ctx.config.get("use_websocket", False),
        force_websocket_history=ctx.config.get("force_websocket_history", False),
        max_concurrent=ctx.config.get("max_concurrent_ohlcv"),
        notifier=ctx.notifier if ctx.config.get("telegram", {}).get("status_updates", True) else None,
    )

    ctx.regime_cache = await update_regime_tf_cache(
        ctx.exchange,
        ctx.regime_cache,
        batch,
        ctx.config,
        limit=limit,
        use_websocket=ctx.config.get("use_websocket", False),
        force_websocket_history=ctx.config.get("force_websocket_history", False),
        max_concurrent=ctx.config.get("max_concurrent_ohlcv"),
        notifier=ctx.notifier if ctx.config.get("telegram", {}).get("status_updates", True) else None,
        df_map=ctx.df_cache,
    )

    ctx.timing["ohlcv_fetch_latency"] = time.perf_counter() - start


async def analyse_batch(ctx: BotContext) -> None:
    """Run signal analysis on the current batch."""
    batch = ctx.current_batch
    if not batch:
        ctx.analysis_results = []
        return

    tasks = []
    mode = ctx.config.get("mode", "cex")
    for sym in batch:
        df_map = {tf: c.get(sym) for tf, c in ctx.df_cache.items()}
        for tf, cache in ctx.regime_cache.items():
            df_map[tf] = cache.get(sym)
        tasks.append(analyze_symbol(sym, df_map, mode, ctx.config, ctx.notifier))

    ctx.analysis_results = await asyncio.gather(*tasks)


async def execute_signals(ctx: BotContext) -> None:
    """Open trades for qualified analysis results."""
    results = getattr(ctx, "analysis_results", [])
    if not results:
        return

    # Prioritize by score
    results = [r for r in results if r.get("direction") != "none"]
    results.sort(key=lambda x: x.get("score", 0), reverse=True)
    top_n = ctx.config.get("top_n_symbols", 3)

    for candidate in results[:top_n]:
        if not ctx.position_guard or not ctx.position_guard.can_open(ctx.positions):
            break
        sym = candidate["symbol"]
        if sym in ctx.positions:
            continue

        df = candidate["df"]
        price = df["close"].iloc[-1]
        score = candidate.get("score", 0.0)
        strategy = candidate.get("name", "")
        allowed, _ = ctx.risk_manager.allow_trade(df, strategy)
        if not allowed:
            continue

        size = ctx.risk_manager.position_size(
            score,
            ctx.balance,
            df,
            atr=candidate.get("atr"),
            price=price,
        )

        if not ctx.risk_manager.can_allocate(strategy, size, ctx.balance):
            continue

        amount = size / price if price > 0 else 0.0
        start_exec = time.perf_counter()
        await cex_trade_async(
            ctx.exchange,
            ctx.ws_client,
            sym,
            direction_to_side(candidate["direction"]),
            amount,
            ctx.notifier,
            dry_run=ctx.config.get("execution_mode") == "dry_run",
            use_websocket=ctx.config.get("use_websocket", False),
            config=ctx.config,
        )
        ctx.timing["execution_latency"] = max(
            ctx.timing.get("execution_latency", 0.0),
            time.perf_counter() - start_exec,
        )

        ctx.risk_manager.allocate_capital(strategy, size)
        if ctx.config.get("execution_mode") == "dry_run" and ctx.paper_wallet:
            ctx.paper_wallet.open(sym, direction_to_side(candidate["direction"]), amount, price)
            ctx.balance = ctx.paper_wallet.balance
        ctx.positions[sym] = {
            "side": direction_to_side(candidate["direction"]),
            "entry_price": price,
            "entry_time": datetime.utcnow().isoformat(),
            "regime": candidate.get("regime"),
            "strategy": strategy,
            "confidence": score,
            "pnl": 0.0,
            "size": amount,
            "trailing_stop": 0.0,
            "highest_price": price,
        }


async def handle_exits(ctx: BotContext) -> None:
    """Check open positions for exit conditions."""
    tf = ctx.config.get("timeframe", "1h")
    tf_cache = ctx.df_cache.get(tf, {})
    for sym, pos in list(ctx.positions.items()):
        df = tf_cache.get(sym)
        if df is None or df.empty:
            continue
        current_price = float(df["close"].iloc[-1])
        pnl_pct = (
            (current_price - pos["entry_price"]) / pos["entry_price"]
        ) * (1 if pos["side"] == "buy" else -1)
        if pnl_pct >= ctx.config.get("exit_strategy", {}).get("min_gain_to_trail", 0):
            if current_price > pos.get("highest_price", pos["entry_price"]):
                pos["highest_price"] = current_price
            pos["trailing_stop"] = calculate_trailing_stop(
                pd.Series([pos.get("highest_price", current_price)]),
                ctx.config.get("exit_strategy", {}).get("trailing_stop_pct", 0.1),
            )
        exit_signal, new_stop = should_exit(
            df,
            current_price,
            pos.get("trailing_stop", 0.0),
            ctx.config,
            ctx.risk_manager,
        )
        pos["trailing_stop"] = new_stop
        if exit_signal:
            await cex_trade_async(
                ctx.exchange,
                ctx.ws_client,
                sym,
                opposite_side(pos["side"]),
                pos["size"],
                ctx.notifier,
                dry_run=ctx.config.get("execution_mode") == "dry_run",
                use_websocket=ctx.config.get("use_websocket", False),
                config=ctx.config,
            )
            ctx.risk_manager.deallocate_capital(
                pos.get("strategy", ""), pos["size"] * pos["entry_price"]
            )
            ctx.positions.pop(sym, None)


async def _rotation_loop(
    rotator: PortfolioRotator,
    exchange: object,
    wallet: str,
    state: dict,
    notifier: TelegramNotifier | None,
    check_balance_change: callable,
) -> None:
    """Periodically rotate portfolio holdings."""

    interval = rotator.config.get("interval_days", 7) * 86400
    while True:
        try:
            if state.get("running") and rotator.config.get("enabled"):
                if asyncio.iscoroutinefunction(getattr(exchange, "fetch_balance", None)):
                    bal = await exchange.fetch_balance()
                else:
                    bal = await asyncio.to_thread(exchange.fetch_balance)
                current_balance = (
                    bal.get("USDT", {}).get("free", 0)
                    if isinstance(bal.get("USDT"), dict)
                    else bal.get("USDT", 0)
                )
                check_balance_change(float(current_balance), "external change")
                holdings = {
                    k: (v.get("total") if isinstance(v, dict) else v)
                    for k, v in bal.items()
                }
                await rotator.rotate(exchange, wallet, holdings, notifier)
        except asyncio.CancelledError:
            break
        except Exception as exc:  # pragma: no cover - rotation errors
            logger.error("Rotation loop error: %s", exc, exc_info=True)
        sleep_remaining = interval
        while sleep_remaining > 0:
            sleep_chunk = min(60, sleep_remaining)
            await asyncio.sleep(sleep_chunk)
            sleep_remaining -= sleep_chunk
            if not (rotator.config.get("enabled") and state.get("running")):
                break


async def _main_impl() -> TelegramNotifier:
    """Implementation for running the trading bot."""

    logger.info("Starting bot")
    config = load_config()
    metrics_path = (
        Path(config.get("metrics_csv")) if config.get("metrics_csv") else None
    )
    volume_ratio = 0.01 if config.get("testing_mode") else 1.0
    cooldown_configure(config.get("min_cooldown", 0))
    status_updates = config.get("telegram", {}).get("status_updates", True)
    market_loader_configure(
        config.get("ohlcv_timeout", 60),
        config.get("max_ohlcv_failures", 3),
        config.get("max_ws_limit", 50),
        status_updates,
    )
    secrets = dotenv_values(ENV_PATH)
    flat_cfg = _flatten_config(config)
    for key, val in secrets.items():
        if key in flat_cfg:
            if flat_cfg[key] != val:
                logger.info(
                    "Overriding %s from .env (config.yaml value: %s)",
                    key,
                    flat_cfg[key],
                )
            else:
                logger.info("Using %s from .env (matches config.yaml)", key)
        else:
            logger.info("Setting %s from .env", key)
    os.environ.update(secrets)

    user = load_or_create()

    trade_updates = config.get("telegram", {}).get("trade_updates", True)
    status_updates = config.get("telegram", {}).get("status_updates", True)
    balance_updates = config.get("telegram", {}).get("balance_updates", False)

    tg_cfg = {**config.get("telegram", {})}
    if user.get("telegram_token"):
        tg_cfg["token"] = user["telegram_token"]
    if user.get("telegram_chat_id"):
        tg_cfg["chat_id"] = user["telegram_chat_id"]
    if os.getenv("TELE_CHAT_ADMINS"):
        tg_cfg["chat_admins"] = os.getenv("TELE_CHAT_ADMINS")
    trade_updates = tg_cfg.get("trade_updates", True)
    status_updates = tg_cfg.get("status_updates", status_updates)
    balance_updates = tg_cfg.get("balance_updates", balance_updates)

    notifier = TelegramNotifier.from_config(tg_cfg)
    if status_updates:
        notifier.notify("🤖 CoinTrader2.0 started")

    if notifier.token and notifier.chat_id:
        if not send_test_message(notifier.token, notifier.chat_id, "Bot started"):
            logger.warning("Telegram test message failed; check your token and chat ID")

    # allow user-configured exchange to override YAML setting
    if user.get("exchange"):
        config["exchange"] = user["exchange"]

    exchange, ws_client = get_exchange(config)

    if config.get("scan_markets", False) and not config.get("symbols"):
        attempt = 0
        delay = SYMBOL_SCAN_RETRY_DELAY
        discovered: list[str] | None = None
        while attempt < MAX_SYMBOL_SCAN_ATTEMPTS:
            discovered = await load_kraken_symbols(
                exchange,
                config.get("excluded_symbols", []),
                config,
            )
            if discovered:
                break
            attempt += 1
            if attempt >= MAX_SYMBOL_SCAN_ATTEMPTS:
                break
            logger.warning(
                "Symbol scan empty; retrying in %d seconds (attempt %d/%d)",
                delay,
                attempt + 1,
                MAX_SYMBOL_SCAN_ATTEMPTS,
            )
            if status_updates:
                notifier.notify(
                    f"Symbol scan failed; retrying in {delay}s (attempt {attempt + 1}/{MAX_SYMBOL_SCAN_ATTEMPTS})"
                )
            await asyncio.sleep(delay)
            delay = min(delay * 2, MAX_SYMBOL_SCAN_DELAY)

        if discovered:
            config["symbols"] = discovered
        else:
            logger.error(
                "No symbols discovered after %d attempts; aborting startup",
                MAX_SYMBOL_SCAN_ATTEMPTS,
            )
            if status_updates:
                notifier.notify(
                    f"❌ Startup aborted after {MAX_SYMBOL_SCAN_ATTEMPTS} symbol scan attempts"
                )
            return notifier

    balance_threshold = config.get("balance_change_threshold", 0.01)
    previous_balance = 0.0

    def check_balance_change(new_balance: float, reason: str) -> None:
        nonlocal previous_balance
        delta = new_balance - previous_balance
        if abs(delta) > balance_threshold and notifier:
            notifier.notify(f"Balance changed by {delta:.4f} USDT due to {reason}")
        previous_balance = new_balance

    try:
        if asyncio.iscoroutinefunction(getattr(exchange, "fetch_balance", None)):
            bal = await exchange.fetch_balance()
        else:
            bal = await asyncio.to_thread(exchange.fetch_balance)
        init_bal = (
            bal.get("USDT", {}).get("free", 0)
            if isinstance(bal.get("USDT"), dict)
            else bal.get("USDT", 0)
        )
        log_balance(float(init_bal))
        last_balance = float(init_bal)
        previous_balance = float(init_bal)
    except Exception as exc:  # pragma: no cover - network
        logger.error("Exchange API setup failed: %s", exc)
        if status_updates:
            err = notifier.notify(f"API error: {exc}")
            if err:
                logger.error("Failed to notify user: %s", err)
        return notifier
    risk_params = {**config.get("risk", {})}
    risk_params.update(config.get("sentiment_filter", {}))
    risk_params.update(config.get("volatility_filter", {}))
    risk_params["symbol"] = config.get("symbol", "")
    risk_params["trade_size_pct"] = config.get("trade_size_pct", 0.1)
    risk_params["strategy_allocation"] = config.get("strategy_allocation", {})
    risk_params["volume_threshold_ratio"] = config.get("risk", {}).get(
        "volume_threshold_ratio", 0.1
    )
    risk_params["atr_period"] = config.get("risk", {}).get("atr_period", 14)
    risk_params["stop_loss_atr_mult"] = config.get("risk", {}).get(
        "stop_loss_atr_mult", 2.0
    )
    risk_params["take_profit_atr_mult"] = config.get("risk", {}).get(
        "take_profit_atr_mult", 4.0
    )
    risk_params["volume_ratio"] = volume_ratio
    risk_config = RiskConfig(**risk_params)
    risk_manager = RiskManager(risk_config)

    paper_wallet = None
    if config.get("execution_mode") == "dry_run":
        try:
            start_bal = float(input("Enter paper trading balance in USDT: "))
        except Exception:
            start_bal = 1000.0
        paper_wallet = PaperWallet(start_bal, config.get("max_open_trades", 1))
        log_balance(paper_wallet.balance)
        last_balance = notify_balance_change(
            notifier,
            last_balance,
            float(paper_wallet.balance),
            balance_updates,
        )

    monitor_task = asyncio.create_task(
        console_monitor.monitor_loop(exchange, paper_wallet, LOG_DIR / "bot.log")
    )

    position_tasks: dict[str, asyncio.Task] = {}
    max_open_trades = config.get("max_open_trades", 1)
    position_guard = OpenPositionGuard(max_open_trades)
    active_strategy = None
    stats_file = LOG_DIR / "strategy_stats.json"
    # File tracking individual trade performance used for analytics
    perf_file = LOG_DIR / "strategy_performance.json"
    scores_file = LOG_DIR / "strategy_scores.json"

    rotator = PortfolioRotator()
    last_optimize = 0.0
    last_weight_update = 0.0

    mode = user.get("mode", config.get("mode", "auto"))
    state = {"running": True, "mode": mode}
    # Caches for OHLCV and regime data are stored on the session_state
    # object so they can be shared across tasks.
    last_candle_ts: dict[str, int] = {}
    session_state = SessionState(last_balance=last_balance)

    control_task = asyncio.create_task(console_control.control_loop(state))
    rotation_task = asyncio.create_task(
        _rotation_loop(
            rotator,
            exchange,
            user.get("wallet_address", ""),
            state,
            notifier,
            check_balance_change,
        )
    )
    print("Bot running. Type 'stop' to pause, 'start' to resume, 'quit' to exit.")

    from crypto_bot.telegram_bot_ui import TelegramBotUI

    telegram_bot = (
        TelegramBotUI(
            notifier,
            state,
            LOG_DIR / "bot.log",
            rotator,
            exchange,
            user.get("wallet_address", ""),
            command_cooldown=config.get("telegram", {}).get("command_cooldown", 5),
        )
        if notifier.enabled
        else None
    )

    if telegram_bot:
        telegram_bot.run_async()

    await initial_scan(
        exchange,
        config,
        session_state,
        notifier if status_updates else None,
    )

    base_mode = mode
    loop_count = 0
    ctx = BotContext(
        positions=session_state.positions,
        df_cache=session_state.df_cache,
        regime_cache=session_state.regime_cache,
        config=config,
    )
    ctx.exchange = exchange
    ctx.ws_client = ws_client
    ctx.risk_manager = risk_manager
    ctx.notifier = notifier
    ctx.paper_wallet = paper_wallet
    ctx.position_guard = position_guard
    ctx.balance = last_balance
    runner = PhaseRunner([
        fetch_candidates,
        update_caches,
        analyse_batch,
        execute_signals,
        handle_exits,
    ])

    try:
        while True:
            cycle_start = time.perf_counter()
            ctx.timing = await runner.run(ctx)
            execution_latency = 0.0
    

            total_pairs = 0
            signals_generated = 0
            trades_executed = 0
            rejected_volume = 0
            rejected_score = 0
            rejected_regime = 0
            volume_rejections = 0
            score_rejections = 0
            regime_rejections = 0
    
            if time.time() - last_weight_update >= 86400:
                weights = compute_strategy_weights()
                if weights:
                    logger.info("Updating strategy allocation to %s", weights)
                    risk_manager.update_allocation(weights)
                    config["strategy_allocation"] = weights
                last_weight_update = time.time()
    
            if config.get("optimization", {}).get("enabled"):
                if (
                    time.time() - last_optimize
                    >= config["optimization"].get("interval_days", 7) * 86400
                ):
                    optimize_strategies()
                    last_optimize = time.time()
    
            if not state.get("running"):
                await asyncio.sleep(1)
                continue
    
            balances = await asyncio.to_thread(
                check_wallet_balances, user.get("wallet_address", "")
            )
            for token in detect_non_trade_tokens(balances):
                amount = balances[token]
                logger.info("Converting %s %s to USDC", amount, token)
                await auto_convert_funds(
                    user.get("wallet_address", ""),
                    token,
                    "USDC",
                    amount,
                    dry_run=config["execution_mode"] == "dry_run",
                    slippage_bps=config.get("solana_slippage_bps", 50),
                    notifier=notifier,
                )
                if asyncio.iscoroutinefunction(getattr(exchange, "fetch_balance", None)):
                    bal = await exchange.fetch_balance()
                else:
                    bal = await asyncio.to_thread(exchange.fetch_balance)
                bal_val = (
                    bal.get("USDT", {}).get("free", 0)
                    if isinstance(bal.get("USDT"), dict)
                    else bal.get("USDT", 0)
                )
                check_balance_change(float(bal_val), "funds converted")
    
    
    



        allowed_results: list[dict] = []
        df_current = None
        current_dfs: dict[str, pd.DataFrame] = {}
        current_prices: dict[str, float] = {}

        t0 = time.perf_counter()
        symbols = await get_filtered_symbols(exchange, config)
        symbol_time = time.perf_counter() - t0
        start_filter = time.perf_counter()
        global symbol_priority_queue
        if not symbol_priority_queue:
            symbol_priority_queue = build_priority_queue(symbols)
        ticker_fetch_time = time.perf_counter() - start_filter
        total_available = len(config.get("symbols") or [config.get("symbol")])
        symbol_filter_ratio = len(symbols) / total_available if total_available else 1.0
        global SYMBOL_EVAL_QUEUE
        if not SYMBOL_EVAL_QUEUE:
            SYMBOL_EVAL_QUEUE.extend(sym for sym, _ in symbols)
        batch_size = config.get("symbol_batch_size", 10)
        if len(symbol_priority_queue) < batch_size:
            symbol_priority_queue.extend(build_priority_queue(symbols))
        current_batch = [
            symbol_priority_queue.popleft()
            for _ in range(min(batch_size, len(symbol_priority_queue)))
        ]
        telemetry.inc("scan.symbols_considered", len(current_batch))

        t0 = time.perf_counter()
        start_ohlcv = time.perf_counter()
        tf_minutes = int(
            pd.Timedelta(config.get("timeframe", "1h")).total_seconds() // 60
        )
        limit = int(max(20, tf_minutes * 3))
        limit = int(config.get("cycle_lookback_limit", limit))

        session_state.df_cache = await update_multi_tf_ohlcv_cache(
            exchange,
            session_state.df_cache,
            current_batch,
            config,
            limit=limit,
            use_websocket=config.get("use_websocket", False),
            force_websocket_history=config.get("force_websocket_history", False),
            max_concurrent=config.get("max_concurrent_ohlcv"),
            notifier=notifier if status_updates else None,
        )

        session_state.regime_cache = await update_regime_tf_cache(
            exchange,
            session_state.regime_cache,
            current_batch,
            config,
            limit=limit,
            use_websocket=config.get("use_websocket", False),
            force_websocket_history=config.get("force_websocket_history", False),
            max_concurrent=config.get("max_concurrent_ohlcv"),
            notifier=notifier if status_updates else None,
            df_map=session_state.df_cache,
        )
        ohlcv_time = time.perf_counter() - t0
        ohlcv_fetch_latency = time.perf_counter() - start_ohlcv
        if notifier and ohlcv_fetch_latency > 0.5:
            notifier.notify(
                f"\u26a0\ufe0f OHLCV latency {ohlcv_fetch_latency*1000:.0f} ms"
            )
        limit = int(max(20, tf_minutes * 3))
        limit = int(config.get("cycle_lookback_limit", limit))
    
            session_state.df_cache = await update_multi_tf_ohlcv_cache(
                exchange,
                session_state.df_cache,
                current_batch,
                config,
                limit=limit,
                use_websocket=config.get("use_websocket", False),
                force_websocket_history=config.get("force_websocket_history", False),
                max_concurrent=config.get("max_concurrent_ohlcv"),
                notifier=notifier if status_updates else None,
            )
    
            session_state.regime_cache = await update_regime_tf_cache(
                exchange,
                session_state.regime_cache,
                current_batch,
                config,
                limit=limit,
                use_websocket=config.get("use_websocket", False),
                force_websocket_history=config.get("force_websocket_history", False),
                max_concurrent=config.get("max_concurrent_ohlcv"),
                notifier=notifier if status_updates else None,
                df_map=session_state.df_cache,
            )
            ohlcv_time = time.perf_counter() - t0
            ohlcv_fetch_latency = time.perf_counter() - start_ohlcv
            if notifier and ohlcv_fetch_latency > 0.5:
                notifier.notify(
                    f"\u26a0\ufe0f OHLCV latency {ohlcv_fetch_latency*1000:.0f} ms"
                )
    
            tasks = []
            analyze_start = time.perf_counter()
            for sym in current_batch:
                logger.debug("🔹 Symbol: %s", sym)
                total_pairs += 1
                df_map = {tf: c.get(sym) for tf, c in session_state.df_cache.items()}
                for tf, cache_tf in session_state.regime_cache.items():
                    df_map[tf] = cache_tf.get(sym)
                df_sym = df_map.get(config["timeframe"])
                if df_sym is None or df_sym.empty:
                    msg = (
                        f"OHLCV fetch failed for {sym} on {config['timeframe']} "
                        f"(limit {limit})"
                    )
                    logger.error(msg)
                    if notifier and status_updates:
                        notifier.notify(msg)
                    continue
    
                expected_cols = ["timestamp", "open", "high", "low", "close", "volume"]
                if not isinstance(df_sym, pd.DataFrame):
                    df_sym = pd.DataFrame(df_sym, columns=expected_cols)
                elif not set(expected_cols).issubset(df_sym.columns):
                    df_sym = pd.DataFrame(df_sym.to_numpy(), columns=expected_cols)
                logger.debug("Fetched %d candles for %s", len(df_sym), sym)
                df_map[config["timeframe"]] = df_sym
                if sym in session_state.positions:
                    df_current = df_sym
                tasks.append(analyze_symbol(sym, df_map, mode, config, notifier))
    
            results = await asyncio.gather(*tasks)
    
            scalpers = [
                r["symbol"]
                for r in results
                if r.get("name") in {"micro_scalp", "bounce_scalper"}
            ]
            if scalpers:
                scalp_tf = config.get("scalp_timeframe", "1m")
                t_sc = time.perf_counter()
                session_state.df_cache[scalp_tf] = await update_ohlcv_cache(
                    exchange,
                    session_state.df_cache.get(scalp_tf, {}),
                    scalpers,
                    timeframe=scalp_tf,
                    limit=100,
                    use_websocket=config.get("use_websocket", False),
                    force_websocket_history=config.get("force_websocket_history", False),
                    config=config,
                    max_concurrent=config.get("max_concurrent_ohlcv"),
                )
                ohlcv_time += time.perf_counter() - t_sc
                tasks = [
                    analyze_symbol(
                        sym,
                        {
                            **{tf: c.get(sym) for tf, c in session_state.df_cache.items()},
                            **{tf: c.get(sym) for tf, c in session_state.regime_cache.items()},
                        },
                        mode,
                        config,
                        notifier,
                    )
                    for sym in scalpers
                ]
                scalper_results = await asyncio.gather(*tasks)
                mapping = {r["symbol"]: r for r in scalper_results}
                results = [mapping.get(r["symbol"], r) for r in results]
                for sym_open in session_state.positions:
                    if sym_open in mapping:
                        current_dfs[sym_open] = session_state.df_cache.get(config["timeframe"], {}).get(
                            sym_open
                        )
    
            analyze_time = time.perf_counter() - analyze_start
    
            for res in results:
                sym = res["symbol"]
                df_sym = res["df"]
                regime_sym = res["regime"]
                log_regime(sym, regime_sym, res["future_return"])
    
                if regime_sym == "unknown":
                    rejected_regime += 1
                    continue
    
                env_sym = res["env"]
                name_sym = res["name"]
                score_sym = res["score"]
                direction_sym = res["direction"]
    
                logger.debug("Regime %s -> Strategy %s", regime_sym, name_sym)
                logger.debug(
                    "Using strategy %s for %s in %s mode",
                    name_sym,
                    sym,
                    env_sym,
                )
    
                if sym not in session_state.positions and in_cooldown(sym, name_sym):
                    continue
    
                params_file = LOG_DIR / "optimized_params.json"
                if params_file.exists():
                    params = json.loads(params_file.read_text())
                    if name_sym in params:
                        risk_manager.config.stop_loss_pct = params[name_sym][
                            "stop_loss_pct"
                        ]
                        risk_manager.config.take_profit_pct = params[name_sym][
                            "take_profit_pct"
                        ]
    
                if direction_sym != "none":
                    signals_generated += 1
    
                allowed, reason = risk_manager.allow_trade(df_sym, name_sym)
                mean_vol = df_sym["volume"].rolling(20).mean().iloc[-1]
                last_vol = df_sym["volume"].iloc[-1]
                logger.debug(
                    f"[TRADE EVAL] {sym} | Signal: {score_sym:.2f} | Volume: {last_vol:.4f}/{mean_vol:.2f} | Allowed: {allowed}"
                )

        allowed_results.sort(key=lambda x: x["score"], reverse=True)
        top_n = config.get("top_n_symbols", 3)
        allowed_results = allowed_results[:top_n]
        corr_matrix = compute_correlation_matrix(
            {r["symbol"]: r["df"] for r in allowed_results}
        )
        filtered_results: list[dict] = []
        for r in allowed_results:
            keep = True
            for kept in filtered_results:
                if not corr_matrix.empty:
                    corr = corr_matrix.at[r["symbol"], kept["symbol"]]
                    if abs(corr) > 0.95:
                        keep = False
                        break
            if keep:
                filtered_results.append(r)

        best = filtered_results[0] if filtered_results else None

        open_syms = list(session_state.positions.keys())
        if open_syms:
            tf_cache = session_state.df_cache.get(config["timeframe"], {})
            update_syms: list[str] = []
            for s in open_syms:
                ts = None
                df_prev = session_state.df_cache.get(config["timeframe"], {}).get(s)
                if df_prev is not None and not df_prev.empty:
                    ts = int(df_prev["timestamp"].iloc[-1])
                if ts is None or last_candle_ts.get(s) != ts:
                    update_syms.append(s)
            if update_syms:
                if not allowed:
                    logger.debug("Trade not allowed for %s \u2013 %s", sym, reason)
                    logger.debug(
                        "Trade rejected for %s: %s, score=%.2f, regime=%s",
                        sym,
                        reason,
                        score_sym,
                        regime_sym,
                    )
                    if "Volume" in reason:
                        rejected_volume += 1
                        volume_rejections += 1
                    else:
                        regime_rejections += 1
                    continue
    
                base_min = config.get(
                    "min_confidence_score", config.get("signal_threshold", 0.3)
                )
                min_score = res.get("min_confidence", base_min)
                if direction_sym != "none" and score_sym >= min_score:
                    allowed_results.append(
                        {
                            "symbol": sym,
                            "df": df_sym,
                            "regime": regime_sym,
                            "env": env_sym,
                            "name": name_sym,
                            "direction": direction_sym,
                            "score": score_sym,
                            "atr": res.get("atr"),
                        }
                    )
    
            allowed_results.sort(key=lambda x: x["score"], reverse=True)
            top_n = config.get("top_n_symbols", 3)
            allowed_results = allowed_results[:top_n]
            corr_matrix = compute_correlation_matrix(
                {r["symbol"]: r["df"] for r in allowed_results}
            )
            filtered_results: list[dict] = []
            for r in allowed_results:
                keep = True
                for kept in filtered_results:
                    if not corr_matrix.empty:
                        corr = corr_matrix.at[r["symbol"], kept["symbol"]]
                        if abs(corr) > 0.95:
                            keep = False
                            break
                if keep:
                    filtered_results.append(r)
    
            best = filtered_results[0] if filtered_results else None
    
            open_syms = list(session_state.positions.keys())
            if open_syms:
                tf_cache = session_state.df_cache.get(config["timeframe"], {})
                update_syms: list[str] = []
                for s in open_syms:
                    ts = None
                    df_prev = session_state.df_cache.get(config["timeframe"], {}).get(s)
                    if df_prev is not None and not df_prev.empty:
                        ts = int(df_prev["timestamp"].iloc[-1])
                    if ts is None or last_candle_ts.get(s) != ts:
                        update_syms.append(s)
                if update_syms:
                    tf_cache = await update_ohlcv_cache(
                        exchange,
                        tf_cache,
                        update_syms,
                        timeframe=config["timeframe"],
                        limit=100,
                        use_websocket=config.get("use_websocket", False),
                        force_websocket_history=config.get("force_websocket_history", False),
                        config=config,
                        max_concurrent=config.get("max_concurrent_ohlcv"),
                    )
                    for s in update_syms:
                        df_new = tf_cache.get(s)
                        if df_new is not None and not df_new.empty:
                            last_candle_ts[s] = int(df_new["timestamp"].iloc[-1])
                    session_state.df_cache[config["timeframe"]] = tf_cache
<<<<<<< HEAD
                    df_cache[config["timeframe"]] = tf_cache
=======
                session_state.df_cache[config["timeframe"]] = await update_ohlcv_cache(
                    exchange,
                    session_state.df_cache.get(config["timeframe"], {}),
                    open_syms,
                    timeframe=config["timeframe"],
                    limit=100,
                    use_websocket=config.get("use_websocket", False),
                    force_websocket_history=config.get("force_websocket_history", False),
                    config=config,
                    max_concurrent=config.get("max_concurrent_ohlcv"),
                )
                for s in update_syms:
                    df_new = tf_cache.get(s)
                    if df_new is not None and not df_new.empty:
                        last_candle_ts[s] = int(df_new["timestamp"].iloc[-1])
                        update_df_cache(
                            session_state.df_cache,
                            config["timeframe"],
                            s,
                            df_new,
                        )
                session_state.df_cache[config["timeframe"]] = tf_cache
            session_state.df_cache[config["timeframe"]] = await update_ohlcv_cache(
                exchange,
                session_state.df_cache.get(config["timeframe"], {}),
                open_syms,
                timeframe=config["timeframe"],
                limit=100,
                use_websocket=config.get("use_websocket", False),
                force_websocket_history=config.get("force_websocket_history", False),
                config=config,
                max_concurrent=config.get("max_concurrent_ohlcv"),
            )
>>>>>>> f2aef179

        for sym in open_syms:
            df_current = session_state.df_cache.get(config["timeframe"], {}).get(sym)
            if df_current is None:
                # Fallback to direct fetch if cache is missing
                try:
                    if config.get("use_websocket", False) and hasattr(
                        exchange, "watch_ohlcv"
                    ):
                        data = await exchange.watch_ohlcv(
                            sym,
                            timeframe=config["timeframe"],
                            limit=100,
                        )
                    else:
                        if asyncio.iscoroutinefunction(
                            getattr(exchange, "fetch_ohlcv", None)
    
            for sym in open_syms:
                df_current = session_state.df_cache.get(config["timeframe"], {}).get(sym)
                if df_current is None:
                    # Fallback to direct fetch if cache is missing
                    try:
                        if config.get("use_websocket", False) and hasattr(
                            exchange, "watch_ohlcv"
                        ):
                            data = await exchange.watch_ohlcv(
                                sym,
                                timeframe=config["timeframe"],
                                limit=100,
                            )
                        else:
                            if asyncio.iscoroutinefunction(
                                getattr(exchange, "fetch_ohlcv", None)
                            ):
                                data = await exchange.fetch_ohlcv(
                                    sym,
                                    timeframe=config["timeframe"],
                                    limit=100,
                                )
                            else:
                                data = await asyncio.to_thread(
                                    exchange.fetch_ohlcv,
                                    sym,
                                    timeframe=config["timeframe"],
                                    limit=100,
                                )
                    except Exception as exc:  # pragma: no cover - network
                        logger.error(
                            "OHLCV fetch failed for %s on %s (limit %d): %s",
                            sym,
                            config["timeframe"],
                            100,
                            exc,
                            exc_info=True,
                        )
                        continue
    
                    if data and len(data[0]) > 6:
                        data = [[c[0], c[1], c[2], c[3], c[4], c[6]] for c in data]
                    df_current = pd.DataFrame(
                        data,
                        columns=["timestamp", "open", "high", "low", "close", "volume"],
                    )
                    update_df_cache(
                        session_state.df_cache,
                        config["timeframe"],
                        sym,
                        df_current,
                    )
                    update_df_cache(session_state.df_cache, config["timeframe"], sym, df_current)
                if df_current is not None and not df_current.empty:
                    last_candle_ts[sym] = int(df_current["timestamp"].iloc[-1])
                    update_df_cache(
                        session_state.df_cache,
                        config["timeframe"],
                        sym,
                        df_current,
                    )
    
                current_dfs[sym] = df_current
                current_prices[sym] = df_current["close"].iloc[-1]
    
            df_current = current_dfs.get(best["symbol"] if best else "")
            current_price = None
            if best:
                if df_current is None:
                    df_current = best["df"]
                current_price = df_current["close"].iloc[-1]
    
            if best:
                score = best["score"]
                direction = best["direction"]
                trade_side = direction_to_side(direction)
                env = best["env"]
                regime = best["regime"]
                name = best["name"]
            else:
                score = -1
                direction = "none"
                trade_side = None
    
            for sym, pos in list(session_state.positions.items()):
                cur_price = current_prices.get(sym)
                df_cur = current_dfs.get(sym)
                if cur_price is None or df_cur is None:
                    continue
                pnl_pct = ((cur_price - pos["entry_price"]) / pos["entry_price"]) * (
                    1 if pos["side"] == "buy" else -1
                )
                update_df_cache(session_state.df_cache, config["timeframe"], sym, df_current)
            if df_current is not None and not df_current.empty:
                last_candle_ts[sym] = int(df_current["timestamp"].iloc[-1])
                update_df_cache(
                    session_state.df_cache,
                    config["timeframe"],
                    sym,
                    df_current,
                if pnl_pct >= config["exit_strategy"]["min_gain_to_trail"]:
                    if cur_price > pos.get("highest_price", pos["entry_price"]):
                        pos["highest_price"] = cur_price
                    pos["trailing_stop"] = calculate_trailing_stop(
                        pd.Series([pos.get("highest_price", cur_price)]),
                        config["exit_strategy"]["trailing_stop_pct"],
                    )
                risk_manager.stop_order = risk_manager.get_stop_order(sym)
                exit_signal, new_stop = should_exit(
                    df_cur,
                    cur_price,
                    pos.get("trailing_stop", 0.0),
                    config,
                    risk_manager,
                )
                pos["trailing_stop"] = new_stop
                equity = paper_wallet.balance if paper_wallet else latest_balance
                if paper_wallet:
                    unreal = paper_wallet.unrealized(sym, cur_price)
                    equity += unreal
                pos["equity"] = float(equity)
                session_state.last_balance = notify_balance_change(
                    notifier,
                    session_state.last_balance,
                    float(equity),
                    balance_updates,
                )
                if exit_signal:
                    pct = get_partial_exit_percent(pnl_pct * 100)
                    sell_amount = (
                        pos["size"] * (pct / 100)
                        if config["exit_strategy"]["scale_out"] and pct > 0
                        else pos["size"]
                    )
                    _start_exec = time.perf_counter()
                    await cex_trade_async(
                        exchange,
                        ws_client,
                        sym,
                        opposite_side(pos["side"]),
                        sell_amount,
                        notifier,
                        dry_run=config["execution_mode"] == "dry_run",
                        use_websocket=config.get("use_websocket", False),
                        config=config,
                    )
                    lat = time.perf_counter() - _start_exec
                    execution_latency = max(execution_latency, lat)
                    if notifier and lat > 0.5:
                        notifier.notify(f"\u26a0\ufe0f Execution latency {lat*1000:.0f} ms")
                    if paper_wallet:
                        paper_wallet.close(sym, sell_amount, cur_price)
                    pos["pnl"] = pos.get("pnl", 0.0) + (
                        (cur_price - pos["entry_price"])
                        * sell_amount
                        * (1 if pos["side"] == "buy" else -1)
                    )
                    if sell_amount >= pos["size"]:
                        risk_manager.cancel_stop_order(exchange, sym)
                        risk_manager.deallocate_capital(
                            pos["strategy"], sell_amount * pos["entry_price"]
                        )
                        log_performance(
                            {
                                "symbol": sym,
                                "regime": pos.get("regime"),
                                "strategy": pos.get("strategy"),
                                "pnl": pos["pnl"],
                                "entry_time": pos.get("entry_time"),
                                "exit_time": datetime.utcnow().isoformat(),
                            }
                        )
                        log_pnl(
                            pos.get("strategy", ""),
                            sym,
                            pos["entry_price"],
                            cur_price,
                            pos["pnl"],
                            pos.get("confidence", 0.0),
                            pos["side"],
                        )
                        log_regime_pnl(
                            pos.get("regime", "unknown"),
                            pos.get("strategy", ""),
                            pos["pnl"],
                        )
                        latest_balance = await fetch_balance(exchange, paper_wallet, config)
                        log_position(
                            sym,
                            pos["side"],
                            sell_amount,
                            pos["entry_price"],
                            cur_price,
                            float(paper_wallet.balance if paper_wallet else latest_balance),
                        )
                        mark_cooldown(sym, active_strategy or pos.get("strategy", ""))
                        task = position_tasks.pop(sym, None)
                        if task:
                            task.cancel()
                            try:
                                await task
                            except asyncio.CancelledError:
                                pass
                        session_state.positions.pop(sym, None)
                        last_candle_ts.pop(sym, None)
                        latest_balance = await fetch_and_log_balance(
                            exchange, paper_wallet, config
                        )
                        equity = paper_wallet.balance if paper_wallet else latest_balance
                        log_position(
                            sym,
                            pos["side"],
                            pos["size"],
                            pos["entry_price"],
                            cur_price,
                            float(equity),
                            pnl=pos["pnl"],
                        )
                    else:
                        pos["size"] -= sell_amount
                        risk_manager.deallocate_capital(
                            pos["strategy"], sell_amount * pos["entry_price"]
                        )
                        risk_manager.update_stop_order(pos["size"], symbol=sym)
                        latest_balance = await fetch_balance(exchange, paper_wallet, config)
                        latest_balance = await fetch_balance(exchange, paper_wallet, config)
    
            if not position_guard.can_open(session_state.positions):
                continue
    
            if not filtered_results:
                continue
    
            for candidate in filtered_results:
                if candidate["symbol"] in session_state.positions:
                    logger.info(
                        "Existing position on %s still open – skipping new trade",
                        candidate["symbol"],
                    )
                    continue
                if not position_guard.can_open(session_state.positions):
                    break
                score = candidate["score"]
                direction = candidate["direction"]
                trade_side = direction_to_side(direction)
                env = candidate["env"]
                regime = candidate["regime"]
                name = candidate["name"]
                current_price = candidate["df"]["close"].iloc[-1]
                risk_manager.config.symbol = candidate["symbol"]
                df_for_size = candidate["df"]
    
                if score < config["signal_threshold"]:
                    rejected_score += 1
                    score_rejections += 1
                    continue
                logger.info(
                    "Cycle Summary: %s pairs evaluated, %s signals, %s trades executed, %s rejected volume, %s rejected score, %s rejected regime.",
                    total_pairs,
                    signals_generated,
                    trades_executed,
                    volume_rejections,
                    score_rejections,
                    regime_rejections,
                )
            risk_manager.stop_order = risk_manager.get_stop_order(sym)
            exit_signal, new_stop = should_exit(
                df_cur,
                cur_price,
                pos.get("trailing_stop", 0.0),
                config,
                risk_manager,
            )
            pos["trailing_stop"] = new_stop
            equity = paper_wallet.balance if paper_wallet else session_state.last_balance
            if paper_wallet:
                unreal = paper_wallet.unrealized(sym, cur_price)
                equity += unreal
            pos["equity"] = float(equity)
            session_state.last_balance = notify_balance_change(
                notifier,
                session_state.last_balance,
                float(equity),
                balance_updates,
            )
            if exit_signal:
                pct = get_partial_exit_percent(pnl_pct * 100)
                sell_amount = (
                    pos["size"] * (pct / 100)
                    if config["exit_strategy"]["scale_out"] and pct > 0
                    else pos["size"]
                metrics = {
                    "timestamp": datetime.utcnow().isoformat(),
                    "ticker_fetch_time": ticker_fetch_time,
                    "symbol_filter_ratio": symbol_filter_ratio,
                    "ohlcv_fetch_latency": ohlcv_fetch_latency,
                    "execution_latency": execution_latency,
                    "unknown_regimes": rejected_regime,
                }
                write_cycle_metrics(metrics, config)
                logger.info("Sleeping for %s minutes", config["loop_interval_minutes"])
                await asyncio.sleep(config["loop_interval_minutes"] * 60)
    
                poll_mod = config.get("balance_poll_mod", 1)
                balance = last_balance if last_balance is not None else 0.0
                if trades_executed > 0 or loop_count % poll_mod == 0:
                    if config["execution_mode"] != "dry_run":
                        bal = await (
                            exchange.fetch_balance()
                            if asyncio.iscoroutinefunction(
                                getattr(exchange, "fetch_balance", None)
                            )
                            else asyncio.to_thread(exchange.fetch_balance)
                        )
                        balance = bal["USDT"]["free"]
                    else:
                        balance = paper_wallet.balance if paper_wallet else 0.0
                    check_balance_change(float(balance), "external change")
    
                size = risk_manager.position_size(
                    score,
                    balance,
                    df_for_size,
                    atr=candidate.get("atr"),
                    price=current_price,
                )
                order_amount = size / current_price if current_price > 0 else 0.0
    
                if not risk_manager.can_allocate(name, size, balance):
                    logger.info("Capital cap reached for %s, skipping", name)
                    logger.info(
                        "Loop Summary: %s evaluated | %s trades | %s volume fails | %s score fails | %s unknown regime",
                        total_pairs,
                        trades_executed,
                        rejected_volume,
                        rejected_score,
                        rejected_regime,
                    )
                    logger.info(
                        "Cycle Summary: %s pairs evaluated, %s signals, %s trades executed, %s rejected volume, %s rejected score, %s rejected regime.",
                        total_pairs,
                        signals_generated,
                        trades_executed,
                        volume_rejections,
                        score_rejections,
                        regime_rejections,
                    )
                    if (
                        config.get("metrics_enabled")
                        and config.get("metrics_backend") == "csv"
                    ):
                        metrics = {
                            "timestamp": datetime.utcnow().isoformat(),
                            "ticker_fetch_time": ticker_fetch_time,
                            "symbol_filter_ratio": symbol_filter_ratio,
                            "ohlcv_fetch_latency": ohlcv_fetch_latency,
                            "execution_latency": execution_latency,
                            "unknown_regimes": rejected_regime,
                        }
                        write_cycle_metrics(metrics, config)
                    logger.info("Sleeping for %s minutes", config["loop_interval_minutes"])
                    await asyncio.sleep(config["loop_interval_minutes"] * 60)
                    continue
    
                _start_exec = time.perf_counter()
                order = await cex_trade_async(
                    exchange,
                    ws_client,
                    candidate["symbol"],
                    trade_side,
                    order_amount,
                    notifier,
                    dry_run=config["execution_mode"] == "dry_run",
                    use_websocket=config.get("use_websocket", False),
                    config=config,
                )
                lat = time.perf_counter() - _start_exec
                execution_latency = max(execution_latency, lat)
                if notifier and lat > 0.5:
                    notifier.notify(f"\u26a0\ufe0f Execution latency {lat*1000:.0f} ms")
                atr_val = candidate.get("atr")
                if atr_val:
                    stop_price = (
                        current_price - atr_val * risk_manager.config.stop_loss_atr_mult
                        if trade_side == "buy"
                        else current_price
                        + atr_val * risk_manager.config.stop_loss_atr_mult
                    )
                    take_profit_price = (
                        current_price + atr_val * risk_manager.config.take_profit_atr_mult
                        if trade_side == "buy"
                        else current_price
                        - atr_val * risk_manager.config.take_profit_atr_mult
                    )
                    session_state.last_balance = await fetch_balance(exchange, paper_wallet, config)
                    log_position(
                        sym,
                        pos["side"],
                        sell_amount,
                        pos["entry_price"],
                        cur_price,
                        float(paper_wallet.balance if paper_wallet else session_state.last_balance),
                else:
                    stop_price = current_price * (
                        1 - risk_manager.config.stop_loss_pct
                        if trade_side == "buy"
                        else 1 + risk_manager.config.stop_loss_pct
                    )
                    mark_cooldown(sym, active_strategy or pos.get("strategy", ""))
                    task = position_tasks.pop(sym, None)
                    if task:
                        task.cancel()
                        try:
                            await task
                        except asyncio.CancelledError:
                            pass
                    last_candle_ts.pop(sym, None)
                    session_state.positions.pop(sym, None)
                    session_state.last_balance = await fetch_and_log_balance(
                    last_candle_ts.pop(sym, None)
                    latest_balance = await fetch_and_log_balance(
                        exchange, paper_wallet, config
                    take_profit_price = current_price * (
                        1 + risk_manager.config.take_profit_pct
                        if trade_side == "buy"
                        else 1 - risk_manager.config.take_profit_pct
                    )
                    equity = paper_wallet.balance if paper_wallet else session_state.last_balance
                    log_position(
                        sym,
                        pos["side"],
                        pos["size"],
                        pos["entry_price"],
                        cur_price,
                        float(equity),
                        pnl=pos["pnl"],
                stop_order = place_stop_order(
                    exchange,
                    candidate["symbol"],
                    "sell" if trade_side == "buy" else "buy",
                    order_amount,
                    stop_price,
                    notifier=notifier,
                    dry_run=config["execution_mode"] == "dry_run",
                )
                risk_manager.register_stop_order(
                    stop_order,
                    strategy=strategy_name(regime, env),
                    symbol=candidate["symbol"],
                    entry_price=current_price,
                    confidence=score,
                    direction=trade_side,
                    take_profit=take_profit_price,
                )
                risk_manager.allocate_capital(name, size)
                if config["execution_mode"] == "dry_run" and paper_wallet:
                    paper_wallet.open(
                        candidate["symbol"], trade_side, order_amount, current_price
                    )
                    latest_balance = paper_wallet.balance
                else:
                    if asyncio.iscoroutinefunction(
                        getattr(exchange, "fetch_balance", None)
                    ):
                        bal = await exchange.fetch_balance()
                    else:
                        bal = await asyncio.to_thread(exchange.fetch_balance)
                    latest_balance = (
                        bal["USDT"]["free"]
                        if isinstance(bal["USDT"], dict)
                        else bal["USDT"]
                    )
                    risk_manager.update_stop_order(pos["size"], symbol=sym)
                    session_state.last_balance = await fetch_balance(exchange, paper_wallet, config)
                    session_state.last_balance = await fetch_balance(exchange, paper_wallet, config)

        if not position_guard.can_open(session_state.positions):
            continue

        if not filtered_results:
            continue

        for candidate in filtered_results:
            if candidate["symbol"] in session_state.positions:
                logger.info(
                    "Existing position on %s still open – skipping new trade",
                check_balance_change(float(latest_balance), "trade executed")
                log_balance(float(latest_balance))
                session_state.last_balance = notify_balance_change(
                    notifier,
                    session_state.last_balance,
                    float(latest_balance),
                    balance_updates,
                )
                log_position(
                    candidate["symbol"],
                    trade_side,
                    order_amount,
                    current_price,
                    current_price,
                    float(latest_balance),
                )
                if strategy_name(regime, env).startswith("grid"):
                    grid_state.record_fill(candidate["symbol"])
                session_state.positions[candidate["symbol"]] = {
                    "side": trade_side,
                    "entry_price": current_price,
                    "entry_time": datetime.utcnow().isoformat(),
                    "regime": regime,
                    "strategy": strategy_name(regime, env),
                    "confidence": score,
                    "pnl": 0.0,
                    "size": order_amount,
                    "trailing_stop": 0.0,
                    "highest_price": current_price,
                }
                position_tasks[candidate["symbol"]] = asyncio.create_task(
                    _watch_position(
                        candidate["symbol"],
                        exchange,
                        session_state,
                        paper_wallet,
                        config,
                    )
                )
                active_strategy = name
                if notifier and trade_updates:
                    report_entry(
                        notifier,
                        candidate["symbol"],
                        strategy_name(regime, env),
                        score,
                        direction,
                    )
                logger.info("Trade opened at %.4f", current_price)
                trades_executed += 1
                if not position_guard.can_open(session_state.positions):
                    break
    
            write_scores(scores_file, perf_file)
            write_stats(stats_file, perf_file)
    
            logger.info(
                "Loop Summary: %s evaluated | %s trades | %s volume fails | %s score fails | %s unknown regime",
                total_pairs,
                trades_executed,
                rejected_volume,
                rejected_score,
                rejected_regime,
            )
            logger.info(
                "Cycle Summary: %s pairs evaluated, %s signals, %s trades executed, %s rejected volume, %s rejected score, %s rejected regime.",
                total_pairs,
                signals_generated,
                trades_executed,
                volume_rejections,
                score_rejections,
                regime_rejections,
            )
            total_time = time.perf_counter() - cycle_start
            _emit_timing(
                ctx.timing.get("fetch_candidates", 0.0),
                ctx.timing.get("update_caches", 0.0),
                ctx.timing.get("analyse_batch", 0.0),
                total_time,
                metrics_path,
                ctx.timing.get("ohlcv_fetch_latency", 0.0),
                ctx.timing.get("execution_latency", 0.0),
            )
            await asyncio.sleep(config["loop_interval_minutes"] * 60)
    
    finally:
        monitor_task.cancel()
        control_task.cancel()
        rotation_task.cancel()
        for task in list(position_tasks.values()):
            task.cancel()
        for task in list(position_tasks.values()):
            try:
                await task
            except asyncio.CancelledError:
                pass
        position_tasks.clear()
        if telegram_bot:
            telegram_bot.stop()
        try:
            await monitor_task
        except asyncio.CancelledError:
            pass
        try:
            await rotation_task
        except asyncio.CancelledError:
            pass
        try:
            await control_task
        except asyncio.CancelledError:
            pass
        for task in list(WS_PING_TASKS):
            task.cancel()
        for task in list(WS_PING_TASKS):
            try:
                await task
            except asyncio.CancelledError:
                pass
        WS_PING_TASKS.clear()
        if hasattr(exchange, "close"):
            if asyncio.iscoroutinefunction(getattr(exchange, "close")):
                await exchange.close()
            else:
                await asyncio.to_thread(exchange.close)

    return notifier


async def main() -> None:
    """Entry point for running the trading bot with error handling."""
    notifier: TelegramNotifier | None = None
    try:
        notifier = await _main_impl()
    except Exception as exc:  # pragma: no cover - error path
        logger.exception("Unhandled error in main: %s", exc)
        if notifier:
            notifier.notify(f"❌ Bot stopped: {exc}")
    finally:
        if notifier:
            notifier.notify("Bot shutting down")
        logger.info("Bot shutting down")


if __name__ == "__main__":  # pragma: no cover - manual execution
    asyncio.run(main())<|MERGE_RESOLUTION|>--- conflicted
+++ resolved
@@ -1426,9 +1426,7 @@
                         if df_new is not None and not df_new.empty:
                             last_candle_ts[s] = int(df_new["timestamp"].iloc[-1])
                     session_state.df_cache[config["timeframe"]] = tf_cache
-<<<<<<< HEAD
                     df_cache[config["timeframe"]] = tf_cache
-=======
                 session_state.df_cache[config["timeframe"]] = await update_ohlcv_cache(
                     exchange,
                     session_state.df_cache.get(config["timeframe"], {}),
@@ -1462,7 +1460,6 @@
                 config=config,
                 max_concurrent=config.get("max_concurrent_ohlcv"),
             )
->>>>>>> f2aef179
 
         for sym in open_syms:
             df_current = session_state.df_cache.get(config["timeframe"], {}).get(sym)
