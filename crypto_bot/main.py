from __future__ import annotations

import asyncio
import contextlib
import inspect
import logging
import os
import re
import subprocess
import sys
import time
from collections import Counter, OrderedDict, deque
from dataclasses import dataclass, field
import dataclasses
from datetime import datetime
from pathlib import Path
from typing import Any

import aiohttp
from dotenv import dotenv_values, load_dotenv

try:
    import ccxt  # type: ignore
except Exception:  # pragma: no cover - optional dependency
    import types

    ccxt = types.SimpleNamespace()

import pandas as pd
import numpy as np
import yaml
from types import SimpleNamespace
from pydantic import ValidationError
from crypto_bot.strategy.evaluator import StreamEvaluator, set_stream_evaluator
from crypto_bot.risk.risk_manager import RiskManager, RiskConfig

# Internal project modules are imported lazily inside `main()` after env setup
from crypto_bot.ml.selfcheck import log_ml_status_once

# Internal project modules are imported lazily in `_import_internal_modules()`


logger = logging.getLogger("bot")
pipeline_logger = logging.getLogger("pipeline")

# Module-level placeholders populated once internal modules are loaded in ``main``

def build_priority_queue(scores):
    return deque(
        sym for sym, _ in sorted(scores, key=lambda x: x[1], reverse=True)
    )  # type: ignore
get_solana_new_tokens = None  # type: ignore
get_filtered_symbols = None  # type: ignore
async def fetch_from_helius(*_a, **_k):
    return {}
from crypto_bot.utils import symbol_utils
fix_symbol = symbol_utils.fix_symbol
calc_atr = None  # type: ignore

def timeframe_seconds(*_a, **_k) -> int:
    return 0  # type: ignore
maybe_refresh_model = None  # type: ignore
registry = None  # type: ignore
fetch_geckoterminal_ohlcv = None  # type: ignore
fetch_solana_prices = None  # type: ignore
cross_chain_trade = None  # type: ignore
sniper_solana = None  # type: ignore
sniper_trade = None  # type: ignore
load_token_mints = None  # type: ignore
set_token_mints = None  # type: ignore
TelegramBotUI = None  # type: ignore
start_runner = None  # type: ignore
sniper_run = None  # type: ignore
load_or_create = None  # type: ignore
send_test_message = None  # type: ignore
log_balance = None  # type: ignore
get_exchange = None  # type: ignore
load_kraken_symbols = None  # type: ignore
def cooldown_configure(*_a, **_k) -> None:  # pragma: no cover - placeholder
    pass

update_ohlcv_cache = None  # type: ignore
update_multi_tf_ohlcv_cache = None  # type: ignore
update_regime_tf_cache = None  # type: ignore

def market_loader_configure(*_a, **_k) -> None:  # pragma: no cover - placeholder
    pass

fetch_order_book_async = None  # type: ignore
WS_OHLCV_TIMEOUT = None  # type: ignore
ScannerConfig = None  # type: ignore
SolanaScannerConfig = None  # type: ignore
PythConfig = None  # type: ignore
stream_evaluator: StreamEvaluator | None = None


class BotContext:
    def __init__(self, _a=None, _b=None, _c=None, config=None):
        self.config = config or {}


class OpenPositionGuard:
    def __init__(self, max_open_trades: int):
        self.max_open_trades = max_open_trades


@dataclass
class MainResult:
    """Result returned from ``_main_impl`` summarizing shutdown state."""

    notifier: "TelegramNotifier"
    reason: str


PhaseRunner = None  # type: ignore
calculate_trailing_stop = None  # type: ignore
should_exit = None  # type: ignore


@contextlib.asynccontextmanager
async def symbol_cache_guard():
    """Fallback cache guard before internal modules are loaded."""
    yield


# _fix_symbol is defined below for backward compatibility

REQUIRED_ENV_VARS = {
    "HELIUS_KEY",
    "SOLANA_PRIVATE_KEY",
    "TELEGRAM_TOKEN",
    "TELEGRAM_CHAT_ID",
}

CONFIG_DIR = Path(__file__).resolve().parent
CONFIG_PATH = CONFIG_DIR / "config.yaml"
ENV_PATH = CONFIG_DIR / ".env"
USER_CONFIG_PATH = CONFIG_DIR / "user_config.yaml"


def _load_env(path: Path = ENV_PATH) -> dict[str, str]:
    """Load environment variables from ``path`` into ``os.environ``."""
    env = dotenv_values(path)
    for key, value in env.items():
        if key not in os.environ and value is not None:
            os.environ[key] = value
    return env


def _read_yaml(path: Path) -> dict:
    """Return parsed YAML from ``path`` or an empty dict if missing."""
    try:
        with path.open() as f:
            return yaml.safe_load(f) or {}
    except FileNotFoundError:
        return {}


def _has_env(env: dict[str, str], key: str) -> bool:
    """Return ``True`` if ``key`` exists in ``env`` or ``os.environ``."""
    return bool(env.get(key) or os.getenv(key))


def _needs_wallet_setup(env: dict[str, str], cfg_path: Path = USER_CONFIG_PATH) -> bool:
    """Determine whether wallet configuration is missing credentials."""
    cfg = _read_yaml(cfg_path) if cfg_path.exists() else {}
    has_api = any(
        _has_env(env, key) or cfg.get(key.lower())
        for key in ("API_KEY", "COINBASE_API_KEY", "KRAKEN_API_KEY")
    )
    return not (cfg_path.exists() and has_api)


def _run_wallet_manager() -> None:
    """Execute the wallet manager or guide the user in non-interactive mode."""
    if not sys.stdin.isatty():
        print(
            "Interactive setup required but no TTY is attached.\n"
            "Run `python -m crypto_bot.wallet_manager` once to create credentials, "
            "or set them in crypto_bot/.env.",
            file=sys.stderr,
        )
        sys.exit(2)
    result = subprocess.run([sys.executable, "-m", "crypto_bot.wallet_manager"])
    if result.returncode not in (0, None):
        sys.exit(result.returncode)


def _ensure_user_setup() -> None:
    """Ensure required credentials exist or launch the wallet setup wizard."""
    _load_env()
    if USER_CONFIG_PATH.exists() and all(
        os.getenv(var) for var in REQUIRED_ENV_VARS
    ):
        return
    _run_wallet_manager()
    _load_env()
    env = _load_env()
    if _needs_wallet_setup(env, USER_CONFIG_PATH) or not all(
        os.getenv(var) for var in REQUIRED_ENV_VARS
    ):
        _run_wallet_manager()
        _load_env()
    if _needs_wallet_setup(env):
        _run_wallet_manager()


def _fix_symbol(symbol: str) -> str:
    """Backward compatible wrapper around :func:`fix_symbol`."""
    if fix_symbol is None:  # pragma: no cover - should be loaded in main
        raise RuntimeError("fix_symbol not loaded")
    return fix_symbol(symbol)


# In-memory cache of configuration and file mtimes
_CONFIG_CACHE: dict[str, object] = {}
_CONFIG_MTIMES: dict[Path, tuple[float, int]] = {}
# Track ML-related settings to avoid re-loading the model unnecessarily
_LAST_ML_CFG: dict[str, object] | None = None


class MLUnavailableError(RuntimeError):
    """Raised when required ML components are missing or fail to load."""

    def __init__(self, message: str, cfg: dict | None = None) -> None:
        super().__init__(message)
        self.cfg = cfg


# Track WebSocket ping tasks
WS_PING_TASKS: set[asyncio.Task] = set()
# Track async sniper trade tasks
SNIPER_TASKS: set[asyncio.Task] = set()
# Track newly scanned Solana tokens pending evaluation
NEW_SOLANA_TOKENS: set[str] = set()
# Track async cross-chain arb tasks
CROSS_ARB_TASKS: set[asyncio.Task] = set()
# Track all spawned background tasks for coordinated shutdown
BACKGROUND_TASKS: list[asyncio.Task] = []
# Track pending OHLCV tasks during startup
pending_tasks: list[asyncio.Task] = []

# Track background task failures to surface repeated issues
TASK_FAILURE_COUNTS: Counter[str] = Counter()
TASK_FAILURE_NOTIFIER: "TelegramNotifier" | None = None
TASK_FAILURE_NOTIFY_THRESHOLD = 3


def register_task(task: asyncio.Task | None) -> asyncio.Task | None:
    """Add a task to the background task registry."""
    if not task:
        return None

    BACKGROUND_TASKS.append(task)

    def _handle_task_completion(t: asyncio.Task) -> None:
        if t.cancelled():
            return
        exc = t.exception()
        if exc is None:
            return
        name = t.get_name()
        logger.error("Background task %s raised an exception", name, exc_info=exc)
        TASK_FAILURE_COUNTS[name] += 1
        if (
            TASK_FAILURE_NOTIFIER
            and TASK_FAILURE_COUNTS[name] >= TASK_FAILURE_NOTIFY_THRESHOLD
        ):
            try:
                TASK_FAILURE_NOTIFIER.notify(
                    f"Task {name} failed {TASK_FAILURE_COUNTS[name]} times: {exc}"
                )
            except Exception:
                logger.exception("Failed to send failure notification for %s", name)

    task.add_done_callback(_handle_task_completion)
    return task


# Queue of symbols awaiting evaluation across loops
symbol_priority_queue: deque[str] = deque()

# Symbols that produced no OHLCV data and should be skipped until refreshed
no_data_symbols: set[str] = set()

# Cache of recently queued Solana tokens to avoid duplicates
SOLANA_CACHE_SIZE = 50
recent_solana_tokens: deque[str] = deque()
recent_solana_set: set[str] = set()

# Protects shared queues for future multi-tasking scenarios
QUEUE_LOCK = asyncio.Lock()
# Protects OHLCV cache updates
OHLCV_LOCK = asyncio.Lock()

# Retry parameters for the initial symbol scan
MAX_SYMBOL_SCAN_ATTEMPTS = 3
SYMBOL_SCAN_RETRY_DELAY = 10
MAX_SYMBOL_SCAN_DELAY = 60

# Maximum number of symbols per timeframe to keep in the OHLCV cache
DF_CACHE_MAX_SIZE = 500

# Track regime analysis statistics
UNKNOWN_COUNT = 0
TOTAL_ANALYSES = 0


@dataclass
class SessionState:
    """Runtime session state shared across tasks."""

    positions: dict[str, dict] = field(default_factory=dict)
    df_cache: dict[str, dict[str, pd.DataFrame]] = field(default_factory=dict)
    regime_cache: dict[str, dict[str, pd.DataFrame]] = field(default_factory=dict)
    last_balance: float | None = None
    scan_task: asyncio.Task | None = None


def update_df_cache(
    cache: dict[str, dict[str, pd.DataFrame]],
    timeframe: str,
    symbol: str,
    df: pd.DataFrame,
    max_size: int = DF_CACHE_MAX_SIZE,
) -> None:
    """Update an OHLCV cache with LRU eviction."""
    tf_cache = cache.setdefault(timeframe, OrderedDict())
    if not isinstance(tf_cache, OrderedDict):
        tf_cache = OrderedDict(tf_cache)
        cache[timeframe] = tf_cache
    tf_cache[symbol] = df
    tf_cache.move_to_end(symbol)
    if len(tf_cache) > max_size:
        tf_cache.popitem(last=False)


def compute_average_atr(symbols: list[str], df_cache: dict, timeframe: str) -> float:
    """Return the average ATR for symbols present in ``df_cache``."""
    atr_values: list[float] = []
    tf_cache = df_cache.get(timeframe, {})
    for sym in symbols:
        df = tf_cache.get(sym)
        if df is None or df.empty or "close" not in df:
            continue
        atr_values.append(calc_atr(df))
    return sum(atr_values) / len(atr_values) if atr_values else 0.0


def enqueue_solana_tokens(tokens: list[str]) -> None:
    """Add Solana ``tokens`` to the priority queue skipping recently queued ones."""

    for sym in reversed(tokens):
        if sym in recent_solana_set:
            continue
        symbol_priority_queue.appendleft(sym)
        recent_solana_tokens.append(sym)
        recent_solana_set.add(sym)
        if len(recent_solana_tokens) > SOLANA_CACHE_SIZE:
            old = recent_solana_tokens.popleft()
            recent_solana_set.discard(old)


def is_market_pumping(
    symbols: list[str], df_cache: dict, timeframe: str = "1h", lookback_hours: int = 24
) -> bool:
    """Return ``True`` when the average % change over ``lookback_hours`` exceeds ~5%."""

    tf_cache = df_cache.get(timeframe, {})
    if not tf_cache:
        return False

    sec = timeframe_seconds(None, timeframe)
    candles = int(lookback_hours * 3600 / sec) if sec else 0
    changes: list[float] = []
    for sym in symbols:
        df = tf_cache.get(sym)
        if df is None or df.empty or "close" not in df:
            continue
        closes = df["close"]
        if len(closes) == 0:
            continue
        start_idx = -candles - 1 if candles and len(closes) > candles else 0
        try:
            start = float(closes[start_idx])
            end = float(closes[-1])
        except Exception:
            continue
        if start == 0:
            continue
        changes.append((end - start) / start)

    avg_change = sum(changes) / len(changes) if changes else 0.0
    return avg_change >= 0.05


async def get_market_regime(ctx: BotContext) -> str:
    """Return the market regime for the first cached symbol."""

    base_tf = ctx.config.get("timeframe", "1h")
    tf_cache = ctx.df_cache.get(base_tf, {})
    if not tf_cache:
        return "unknown"

    sym, df = next(iter(tf_cache.items()))
    higher_tf = ctx.config.get("higher_timeframe", "1d")
    higher_df = ctx.df_cache.get(higher_tf, {}).get(sym)
    label, info = await classify_regime_cached(
        sym, base_tf, df, higher_df, notifier=ctx.notifier
    )
    regime = label.split("_")[-1]
    logger.info(
        "Regime for %s [%s/%s]: %s",
        sym,
        base_tf,
        higher_tf,
        regime,
    )
    if regime == "unknown":
        logger.info(
            "Unknown regime details: bars=%s/%s info=%s",
            len(df) if df is not None else 0,
            len(higher_df) if isinstance(higher_df, pd.DataFrame) else 0,
            info,
        )
    return regime


def direction_to_side(direction: str) -> str:
    """Translate strategy direction to trade side."""
    return "buy" if direction == "long" else "sell"


def opposite_side(side: str) -> str:
    """Return the opposite trading side."""
    return "sell" if side == "buy" else "buy"


def _closest_wall_distance(book: dict, entry: float, side: str) -> float | None:
    """Return distance to the nearest bid/ask wall from ``entry``."""
    if not isinstance(book, dict):
        return None
    levels = book.get("asks") if side == "buy" else book.get("bids")
    if not levels:
        return None
    dists = []
    for price, _amount in levels:
        if side == "buy" and price > entry:
            dists.append(price - entry)
        elif side == "sell" and price < entry:
            dists.append(entry - price)
    if not dists:
        return None
    return min(dists)


def notify_balance_change(
    notifier: TelegramNotifier | None,
    previous: float | None,
    new_balance: float,
    enabled: bool,
) -> float:
    """Send a notification if the balance changed."""
    if notifier and enabled and previous is not None and new_balance != previous:
        notifier.notify(f"Balance changed: {new_balance:.2f} USDT")
    return new_balance


async def fetch_balance(exchange, wallet, config):
    """Return the latest wallet balance without logging."""
    if config["execution_mode"] != "dry_run":
        if asyncio.iscoroutinefunction(getattr(exchange, "fetch_balance", None)):
            bal = await exchange.fetch_balance()
        else:
            bal = await asyncio.to_thread(exchange.fetch_balance)
        return bal["USDT"]["free"] if isinstance(bal["USDT"], dict) else bal["USDT"]
    return wallet.total_balance if wallet else 0.0


async def fetch_and_log_balance(exchange, wallet, config):
    """Return the latest wallet balance and log it."""
    latest_balance = await fetch_balance(exchange, wallet, config)
    log_balance(float(latest_balance))
    return latest_balance


async def refresh_balance(ctx: BotContext) -> float:
    """Update ``ctx.balance`` from the exchange or paper wallet."""
    latest = await fetch_and_log_balance(
        ctx.exchange,
        ctx.wallet,
        ctx.config,
    )
    ctx.balance = notify_balance_change(
        ctx.notifier,
        ctx.balance,
        float(latest),
        ctx.config.get("telegram", {}).get("balance_updates", False),
    )
    return ctx.balance


def _ensure_ml(cfg: dict) -> None:
    """Ensure ML components are ready when enabled."""

<<<<<<< HEAD
    Raises
    ------
    MLUnavailableError
        If the Supabase model cannot be loaded.
    """
    if not cfg.get("ml_enabled", True):
        return
    try:  # pragma: no cover - best effort
        from crypto_bot.regime.regime_classifier import load_regime_model

        asyncio.run(load_regime_model("BTCUSDT"))
    except Exception as exc:  # pragma: no cover - model load failure
        logger.error("Machine learning initialization failed: %s", exc)
        raise MLUnavailableError("model load failure", cfg) from exc
=======
    if not cfg.get("ml_enabled", True):
        return
    if not ML_AVAILABLE:
        logger.info(
            "ML model unavailable; ensure SUPABASE_URL and SUPABASE_SERVICE_ROLE_KEY or SUPABASE_KEY are set. "
            "Install cointrader-trainer only when training new models."
        )
        return
>>>>>>> c136972f


def _ensure_ml_if_needed(cfg: dict) -> None:
    """Invoke :func:`_ensure_ml` only when ML settings change."""
    global _LAST_ML_CFG
    ml_cfg = {"ml_enabled": cfg.get("ml_enabled", True)}
    if ml_cfg != _LAST_ML_CFG:
        _ensure_ml(cfg)
        _LAST_ML_CFG = ml_cfg


def _emit_timing(
    symbol_t: float,
    ohlcv_t: float,
    analyze_t: float,
    total_t: float,
    metrics_path: Path | None = None,
    ohlcv_fetch_latency: float = 0.0,
    execution_latency: float = 0.0,
) -> None:
    """Log timing information and optionally append to metrics CSV."""
    logger.info(
        "\u23f1\ufe0f Cycle timing - Symbols: %.2fs, OHLCV: %.2fs, Analyze: %.2fs, Total: %.2fs",
        symbol_t,
        ohlcv_t,
        analyze_t,
        total_t,
    )
    if metrics_path:
        log_cycle_metrics(
            symbol_t,
            ohlcv_t,
            analyze_t,
            total_t,
            ohlcv_fetch_latency,
            execution_latency,
            metrics_path,
        )


def _load_config_file() -> dict:
    """Read and validate configuration from disk."""
    with open(CONFIG_PATH) as f:
        logger.info("Loading config from %s", CONFIG_PATH)
        data = yaml.safe_load(f) or {}
    trading_cfg = data.get("trading", {}) or {}
    exchange_id = data.get("exchange") or trading_cfg.get("exchange") or os.getenv("EXCHANGE")
    timeframes = data.get("timeframes") or trading_cfg.get("timeframes")
    trading_mode = data.get("execution_mode") or trading_cfg.get("mode")
    allowed_quotes = trading_cfg.get("allowed_quotes", [])
    logger.info(
        "Exchange=%s timeframes=%s mode=%s allowed_quotes=%s hft=%s",
        exchange_id,
        timeframes,
        trading_mode,
        allowed_quotes,
        trading_cfg.get("hft_enabled", False),
    )
    trading_cfg.setdefault("allowed_quotes", [])
    trading_cfg.setdefault("min_ticker_volume", 0)
    backfill_cfg = trading_cfg.get("backfill", {}) or {}
    backfill_cfg.setdefault("warmup_high_tf", [])
    backfill_cfg.setdefault("deep_low_tf", False)
    backfill_cfg.setdefault("deep_days", 0)
    trading_cfg["backfill"] = backfill_cfg
    trading_cfg.setdefault("hft_enabled", False)
    trading_cfg.setdefault("hft_symbols", [])
    trading_cfg.setdefault("exclude_symbols", [])
    data["trading"] = trading_cfg
    data.setdefault("allowed_quotes", allowed_quotes)
    sf_cfg = data.get("symbol_filter", {}) or {}
    if allowed_quotes:
        sf_cfg.setdefault("quote_whitelist", allowed_quotes)
    data["symbol_filter"] = sf_cfg
    data.setdefault("exchange", exchange_id)
    data.setdefault("timeframes", timeframes)
    data.setdefault("execution_mode", trading_mode)

    risk_cfg = data.get("risk", {}) or {}
    data["risk"] = risk_cfg

    fees_cfg = data.get("fees", {}) or {}
    kraken_cfg = fees_cfg.get("kraken", {}) or {}
    kraken_cfg.setdefault("taker_bp", 0)
    kraken_cfg.setdefault("maker_bp", 0)
    fees_cfg["kraken"] = kraken_cfg
    data["fees"] = fees_cfg

    feat_cfg = data.get("features", {}) or {}
    feat_cfg.setdefault("ml", False)
    feat_cfg.setdefault("helius", False)
    feat_cfg.setdefault("pump_monitor", False)
    feat_cfg.setdefault("telegram", False)
    data["features"] = feat_cfg

    tele_cfg = data.get("telemetry", {}) or {}
    tele_cfg.setdefault("batch_summary_secs", 0)
    data["telemetry"] = tele_cfg

    data = replace_placeholders(data)

    strat_dir = CONFIG_PATH.parent.parent / "config" / "strategies"
    trend_file = strat_dir / "trend_bot.yaml"
    if trend_file.exists():
        with open(trend_file) as sf:
            overrides = yaml.safe_load(sf) or {}
        trend_cfg = data.get("trend_bot", {})
        if isinstance(trend_cfg, dict):
            trend_cfg.update(overrides)
        else:
            trend_cfg = overrides
        data["trend_bot"] = trend_cfg

    if "symbol" in data:
        data["symbol"] = fix_symbol(data["symbol"])
    if "symbols" in data:
        data["symbols"] = [fix_symbol(s) for s in data.get("symbols") or []]

    onchain_syms = None
    if "onchain_symbols" in data:
        onchain_syms = data.get("onchain_symbols")
    elif "solana_symbols" in data:
        onchain_syms = data.get("solana_symbols")

    if onchain_syms is not None:
        data["onchain_symbols"] = [fix_symbol(s) for s in onchain_syms or []]
    try:
        if ScannerConfig is not None:
            if hasattr(ScannerConfig, "model_validate"):
                ScannerConfig.model_validate(data)
            else:  # pragma: no cover - for Pydantic < 2
                ScannerConfig.parse_obj(data)
    except ValidationError as exc:
        print("Invalid configuration:\n", exc)
        raise SystemExit(1)

    try:
        raw_scanner = data.get("solana_scanner", {}) or {}
        if SolanaScannerConfig is not None:
            if hasattr(SolanaScannerConfig, "model_validate"):
                scanner = SolanaScannerConfig.model_validate(raw_scanner)
            else:  # pragma: no cover - for Pydantic < 2
                scanner = SolanaScannerConfig.parse_obj(raw_scanner)
            data["solana_scanner"] = scanner.dict()
    except ValidationError as exc:
        print("Invalid configuration (solana_scanner):\n", exc)
        raise SystemExit(1)

    try:
        raw_pyth = data.get("pyth", {}) or {}
        if PythConfig is not None:
            if hasattr(PythConfig, "model_validate"):
                pyth_cfg = PythConfig.model_validate(raw_pyth)
            else:  # pragma: no cover - for Pydantic < 2
                pyth_cfg = PythConfig.parse_obj(raw_pyth)
            data["pyth"] = pyth_cfg.dict()
    except ValidationError as exc:
        print("Invalid configuration (pyth):\n", exc)
        raise SystemExit(1)

    return data


def _load_config_internal() -> tuple[dict, set[str]]:
    """Load config if underlying files changed and track updates."""
    global _CONFIG_CACHE

    main_stat = CONFIG_PATH.stat() if CONFIG_PATH.exists() else None
    main_mtime = main_stat.st_mtime if main_stat else 0.0
    main_size = main_stat.st_size if main_stat else 0
    strat_dir = CONFIG_PATH.parent.parent / "config" / "strategies"
    trend_file = strat_dir / "trend_bot.yaml"
    if trend_file.exists():
        trend_stat = trend_file.stat()
        trend_mtime = trend_stat.st_mtime
        trend_size = trend_stat.st_size
    else:
        trend_mtime = None
        trend_size = None

    if (
        _CONFIG_CACHE
        and _CONFIG_MTIMES.get(CONFIG_PATH) == (main_mtime, main_size)
        and _CONFIG_MTIMES.get(trend_file) == (trend_mtime, trend_size)
    ):
        return _CONFIG_CACHE, set()

    new_data = _load_config_file()
    changed = _diff_keys(_CONFIG_CACHE, new_data)
    _CONFIG_CACHE = new_data
    _CONFIG_MTIMES[CONFIG_PATH] = (main_mtime, main_size)
    if trend_mtime is not None:
        _CONFIG_MTIMES[trend_file] = (trend_mtime, trend_size)
    else:
        _CONFIG_MTIMES.pop(trend_file, None)

    _ensure_ml_if_needed(_CONFIG_CACHE)
    return _CONFIG_CACHE, changed


def load_config() -> dict:
    """Load YAML configuration for the bot synchronously."""
    cfg, _ = _load_config_internal()
    return cfg


async def load_config_async() -> tuple[dict, set[str]]:
    """Asynchronously load configuration returning changed sections."""
    return await asyncio.to_thread(_load_config_internal)


def maybe_reload_config(state: dict, config: dict) -> None:
    """Deprecated reload helper kept for backwards compatibility."""
    # Reloading now handled by :func:`reload_config` directly.
    return


def _diff_keys(old: dict, new: dict) -> set[str]:
    """Return top-level keys whose values differ between ``old`` and ``new``."""
    keys = set(old.keys()) | set(new.keys())
    return {k for k in keys if old.get(k) != new.get(k)}


def _merge_dict(dest: dict, src: dict) -> None:
    """Recursively merge ``src`` into ``dest`` in-place."""
    for key in list(dest.keys()):
        if key not in src:
            del dest[key]
    for key, value in src.items():
        if isinstance(value, dict) and isinstance(dest.get(key), dict):
            _merge_dict(dest[key], value)
        else:
            dest[key] = value


_ENV_PATTERN = re.compile(r"\$\{([^}]+)\}")


def replace_placeholders(cfg):
    """Recursively replace ``${VAR}`` values with environment variables."""
    if isinstance(cfg, dict):
        return {k: replace_placeholders(v) for k, v in cfg.items()}
    if isinstance(cfg, list):
        return [replace_placeholders(v) for v in cfg]
    if isinstance(cfg, str):
        return _ENV_PATTERN.sub(lambda m: os.getenv(m.group(1), m.group(0)), cfg)
    return cfg


def _flatten_config(data: dict, parent: str = "") -> dict:
    """Flatten nested config keys to ENV_STYLE names."""
    flat: dict[str, str] = {}
    for key, value in data.items():
        new_key = f"{parent}_{key}" if parent else key
        if isinstance(value, dict):
            flat.update(_flatten_config(value, new_key))
        else:
            flat[new_key.upper()] = value
    return flat


async def reload_config(
    config: dict,
    ctx: BotContext,
    risk_manager: RiskManager,
    rotator: PortfolioRotator,
    position_guard: OpenPositionGuard,
    *,
    force: bool = False,
) -> None:
    """Reload configuration and update dependent components."""
    new_config, changed = await load_config_async()
    if not force and not changed:
        return

    _merge_dict(config, new_config)
    ctx.config = config

    # Reset cached symbols when configuration changes to ensure
    # symbol selections reflect the latest settings
    symbol_utils._cached_symbols = None
    symbol_utils._last_refresh = 0.0

    rotator.config = config.get("portfolio_rotation", rotator.config)
    position_guard.max_open_trades = config.get(
        "max_open_trades", position_guard.max_open_trades
    )
    logger.info(
        "OpenPositionGuard limit set to %d trades",
        position_guard.max_open_trades,
    )

    cooldown_configure(config.get("min_cooldown", 0))
    market_loader_configure(
        config.get("ohlcv_timeout", 120),
        config.get("max_ohlcv_failures", 3),
        config.get("max_ws_limit", 50),
        config.get("telegram", {}).get("status_updates", True),
        max_concurrent=config.get("max_concurrent_ohlcv"),
        gecko_limit=config.get("gecko_limit"),
    )

    volume_ratio = 0.01 if config.get("testing_mode") else 1.0
    risk_params = {**config.get("risk", {})}
    risk_params.update(config.get("sentiment_filter", {}))
    risk_params.update(config.get("volatility_filter", {}))
    risk_params["symbol"] = config.get("symbol", "")
    risk_params["trade_size_pct"] = config.get("trade_size_pct", 0.1)
    risk_params["strategy_allocation"] = config.get("strategy_allocation", {})
    risk_params["volume_threshold_ratio"] = config.get("risk", {}).get(
        "volume_threshold_ratio", 0.05
    )
    risk_params["atr_period"] = config.get("risk", {}).get("atr_period", 14)
    risk_params["stop_loss_atr_mult"] = config.get("risk", {}).get(
        "stop_loss_atr_mult", 2.0
    )
    risk_params["take_profit_atr_mult"] = config.get("risk", {}).get(
        "take_profit_atr_mult", 4.0
    )
    risk_params["volume_ratio"] = volume_ratio
    fields = {f.name for f in dataclasses.fields(RiskConfig)}
    risk_params = {k: v for k, v in risk_params.items() if k in fields}
    risk_manager.config = RiskConfig(**risk_params)


async def _ws_ping_loop(exchange: object, interval: float) -> None:
    """Periodically send WebSocket ping messages."""
    try:
        while True:
            await asyncio.sleep(interval)
            try:
                ping = getattr(exchange, "ping", None)
                if ping is None:
                    continue
                is_coro = asyncio.iscoroutinefunction(ping)
                clients = getattr(exchange, "clients", None)
                if isinstance(clients, dict):
                    if clients:
                        for client in list(clients.values()):
                            if is_coro:
                                await ping(client)
                            else:
                                await asyncio.to_thread(ping, client)
                            logger.debug("Sent WebSocket ping to Kraken")
                    else:
                        continue
                else:
                    if is_coro:
                        await ping()
                    else:
                        await asyncio.to_thread(ping)
                    logger.debug("Sent WebSocket ping to Kraken")
            except asyncio.CancelledError:
                raise
            except Exception as exc:  # pragma: no cover - ping failures
                logger.error("WebSocket ping failed: %s", exc, exc_info=True)
    except asyncio.CancelledError:
        pass


async def registry_update_loop(interval_minutes: float) -> None:
    """Periodically refresh the Solana token registry."""
    while True:
        try:
            mapping = await registry.load_token_mints(force_refresh=True)
            if mapping:
                registry.set_token_mints({**registry.TOKEN_MINTS, **mapping})
        except asyncio.CancelledError:
            break
        except Exception as exc:  # pragma: no cover - best effort
            logger.error("Token registry update error: %s", exc)
        await asyncio.sleep(interval_minutes * 60)


async def initial_scan(
    exchange: object,
    config: dict,
    state: SessionState,
    notifier: TelegramNotifier | None = None,
) -> None:
    """Populate OHLCV and regime caches before trading begins."""

    ranked, onchain_symbols = await get_filtered_symbols(exchange, config)
    symbols = [s for s, _ in ranked]
    top_n = int(config.get("scan_deep_top", 50))
    symbols = symbols[:top_n]
    if config.get("mode") != "cex":
        for sym in onchain_symbols:
            if sym not in symbols:
                symbols.append(sym)
    symbols = list(dict.fromkeys(symbols))
    if not symbols:
        return

    batch_size = int(config.get("symbol_batch_size", 10))
    total = len(symbols)
    processed = 0

    sf = config.get("symbol_filter", {})
    ohlcv_batch_size = config.get("ohlcv_batch_size")
    if ohlcv_batch_size is None:
        ohlcv_batch_size = sf.get("ohlcv_batch_size")
    scan_limit = int(
        sf.get("initial_history_candles", config.get("scan_lookback_limit", 50))
    )

    tfs = sf.get("initial_timeframes", config.get("timeframes", ["1h"]))
    tfs = sorted(set(tfs) | {"1m", "5m"}, key=lambda t: timeframe_seconds(None, t))
    tf_sec = timeframe_seconds(None, tfs[0])
    lookback_since = int(time.time() * 1000 - scan_limit * tf_sec * 1000)

    history_since = int((time.time() - 365 * 86400) * 1000)
    deep_limit = int(
        sf.get(
            "initial_history_candles",
            config.get(
                "scan_deep_limit",
                config.get("scan_lookback_limit", 50) * 10,
            ),
        )
    )
    logger.info(
        "Loading deep OHLCV history starting %s",
        datetime.utcfromtimestamp(history_since / 1000).isoformat(),
    )

    for i in range(0, len(symbols), batch_size):
        batch = symbols[i : i + batch_size]

        async with symbol_cache_guard():
            async with OHLCV_LOCK:
                for tf in tfs:
                    logger.info("Starting OHLCV update for timeframe %s", tf)
                state.df_cache = await update_multi_tf_ohlcv_cache(
                    exchange,
                    state.df_cache,
                    batch,
                    {**config, "timeframes": tfs},
                    limit=deep_limit,
                    start_since=history_since,
                    use_websocket=False,
                    force_websocket_history=config.get("force_websocket_history", False),
                    max_concurrent=config.get("max_concurrent_ohlcv"),
                    notifier=notifier,
                    priority_queue=symbol_priority_queue,
                    batch_size=ohlcv_batch_size,
                )

                state.regime_cache = await update_regime_tf_cache(
                    exchange,
                    state.regime_cache,
                    batch,
                    {**config, "timeframes": tfs},
                    limit=scan_limit,
                    start_since=lookback_since,
                    use_websocket=False,
                    force_websocket_history=config.get("force_websocket_history", False),
                    max_concurrent=config.get("max_concurrent_ohlcv"),
                    notifier=notifier,
                    df_map=state.df_cache,
                    batch_size=ohlcv_batch_size,
                )
        logger.info("Deep historical OHLCV loaded for %d symbols", len(batch))

        processed += len(batch)
        pct = processed / total * 100
        logger.info("Initial scan %.1f%% complete", pct)
        if notifier and config.get("telegram", {}).get("status_updates", True):
            notifier.notify(f"Initial scan {pct:.1f}% complete")
    if pending_tasks:
        await asyncio.gather(*pending_tasks, return_exceptions=True)

    return


async def fetch_candidates(ctx: BotContext) -> None:
    """Gather symbols for this cycle and build the evaluation batch."""
    global symbol_priority_queue

    if not ctx.df_cache:
        no_data_symbols.clear()
    else:
        timeframe = ctx.config.get("timeframe", "1h")
        for sym in list(no_data_symbols):
            df = ctx.df_cache.get(timeframe, {}).get(sym)
            if isinstance(df, pd.DataFrame) and not df.empty:
                no_data_symbols.discard(sym)

    sf = ctx.config.setdefault("symbol_filter", {})

    if (
        not ctx.config.get("symbols")
        and not ctx.config.get("onchain_symbols")
        and not ctx.config.get("symbol")
    ):
        ctx.config["symbol"] = "BTC/USDT"
    orig_min_volume = sf.get("min_volume_usd")
    orig_volume_pct = sf.get("volume_percentile")

    pump = is_market_pumping(
        (ctx.config.get("symbols") or [ctx.config.get("symbol")])
        + ctx.config.get("onchain_symbols", []),
        ctx.df_cache,
        ctx.config.get("timeframe", "1h"),
    )
    if pump:
        sf["min_volume_usd"] = 500
        sf["volume_percentile"] = 5
        if ctx.risk_manager:
            weights = ctx.config.get("strategy_allocation", {}).copy()
            weights["sniper_solana"] = 0.6
            ctx.config["strategy_allocation"] = weights
            ctx.risk_manager.update_allocation(weights)
        ctx.config["mode"] = "auto"

    try:
        symbols, onchain_syms = await get_filtered_symbols(ctx.exchange, ctx.config)
    finally:
        if pump:
            sf["min_volume_usd"] = orig_min_volume
            sf["volume_percentile"] = orig_volume_pct
    symbols = [(s, sc) for s, sc in symbols if s not in no_data_symbols]
    onchain_syms = [s for s in onchain_syms if s not in no_data_symbols]
    cex_candidates = list(symbols)
    onchain_candidates = [(s, 0.0) for s in onchain_syms]

    mode = ctx.config.get("mode", "auto")
    resolved_mode = mode
    if mode == "cex":
        active_candidates = cex_candidates
    elif mode == "onchain":
        active_candidates = onchain_candidates
    else:
        if not onchain_candidates:
            active_candidates = cex_candidates
            resolved_mode = "cex"
            if not getattr(fetch_candidates, "_onchain_fallback_logged", False):
                logger.info(
                    "Auto mode: falling back to CEX because 0 onchain candidates after metadata checks."
                )
                fetch_candidates._onchain_fallback_logged = True
        else:
            active_candidates = cex_candidates + onchain_candidates

    bases = [s.split("/")[0] for s in onchain_syms]
    meta_kept = 0
    meta_drop = 0
    if bases and resolved_mode != "cex":
        try:
            meta = await fetch_from_helius(bases)
            meta_kept = sum(1 for b in bases if b.upper() in meta)
            meta_drop = len(bases) - meta_kept
        except Exception as exc:  # pragma: no cover - metadata optional
            pipeline_logger.debug("metadata lookup failed: %s", exc)
            meta_kept = len(bases)
            meta_drop = 0
    pipeline_logger.info(
        "metadata_kept=%d metadata_dropped=%d (mode=%s)",
        meta_kept,
        meta_drop,
        ctx.config.get("mode"),
    )

    # Always include major benchmark pairs
    active_candidates.extend([("BTC/USDT", 10.0), ("SOL/USDC", 10.0)])

    symbols = active_candidates
    solana_tokens: list[str] = (
        list(onchain_syms) if resolved_mode != "cex" else []
    )
    sol_cfg = ctx.config.get("solana_scanner", {})

    regime = "unknown"
    try:
        regime = await get_market_regime(ctx)
    except Exception:  # pragma: no cover - safety
        pass

    if regime == "trending" and ctx.config.get("arbitrage_enabled", True):
        try:
            if ctx.secondary_exchange:
                arb_syms = await scan_cex_arbitrage(
                    ctx.exchange, ctx.secondary_exchange, ctx.config
                )
            else:
                arb_syms = await scan_arbitrage(ctx.exchange, ctx.config)
            symbols.extend((s, 2.0) for s in arb_syms)
        except Exception as exc:  # pragma: no cover - best effort
            logger.error("Arbitrage scan error: %s", exc)

    if regime == "volatile" and resolved_mode != "cex":
        symbols.extend((s, 0.0) for s in onchain_syms)

    if regime == "volatile" and sol_cfg.get("enabled") and resolved_mode != "cex":
        try:
            new_tokens = await get_solana_new_tokens(sol_cfg)
            solana_tokens.extend(new_tokens)
            symbols.extend((m, 0.0) for m in new_tokens)
        except Exception as exc:  # pragma: no cover - best effort
            logger.error("Solana scanner failed: %s", exc)

    total_candidates = len(symbols)
    symbols = [(s, sc) for s, sc in symbols if s not in no_data_symbols]
    ctx.active_universe = [s for s, _ in symbols]
    ctx.resolved_mode = resolved_mode

    logger.info(
        "Symbol summary: total=%d selected=%d filtered=%d first=%s",
        total_candidates,
        len(symbols),
        total_candidates - len(symbols),
        [s for s, _ in symbols[:5]],
    )

    symbol_names = [s for s, _ in symbols]
    avg_atr = compute_average_atr(
        symbol_names, ctx.df_cache, ctx.config.get("timeframe", "1h")
    )
    adaptive_cfg = ctx.config.get("adaptive_scan", {})
    if adaptive_cfg.get("enabled"):
        baseline = adaptive_cfg.get("atr_baseline", 0.01)
        max_factor = adaptive_cfg.get("max_factor", 2.0)
        volatility_factor = min(max_factor, max(1.0, avg_atr / baseline))
    else:
        volatility_factor = 1.0
    ctx.volatility_factor = volatility_factor

    total_available = len(
        (ctx.config.get("symbols") or [ctx.config.get("symbol")])
        + ctx.config.get("onchain_symbols", [])
    )
    ctx.timing["symbol_filter_ratio"] = (
        len(symbols) / total_available if total_available else 1.0
    )

    fs_cfg = ctx.config.get("runtime", {}).get("fast_start", {})
    base_size_cfg = ctx.config.get("symbol_batch_size", 10)
    async with QUEUE_LOCK:
        if fs_cfg.get("enabled"):
            follow_size = fs_cfg.get("followup_batch_size", base_size_cfg)
            if not symbol_priority_queue:
                seeds = symbol_utils.select_seed_symbols(symbols, ctx.exchange, ctx.config)
                rest_scores = [(s, sc) for s, sc in symbols if s not in seeds]
                rest_queue = list(build_priority_queue(rest_scores))
                ctx._fast_start_batches = [
                    rest_queue[i : i + follow_size]
                    for i in range(0, len(rest_queue), follow_size)
                ]
                symbol_priority_queue = deque(seeds)
                for sym in seeds:
                    logger.info("OHLCV[1m] warmup met for %s → enqueue", sym)
                base_size = len(seeds) if seeds else follow_size
            else:
                if (
                    len(symbol_priority_queue) < follow_size
                    and getattr(ctx, "_fast_start_batches", [])
                ):
                    symbol_priority_queue.extend(ctx._fast_start_batches.pop(0))
                base_size = follow_size
        else:
            if not symbol_priority_queue:
                symbol_priority_queue = build_priority_queue(symbols)
            base_size = base_size_cfg

        if onchain_syms and resolved_mode != "cex":
            for sym in reversed(onchain_syms):
                if sym not in symbol_priority_queue:
                    symbol_priority_queue.appendleft(sym)
        if solana_tokens:
            enqueue_solana_tokens(solana_tokens)

        batch_size = int(base_size * volatility_factor)
        if (
            len(symbol_priority_queue) < batch_size
            and (not fs_cfg.get("enabled") or not getattr(ctx, "_fast_start_batches", []))
        ):
            symbol_priority_queue.extend(build_priority_queue(symbols))

        # Remove duplicates while preserving order
        symbol_priority_queue = deque(dict.fromkeys(symbol_priority_queue))

        # Keep only exchange-listed pairs if available
        if hasattr(ctx.exchange, "list_markets"):
            markets = ctx.exchange.list_markets()
            if isinstance(markets, dict):
                listed = set(markets)
            else:
                listed = set(markets or [])
            queue_list = list(symbol_priority_queue)
            symbol_priority_queue = deque(s for s in queue_list if s in listed)
            dropped = [s for s in queue_list if s not in listed]
            for sym in dropped:
                logger.info("Dropped non-exchange pair %s", sym)

        ctx.current_batch = [
            symbol_priority_queue.popleft()
            for _ in range(min(batch_size, len(symbol_priority_queue)))
        ]

        for sym in ctx.current_batch:
            if sym in recent_solana_set:
                recent_solana_set.discard(sym)
                try:
                    recent_solana_tokens.remove(sym)
                except ValueError:
                    pass

    logger.info("Current batch: %s", ctx.current_batch)


async def scan_arbitrage(exchange: object, config: dict) -> list[str]:
    """Return symbols with profitable Solana arbitrage opportunities."""
    pairs: list[str] = config.get("arbitrage_pairs", [])
    if not pairs:
        return []

    gecko_prices: dict[str, float] = {}
    if fetch_geckoterminal_ohlcv:
        for sym in pairs:
            try:
                data = await fetch_geckoterminal_ohlcv(sym, limit=1)
            except Exception:
                data = None
            if data:
                # close price of latest candle
                gecko_prices[sym] = data[-1][4]

    remaining = [s for s in pairs if s not in gecko_prices]
    dex_prices: dict[str, float] = gecko_prices.copy()
    if remaining and fetch_solana_prices:
        dex_prices.update(await fetch_solana_prices(remaining))
    results: list[str] = []
    threshold = float(
        config.get(
            "arbitrage_threshold",
            config.get("grid_bot", {}).get("arbitrage_threshold", 0.0),
        )
    )

    for sym in pairs:
        dex_price = dex_prices.get(sym)
        if not dex_price:
            continue
        try:
            if asyncio.iscoroutinefunction(getattr(exchange, "fetch_ticker", None)):
                ticker = await exchange.fetch_ticker(sym)
            else:
                ticker = await asyncio.to_thread(exchange.fetch_ticker, sym)
        except Exception:
            continue
        cex_price = ticker.get("last") or ticker.get("close")
        if cex_price is None:
            continue
        try:
            cex_val = float(cex_price)
        except Exception:
            continue
        if cex_val <= 0:
            continue
        diff = abs(dex_price - cex_val) / cex_val
        if diff >= threshold:
            results.append(sym)
    return results


async def scan_cex_arbitrage(
    primary: object, secondary: object, config: dict
) -> list[str]:
    """Return symbols with profitable arbitrage between two centralized exchanges."""
    pairs: list[str] = config.get("arbitrage_pairs", [])
    if not pairs:
        return []

    results: list[str] = []
    threshold = float(config.get("arbitrage_threshold", 0.0))
    for sym in pairs:
        try:
            if asyncio.iscoroutinefunction(getattr(primary, "fetch_ticker", None)):
                t1 = await primary.fetch_ticker(sym)
            else:
                t1 = await asyncio.to_thread(primary.fetch_ticker, sym)
            if asyncio.iscoroutinefunction(getattr(secondary, "fetch_ticker", None)):
                t2 = await secondary.fetch_ticker(sym)
            else:
                t2 = await asyncio.to_thread(secondary.fetch_ticker, sym)
        except Exception:
            continue

        p1 = t1.get("last") or t1.get("close")
        p2 = t2.get("last") or t2.get("close")
        if p1 is None or p2 is None:
            continue
        try:
            f1 = float(p1)
            f2 = float(p2)
        except Exception:
            continue
        if f1 <= 0:
            continue
        diff = abs(f1 - f2) / f1
        if diff >= threshold:
            results.append(sym)
    return results


async def update_caches(ctx: BotContext) -> None:
    async with symbol_cache_guard():
        await _update_caches_impl(ctx)


async def _update_caches_impl(ctx: BotContext) -> None:
    """Update OHLCV and regime caches for the current symbol batch."""
    batch = ctx.current_batch
    if not batch:
        return

    start = time.perf_counter()
    timeframe = ctx.config.get("timeframe", "1h")
    tf_minutes = int(pd.Timedelta(timeframe).total_seconds() // 60)
    limit = max(150, tf_minutes * 2)
    limit = int(ctx.config.get("cycle_lookback_limit") or limit)
    start_since = int(time.time() * 1000 - limit * tf_minutes * 60 * 1000)

    ohlcv_batch_size = ctx.config.get("ohlcv_batch_size")
    if ohlcv_batch_size is None:
        ohlcv_batch_size = ctx.config.get("symbol_filter", {}).get("ohlcv_batch_size")

    max_concurrent = ctx.config.get("max_concurrent_ohlcv")
    if isinstance(max_concurrent, (int, float)):
        max_concurrent = int(max_concurrent)
        if ctx.volatility_factor > 5:
            max_concurrent = max(1, max_concurrent // 2)

    tfs = sorted(
        set(ctx.config.get("timeframes", [])) | {"1m", "5m"},
        key=lambda t: timeframe_seconds(None, t),
    )

    async with OHLCV_LOCK:
        try:
            for tf in tfs:
                logger.info("Starting OHLCV update for timeframe %s", tf)
            ctx.df_cache = await update_multi_tf_ohlcv_cache(
                ctx.exchange,
                ctx.df_cache,
                batch,
                {**ctx.config, "timeframes": tfs},
                limit=limit,
                use_websocket=ctx.config.get("use_websocket", False),
                force_websocket_history=ctx.config.get(
                    "force_websocket_history", False
                ),
                max_concurrent=max_concurrent,
                notifier=(
                    ctx.notifier
                    if ctx.config.get("telegram", {}).get("status_updates", True)
                    else None
                ),
                priority_queue=symbol_priority_queue,
                batch_size=ohlcv_batch_size,
            )
        except Exception as exc:
            logger.warning("WS OHLCV failed: %s - falling back to REST", exc)
            for tf in tfs:
                logger.info("Starting OHLCV update for timeframe %s", tf)
            ctx.df_cache = await update_multi_tf_ohlcv_cache(
                ctx.exchange,
                ctx.df_cache,
                batch,
                {**ctx.config, "timeframes": tfs},
                limit=limit,
                start_since=start_since,
                use_websocket=False,
                force_websocket_history=ctx.config.get(
                    "force_websocket_history", False
                ),
                max_concurrent=max_concurrent,
                notifier=(
                    ctx.notifier
                    if ctx.config.get("telegram", {}).get("status_updates", True)
                    else None
                ),
                priority_queue=symbol_priority_queue,
                batch_size=ohlcv_batch_size,
            )
        ctx.regime_cache = await update_regime_tf_cache(
            ctx.exchange,
            ctx.regime_cache,
            batch,
            ctx.config,
            limit=limit,
            use_websocket=ctx.config.get("use_websocket", False),
            force_websocket_history=ctx.config.get("force_websocket_history", False),
            max_concurrent=max_concurrent,
            notifier=(
                ctx.notifier
                if ctx.config.get("telegram", {}).get("status_updates", True)
                else None
            ),
            df_map=ctx.df_cache,
            batch_size=ohlcv_batch_size,
        )

    filtered_batch: list[str] = []
    for sym in batch:
        df = ctx.df_cache.get(timeframe, {}).get(sym)
        count = len(df) if isinstance(df, pd.DataFrame) else 0
        logger.info("%s OHLCV: %d candles", sym, count)
        if count == 0:
            logger.warning("No OHLCV data for %s; skipping analysis", sym)
            async with QUEUE_LOCK:
                try:
                    symbol_priority_queue.remove(sym)
                except ValueError:
                    pass
            no_data_symbols.add(sym)
            continue
        no_data_symbols.discard(sym)
        filtered_batch.append(sym)

    ctx.current_batch = filtered_batch

    vol_thresh = ctx.config.get("bounce_scalper", {}).get("vol_zscore_threshold")
    if vol_thresh is not None:
        status_updates = ctx.config.get("telegram", {}).get("status_updates", True)
        for sym in batch:
            df = ctx.df_cache.get(timeframe, {}).get(sym)
            if df is None or df.empty or "volume" not in df:
                continue
            vols = df["volume"].to_numpy(dtype=float)
            mean = float(np.mean(vols)) if len(vols) else 0.0
            std = float(np.std(vols))
            if std <= 0:
                continue
            z_scores = (vols - mean) / std
            z_max = float(np.max(z_scores))
            if z_max > vol_thresh:
                async with QUEUE_LOCK:
                    symbol_priority_queue.appendleft(sym)
                msg = f"Volume spike priority for {sym}: z={z_max:.2f}"
                logger.info(msg)
                if status_updates and ctx.notifier:
                    ctx.notifier.notify(msg)

    if ctx.config.get("use_websocket", True) and ctx.current_batch:
        timeframe = ctx.config.get("timeframe", "1h")

        async def subscribe(sym: str) -> None:
            try:
                params = inspect.signature(ctx.exchange.watchOHLCV).parameters
                kwargs = {"symbol": sym, "timeframe": timeframe}
                if "timeout" in params:
                    kwargs["timeout"] = WS_OHLCV_TIMEOUT
                await ctx.exchange.watchOHLCV(**kwargs)
            except Exception as exc:  # pragma: no cover - network
                logger.warning("WS subscribe failed for %s: %s", sym, exc)

        await asyncio.gather(*(subscribe(sym) for sym in ctx.current_batch))

    ctx.timing["ohlcv_fetch_latency"] = time.perf_counter() - start


async def enrich_with_pyth(ctx: BotContext) -> None:
    """Update cached OHLCV using the latest Pyth prices."""
    batch = ctx.current_batch
    if not batch:
        return
    async with symbol_cache_guard():
        async with aiohttp.ClientSession() as session:
            for sym in batch:
                quote = sym.split("/")[-1]
                allowed = ctx.config.get("pyth_quotes", ["USDC"])
                if quote not in allowed:
                    continue
                base = sym.split("/")[0]
                try:
                    url = f"https://hermes.pyth.network/v2/price_feeds?query={base}"
                    async with session.get(url, timeout=10) as resp:
                        feeds = await resp.json()
                except Exception:
                    continue

                feed_id = None
                for item in feeds:
                    attrs = item.get("attributes", {})
                    if attrs.get("base") == base and attrs.get("quote_currency") == "USD":
                        feed_id = item.get("id")
                        break
                if not feed_id:
                    continue

                try:
                    url = (
                        "https://hermes.pyth.network/api/latest_price_feeds?ids[]="
                        f"{feed_id}"
                    )
                    async with session.get(url, timeout=10) as resp:
                        data = await resp.json()
                except Exception:
                    continue

                if not data:
                    continue

                price_info = data[0].get("price")
                if not price_info:
                    continue

                price = float(price_info.get("price", 0)) * (
                    10 ** price_info.get("expo", 0)
                )

                async with OHLCV_LOCK:
                    for cache in ctx.df_cache.values():
                        df = cache.get(sym)
                        if df is not None and not df.empty:
                            df.loc[df.index[-1], "close"] = price


async def analyse_batch(ctx: BotContext) -> None:
    async with symbol_cache_guard():
        await _analyse_batch_impl(ctx)


async def _analyse_batch_impl(ctx: BotContext) -> None:
    """Run signal analysis on the current batch."""
    batch = ctx.current_batch
    trading_cfg = ctx.config.get("trading", {})
    hft_enabled = bool(trading_cfg.get("hft_enabled", False))
    hft_symbols = set(trading_cfg.get("hft_symbols", []))

    allowed_quotes = set(
        trading_cfg.get("allowed_quotes")
        or ctx.config.get("allowed_quote_currencies", [])
    )
    exclude_symbols = set(
        trading_cfg.get("exclude_symbols", ctx.config.get("excluded_symbols", []))
    )

    # Apply symbol filters before evaluation
    filtered: list[str] = []
    for sym in batch:
        base, _, quote = sym.partition("/")
        if allowed_quotes and quote not in allowed_quotes:
            continue
        if sym in exclude_symbols:
            continue
        filtered.append(sym)
    batch = filtered

    logger.info(
        "Strategy evaluation starting with %d symbols (mode=%s, hft=%s)",
        len(batch),
        getattr(ctx, "resolved_mode", ctx.config.get("mode", "auto")),
        hft_enabled,
    )
    if not batch:
        logger.info("analyse_batch called with empty batch")
        ctx.analysis_results = []
        return

    logger.info(
        "analyse_batch starting with %d symbols: %s",
        len(batch),
        batch,
    )
    pipeline_logger.info(
        "strategy_eval_start=%d timeframes=%s",
        len(batch),
        sorted(ctx.df_cache.keys()),
    )

    base_tf = ctx.config.get("timeframe", "1h")
    try:
        base_minutes = int(pd.Timedelta(base_tf).total_seconds() // 60)
    except Exception:  # pragma: no cover - invalid timeframe
        base_minutes = 0
    ctx.analysis_errors = 0
    ctx.analysis_timeouts = 0

    eval_cfg = ctx.config.get("runtime", {}).get("evaluation", {})
    timeout = eval_cfg.get("per_symbol_timeout_s")
    mode = ctx.config.get("mode", "cex")

    async def eval_fn(symbol: str) -> Any:
        df_map = {tf: c.get(symbol) for tf, c in ctx.df_cache.items()}
        for tf, cache in ctx.regime_cache.items():
            df_map[tf] = cache.get(symbol)
        df = df_map.get(base_tf)

        if hft_enabled and (base_minutes <= 1 or symbol in hft_symbols):
            from crypto_bot.hft import HFTEngine, maker_spread

            engine = getattr(ctx, "hft_engine", None)
            if engine is None:
                engine = HFTEngine()
                ctx.hft_engine = engine
            engine.attach(symbol, maker_spread)
            return {"symbol": symbol, "skip": True}
            engine.attach(sym, maker_spread)
            return

        logger.info(
            "DF len for %s: %d",
            symbol,
            len(df) if isinstance(df, pd.DataFrame) else 0,
        )
        try:
            coro = analyze_symbol(
                symbol,
                df_map,
                mode,
                ctx.config,
                ctx.notifier,
                mempool_monitor=ctx.mempool_monitor,
                mempool_cfg=ctx.mempool_cfg,
            )
            if timeout:
                return await asyncio.wait_for(coro, timeout)
            return await coro
        except asyncio.TimeoutError:
            logger.error("Analysis timeout for %s", symbol)
            return {"symbol": symbol, "skip": True}

    ctx.eval_fn = eval_fn
    from crypto_bot.evaluator import evaluate_batch

    results_map = await evaluate_batch(batch, ctx)

    ctx.analysis_results = [
        res for sym in batch if (res := results_map.get(sym)) is not None
    ]

    global UNKNOWN_COUNT, TOTAL_ANALYSES
    for res in ctx.analysis_results:
        if res.get("skip"):
            continue
        logger.info(
            "Analysis for %s: regime=%s, score=%s",
            res["symbol"],
            res["regime"],
            res["score"],
        )
        TOTAL_ANALYSES += 1
        if res.get("regime") == "unknown":
            UNKNOWN_COUNT += 1

    logger.info(
        "analyse_batch produced %d results (%d skipped)",
        len(ctx.analysis_results),
        sum(1 for r in ctx.analysis_results if r.get("skip")),
    )
    pipeline_logger.info(
        "strategy_eval_done signals=%d",
        sum(1 for r in ctx.analysis_results if not r.get("skip")),
    )
    try:
        from crypto_bot.utils.telemetry import dump as telemetry_dump

        telemetry_dump()
    except Exception:  # pragma: no cover - telemetry optional
        pass


async def execute_signals(ctx: BotContext) -> None:
    """Open trades for qualified analysis results."""
    results = getattr(ctx, "analysis_results", [])
    if not results:
        logger.info("No analysis results to act on")
        return
    ctx.reject_reasons = {}
    reject_counts = Counter()

    # Filter and prioritize by score
    orig_results = results
    results = []
    skipped_syms: list[str] = []
    no_dir_syms: list[str] = []
    low_score: list[str] = []
    for r in orig_results:
        if r.get("skip"):
            skipped_syms.append(r.get("symbol"))
            continue
        if r.get("direction") == "none":
            no_dir_syms.append(r.get("symbol"))
            continue
        min_req = r.get("min_confidence", ctx.config.get("min_confidence_score", 0.0))
        score = r.get("score", 0.0)
        if score < min_req:
            low_score.append(f"{r.get('symbol')}({score:.2f}<{min_req:.2f})")
            continue
        results.append(r)

    logger.debug(
        "Candidate scoring: %d/%d met the minimum score; low_score=%s skip=%s no_direction=%s",
        len(results),
        len(orig_results),
        low_score,
        skipped_syms,
        no_dir_syms,
    )

    if not results:
        logger.info("All signals filtered out - nothing actionable")
        if ctx.notifier and ctx.config.get("telegram", {}).get("trade_updates", True):
            ctx.notifier.notify("No symbols qualified for trading")
        return

    results.sort(key=lambda x: x.get("score", 0), reverse=True)
    top_n = ctx.config.get("top_n_symbols", 10)
    executed = 0

    for candidate in results[:top_n]:
        logger.info("Analysis result: %s", candidate)
        max_trades = ctx.position_guard.max_open_trades if ctx.position_guard else 0
        logger.debug("Open trades: %d / %d", len(ctx.positions), max_trades)
        if not ctx.position_guard or not ctx.position_guard.can_open(ctx.positions):
            logger.info(
                "Max open trades reached (%d/%d); skipping remaining signals",
                len(ctx.positions),
                max_trades,
            )
            break
        sym = candidate["symbol"]
        logger.info("[EVAL] evaluating %s", sym)
        outcome_reason = ""
        if ctx.balance <= 0:
            old_balance = ctx.balance
            latest = await refresh_balance(ctx)
            logger.info(
                "Balance was %.2f; refreshed to %.2f for %s",
                old_balance,
                latest,
                sym,
            )
        if sym in ctx.positions:
            outcome_reason = "existing position"
            logger.info("[EVAL] %s -> %s", sym, outcome_reason)
            continue

        df = candidate["df"]
        price = df["close"].iloc[-1]
        score = candidate.get("score", 0.0)
        strategy = candidate.get("name", "")
        allowed, reason = ctx.risk_manager.allow_trade(df, strategy, sym)
        if not allowed:
            outcome_reason = f"blocked: {reason}"
            logger.info("[EVAL] %s -> %s", sym, outcome_reason)
            key = reason.lower().replace(" ", "_")
            reject_counts[key] += 1
            continue

        probs = candidate.get("probabilities", {})
        reg_prob = float(probs.get(candidate.get("regime"), 0.0))
        direction = candidate.get("direction", "long")
        size = ctx.risk_manager.position_size(
            reg_prob,
            ctx.balance,
            df,
            atr=candidate.get("atr"),
            price=price,
            name=strategy,
            direction=direction,
        )
        if size == 0:
            await refresh_balance(ctx)
            size = ctx.risk_manager.position_size(
                reg_prob,
                ctx.balance,
                df,
                atr=candidate.get("atr"),
                price=price,
                name=strategy,
                direction=direction,
            )
            if size == 0:
                outcome_reason = f"size {size:.4f}"
                logger.info("[EVAL] %s -> %s", sym, outcome_reason)
                continue

        if not ctx.risk_manager.can_allocate(strategy, abs(size), ctx.balance):
            logger.info(
                "Insufficient capital to allocate %.4f for %s via %s",
                size,
                sym,
                strategy,
            )
            outcome_reason = "insufficient capital"
            logger.info("[EVAL] %s -> %s", sym, outcome_reason)
            continue

        amount = abs(size) / price if price > 0 else 0.0
        side = direction_to_side(direction)
        if side == "sell" and not ctx.config.get("allow_short", False):
            outcome_reason = "short selling disabled"
            logger.info("[EVAL] %s -> %s", sym, outcome_reason)
            continue
        start_exec = time.perf_counter()
        executed_via_sniper = False
        executed_via_cross = False
        mode_str = (
            "dry_run" if ctx.config.get("execution_mode") == "dry_run" else "live"
        )
        trade_reason = candidate.get("reason") or strategy
        if strategy == "cross_chain_arb_bot":
            logger.info(
                "TRADE (%s) %s %s qty=%.4f price=spot reason='%s'",
                mode_str,
                side.upper(),
                sym,
                amount,
                trade_reason,
            )
            task = register_task(
                asyncio.create_task(
                    cross_chain_trade(
                        ctx.exchange,
                        ctx.ws_client,
                        sym,
                        side,
                        amount,
                        dry_run=ctx.config.get("execution_mode") == "dry_run",
                        slippage_bps=ctx.config.get("solana_slippage_bps", 50),
                        use_websocket=ctx.config.get("use_websocket", False),
                        notifier=ctx.notifier,
                        mempool_monitor=ctx.mempool_monitor,
                        mempool_cfg=ctx.mempool_cfg,
                        config=ctx.config,
                    )
                )
            )
            CROSS_ARB_TASKS.add(task)
            task.add_done_callback(CROSS_ARB_TASKS.discard)
            executed_via_cross = True
        elif sym.endswith("/USDC"):
            if sym in NEW_SOLANA_TOKENS:
                reg = candidate.get("regime")
                if reg not in {"volatile", "breakout"}:
                    logger.info("[EVAL] %s -> regime %s not tradable", sym, reg)
                    NEW_SOLANA_TOKENS.discard(sym)
                    continue

            sol_score, _ = sniper_solana.generate_signal(df)
            if sym in NEW_SOLANA_TOKENS:
                NEW_SOLANA_TOKENS.discard(sym)
            if sol_score > 0.7:
                base, quote = sym.split("/")
                logger.info(
                    "TRADE (%s) %s %s qty=%.4f price=spot reason='%s'",
                    mode_str,
                    side.upper(),
                    sym,
                    amount,
                    trade_reason,
                )
                task = register_task(
                    asyncio.create_task(
                        sniper_trade(
                            ctx.config.get("wallet_address", ""),
                            quote,
                            base,
                            size,
                            dry_run=ctx.config.get("execution_mode") == "dry_run",
                            slippage_bps=ctx.config.get("solana_slippage_bps", 50),
                            notifier=ctx.notifier,
                        )
                    )
                )
                SNIPER_TASKS.add(task)
                task.add_done_callback(SNIPER_TASKS.discard)
                executed_via_sniper = True

        if not executed_via_sniper and not executed_via_cross:
            logger.info(
                "TRADE (%s) %s %s qty=%.4f price=spot reason='%s'",
                mode_str,
                side.upper(),
                sym,
                amount,
                trade_reason,
            )
            order = await cex_trade_async(
                ctx.exchange,
                ctx.ws_client,
                sym,
                side,
                amount,
                ctx.notifier,
                dry_run=ctx.config.get("execution_mode") == "dry_run",
                use_websocket=ctx.config.get("use_websocket", False),
                config=ctx.config,
                score=candidate.get("score", 0.0),
                reason=trade_reason,
                trading_paused=not state.get("running", True),
            )
            if order:
                executed += 1
                logger.info("[EVAL] %s -> executed %s %.4f", sym, side, amount)
                take_profit = None
                if strategy == "bounce_scalper":
                    depth = int(ctx.config.get("liquidity_depth", 10))
                    book = await fetch_order_book_async(ctx.exchange, sym, depth)
                    dist = _closest_wall_distance(book, price, side)
                    if dist is not None:
                        take_profit = dist * 0.8
                ctx.risk_manager.register_stop_order(
                    order,
                    strategy=strategy,
                    symbol=sym,
                    entry_price=price,
                    confidence=score,
                    direction=side,
                    take_profit=take_profit,
                    regime=candidate.get("regime"),
                )
        else:
            executed += 1
            logger.info("[EVAL] %s -> executed %s %.4f", sym, side, amount)
        ctx.timing["execution_latency"] = max(
            ctx.timing.get("execution_latency", 0.0),
            time.perf_counter() - start_exec,
        )

        if ctx.config.get("execution_mode") == "dry_run" and ctx.wallet:
            try:
                if side == "buy":
                    ctx.wallet.buy(sym, amount, price)
                else:
                    ctx.wallet.sell(sym, amount, price)
                ctx.balance = ctx.wallet.total_balance
            except Exception:
                pass
        ctx.risk_manager.allocate_capital(strategy, abs(size))
        if ctx.config.get("execution_mode") == "dry_run":
            ctx.positions[sym] = {
                "side": side,
                "entry_price": price,
                "entry_time": datetime.utcnow().isoformat(),
                "regime": candidate.get("regime"),
                "strategy": strategy,
                "confidence": score,
                "pnl": 0.0,
                "size": amount,
                "trailing_stop": 0.0,
                "highest_price": price,
                "dca_count": 0,
            }
        else:
            try:
                pos_list = await cex_trade_async.sync_positions_async(ctx.exchange)
                ctx.positions = {p.get("symbol"): p for p in pos_list}
            except Exception as exc:  # pragma: no cover - optional
                logger.error("Position sync failed: %s", exc)
        try:
            log_position(
                sym,
                side,
                amount,
                price,
                price,
                ctx.balance,
            )
        except Exception:
            pass

        await refresh_balance(ctx)

        if strategy == "micro_scalp_bot":
            register_task(asyncio.create_task(_monitor_micro_scalp_exit(ctx, sym)))

    if executed == 0:
        logger.info(
            "No trades executed from %d candidate signals", len(results[:top_n])
        )

    if reject_counts:
        ctx.reject_reasons = dict(reject_counts)
        top = ", ".join(f"{k}={v}" for k, v in reject_counts.most_common())
        pipeline_logger.info("Reject reasons (top): %s", top)


async def handle_exits(ctx: BotContext) -> None:
    """Check open positions for exit conditions."""
    tf = ctx.config.get("timeframe", "1h")
    tf_cache = ctx.df_cache.get(tf, {})
    for sym, pos in list(ctx.positions.items()):
        df = tf_cache.get(sym)
        if df is None or df.empty or "close" not in df:
            continue
        current_price = float(df["close"].iloc[-1])
        pnl_pct = ((current_price - pos["entry_price"]) / pos["entry_price"]) * (
            1 if pos["side"] == "buy" else -1
        )
        if pnl_pct >= ctx.config.get("exit_strategy", {}).get("min_gain_to_trail", 0):
            if current_price > pos.get("highest_price", pos["entry_price"]):
                pos["highest_price"] = current_price
            pos["trailing_stop"] = calculate_trailing_stop(
                pd.Series([pos.get("highest_price", current_price)]),
                ctx.config.get("exit_strategy", {}).get("trailing_stop_pct", 0.1),
            )

        # DCA before evaluating exit conditions
        dca_cfg = ctx.config.get("dca", {})
        dca_score, dca_dir = dca_bot.generate_signal(df)
        if (
            dca_score > 0
            and pos.get("dca_count", 0) < dca_cfg.get("max_entries", 0)
            and (
                (pos["side"] == "buy" and dca_dir == "long")
                or (pos["side"] == "sell" and dca_dir == "short")
            )
        ):
            add_amount = pos["size"] * dca_cfg.get("size_multiplier", 1.0)
            add_value = add_amount * current_price
            if ctx.risk_manager.can_allocate(
                pos.get("strategy", ""), add_value, ctx.balance
            ):
                await cex_trade_async(
                    ctx.exchange,
                    ctx.ws_client,
                    sym,
                    pos["side"],
                    add_amount,
                    ctx.notifier,
                    dry_run=ctx.config.get("execution_mode") == "dry_run",
                    use_websocket=ctx.config.get("use_websocket", False),
                    config=ctx.config,
                    score=0.0,
                    reason=pos.get("strategy", ""),
                    trading_paused=not state.get("running", True),
                )
                if ctx.config.get("execution_mode") == "dry_run" and ctx.wallet:
                    try:
                        if pos["side"] == "buy":
                            ctx.wallet.buy(sym, add_amount, current_price)
                        else:
                            ctx.wallet.sell(sym, add_amount, current_price)
                        ctx.balance = ctx.wallet.total_balance
                    except Exception:
                        pass
                await refresh_balance(ctx)
                ctx.risk_manager.allocate_capital(pos.get("strategy", ""), add_value)
                prev_amount = pos["size"]
                pos["size"] += add_amount
                pos["entry_price"] = (
                    pos["entry_price"] * prev_amount + current_price * add_amount
                ) / pos["size"]
                pos["dca_count"] = pos.get("dca_count", 0) + 1
                ctx.risk_manager.update_stop_order(pos["size"], symbol=sym)
        exit_signal, new_stop = should_exit(
            df,
            current_price,
            pos.get("trailing_stop", 0.0),
            ctx.config,
            ctx.risk_manager,
        )
        pos["trailing_stop"] = new_stop
        if exit_signal:
            await cex_trade_async(
                ctx.exchange,
                ctx.ws_client,
                sym,
                opposite_side(pos["side"]),
                pos["size"],
                ctx.notifier,
                dry_run=ctx.config.get("execution_mode") == "dry_run",
                use_websocket=ctx.config.get("use_websocket", False),
                config=ctx.config,
                score=0.0,
                reason=pos.get("strategy", ""),
                trading_paused=not state.get("running", True),
            )
            if ctx.config.get("execution_mode") == "dry_run" and ctx.wallet:
                try:
                    if pos["side"] == "buy":
                        ctx.wallet.sell(sym, pos["size"], current_price)
                    else:
                        ctx.wallet.buy(sym, pos["size"], current_price)
                    ctx.balance = ctx.wallet.total_balance
                except Exception:
                    pass
            await refresh_balance(ctx)
            realized_pnl = (current_price - pos["entry_price"]) * pos["size"]
            if pos["side"] == "sell":
                realized_pnl = -realized_pnl
            pnl_logger.log_pnl(
                pos.get("strategy", ""),
                sym,
                pos["entry_price"],
                current_price,
                realized_pnl,
                pos.get("confidence", 0.0),
                pos["side"],
            )
            regime_pnl_tracker.log_trade(
                pos.get("regime", ""), pos.get("strategy", ""), realized_pnl
            )
            ctx.risk_manager.deallocate_capital(
                pos.get("strategy", ""), pos["size"] * pos["entry_price"]
            )
            ctx.positions.pop(sym, None)
            try:
                log_position(
                    sym,
                    pos["side"],
                    pos["size"],
                    pos["entry_price"],
                    current_price,
                    ctx.balance,
                )
            except Exception:
                pass
            try:
                pnl = (current_price - pos["entry_price"]) / pos["entry_price"]
                if pos["side"] == "sell":
                    pnl = -pnl
                regime_pnl_tracker.log_trade(
                    pos.get("regime", ""), pos.get("strategy", ""), pnl
                )
            except Exception:
                pass
        else:
            score, direction = dca_bot.generate_signal(df)
            dca_cfg = ctx.config.get("dca", {})
            max_entries = dca_cfg.get("max_entries", 0)
            size_pct = dca_cfg.get("size_pct", 1.0)
            if (
                pos.get("dca_count", 0) < max_entries
                and (
                    (pos["side"] == "buy" and direction == "long")
                    or (pos["side"] == "sell" and direction == "short")
                )
                and ctx.risk_manager.capital_tracker.can_allocate(
                    pos.get("strategy", ""),
                    pos["size"] * size_pct * current_price,
                    ctx.balance,
                )
            ):
                new_size = pos["size"] * size_pct
                await cex_trade_async(
                    ctx.exchange,
                    ctx.ws_client,
                    sym,
                    pos["side"],
                    new_size,
                    ctx.notifier,
                    dry_run=ctx.config.get("execution_mode") == "dry_run",
                    use_websocket=ctx.config.get("use_websocket", False),
                    config=ctx.config,
                    score=0.0,
                    reason=pos.get("strategy", ""),
                    trading_paused=not state.get("running", True),
                )
                if ctx.config.get("execution_mode") == "dry_run" and ctx.wallet:
                    try:
                        if pos["side"] == "buy":
                            ctx.wallet.buy(sym, new_size, current_price)
                        else:
                            ctx.wallet.sell(sym, new_size, current_price)
                        ctx.balance = ctx.wallet.total_balance
                    except Exception:
                        pass
                ctx.risk_manager.allocate_capital(
                    pos.get("strategy", ""), new_size * current_price
                )
                pos["size"] += new_size
                pos["dca_count"] = pos.get("dca_count", 0) + 1
                try:
                    log_position(
                        sym,
                        pos["side"],
                        pos["size"],
                        pos["entry_price"],
                        current_price,
                        ctx.balance,
                    )
                except Exception:
                    pass

            # persist updated fields like 'dca_count'
            ctx.positions[sym] = pos


async def force_exit_all(ctx: BotContext) -> None:
    """Liquidate all open positions immediately."""
    tf = ctx.config.get("timeframe", "1h")
    tf_cache = ctx.df_cache.get(tf, {})
    if not ctx.positions:
        logger.info("No positions to liquidate")
    for sym, pos in list(ctx.positions.items()):
        df = tf_cache.get(sym)
        exit_price = pos["entry_price"]
        if df is not None and not df.empty:
            exit_price = float(df["close"].iloc[-1])

        logger.info("Liquidating %s %.4f @ %.2f", sym, pos["size"], exit_price)

        await cex_trade_async(
            ctx.exchange,
            ctx.ws_client,
            sym,
            opposite_side(pos["side"]),
            pos["size"],
            ctx.notifier,
            dry_run=ctx.config.get("execution_mode") == "dry_run",
            use_websocket=ctx.config.get("use_websocket", False),
            config=ctx.config,
            score=0.0,
            reason=pos.get("strategy", ""),
            trading_paused=not state.get("running", True),
        )

        if ctx.config.get("execution_mode") == "dry_run" and ctx.wallet:
            try:
                if pos["side"] == "buy":
                    ctx.wallet.sell(sym, pos["size"], exit_price)
                else:
                    ctx.wallet.buy(sym, pos["size"], exit_price)
                ctx.balance = ctx.wallet.total_balance
            except Exception:
                pass

        await refresh_balance(ctx)
        realized_pnl = (exit_price - pos["entry_price"]) * pos["size"]
        if pos["side"] == "sell":
            realized_pnl = -realized_pnl
        pnl_logger.log_pnl(
            pos.get("strategy", ""),
            sym,
            pos["entry_price"],
            exit_price,
            realized_pnl,
            pos.get("confidence", 0.0),
            pos["side"],
        )
        regime_pnl_tracker.log_trade(
            pos.get("regime", ""), pos.get("strategy", ""), realized_pnl
        )

        ctx.risk_manager.deallocate_capital(
            pos.get("strategy", ""), pos["size"] * pos["entry_price"]
        )
        ctx.positions.pop(sym, None)
        try:
            log_position(
                sym,
                pos["side"],
                pos["size"],
                pos["entry_price"],
                exit_price,
                ctx.balance,
            )
        except Exception:
            pass

    if not ctx.positions and ctx.wallet and ctx.wallet.positions:
        for pid, wpos in list(ctx.wallet.positions.items()):
            sym = wpos.get("symbol") or pid
            df = tf_cache.get(sym)
            exit_price = wpos.get("entry_price", 0.0)
            if df is not None and not df.empty:
                exit_price = float(df["close"].iloc[-1])

            size = wpos.get("size", wpos.get("amount", 0.0))
            try:
                if wpos.get("side") == "buy":
                    ctx.wallet.sell(sym, size, exit_price)
                else:
                    ctx.wallet.buy(sym, size, exit_price)
                ctx.balance = ctx.wallet.total_balance
            except Exception:
                pass
            realized_pnl = (exit_price - wpos.get("entry_price", 0.0)) * size
            if wpos.get("side") == "sell":
                realized_pnl = -realized_pnl
            pnl_logger.log_pnl(
                wpos.get("strategy", ""),
                sym,
                wpos.get("entry_price", 0.0),
                exit_price,
                realized_pnl,
                wpos.get("confidence", 0.0),
                wpos.get("side", ""),
            )
            regime_pnl_tracker.log_trade(
                wpos.get("regime", ""), wpos.get("strategy", ""), realized_pnl
            )

            ctx.risk_manager.deallocate_capital(
                wpos.get("strategy", ""), size * wpos.get("entry_price", 0.0)
            )
            try:
                log_position(
                    sym,
                    wpos.get("side", ""),
                    size,
                    wpos.get("entry_price", 0.0),
                    exit_price,
                    ctx.balance,
                )
            except Exception:
                pass
            logger.info("Liquidated %s %.4f @ %.2f", sym, size, exit_price)

        if ctx.wallet:
            ctx.wallet.positions.clear()


async def _monitor_micro_scalp_exit(ctx: BotContext, sym: str) -> None:
    """Monitor a micro-scalp trade and exit based on :func:`monitor_price`."""
    pos = ctx.positions.get(sym)
    if not pos:
        return

    tf = ctx.config.get("scalp_timeframe", "1m")

    def feed() -> float:
        df = ctx.df_cache.get(tf, {}).get(sym)
        if df is None or df.empty:
            return pos["entry_price"]
        return float(df["close"].iloc[-1])

    res = await monitor_price(feed, pos["entry_price"], {})
    exit_price = res.get("exit_price", feed())

    await cex_trade_async(
        ctx.exchange,
        ctx.ws_client,
        sym,
        opposite_side(pos["side"]),
        pos["size"],
        ctx.notifier,
        dry_run=ctx.config.get("execution_mode") == "dry_run",
        use_websocket=ctx.config.get("use_websocket", False),
        config=ctx.config,
        score=0.0,
        reason=pos.get("strategy", ""),
        trading_paused=not state.get("running", True),
    )

    if ctx.config.get("execution_mode") == "dry_run" and ctx.wallet:
        try:
            if pos["side"] == "buy":
                ctx.wallet.sell(sym, pos["size"], exit_price)
            else:
                ctx.wallet.buy(sym, pos["size"], exit_price)
            ctx.balance = ctx.wallet.total_balance
        except Exception:
            pass

    await refresh_balance(ctx)
    realized_pnl = (exit_price - pos["entry_price"]) * pos["size"]
    if pos["side"] == "sell":
        realized_pnl = -realized_pnl
    pnl_logger.log_pnl(
        pos.get("strategy", ""),
        sym,
        pos["entry_price"],
        exit_price,
        realized_pnl,
        pos.get("confidence", 0.0),
        pos["side"],
    )
    regime_pnl_tracker.log_trade(
        pos.get("regime", ""), pos.get("strategy", ""), realized_pnl
    )

    ctx.risk_manager.deallocate_capital(
        pos.get("strategy", ""), pos["size"] * pos["entry_price"]
    )
    ctx.positions.pop(sym, None)
    try:
        log_position(
            sym, pos["side"], pos["size"], pos["entry_price"], exit_price, ctx.balance
        )
    except Exception:
        pass
    try:
        pnl = (exit_price - pos["entry_price"]) / pos["entry_price"]
        if pos["side"] == "sell":
            pnl = -pnl
        regime_pnl_tracker.log_trade(
            pos.get("regime", ""), pos.get("strategy", ""), pnl
        )
    except Exception:
        pass


async def _rotation_loop(
    rotator: PortfolioRotator,
    exchange: object,
    wallet: str,
    state: dict,
    notifier: TelegramNotifier | None,
    check_balance_change: callable,
) -> None:
    """Periodically rotate portfolio holdings."""

    interval = rotator.config.get("interval_days", 7) * 86400
    while True:
        try:
            if state.get("running") and rotator.config.get("enabled"):
                if asyncio.iscoroutinefunction(
                    getattr(exchange, "fetch_balance", None)
                ):
                    bal = await exchange.fetch_balance()
                else:
                    bal = await asyncio.to_thread(exchange.fetch_balance)
                current_balance = (
                    bal.get("USDT", {}).get("free", 0)
                    if isinstance(bal.get("USDT"), dict)
                    else bal.get("USDT", 0)
                )
                check_balance_change(float(current_balance), "external change")
                holdings = {
                    k: (v.get("total") if isinstance(v, dict) else v)
                    for k, v in bal.items()
                }
                await rotator.rotate(exchange, wallet, holdings, notifier)
        except asyncio.CancelledError:
            break
        except Exception as exc:  # pragma: no cover - rotation errors
            logger.error("Rotation loop error: %s", exc, exc_info=True)
        sleep_remaining = interval
        while sleep_remaining > 0:
            sleep_chunk = min(60, sleep_remaining)
            await asyncio.sleep(sleep_chunk)
            sleep_remaining -= sleep_chunk
            if not (rotator.config.get("enabled") and state.get("running")):
                break


async def _main_impl() -> MainResult:
    """Implementation for running the trading bot."""

    logger.info("Starting bot")
    global UNKNOWN_COUNT, TOTAL_ANALYSES
    config = load_config()
    stop_reason = "completed"

    mapping = await load_token_mints()
    if mapping:
        set_token_mints({**TOKEN_MINTS, **mapping})
    onchain_syms = [fix_symbol(s) for s in config.get("onchain_symbols", [])]
    onchain_syms = [f"{s}/USDC" if "/" not in s else s for s in onchain_syms]
    sol_syms = [fix_symbol(s) for s in config.get("solana_symbols", [])]
    sol_syms = [f"{s}/USDC" if "/" not in s else s for s in sol_syms]
    if sol_syms:
        config["solana_symbols"] = sol_syms
    merged_syms = list(dict.fromkeys(onchain_syms + sol_syms))
    if merged_syms:
        config["onchain_symbols"] = merged_syms
    global _LAST_CONFIG_MTIME
    try:
        _LAST_CONFIG_MTIME = CONFIG_PATH.stat().st_mtime
    except OSError:
        pass
    metrics_path = (
        Path(config.get("metrics_csv")) if config.get("metrics_csv") else None
    )

    async def solana_scan_loop() -> None:
        """Periodically fetch new Solana tokens and queue them."""
        cfg = config.get("solana_scanner", {})
        interval = cfg.get("interval_minutes", 5) * 60
        while True:
            try:
                tokens = await get_solana_new_tokens(cfg)
                if tokens:
                    async with QUEUE_LOCK:
                        enqueue_solana_tokens(tokens)
                        for sym in reversed(tokens):
                            symbol_priority_queue.appendleft(sym)
                            NEW_SOLANA_TOKENS.add(sym)
            except asyncio.CancelledError:
                break
            except Exception as exc:  # pragma: no cover - best effort
                logger.error("Solana scan error: %s", exc)
            await wait_or_event(interval)

    volume_ratio = 0.01 if config.get("testing_mode") else 1.0
    cooldown_configure(config.get("min_cooldown", 0))
    status_updates = config.get("telegram", {}).get("status_updates", True)
    market_loader_configure(
        config.get("ohlcv_timeout", 120),
        config.get("max_ohlcv_failures", 3),
        config.get("max_ws_limit", 50),
        status_updates,
        max_concurrent=config.get("max_concurrent_ohlcv"),
        gecko_limit=config.get("gecko_limit"),
    )
    secrets = dotenv_values(ENV_PATH)
    flat_cfg = _flatten_config(config)
    for key, val in secrets.items():
        if key in flat_cfg:
            if flat_cfg[key] != val:
                logger.info(
                    "Overriding %s from .env (config.yaml value: %s)",
                    key,
                    flat_cfg[key],
                )
            else:
                logger.info("Using %s from .env (matches config.yaml)", key)
        else:
            logger.info("Setting %s from .env", key)
    os.environ.update(secrets)

    user = load_or_create(interactive=False)

    status_updates = config.get("telegram", {}).get("status_updates", True)
    balance_updates = config.get("telegram", {}).get("balance_updates", False)

    tg_cfg = {**config.get("telegram", {})}
    if user.get("telegram_token"):
        tg_cfg["token"] = user["telegram_token"]
    if user.get("telegram_chat_id"):
        tg_cfg["chat_id"] = user["telegram_chat_id"]
    if os.getenv("TELE_CHAT_ADMINS"):
        tg_cfg["chat_admins"] = os.getenv("TELE_CHAT_ADMINS")
    status_updates = tg_cfg.get("status_updates", status_updates)
    balance_updates = tg_cfg.get("balance_updates", balance_updates)

    notifier = TelegramNotifier.from_config(tg_cfg)
    global TASK_FAILURE_NOTIFIER
    TASK_FAILURE_NOTIFIER = notifier
    if status_updates:
        notifier.notify("🤖 CoinTrader2.0 started")

    mempool_cfg = config.get("mempool_monitor", {})
    mempool_monitor = None
    if mempool_cfg.get("enabled"):
        mempool_monitor = SolanaMempoolMonitor()

    wake_event = asyncio.Event()

    async def wait_or_event(timeout: float) -> None:
        """Wait for an external event or until ``timeout`` elapses."""
        end = asyncio.get_running_loop().time() + timeout
        while True:
            wake_event.clear()
            remaining = end - asyncio.get_running_loop().time()
            if remaining <= 0:
                break
            try:
                await asyncio.wait_for(wake_event.wait(), timeout=min(1.0, remaining))
                break
            except asyncio.TimeoutError:
                continue

    if notifier.token and notifier.chat_id:
        try:
            await send_test_message(notifier.token, notifier.chat_id, "Bot started")
        except Exception:
            logger.warning(
                "Telegram test message failed; check your token and chat ID"
            )

    # allow user-configured exchange to override YAML setting
    if user.get("exchange"):
        config["primary_exchange"] = user["exchange"]

    if config.get("exchanges"):
        exchanges = get_exchanges(config)
        primary = (
            config.get("primary_exchange")
            or config.get("exchange")
            or next(iter(exchanges))
        )
        exchange, ws_client = exchanges[primary]
        secondary_exchange = None
        for name, pair in exchanges.items():
            if name != primary:
                secondary_exchange = pair[0]
                break
    else:
        exchange, ws_client = get_exchange(config)
        secondary_exchange = None
    if hasattr(exchange, "options"):
        opts = getattr(exchange, "options", {})
        opts["ws"] = {"ping_interval": 10, "ping_timeout": 45}
        exchange.options = opts

    ping_interval = int(config.get("ws_ping_interval", 0) or 0)
    if ping_interval > 0 and hasattr(exchange, "ping"):
        task = register_task(
            asyncio.create_task(_ws_ping_loop(exchange, ping_interval))
        )
        WS_PING_TASKS.add(task)

    if not hasattr(exchange, "load_markets"):
        logger.error("The installed ccxt package is missing or a local stub is in use.")
        if status_updates:
            notifier.notify(
                "❌ ccxt library not found or stubbed; check your installation"
            )
        # Continue startup even if ccxt is missing for testing environments

    if config.get("scan_markets", True) and not config.get("symbols"):
        attempt = 0
        delay = SYMBOL_SCAN_RETRY_DELAY
        discovered: list[str] | None = None
        while attempt < MAX_SYMBOL_SCAN_ATTEMPTS:
            start_scan = time.perf_counter()
            discovered = await load_kraken_symbols(
                exchange,
                config.get("excluded_symbols", []),
                config,
            )
            latency = time.perf_counter() - start_scan
            record_sol_scanner_metrics(len(discovered or []), latency, config)
            if discovered:
                break
            attempt += 1
            if attempt >= MAX_SYMBOL_SCAN_ATTEMPTS:
                break
            logger.warning(
                "Symbol scan empty; retrying in %d seconds (attempt %d/%d)",
                delay,
                attempt + 1,
                MAX_SYMBOL_SCAN_ATTEMPTS,
            )
            if status_updates:
                notifier.notify(
                    f"Symbol scan failed; retrying in {delay}s (attempt {attempt + 1}/{MAX_SYMBOL_SCAN_ATTEMPTS})"
                )
            await wait_or_event(delay)
            delay = min(delay * 2, MAX_SYMBOL_SCAN_DELAY)

        if discovered:
            config["symbols"] = discovered + config.get("onchain_symbols", [])
            onchain_syms = config.get("onchain_symbols", [])
            cex_count = len([s for s in config["symbols"] if s not in onchain_syms])
            logger.info(
                "Loaded %d CEX symbols and %d onchain symbols",
                cex_count,
                len(onchain_syms),
            )
        elif discovered is None:
            cached = load_liquid_pairs()
            if isinstance(cached, list):
                config["symbols"] = cached + config.get("onchain_symbols", [])
                logger.warning("Using cached pairs due to symbol scan failure")
                onchain_syms = config.get("onchain_symbols", [])
                cex_count = len([s for s in config["symbols"] if s not in onchain_syms])
                logger.info(
                    "Loaded %d CEX symbols and %d onchain symbols",
                    cex_count,
                    len(onchain_syms),
                )
            else:
                fallback: list[str] | None = None
                if not PAIR_FILE.exists():
                    rp_cfg = config.get("refresh_pairs", {})
                    min_vol = float(
                        rp_cfg.get("min_quote_volume_usd", DEFAULT_MIN_VOLUME_USD)
                    )
                    top_k = int(rp_cfg.get("top_k", DEFAULT_TOP_K))
                    try:
                        fallback = await refresh_pairs_async(
                            min_vol, top_k, config, force_refresh=True
                        )
                    except Exception as exc:  # pragma: no cover - network errors
                        logger.error("refresh_pairs_async failed: %s", exc)
                if fallback:
                    config["symbols"] = fallback + config.get("onchain_symbols", [])
                    logger.warning("Loaded fresh pairs after scan failure")
                else:
                    logger.error(
                        "No symbols discovered after %d attempts; aborting startup",
                        MAX_SYMBOL_SCAN_ATTEMPTS,
                    )
                    if status_updates:
                        notifier.notify(
                            f"❌ Startup aborted after {MAX_SYMBOL_SCAN_ATTEMPTS} symbol scan attempts"
                        )
                    return MainResult(notifier, stop_reason)
        else:
            logger.error(
                "No symbols discovered after %d attempts; aborting startup",
                MAX_SYMBOL_SCAN_ATTEMPTS,
            )
            if status_updates:
                notifier.notify(
                    f"❌ Startup aborted after {MAX_SYMBOL_SCAN_ATTEMPTS} symbol scan attempts"
                )
            return MainResult(notifier, stop_reason)

    balance_threshold = config.get("balance_change_threshold", 0.01)
    previous_balance = 0.0

    def check_balance_change(new_balance: float, reason: str) -> None:
        nonlocal previous_balance
        delta = new_balance - previous_balance
        if abs(delta) > balance_threshold and notifier:
            notifier.notify(f"Balance changed by {delta:.4f} USDT due to {reason}")
        previous_balance = new_balance

    try:
        if asyncio.iscoroutinefunction(getattr(exchange, "fetch_balance", None)):
            bal = await exchange.fetch_balance()
        else:
            bal = await asyncio.to_thread(exchange.fetch_balance)
        init_bal = (
            bal.get("USDT", {}).get("free", 0)
            if isinstance(bal.get("USDT"), dict)
            else bal.get("USDT", 0)
        )
        log_balance(float(init_bal))
        last_balance = float(init_bal)
        previous_balance = float(init_bal)
    except Exception as exc:  # pragma: no cover - network
        logger.error("Exchange API setup failed: %s", exc)
        if status_updates:
            err = notifier.notify(f"API error: {exc}")
            if err:
                logger.error("Failed to notify user: %s", err)
        return MainResult(notifier, stop_reason)
    risk_params = {**config.get("risk", {})}
    risk_params.update(config.get("sentiment_filter", {}))
    risk_params.update(config.get("volatility_filter", {}))
    risk_params["symbol"] = config.get("symbol", "")
    risk_params["trade_size_pct"] = config.get("trade_size_pct", 0.1)
    risk_params["strategy_allocation"] = config.get("strategy_allocation", {})
    risk_params["volume_threshold_ratio"] = config.get("risk", {}).get(
        "volume_threshold_ratio", 0.05
    )
    risk_params["atr_period"] = config.get("risk", {}).get("atr_period", 14)
    risk_params["stop_loss_atr_mult"] = config.get("risk", {}).get(
        "stop_loss_atr_mult", 2.0
    )
    risk_params["take_profit_atr_mult"] = config.get("risk", {}).get(
        "take_profit_atr_mult", 4.0
    )
    risk_params["volume_ratio"] = volume_ratio
    fields = {f.name for f in dataclasses.fields(RiskConfig)}
    risk_params = {k: v for k, v in risk_params.items() if k in fields}
    risk_config = RiskConfig(**risk_params)
    risk_manager = RiskManager(risk_config)

    wallet: Wallet | None = None
    if config.get("execution_mode") == "dry_run":
        start_bal = float(
            os.getenv("PAPER_BALANCE")
            or config.get("paper_balance", 1000.0)
        )
        wallet = Wallet(
            start_bal,
            config.get("max_open_trades", 1),
            config.get("allow_short", False),
        )
        log_balance(wallet.total_balance)
        last_balance = notify_balance_change(
            notifier,
            last_balance,
            float(wallet.total_balance),
            balance_updates,
        )

    mode = user.get("mode", config.get("mode", "auto"))
    onchain_cfg = config.get("evaluation", {}).get("onchain_watchers", {})

    def start_onchain_watchers() -> None:
        register_task(asyncio.create_task(monitor_pump_raydium()))
        register_task(asyncio.create_task(periodic_mint_sanity_check()))

    if mode != "cex" and onchain_cfg.get("enabled", True):
        start_onchain_watchers()
    else:
        logger.info(
            "On-chain watchers disabled (mode=%s, enabled=%s)",
            mode,
            onchain_cfg.get("enabled", True),
        )

    register_task(
        asyncio.create_task(
            console_monitor.monitor_loop(
                exchange,
                wallet,
                LOG_DIR / "bot.log",
                quiet_mode=config.get("quiet_mode", False),
            )
        )
    )

    max_open_trades = config.get("max_open_trades", 1)
    position_guard = OpenPositionGuard(max_open_trades)
    log_ml_status_once()
    rotator = PortfolioRotator()

    state = {"running": True, "mode": mode}
    # Caches for OHLCV and regime data are stored on the session_state
    session_state = SessionState(last_balance=last_balance)
    last_candle_ts: dict[str, int] = {}

    register_task(asyncio.create_task(console_control.control_loop(state)))
    register_task(
        asyncio.create_task(
            _rotation_loop(
                rotator,
                exchange,
                user.get("wallet_address", ""),
                state,
                notifier,
                check_balance_change,
            )
        )
    )
    if config.get("solana_scanner", {}).get("enabled"):
        register_task(asyncio.create_task(solana_scan_loop()))
    register_task(
        asyncio.create_task(
            registry_update_loop(
                config.get("token_registry", {}).get("refresh_interval_minutes", 15)
            )
        )
    )
    print("Bot running. Type 'stop' to pause, 'start' to resume, 'quit' to exit.")

    telegram_bot = (
        TelegramBotUI(
            notifier,
            state,
            LOG_DIR / "bot.log",
            rotator,
            exchange,
            user.get("wallet_address", ""),
            command_cooldown=config.get("telegram", {}).get("command_cooldown", 5),
        )
        if notifier.enabled and notifier.token and notifier.chat_id
        else None
    )

    if telegram_bot:
        register_task(telegram_bot.run_async())

    if config.get("meme_wave_sniper", {}).get("enabled"):
        register_task(start_runner(config.get("meme_wave_sniper", {})))
    sniper_cfg = config.get("meme_wave_sniper", {})
    if sniper_cfg.get("enabled"):
        register_task(asyncio.create_task(sniper_run(sniper_cfg)))

    if config.get("scan_in_background", True):
        session_state.scan_task = register_task(
            asyncio.create_task(
                initial_scan(
                    exchange,
                    config,
                    session_state,
                    notifier if status_updates else None,
                )
            )
        )
    else:
        await initial_scan(
            exchange,
            config,
            session_state,
            notifier if status_updates else None,
        )

    ctx = BotContext(
        positions=session_state.positions,
        df_cache=session_state.df_cache,
        regime_cache=session_state.regime_cache,
        config=config,
        mempool_monitor=mempool_monitor,
        mempool_cfg=mempool_cfg,
    )
    ctx.exchange = exchange
    ctx.secondary_exchange = secondary_exchange
    ctx.ws_client = ws_client
    ctx.risk_manager = risk_manager
    ctx.notifier = notifier
    ctx.wallet = wallet
    # backwards compatibility for modules still expecting ``paper_wallet``
    ctx.paper_wallet = wallet
    ctx.position_guard = position_guard
    ctx.balance = await fetch_and_log_balance(exchange, wallet, config)
    async def _eval_symbol(symbol: str, data: dict) -> dict:
        df_map = {tf: ctx.df_cache.get(tf, {}).get(symbol) for tf in data.get("timeframes", [])}
        res = await analyze_symbol(
            symbol,
            df_map,
            ctx.config.get("mode", "cex"),
            ctx.config,
            ctx.notifier,
            mempool_monitor=ctx.mempool_monitor,
            mempool_cfg=ctx.mempool_cfg,
        )
        if not res.get("skip"):
            ctx.analysis_results = [res]
            ctx.current_batch = [symbol]
            await execute_signals(ctx)
        return res

    async def _eval_wrapper(symbol: str, data: dict) -> dict:
        return await asyncio.wait_for(_eval_symbol(symbol, data), timeout=8)

    global stream_evaluator
    eval_cfg = SimpleNamespace(
        trading=SimpleNamespace(**config.get("trading", {})),
        evaluation=SimpleNamespace(**config.get("runtime", {}).get("evaluation", {})),
    )
    # Initialize the stream evaluator once
    stream_evaluator = StreamEvaluator(_eval_wrapper, cfg=eval_cfg)
    await stream_evaluator.start()
    set_stream_evaluator(stream_evaluator)

    runner = PhaseRunner(
        [
            fetch_candidates,
            update_caches,
            enrich_with_pyth,
            refresh_balance,
            handle_exits,
        ]
    )

    async def _ws_price_feed_listener() -> None:
        if not ws_client:
            return
        while True:
            try:
                msg = await ws_client._next_message(timeout=5.0)
                if msg is not None:
                    wake_event.set()
            except asyncio.CancelledError:
                break
            except Exception:
                await asyncio.sleep(1)

    async def _mempool_event_listener() -> None:
        if not mempool_monitor:
            return
        interval = float(mempool_cfg.get("poll_interval", 5))
        while True:
            try:
                await asyncio.wait_for(
                    mempool_monitor.fetch_priority_fee(),
                    timeout=interval,
                )
                wake_event.set()
            except asyncio.TimeoutError:
                pass
            except asyncio.CancelledError:
                break
            except Exception:
                pass
            await asyncio.sleep(interval)

    listener_tasks: list[asyncio.Task] = []
    if ws_client:
        listener_tasks.append(asyncio.create_task(_ws_price_feed_listener()))
    if mempool_monitor:
        listener_tasks.append(asyncio.create_task(_mempool_event_listener()))

    async def run_evaluation_cycle() -> None:
        ctx.timing = await runner.run(ctx)

    try:
        logger.info("Continuous evaluation loop started")
        while True:
            try:
                await run_evaluation_cycle()
                await asyncio.sleep(config.get("loop_interval_minutes", 1) * 60)
            except asyncio.CancelledError:
                raise
            except Exception as exc:  # pragma: no cover - runtime safety
                logger.exception("Evaluation cycle failed: %s", exc)
                if stop_reason == "completed":
                    stop_reason = f"evaluation cycle failed: {exc}"
                continue
            await run_evaluation_cycle()
            logger.info(
                "Active universe: %d symbols, current batch: %d symbols",
                len(getattr(ctx, "active_universe", []) or []),
                len(getattr(ctx, "current_batch", []) or []),
            )
            await asyncio.sleep(config.get("loop_interval_minutes", 1) * 60)


    except asyncio.CancelledError:
        stop_reason = "external signal"
        raise
    finally:
        await stream_evaluator.drain()
        await stream_evaluator.stop()
        for task in listener_tasks:
            task.cancel()
            with contextlib.suppress(Exception):
                await task
        if hasattr(exchange, "close"):
            if asyncio.iscoroutinefunction(getattr(exchange, "close")):
                with contextlib.suppress(Exception):
                    await exchange.close()
            else:
                with contextlib.suppress(Exception):
                    await asyncio.to_thread(exchange.close)
        if ws_client and hasattr(ws_client, "close"):
            if asyncio.iscoroutinefunction(getattr(ws_client, "close")):
                with contextlib.suppress(Exception):
                    await ws_client.close()
            else:
                with contextlib.suppress(Exception):
                    await asyncio.to_thread(ws_client.close)
        if telegram_bot:
            telegram_bot.stop()
        for task in list(BACKGROUND_TASKS):
            task.cancel()
        await asyncio.gather(*BACKGROUND_TASKS, return_exceptions=True)
        BACKGROUND_TASKS.clear()
        WS_PING_TASKS.clear()
        SNIPER_TASKS.clear()
        CROSS_ARB_TASKS.clear()
        NEW_SOLANA_TOKENS.clear()

    if not state.get("running", True) and stop_reason == "completed":
        stop_reason = "state['running'] set to False"

    return MainResult(notifier, stop_reason)


def _reload_modules() -> None:
    """Reload project modules for hot-reload scenarios."""
    if not os.environ.get("CRYPTOBOT_HOT_RELOAD"):
        return
    import importlib

    for name, module in list(sys.modules.items()):
        if name.startswith("crypto_bot") or name.startswith("schema"):
            importlib.reload(module)


async def shutdown(calling_task: asyncio.Task | None = None) -> None:
    """Cancel and gather all running asyncio tasks except ``calling_task``."""
    caller = calling_task or asyncio.current_task()
    tasks = [t for t in asyncio.all_tasks() if t is not caller]
    for task in tasks:
        if not task.done():
            task.cancel()
    await asyncio.gather(*tasks, return_exceptions=True)


async def main() -> None:
    """Entry point for running the trading bot with error handling."""
    load_dotenv()
    _ensure_user_setup()
    load_dotenv(override=True)

    from crypto_bot.utils.ml_utils import init_ml_components

    global ScannerConfig, SolanaScannerConfig, PythConfig
    global TelegramNotifier, send_test_message, LOG_DIR, setup_logger
    global PortfolioRotator, load_or_create, analyze_symbol, dca_bot, cooldown_configure
    global BotContext, PhaseRunner, RiskManager, RiskConfig, calculate_trailing_stop, should_exit
    global cex_trade_async, get_exchange, get_exchanges, OpenPositionGuard
    global console_monitor, console_control, log_position, log_balance
    global load_kraken_symbols, update_ohlcv_cache, update_multi_tf_ohlcv_cache, update_regime_tf_cache
    global timeframe_seconds, market_loader_configure, fetch_order_book_async, WS_OHLCV_TIMEOUT
    global PAIR_FILE, load_liquid_pairs, DEFAULT_MIN_VOLUME_USD, DEFAULT_TOP_K, refresh_pairs_async
    global build_priority_queue, get_solana_new_tokens, get_filtered_symbols, fix_symbol, symbol_utils, symbol_cache_guard
    global log_cycle_metrics, PaperWallet, Wallet, compute_strategy_weights, optimize_strategies
    global write_cycle_metrics, TOKEN_MINTS, monitor_pump_raydium, refresh_mints, periodic_mint_sanity_check, fetch_from_helius
    global pnl_logger, regime_pnl_tracker, ML_AVAILABLE, record_sol_scanner_metrics, registry
    global auto_convert_funds, check_wallet_balances, detect_non_trade_tokens
    global classify_regime_async, classify_regime_cached, calc_atr, monitor_price, SolanaMempoolMonitor, maybe_refresh_model
    global fetch_geckoterminal_ohlcv, fetch_solana_prices, cross_chain_trade, sniper_solana, sniper_trade
    global load_token_mints, set_token_mints, TelegramBotUI, start_runner, sniper_run
    global stream_evaluator

    from schema.scanner import (
        ScannerConfig,
        SolanaScannerConfig,
        PythConfig,
    )
    from crypto_bot.utils.telegram import TelegramNotifier, send_test_message
    from crypto_bot.utils.logger import LOG_DIR, setup_logger
    from crypto_bot.portfolio_rotator import PortfolioRotator
    from crypto_bot.wallet_manager import load_or_create
    from crypto_bot.utils.market_analyzer import analyze_symbol
    from crypto_bot.strategy import dca_bot
    from crypto_bot.cooldown_manager import (
        configure as cooldown_configure,
    )
    from crypto_bot.phase_runner import BotContext, PhaseRunner
    from crypto_bot.risk.risk_manager import RiskManager, RiskConfig
    from crypto_bot.risk.exit_manager import (
        calculate_trailing_stop,
        should_exit,
    )
    from crypto_bot.execution.order_executor import (
        execute_trade_async as cex_trade_async,
    )
    from crypto_bot.execution.cex_executor import (
        get_exchange,
        get_exchanges,
    )
    from crypto_bot.open_position_guard import OpenPositionGuard
    from crypto_bot import console_monitor, console_control
    from crypto_bot.utils.position_logger import log_position, log_balance
    from crypto_bot.utils.market_loader import (
        load_kraken_symbols,
        update_ohlcv_cache,
        update_multi_tf_ohlcv_cache,
        update_regime_tf_cache,
        timeframe_seconds,
        configure as market_loader_configure,
        fetch_order_book_async,
        WS_OHLCV_TIMEOUT,
        fetch_geckoterminal_ohlcv,
    )
    from crypto_bot.utils.pair_cache import PAIR_FILE, load_liquid_pairs
    from tasks.refresh_pairs import (
        DEFAULT_MIN_VOLUME_USD,
        DEFAULT_TOP_K,
        refresh_pairs_async,
    )
    from crypto_bot.utils.eval_queue import build_priority_queue
    from crypto_bot.solana import (
        get_solana_new_tokens,
        fetch_solana_prices,
        sniper_solana,
        start_runner,
    )
    from crypto_bot.utils.symbol_utils import get_filtered_symbols, fix_symbol, symbol_cache_guard
    from crypto_bot.utils import symbol_utils
    from crypto_bot.utils.metrics_logger import log_cycle as log_cycle_metrics
    from crypto_bot.paper_wallet import PaperWallet  # backward compatibility
    from wallet import Wallet
    from crypto_bot.utils.strategy_utils import compute_strategy_weights
    from crypto_bot.auto_optimizer import optimize_strategies
    from crypto_bot.utils.telemetry import write_cycle_metrics
    from crypto_bot.utils.token_registry import (
        TOKEN_MINTS,
        monitor_pump_raydium,
        refresh_mints,
        periodic_mint_sanity_check,
        fetch_from_helius,
        load_token_mints,
        set_token_mints,
    )
    from crypto_bot.utils import token_registry as registry
    from crypto_bot.utils import pnl_logger, regime_pnl_tracker
    from crypto_bot.utils.ml_utils import ML_AVAILABLE
    from crypto_bot.solana_trading import cross_chain_trade, sniper_trade
    from crypto_bot.telegram_bot_ui import TelegramBotUI
    from crypto_bot.solana.runner import run as sniper_run
    from crypto_bot.monitoring import record_sol_scanner_metrics
    from crypto_bot.fund_manager import (
        auto_convert_funds,
        check_wallet_balances,
        detect_non_trade_tokens,
    )
    from crypto_bot.regime.regime_classifier import (
        classify_regime_async,
        classify_regime_cached,
    )
    from crypto_bot.regime.reloader import maybe_refresh_model
    from crypto_bot.volatility_filter import calc_atr
    from crypto_bot.solana.exit import monitor_price
    from crypto_bot.execution.solana_mempool import SolanaMempoolMonitor

    init_ml_components()
    _reload_modules()

    notifier: TelegramNotifier | None = None
    reason = "completed"
    try:
        await refresh_mints()
        result = await _main_impl()
        notifier = result.notifier
        reason = result.reason
    except asyncio.CancelledError:
        reason = "external signal"
        raise
    except Exception as exc:  # pragma: no cover - error path
        reason = f"exception: {exc}"
        logger.exception("Unhandled error in main: %s", exc)
        if notifier:
            notifier.notify(f"❌ Bot stopped: {exc}")
    finally:
        logger.info("Bot shutting down")
        try:
            await shutdown(asyncio.current_task())
        except asyncio.CancelledError:
            logger.info("Shutdown cancelled")
            raise
        finally:
            if notifier:
                notifier.notify(f"Bot shutting down: {reason}")
            logger.info("Bot shutting down: %s", reason)
        msg = f"Bot shutting down: {reason}"
        logger.info(msg)
        if notifier:
            notifier.notify(msg)
        try:
            await shutdown()
        except Exception as exc:  # pragma: no cover - cleanup error
            logger.exception("Error during shutdown: %s", exc)
        finally:
            logger.info("Shutdown complete")


if __name__ == "__main__":  # pragma: no cover - manual execution
    asyncio.run(main())<|MERGE_RESOLUTION|>--- conflicted
+++ resolved
@@ -503,7 +503,6 @@
 def _ensure_ml(cfg: dict) -> None:
     """Ensure ML components are ready when enabled."""
 
-<<<<<<< HEAD
     Raises
     ------
     MLUnavailableError
@@ -518,7 +517,6 @@
     except Exception as exc:  # pragma: no cover - model load failure
         logger.error("Machine learning initialization failed: %s", exc)
         raise MLUnavailableError("model load failure", cfg) from exc
-=======
     if not cfg.get("ml_enabled", True):
         return
     if not ML_AVAILABLE:
@@ -527,7 +525,6 @@
             "Install cointrader-trainer only when training new models."
         )
         return
->>>>>>> c136972f
 
 
 def _ensure_ml_if_needed(cfg: dict) -> None:
