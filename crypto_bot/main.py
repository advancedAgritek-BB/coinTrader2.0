--- conflicted
+++ resolved
@@ -180,7 +180,6 @@
 
 def _ensure_user_setup() -> None:
     """Ensure a user has configured credentials or launch the wizard."""
-<<<<<<< HEAD
     env = _load_env()
     if USER_CONFIG_FILE.exists():
         return
@@ -189,13 +188,11 @@
     if _needs_wallet_setup(env):
         _run_wallet_manager()
         _load_env()
-=======
     if USER_CONFIG_PATH.exists():
         return
     if all(os.getenv(var) for var in REQUIRED_ENV_VARS):
         return
     _run_wallet_manager()
->>>>>>> a12d3dba
 
 
 def _fix_symbol(symbol: str) -> str:
