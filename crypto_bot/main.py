import os
import asyncio
import json
import time
from pathlib import Path
from datetime import datetime
from collections import deque, OrderedDict
from dataclasses import dataclass, field

# Track WebSocket ping tasks
WS_PING_TASKS: set[asyncio.Task] = set()

try:
    import ccxt  # type: ignore
except Exception:  # pragma: no cover - optional dependency
    import types

    ccxt = types.SimpleNamespace()

import pandas as pd
import yaml
from dotenv import dotenv_values
from pydantic import ValidationError

from schema.scanner import ScannerConfig

from crypto_bot.utils.telegram import TelegramNotifier, send_test_message
from crypto_bot.utils.trade_reporter import report_entry, report_exit
from crypto_bot.utils.logger import LOG_DIR, setup_logger
from crypto_bot.portfolio_rotator import PortfolioRotator
from crypto_bot.auto_optimizer import optimize_strategies
from crypto_bot.wallet_manager import load_or_create
from crypto_bot.utils.market_analyzer import analyze_symbol
from crypto_bot.strategy_router import strategy_for, strategy_name
from crypto_bot.cooldown_manager import (
    in_cooldown,
    mark_cooldown,
    configure as cooldown_configure,
)
from crypto_bot.phase_runner import BotContext, PhaseRunner
from crypto_bot import grid_state
from crypto_bot.signals.signal_scoring import evaluate_async
from crypto_bot.risk.risk_manager import RiskManager, RiskConfig
from crypto_bot.risk.exit_manager import (
    calculate_trailing_stop,
    should_exit,
    get_partial_exit_percent,
)
from crypto_bot.execution.cex_executor import (
    execute_trade_async as cex_trade_async,
    get_exchange,
    place_stop_order,
)
from crypto_bot.execution.solana_executor import execute_swap
from crypto_bot.fund_manager import (
    check_wallet_balances,
    detect_non_trade_tokens,
    auto_convert_funds,
)
from crypto_bot.paper_wallet import PaperWallet
from crypto_bot.open_position_guard import OpenPositionGuard
from crypto_bot import console_monitor, console_control
from crypto_bot.utils.performance_logger import log_performance
from crypto_bot.utils.strategy_utils import compute_strategy_weights
from crypto_bot.utils.position_logger import log_position, log_balance
from crypto_bot.utils.regime_logger import log_regime
from crypto_bot.utils.metrics_logger import log_cycle as log_cycle_metrics
from crypto_bot.utils.market_loader import (
    load_kraken_symbols,
    load_ohlcv_parallel,
    update_ohlcv_cache,
    update_multi_tf_ohlcv_cache,
    update_regime_tf_cache,
    fetch_ohlcv_async,
    configure as market_loader_configure,
)
from crypto_bot.utils.eval_queue import build_priority_queue
from crypto_bot.utils.symbol_pre_filter import filter_symbols
from crypto_bot.utils.symbol_utils import get_filtered_symbols
from crypto_bot.utils.pnl_logger import log_pnl
from crypto_bot.utils.strategy_analytics import write_scores, write_stats
from crypto_bot.utils.regime_pnl_tracker import log_trade as log_regime_pnl
from crypto_bot.utils.regime_pnl_tracker import get_recent_win_rate
from crypto_bot.utils.trend_confirmation import confirm_multi_tf_trend
from crypto_bot.utils.correlation import compute_correlation_matrix
from crypto_bot.regime.regime_classifier import CONFIG
from crypto_bot.utils.telemetry import telemetry, write_cycle_metrics



CONFIG_PATH = Path(__file__).resolve().parent / "config.yaml"
ENV_PATH = Path(__file__).resolve().parent / ".env"

logger = setup_logger("bot", LOG_DIR / "bot.log", to_console=False)

# Queue of symbols awaiting evaluation across loops
symbol_priority_queue: deque[str] = deque()

# Queue tracking symbols evaluated across cycles
SYMBOL_EVAL_QUEUE: deque[str] = deque()

# Retry parameters for the initial symbol scan
MAX_SYMBOL_SCAN_ATTEMPTS = 3
SYMBOL_SCAN_RETRY_DELAY = 10
MAX_SYMBOL_SCAN_DELAY = 60

# Maximum number of symbols per timeframe to keep in the OHLCV cache
DF_CACHE_MAX_SIZE = 500


@dataclass
class SessionState:
    """Runtime session state shared across tasks."""

    positions: dict[str, dict] = field(default_factory=dict)
    df_cache: dict[str, dict[str, pd.DataFrame]] = field(default_factory=dict)
    regime_cache: dict[str, dict[str, pd.DataFrame]] = field(default_factory=dict)
    last_balance: float | None = None


def update_df_cache(
    cache: dict[str, dict[str, pd.DataFrame]],
    timeframe: str,
    symbol: str,
    df: pd.DataFrame,
    max_size: int = DF_CACHE_MAX_SIZE,
) -> None:
    """Update an OHLCV cache with LRU eviction."""
    tf_cache = cache.setdefault(timeframe, OrderedDict())
    if not isinstance(tf_cache, OrderedDict):
        tf_cache = OrderedDict(tf_cache)
        cache[timeframe] = tf_cache
    tf_cache[symbol] = df
    tf_cache.move_to_end(symbol)
    if len(tf_cache) > max_size:
        tf_cache.popitem(last=False)


def direction_to_side(direction: str) -> str:
    """Translate strategy direction to trade side."""
    return "buy" if direction == "long" else "sell"


def opposite_side(side: str) -> str:
    """Return the opposite trading side."""
    return "sell" if side == "buy" else "buy"


def notify_balance_change(
    notifier: TelegramNotifier | None,
    previous: float | None,
    new_balance: float,
    enabled: bool,
) -> float:
    """Send a notification if the balance changed."""
    if notifier and enabled and previous is not None and new_balance != previous:
        notifier.notify(f"Balance changed: {new_balance:.2f} USDT")
    return new_balance


async def fetch_balance(exchange, paper_wallet, config):
    """Return the latest wallet balance without logging."""
    if config["execution_mode"] != "dry_run":
        if asyncio.iscoroutinefunction(getattr(exchange, "fetch_balance", None)):
            bal = await exchange.fetch_balance()
        else:
            bal = await asyncio.to_thread(exchange.fetch_balance)
        return bal["USDT"]["free"] if isinstance(bal["USDT"], dict) else bal["USDT"]
    return paper_wallet.balance if paper_wallet else 0.0


async def fetch_and_log_balance(exchange, paper_wallet, config):
    """Return the latest wallet balance and log it."""
    latest_balance = await fetch_balance(exchange, paper_wallet, config)
    log_balance(float(latest_balance))
    return latest_balance


def _emit_timing(
    symbol_t: float,
    ohlcv_t: float,
    analyze_t: float,
    total_t: float,
    metrics_path: Path | None = None,
    ohlcv_fetch_latency: float = 0.0,
    execution_latency: float = 0.0,
) -> None:
    """Log timing information and optionally append to metrics CSV."""
    logger.info(
        "\u23f1\ufe0f Cycle timing - Symbols: %.2fs, OHLCV: %.2fs, Analyze: %.2fs, Total: %.2fs",
        symbol_t,
        ohlcv_t,
        analyze_t,
        total_t,
    )
    if metrics_path:
        log_cycle_metrics(
            symbol_t,
            ohlcv_t,
            analyze_t,
            total_t,
            ohlcv_fetch_latency,
            execution_latency,
            metrics_path,
        )


def maybe_update_mode(
    state: dict,
    base_mode: str,
    config: dict,
    notifier: TelegramNotifier | None = None,
) -> None:
    """Switch bot mode based on recent win rate."""

    window = int(config.get("mode_degrade_window", 20))
    threshold = float(config.get("mode_threshold", 0.0))
    conservative = config.get("conservative_mode", "cex")

    win_rate = get_recent_win_rate(window)
    if win_rate < threshold:
        if state.get("mode") != conservative:
            state["mode"] = conservative
            if notifier:
                notifier.notify(
                    f"Win rate {win_rate:.2f} below {threshold:.2f}; mode set to {conservative}"
                )
    else:
        if state.get("mode") != base_mode:
            state["mode"] = base_mode
            if notifier:
                notifier.notify(f"Win rate recovered; mode set to {base_mode}")


def load_config() -> dict:
    """Load YAML configuration for the bot."""
    with open(CONFIG_PATH) as f:
        logger.info("Loading config from %s", CONFIG_PATH)
        data = yaml.safe_load(f) or {}
    try:
        ScannerConfig.model_validate(data)
    except ValidationError as exc:
        print("Invalid configuration:\n", exc)
        raise SystemExit(1)
    return data


def _flatten_config(data: dict, parent: str = "") -> dict:
    """Flatten nested config keys to ENV_STYLE names."""
    flat: dict[str, str] = {}
    for key, value in data.items():
        new_key = f"{parent}_{key}" if parent else key
        if isinstance(value, dict):
            flat.update(_flatten_config(value, new_key))
        else:
            flat[new_key.upper()] = value
    return flat


async def _ws_ping_loop(exchange: object, interval: float) -> None:
    """Periodically send WebSocket ping messages."""
    try:
        while True:
            await asyncio.sleep(interval)
            try:
                ping = getattr(exchange, "ping", None)
                if ping is None:
                    continue
                is_coro = asyncio.iscoroutinefunction(ping)
                clients = getattr(exchange, "clients", None)
                if isinstance(clients, dict):
                    if clients:
                        for client in clients.values():
                            if is_coro:
                                await ping(client)
                            else:
                                await asyncio.to_thread(ping, client)
                    else:
                        continue
                else:
                    if is_coro:
                        await ping()
                    else:
                        await asyncio.to_thread(ping)
            except asyncio.CancelledError:
                raise
            except Exception as exc:  # pragma: no cover - ping failures
                logger.error("WebSocket ping failed: %s", exc, exc_info=True)
    except asyncio.CancelledError:
        pass


async def _watch_position(
    symbol: str,
    exchange: object,
    state: SessionState,
    paper_wallet: PaperWallet | None,
    config: dict,
) -> None:
    """Live update position PnL and log changes."""
    use_ws = config.get("use_websocket", False) and hasattr(exchange, "watch_ticker")
    poll_interval = float(config.get("position_poll_interval", 5))
    ws_ping_interval = float(config.get("ws_ping_interval", 20))
    ping_task: asyncio.Task | None = None
    reconnect_attempts = 0
    max_reconnect = int(config.get("ws_max_retries", 3))

    while symbol in state.positions:
        try:
            if use_ws:
                if ping_task is None:
                    ping_task = asyncio.create_task(
                        _ws_ping_loop(exchange, ws_ping_interval)
                    )
                    WS_PING_TASKS.add(ping_task)
                try:
                    ticker = await asyncio.wait_for(
                        exchange.watch_ticker(symbol), timeout=5
                    )
                    reconnect_attempts = 0
                except asyncio.TimeoutError as to_exc:
                    if to_exc.args:
                        logger.warning(
                            "WebSocket ticker timeout for %s: %s - reconnecting",
                            symbol,
                            to_exc,
                        )
                        close_fn = getattr(exchange, "close", None)
                        if close_fn is None:
                            logger.warning("Exchange missing close method")
                        else:
                            try:
                                if asyncio.iscoroutinefunction(close_fn):
                                    await close_fn()
                                else:
                                    await asyncio.to_thread(close_fn)
                            except Exception as close_err:  # pragma: no cover - cleanup error
                                logger.error(
                                    "Exchange close failed: %s", close_err, exc_info=True
                                )
                        try:
                            exchange, _ = get_exchange(config)
                        except Exception as re_err:
                            reconnect_attempts += 1
                            logger.error(
                                "Reconnection attempt %d failed: %s",
                                reconnect_attempts,
                                re_err,
                                exc_info=True,
                            )
                            if reconnect_attempts >= max_reconnect:
                                logger.error(
                                    "WebSocket reconnection failed repeatedly; switching to REST"
                                )
                                use_ws = False
                            await asyncio.sleep(poll_interval)
                        continue
                    logger.warning(
                        "Ticker update timed out for %s - dropping", symbol
                    )
                    continue
                except asyncio.CancelledError:
                    raise
                except ccxt.RequestTimeout as ws_exc:
                    logger.warning(
                        "WebSocket ticker timeout for %s: %s - reconnecting",
                        symbol,
                        ws_exc,
                    )
                    close_fn = getattr(exchange, "close", None)
                    if close_fn is None:
                        logger.warning("Exchange missing close method")
                    else:
                        try:
                            if asyncio.iscoroutinefunction(close_fn):
                                await close_fn()
                            else:
                                await asyncio.to_thread(close_fn)
                        except Exception as close_err:  # pragma: no cover - cleanup error
                            logger.error(
                                "Exchange close failed: %s", close_err, exc_info=True
                            )
                    try:
                        exchange, _ = get_exchange(config)
                    except Exception as re_err:
                        reconnect_attempts += 1
                        logger.error(
                            "Reconnection attempt %d failed: %s",
                            reconnect_attempts,
                            re_err,
                            exc_info=True,
                        )
                        if reconnect_attempts >= max_reconnect:
                            logger.error("WebSocket reconnection failed repeatedly; switching to REST")
                            use_ws = False
                        await asyncio.sleep(poll_interval)
                    continue
                except Exception as ws_exc:  # pragma: no cover - websocket error
                    logger.error(
                        "WebSocket ticker failed for %s: %s - switching to REST",
                        symbol,
                        ws_exc,
                        exc_info=True,
                    )
                    use_ws = False
                    if ping_task:
                        ping_task.cancel()
                        try:
                            await ping_task
                        except asyncio.CancelledError:
                            pass
                        WS_PING_TASKS.discard(ping_task)
                        ping_task = None
                    await asyncio.sleep(poll_interval)
                    continue
            else:
                if ping_task:
                    ping_task.cancel()
                    try:
                        await ping_task
                    except asyncio.CancelledError:
                        pass
                    WS_PING_TASKS.discard(ping_task)
                    ping_task = None
                if asyncio.iscoroutinefunction(getattr(exchange, "fetch_ticker", None)):
                    ticker = await exchange.fetch_ticker(symbol)
                else:
                    ticker = await asyncio.to_thread(exchange.fetch_ticker, symbol)
                await asyncio.sleep(poll_interval)

            price = (
                ticker.get("last")
                or ticker.get("close")
                or ticker.get("bid")
                or ticker.get("ask")
            )
            if price is None:
                continue

            pos = state.positions.get(symbol)
            if pos is None:
                continue

            pos["last_price"] = price
            pos["pnl"] = (
                (price - pos["entry_price"])
                * pos["size"]
                * (1 if pos["side"] == "buy" else -1)
            )

            balance = await fetch_balance(exchange, paper_wallet, config)
            state.last_balance = balance
            equity = balance
            if paper_wallet:
                equity = float(
                    paper_wallet.balance + paper_wallet.unrealized(symbol, price)
                )
            pos["equity"] = equity
        except asyncio.CancelledError:
            break
        except Exception as exc:  # pragma: no cover - network or runtime error
            logger.error("Watcher error for %s: %s", symbol, exc, exc_info=True)
            await asyncio.sleep(poll_interval)

    if ping_task:
        ping_task.cancel()
        try:
            await ping_task
        except asyncio.CancelledError:
            pass
        WS_PING_TASKS.discard(ping_task)


async def initial_scan(
    exchange: object,
    config: dict,
    state: SessionState,
    notifier: TelegramNotifier | None = None,
) -> None:
    """Populate OHLCV and regime caches before trading begins."""

    symbols = config.get("symbols") or [config.get("symbol")]
    if not symbols:
        return

    batch_size = int(config.get("symbol_batch_size", 10))
    total = len(symbols)
    processed = 0

    for i in range(0, total, batch_size):
        batch = symbols[i : i + batch_size]

        state.df_cache = await update_multi_tf_ohlcv_cache(
            exchange,
            state.df_cache,
            batch,
            config,
            limit=config.get("scan_lookback_limit", 50),
            use_websocket=config.get("use_websocket", False),
            force_websocket_history=config.get("force_websocket_history", False),
            max_concurrent=config.get("max_concurrent_ohlcv"),
            notifier=notifier,
        )

        state.regime_cache = await update_regime_tf_cache(
            exchange,
            state.regime_cache,
            batch,
            config,
            limit=config.get("scan_lookback_limit", 50),
            use_websocket=config.get("use_websocket", False),
            force_websocket_history=config.get("force_websocket_history", False),
            max_concurrent=config.get("max_concurrent_ohlcv"),
            notifier=notifier,
            df_map=state.df_cache,
        )

        processed += len(batch)
        pct = processed / total * 100
        logger.info("Initial scan %.1f%% complete", pct)
        if notifier and config.get("telegram", {}).get("status_updates", True):
            notifier.notify(f"Initial scan {pct:.1f}% complete")

    return


async def fetch_candidates(ctx: BotContext) -> None:
    """Gather symbols for this cycle and build the evaluation batch."""
    t0 = time.perf_counter()
    symbols = await get_filtered_symbols(ctx.exchange, ctx.config)
    ctx.timing["symbol_time"] = time.perf_counter() - t0

    total_available = len(ctx.config.get("symbols") or [ctx.config.get("symbol")])
    ctx.timing["symbol_filter_ratio"] = (
        len(symbols) / total_available if total_available else 1.0
    )

    global symbol_priority_queue
    if not symbol_priority_queue:
        symbol_priority_queue = build_priority_queue(symbols)

    batch_size = ctx.config.get("symbol_batch_size", 10)
    if len(symbol_priority_queue) < batch_size:
        symbol_priority_queue.extend(build_priority_queue(symbols))

    ctx.current_batch = [
        symbol_priority_queue.popleft()
        for _ in range(min(batch_size, len(symbol_priority_queue)))
    ]


async def update_caches(ctx: BotContext) -> None:
    """Update OHLCV and regime caches for the current symbol batch."""
    batch = ctx.current_batch
    if not batch:
        return

    start = time.perf_counter()
    tf_minutes = int(pd.Timedelta(ctx.config.get("timeframe", "1h")).total_seconds() // 60)
    limit = int(max(20, tf_minutes * 3))
    limit = int(ctx.config.get("cycle_lookback_limit", limit))

    ctx.df_cache = await update_multi_tf_ohlcv_cache(
        ctx.exchange,
        ctx.df_cache,
        batch,
        ctx.config,
        limit=limit,
        use_websocket=ctx.config.get("use_websocket", False),
        force_websocket_history=ctx.config.get("force_websocket_history", False),
        max_concurrent=ctx.config.get("max_concurrent_ohlcv"),
        notifier=ctx.notifier if ctx.config.get("telegram", {}).get("status_updates", True) else None,
    )

    ctx.regime_cache = await update_regime_tf_cache(
        ctx.exchange,
        ctx.regime_cache,
        batch,
        ctx.config,
        limit=limit,
        use_websocket=ctx.config.get("use_websocket", False),
        force_websocket_history=ctx.config.get("force_websocket_history", False),
        max_concurrent=ctx.config.get("max_concurrent_ohlcv"),
        notifier=ctx.notifier if ctx.config.get("telegram", {}).get("status_updates", True) else None,
        df_map=ctx.df_cache,
    )

    ctx.timing["ohlcv_fetch_latency"] = time.perf_counter() - start


async def analyse_batch(ctx: BotContext) -> None:
    """Run signal analysis on the current batch."""
    batch = ctx.current_batch
    if not batch:
        ctx.analysis_results = []
        return

    tasks = []
    mode = ctx.config.get("mode", "cex")
    for sym in batch:
        df_map = {tf: c.get(sym) for tf, c in ctx.df_cache.items()}
        for tf, cache in ctx.regime_cache.items():
            df_map[tf] = cache.get(sym)
        tasks.append(analyze_symbol(sym, df_map, mode, ctx.config, ctx.notifier))

    ctx.analysis_results = await asyncio.gather(*tasks)


async def execute_signals(ctx: BotContext) -> None:
    """Open trades for qualified analysis results."""
    results = getattr(ctx, "analysis_results", [])
    if not results:
        return

    # Prioritize by score
    results = [r for r in results if r.get("direction") != "none"]
    results.sort(key=lambda x: x.get("score", 0), reverse=True)
    top_n = ctx.config.get("top_n_symbols", 3)

    for candidate in results[:top_n]:
        if not ctx.position_guard or not ctx.position_guard.can_open(ctx.positions):
            break
        sym = candidate["symbol"]
        if sym in ctx.positions:
            continue

        df = candidate["df"]
        price = df["close"].iloc[-1]
        score = candidate.get("score", 0.0)
        strategy = candidate.get("name", "")
        allowed, _ = ctx.risk_manager.allow_trade(df, strategy)
        if not allowed:
            continue

        size = ctx.risk_manager.position_size(
            score,
            ctx.balance,
            df,
            atr=candidate.get("atr"),
            price=price,
        )

        if not ctx.risk_manager.can_allocate(strategy, size, ctx.balance):
            continue

        amount = size / price if price > 0 else 0.0
        start_exec = time.perf_counter()
        await cex_trade_async(
            ctx.exchange,
            ctx.ws_client,
            sym,
            direction_to_side(candidate["direction"]),
            amount,
            ctx.notifier,
            dry_run=ctx.config.get("execution_mode") == "dry_run",
            use_websocket=ctx.config.get("use_websocket", False),
            config=ctx.config,
        )
        ctx.timing["execution_latency"] = max(
            ctx.timing.get("execution_latency", 0.0),
            time.perf_counter() - start_exec,
        )

        ctx.risk_manager.allocate_capital(strategy, size)
        if ctx.config.get("execution_mode") == "dry_run" and ctx.paper_wallet:
            ctx.paper_wallet.open(sym, direction_to_side(candidate["direction"]), amount, price)
            ctx.balance = ctx.paper_wallet.balance
        ctx.positions[sym] = {
            "side": direction_to_side(candidate["direction"]),
            "entry_price": price,
            "entry_time": datetime.utcnow().isoformat(),
            "regime": candidate.get("regime"),
            "strategy": strategy,
            "confidence": score,
            "pnl": 0.0,
            "size": amount,
            "trailing_stop": 0.0,
            "highest_price": price,
        }


async def handle_exits(ctx: BotContext) -> None:
    """Check open positions for exit conditions."""
    tf = ctx.config.get("timeframe", "1h")
    tf_cache = ctx.df_cache.get(tf, {})
    for sym, pos in list(ctx.positions.items()):
        df = tf_cache.get(sym)
        if df is None or df.empty:
            continue
        current_price = float(df["close"].iloc[-1])
        pnl_pct = (
            (current_price - pos["entry_price"]) / pos["entry_price"]
        ) * (1 if pos["side"] == "buy" else -1)
        if pnl_pct >= ctx.config.get("exit_strategy", {}).get("min_gain_to_trail", 0):
            if current_price > pos.get("highest_price", pos["entry_price"]):
                pos["highest_price"] = current_price
            pos["trailing_stop"] = calculate_trailing_stop(
                pd.Series([pos.get("highest_price", current_price)]),
                ctx.config.get("exit_strategy", {}).get("trailing_stop_pct", 0.1),
            )
        exit_signal, new_stop = should_exit(
            df,
            current_price,
            pos.get("trailing_stop", 0.0),
            ctx.config,
            ctx.risk_manager,
        )
        pos["trailing_stop"] = new_stop
        if exit_signal:
            await cex_trade_async(
                ctx.exchange,
                ctx.ws_client,
                sym,
                opposite_side(pos["side"]),
                pos["size"],
                ctx.notifier,
                dry_run=ctx.config.get("execution_mode") == "dry_run",
                use_websocket=ctx.config.get("use_websocket", False),
                config=ctx.config,
            )
            ctx.risk_manager.deallocate_capital(
                pos.get("strategy", ""), pos["size"] * pos["entry_price"]
            )
            ctx.positions.pop(sym, None)


async def _rotation_loop(
    rotator: PortfolioRotator,
    exchange: object,
    wallet: str,
    state: dict,
    notifier: TelegramNotifier | None,
    check_balance_change: callable,
) -> None:
    """Periodically rotate portfolio holdings."""

    interval = rotator.config.get("interval_days", 7) * 86400
    while True:
        try:
            if state.get("running") and rotator.config.get("enabled"):
                if asyncio.iscoroutinefunction(getattr(exchange, "fetch_balance", None)):
                    bal = await exchange.fetch_balance()
                else:
                    bal = await asyncio.to_thread(exchange.fetch_balance)
                current_balance = (
                    bal.get("USDT", {}).get("free", 0)
                    if isinstance(bal.get("USDT"), dict)
                    else bal.get("USDT", 0)
                )
                check_balance_change(float(current_balance), "external change")
                holdings = {
                    k: (v.get("total") if isinstance(v, dict) else v)
                    for k, v in bal.items()
                }
                await rotator.rotate(exchange, wallet, holdings, notifier)
        except asyncio.CancelledError:
            break
        except Exception as exc:  # pragma: no cover - rotation errors
            logger.error("Rotation loop error: %s", exc, exc_info=True)
        sleep_remaining = interval
        while sleep_remaining > 0:
            sleep_chunk = min(60, sleep_remaining)
            await asyncio.sleep(sleep_chunk)
            sleep_remaining -= sleep_chunk
            if not (rotator.config.get("enabled") and state.get("running")):
                break


async def _main_impl() -> TelegramNotifier:
    """Implementation for running the trading bot."""

    logger.info("Starting bot")
    config = load_config()
    metrics_path = (
        Path(config.get("metrics_csv")) if config.get("metrics_csv") else None
    )
    volume_ratio = 0.01 if config.get("testing_mode") else 1.0
    cooldown_configure(config.get("min_cooldown", 0))
    status_updates = config.get("telegram", {}).get("status_updates", True)
    market_loader_configure(
        config.get("ohlcv_timeout", 60),
        config.get("max_ohlcv_failures", 3),
        config.get("max_ws_limit", 50),
        status_updates,
    )
    secrets = dotenv_values(ENV_PATH)
    flat_cfg = _flatten_config(config)
    for key, val in secrets.items():
        if key in flat_cfg:
            if flat_cfg[key] != val:
                logger.info(
                    "Overriding %s from .env (config.yaml value: %s)",
                    key,
                    flat_cfg[key],
                )
            else:
                logger.info("Using %s from .env (matches config.yaml)", key)
        else:
            logger.info("Setting %s from .env", key)
    os.environ.update(secrets)

    user = load_or_create()

    trade_updates = config.get("telegram", {}).get("trade_updates", True)
    status_updates = config.get("telegram", {}).get("status_updates", True)
    balance_updates = config.get("telegram", {}).get("balance_updates", False)

    tg_cfg = {**config.get("telegram", {})}
    if user.get("telegram_token"):
        tg_cfg["token"] = user["telegram_token"]
    if user.get("telegram_chat_id"):
        tg_cfg["chat_id"] = user["telegram_chat_id"]
    if os.getenv("TELE_CHAT_ADMINS"):
        tg_cfg["chat_admins"] = os.getenv("TELE_CHAT_ADMINS")
    trade_updates = tg_cfg.get("trade_updates", True)
    status_updates = tg_cfg.get("status_updates", status_updates)
    balance_updates = tg_cfg.get("balance_updates", balance_updates)

    notifier = TelegramNotifier.from_config(tg_cfg)
    if status_updates:
        notifier.notify("🤖 CoinTrader2.0 started")

    if notifier.token and notifier.chat_id:
        if not send_test_message(notifier.token, notifier.chat_id, "Bot started"):
            logger.warning("Telegram test message failed; check your token and chat ID")

    # allow user-configured exchange to override YAML setting
    if user.get("exchange"):
        config["exchange"] = user["exchange"]

    exchange, ws_client = get_exchange(config)

    if config.get("scan_markets", False) and not config.get("symbols"):
        attempt = 0
        delay = SYMBOL_SCAN_RETRY_DELAY
        discovered: list[str] | None = None
        while attempt < MAX_SYMBOL_SCAN_ATTEMPTS:
            discovered = await load_kraken_symbols(
                exchange,
                config.get("excluded_symbols", []),
                config,
            )
            if discovered:
                break
            attempt += 1
            if attempt >= MAX_SYMBOL_SCAN_ATTEMPTS:
                break
            logger.warning(
                "Symbol scan empty; retrying in %d seconds (attempt %d/%d)",
                delay,
                attempt + 1,
                MAX_SYMBOL_SCAN_ATTEMPTS,
            )
            if status_updates:
                notifier.notify(
                    f"Symbol scan failed; retrying in {delay}s (attempt {attempt + 1}/{MAX_SYMBOL_SCAN_ATTEMPTS})"
                )
            await asyncio.sleep(delay)
            delay = min(delay * 2, MAX_SYMBOL_SCAN_DELAY)

        if discovered:
            config["symbols"] = discovered
        else:
            logger.error(
                "No symbols discovered after %d attempts; aborting startup",
                MAX_SYMBOL_SCAN_ATTEMPTS,
            )
            if status_updates:
                notifier.notify(
                    f"❌ Startup aborted after {MAX_SYMBOL_SCAN_ATTEMPTS} symbol scan attempts"
                )
            return notifier

    balance_threshold = config.get("balance_change_threshold", 0.01)
    previous_balance = 0.0

    def check_balance_change(new_balance: float, reason: str) -> None:
        nonlocal previous_balance
        delta = new_balance - previous_balance
        if abs(delta) > balance_threshold and notifier:
            notifier.notify(f"Balance changed by {delta:.4f} USDT due to {reason}")
        previous_balance = new_balance

    try:
        if asyncio.iscoroutinefunction(getattr(exchange, "fetch_balance", None)):
            bal = await exchange.fetch_balance()
        else:
            bal = await asyncio.to_thread(exchange.fetch_balance)
        init_bal = (
            bal.get("USDT", {}).get("free", 0)
            if isinstance(bal.get("USDT"), dict)
            else bal.get("USDT", 0)
        )
        log_balance(float(init_bal))
        last_balance = float(init_bal)
        previous_balance = float(init_bal)
    except Exception as exc:  # pragma: no cover - network
        logger.error("Exchange API setup failed: %s", exc)
        if status_updates:
            err = notifier.notify(f"API error: {exc}")
            if err:
                logger.error("Failed to notify user: %s", err)
        return notifier
    risk_params = {**config.get("risk", {})}
    risk_params.update(config.get("sentiment_filter", {}))
    risk_params.update(config.get("volatility_filter", {}))
    risk_params["symbol"] = config.get("symbol", "")
    risk_params["trade_size_pct"] = config.get("trade_size_pct", 0.1)
    risk_params["strategy_allocation"] = config.get("strategy_allocation", {})
    risk_params["volume_threshold_ratio"] = config.get("risk", {}).get(
        "volume_threshold_ratio", 0.1
    )
    risk_params["atr_period"] = config.get("risk", {}).get("atr_period", 14)
    risk_params["stop_loss_atr_mult"] = config.get("risk", {}).get(
        "stop_loss_atr_mult", 2.0
    )
    risk_params["take_profit_atr_mult"] = config.get("risk", {}).get(
        "take_profit_atr_mult", 4.0
    )
    risk_params["volume_ratio"] = volume_ratio
    risk_config = RiskConfig(**risk_params)
    risk_manager = RiskManager(risk_config)

    paper_wallet = None
    if config.get("execution_mode") == "dry_run":
        try:
            start_bal = float(input("Enter paper trading balance in USDT: "))
        except Exception:
            start_bal = 1000.0
        paper_wallet = PaperWallet(start_bal, config.get("max_open_trades", 1))
        log_balance(paper_wallet.balance)
        last_balance = notify_balance_change(
            notifier,
            last_balance,
            float(paper_wallet.balance),
            balance_updates,
        )

    monitor_task = asyncio.create_task(
        console_monitor.monitor_loop(exchange, paper_wallet, LOG_DIR / "bot.log")
    )

    position_tasks: dict[str, asyncio.Task] = {}
    max_open_trades = config.get("max_open_trades", 1)
    position_guard = OpenPositionGuard(max_open_trades)
    active_strategy = None
    stats_file = LOG_DIR / "strategy_stats.json"
    # File tracking individual trade performance used for analytics
    perf_file = LOG_DIR / "strategy_performance.json"
    scores_file = LOG_DIR / "strategy_scores.json"

    rotator = PortfolioRotator()
    last_optimize = 0.0
    last_weight_update = 0.0

    mode = user.get("mode", config.get("mode", "auto"))
    state = {"running": True, "mode": mode}
    # Caches for OHLCV and regime data are stored on the session_state
    # object so they can be shared across tasks.
    last_candle_ts: dict[str, int] = {}
    session_state = SessionState(last_balance=last_balance)

    control_task = asyncio.create_task(console_control.control_loop(state))
    rotation_task = asyncio.create_task(
        _rotation_loop(
            rotator,
            exchange,
            user.get("wallet_address", ""),
            state,
            notifier,
            check_balance_change,
        )
    )
    print("Bot running. Type 'stop' to pause, 'start' to resume, 'quit' to exit.")

    from crypto_bot.telegram_bot_ui import TelegramBotUI

    telegram_bot = (
        TelegramBotUI(
            notifier,
            state,
            LOG_DIR / "bot.log",
            rotator,
            exchange,
            user.get("wallet_address", ""),
            command_cooldown=config.get("telegram", {}).get("command_cooldown", 5),
        )
        if notifier.enabled
        else None
    )

    if telegram_bot:
        telegram_bot.run_async()

    await initial_scan(
        exchange,
        config,
        session_state,
        notifier if status_updates else None,
    )

    base_mode = mode
    loop_count = 0
    ctx = BotContext(
        positions=session_state.positions,
        df_cache=session_state.df_cache,
        regime_cache=session_state.regime_cache,
        config=config,
    )
    ctx.exchange = exchange
    ctx.ws_client = ws_client
    ctx.risk_manager = risk_manager
    ctx.notifier = notifier
    ctx.paper_wallet = paper_wallet
    ctx.position_guard = position_guard
    ctx.balance = last_balance
    runner = PhaseRunner([
        fetch_candidates,
        update_caches,
        analyse_batch,
        execute_signals,
        handle_exits,
    ])

    try:
        while True:
            cycle_start = time.perf_counter()
            ctx.timing = await runner.run(ctx)
<<<<<<< HEAD
=======
            execution_latency = 0.0
    

            total_pairs = 0
            signals_generated = 0
            trades_executed = 0
            rejected_volume = 0
            rejected_score = 0
            rejected_regime = 0
            volume_rejections = 0
            score_rejections = 0
            regime_rejections = 0
    
            if time.time() - last_weight_update >= 86400:
                weights = compute_strategy_weights()
                if weights:
                    logger.info("Updating strategy allocation to %s", weights)
                    risk_manager.update_allocation(weights)
                    config["strategy_allocation"] = weights
                last_weight_update = time.time()
    
            if config.get("optimization", {}).get("enabled"):
                if (
                    time.time() - last_optimize
                    >= config["optimization"].get("interval_days", 7) * 86400
                ):
                    optimize_strategies()
                    last_optimize = time.time()
    
            if not state.get("running"):
                await asyncio.sleep(1)
                continue
    
            balances = await asyncio.to_thread(
                check_wallet_balances, user.get("wallet_address", "")
            )
            for token in detect_non_trade_tokens(balances):
                amount = balances[token]
                logger.info("Converting %s %s to USDC", amount, token)
                await auto_convert_funds(
                    user.get("wallet_address", ""),
                    token,
                    "USDC",
                    amount,
                    dry_run=config["execution_mode"] == "dry_run",
                    slippage_bps=config.get("solana_slippage_bps", 50),
                    notifier=notifier,
                )
                if asyncio.iscoroutinefunction(getattr(exchange, "fetch_balance", None)):
                    bal = await exchange.fetch_balance()
                else:
                    bal = await asyncio.to_thread(exchange.fetch_balance)
                bal_val = (
                    bal.get("USDT", {}).get("free", 0)
                    if isinstance(bal.get("USDT"), dict)
                    else bal.get("USDT", 0)
                )
                check_balance_change(float(bal_val), "funds converted")
    
    
    
            allowed_results: list[dict] = []
            df_current = None
            current_dfs: dict[str, pd.DataFrame] = {}
            current_prices: dict[str, float] = {}
    
            t0 = time.perf_counter()
            symbols = await get_filtered_symbols(exchange, config)
            symbol_time = time.perf_counter() - t0
            start_filter = time.perf_counter()
            global symbol_priority_queue
            if not symbol_priority_queue:
                symbol_priority_queue = build_priority_queue(symbols)
            ticker_fetch_time = time.perf_counter() - start_filter
            total_available = len(config.get("symbols") or [config.get("symbol")])
            symbol_filter_ratio = len(symbols) / total_available if total_available else 1.0
            global SYMBOL_EVAL_QUEUE
            if not SYMBOL_EVAL_QUEUE:
                SYMBOL_EVAL_QUEUE.extend(sym for sym, _ in symbols)
            batch_size = config.get("symbol_batch_size", 10)
            if len(symbol_priority_queue) < batch_size:
                symbol_priority_queue.extend(build_priority_queue(symbols))
            current_batch = [
                symbol_priority_queue.popleft()
                for _ in range(min(batch_size, len(symbol_priority_queue)))
            ]
            telemetry.inc("scan.symbols_considered", len(current_batch))
    
            t0 = time.perf_counter()
            start_ohlcv = time.perf_counter()
            tf_minutes = int(
                pd.Timedelta(config.get("timeframe", "1h")).total_seconds() // 60
            )
            session_state.last_balance = bal_val
            check_balance_change(float(bal_val), "funds converted")



        allowed_results: list[dict] = []
        df_current = None
        current_dfs: dict[str, pd.DataFrame] = {}
        current_prices: dict[str, float] = {}

        t0 = time.perf_counter()
        symbols = await get_filtered_symbols(exchange, config)
        symbol_time = time.perf_counter() - t0
        start_filter = time.perf_counter()
        global symbol_priority_queue
        if not symbol_priority_queue:
            symbol_priority_queue = build_priority_queue(symbols)
        ticker_fetch_time = time.perf_counter() - start_filter
        total_available = len(config.get("symbols") or [config.get("symbol")])
        symbol_filter_ratio = len(symbols) / total_available if total_available else 1.0
        global SYMBOL_EVAL_QUEUE
        if not SYMBOL_EVAL_QUEUE:
            SYMBOL_EVAL_QUEUE.extend(sym for sym, _ in symbols)
        batch_size = config.get("symbol_batch_size", 10)
        if len(symbol_priority_queue) < batch_size:
            symbol_priority_queue.extend(build_priority_queue(symbols))
        current_batch = [
            symbol_priority_queue.popleft()
            for _ in range(min(batch_size, len(symbol_priority_queue)))
        ]
        telemetry.inc("scan.symbols_considered", len(current_batch))

        t0 = time.perf_counter()
        start_ohlcv = time.perf_counter()
        tf_minutes = int(
            pd.Timedelta(config.get("timeframe", "1h")).total_seconds() // 60
        )
        limit = int(max(20, tf_minutes * 3))
        limit = int(config.get("cycle_lookback_limit", limit))

        session_state.df_cache = await update_multi_tf_ohlcv_cache(
            exchange,
            session_state.df_cache,
            current_batch,
            config,
            limit=limit,
            use_websocket=config.get("use_websocket", False),
            force_websocket_history=config.get("force_websocket_history", False),
            max_concurrent=config.get("max_concurrent_ohlcv"),
            notifier=notifier if status_updates else None,
        )

        session_state.regime_cache = await update_regime_tf_cache(
            exchange,
            session_state.regime_cache,
            current_batch,
            config,
            limit=limit,
            use_websocket=config.get("use_websocket", False),
            force_websocket_history=config.get("force_websocket_history", False),
            max_concurrent=config.get("max_concurrent_ohlcv"),
            notifier=notifier if status_updates else None,
            df_map=session_state.df_cache,
        )
        ohlcv_time = time.perf_counter() - t0
        ohlcv_fetch_latency = time.perf_counter() - start_ohlcv
        if notifier and ohlcv_fetch_latency > 0.5:
            notifier.notify(
                f"\u26a0\ufe0f OHLCV latency {ohlcv_fetch_latency*1000:.0f} ms"
            limit = int(max(20, tf_minutes * 3))
            limit = int(config.get("cycle_lookback_limit", limit))
    
            session_state.df_cache = await update_multi_tf_ohlcv_cache(
                exchange,
                session_state.df_cache,
                current_batch,
                config,
                limit=limit,
                use_websocket=config.get("use_websocket", False),
                force_websocket_history=config.get("force_websocket_history", False),
                max_concurrent=config.get("max_concurrent_ohlcv"),
                notifier=notifier if status_updates else None,
            )
    
            session_state.regime_cache = await update_regime_tf_cache(
                exchange,
                session_state.regime_cache,
                current_batch,
                config,
                limit=limit,
                use_websocket=config.get("use_websocket", False),
                force_websocket_history=config.get("force_websocket_history", False),
                max_concurrent=config.get("max_concurrent_ohlcv"),
                notifier=notifier if status_updates else None,
                df_map=session_state.df_cache,
            )
            ohlcv_time = time.perf_counter() - t0
            ohlcv_fetch_latency = time.perf_counter() - start_ohlcv
            if notifier and ohlcv_fetch_latency > 0.5:
                notifier.notify(
                    f"\u26a0\ufe0f OHLCV latency {ohlcv_fetch_latency*1000:.0f} ms"
                )
    
            tasks = []
            analyze_start = time.perf_counter()
            for sym in current_batch:
                logger.debug("🔹 Symbol: %s", sym)
                total_pairs += 1
                df_map = {tf: c.get(sym) for tf, c in session_state.df_cache.items()}
                for tf, cache_tf in session_state.regime_cache.items():
                    df_map[tf] = cache_tf.get(sym)
                df_sym = df_map.get(config["timeframe"])
                if df_sym is None or df_sym.empty:
                    msg = (
                        f"OHLCV fetch failed for {sym} on {config['timeframe']} "
                        f"(limit {limit})"
                    )
                    logger.error(msg)
                    if notifier and status_updates:
                        notifier.notify(msg)
                    continue
    
                expected_cols = ["timestamp", "open", "high", "low", "close", "volume"]
                if not isinstance(df_sym, pd.DataFrame):
                    df_sym = pd.DataFrame(df_sym, columns=expected_cols)
                elif not set(expected_cols).issubset(df_sym.columns):
                    df_sym = pd.DataFrame(df_sym.to_numpy(), columns=expected_cols)
                logger.debug("Fetched %d candles for %s", len(df_sym), sym)
                df_map[config["timeframe"]] = df_sym
                if sym in session_state.positions:
                    df_current = df_sym
                tasks.append(analyze_symbol(sym, df_map, mode, config, notifier))
    
            results = await asyncio.gather(*tasks)
    
            scalpers = [
                r["symbol"]
                for r in results
                if r.get("name") in {"micro_scalp", "bounce_scalper"}
            ]
            if scalpers:
                scalp_tf = config.get("scalp_timeframe", "1m")
                t_sc = time.perf_counter()
                session_state.df_cache[scalp_tf] = await update_ohlcv_cache(
                    exchange,
                    session_state.df_cache.get(scalp_tf, {}),
                    scalpers,
                    timeframe=scalp_tf,
                    limit=100,
                    use_websocket=config.get("use_websocket", False),
                    force_websocket_history=config.get("force_websocket_history", False),
                    config=config,
                    max_concurrent=config.get("max_concurrent_ohlcv"),
                )
                ohlcv_time += time.perf_counter() - t_sc
                tasks = [
                    analyze_symbol(
                        sym,
                        {
                            **{tf: c.get(sym) for tf, c in session_state.df_cache.items()},
                            **{tf: c.get(sym) for tf, c in session_state.regime_cache.items()},
                        },
                        mode,
                        config,
                        notifier,
                    )
                    for sym in scalpers
                ]
                scalper_results = await asyncio.gather(*tasks)
                mapping = {r["symbol"]: r for r in scalper_results}
                results = [mapping.get(r["symbol"], r) for r in results]
                for sym_open in session_state.positions:
                    if sym_open in mapping:
                        current_dfs[sym_open] = session_state.df_cache.get(config["timeframe"], {}).get(
                            sym_open
                        )
    
            analyze_time = time.perf_counter() - analyze_start
    
            for res in results:
                sym = res["symbol"]
                df_sym = res["df"]
                regime_sym = res["regime"]
                log_regime(sym, regime_sym, res["future_return"])
    
                if regime_sym == "unknown":
                    rejected_regime += 1
                    continue
    
                env_sym = res["env"]
                name_sym = res["name"]
                score_sym = res["score"]
                direction_sym = res["direction"]
    
                logger.debug("Regime %s -> Strategy %s", regime_sym, name_sym)
                logger.debug(
                    "Using strategy %s for %s in %s mode",
                    name_sym,
                    sym,
                    env_sym,
                )
    
                if sym not in session_state.positions and in_cooldown(sym, name_sym):
                    continue
    
                params_file = LOG_DIR / "optimized_params.json"
                if params_file.exists():
                    params = json.loads(params_file.read_text())
                    if name_sym in params:
                        risk_manager.config.stop_loss_pct = params[name_sym][
                            "stop_loss_pct"
                        ]
                        risk_manager.config.take_profit_pct = params[name_sym][
                            "take_profit_pct"
                        ]
    
                if direction_sym != "none":
                    signals_generated += 1
    
                allowed, reason = risk_manager.allow_trade(df_sym, name_sym)
                mean_vol = df_sym["volume"].rolling(20).mean().iloc[-1]
                last_vol = df_sym["volume"].iloc[-1]
                logger.debug(
                    f"[TRADE EVAL] {sym} | Signal: {score_sym:.2f} | Volume: {last_vol:.4f}/{mean_vol:.2f} | Allowed: {allowed}"
                )

        allowed_results.sort(key=lambda x: x["score"], reverse=True)
        top_n = config.get("top_n_symbols", 3)
        allowed_results = allowed_results[:top_n]
        corr_matrix = compute_correlation_matrix(
            {r["symbol"]: r["df"] for r in allowed_results}
        )
        filtered_results: list[dict] = []
        for r in allowed_results:
            keep = True
            for kept in filtered_results:
                if not corr_matrix.empty:
                    corr = corr_matrix.at[r["symbol"], kept["symbol"]]
                    if abs(corr) > 0.95:
                        keep = False
                        break
            if keep:
                filtered_results.append(r)

        best = filtered_results[0] if filtered_results else None

        open_syms = list(session_state.positions.keys())
        if open_syms:
            tf_cache = session_state.df_cache.get(config["timeframe"], {})
            update_syms: list[str] = []
            for s in open_syms:
                ts = None
                df_prev = session_state.df_cache.get(config["timeframe"], {}).get(s)
                if df_prev is not None and not df_prev.empty:
                    ts = int(df_prev["timestamp"].iloc[-1])
                if ts is None or last_candle_ts.get(s) != ts:
                    update_syms.append(s)
            if update_syms:
                tf_cache = await update_ohlcv_cache(
                if not allowed:
                    logger.debug("Trade not allowed for %s \u2013 %s", sym, reason)
                    logger.debug(
                        "Trade rejected for %s: %s, score=%.2f, regime=%s",
                        sym,
                        reason,
                        score_sym,
                        regime_sym,
                    )
                    if "Volume" in reason:
                        rejected_volume += 1
                        volume_rejections += 1
                    else:
                        regime_rejections += 1
                    continue
    
                base_min = config.get(
                    "min_confidence_score", config.get("signal_threshold", 0.3)
                )
                min_score = res.get("min_confidence", base_min)
                if direction_sym != "none" and score_sym >= min_score:
                    allowed_results.append(
                        {
                            "symbol": sym,
                            "df": df_sym,
                            "regime": regime_sym,
                            "env": env_sym,
                            "name": name_sym,
                            "direction": direction_sym,
                            "score": score_sym,
                            "atr": res.get("atr"),
                        }
                    )
    
            allowed_results.sort(key=lambda x: x["score"], reverse=True)
            top_n = config.get("top_n_symbols", 3)
            allowed_results = allowed_results[:top_n]
            corr_matrix = compute_correlation_matrix(
                {r["symbol"]: r["df"] for r in allowed_results}
            )
            filtered_results: list[dict] = []
            for r in allowed_results:
                keep = True
                for kept in filtered_results:
                    if not corr_matrix.empty:
                        corr = corr_matrix.at[r["symbol"], kept["symbol"]]
                        if abs(corr) > 0.95:
                            keep = False
                            break
                if keep:
                    filtered_results.append(r)
    
            best = filtered_results[0] if filtered_results else None
    
            open_syms = list(session_state.positions.keys())
            if open_syms:
                tf_cache = session_state.df_cache.get(config["timeframe"], {})
                update_syms: list[str] = []
                for s in open_syms:
                    ts = None
                    df_prev = session_state.df_cache.get(config["timeframe"], {}).get(s)
                    if df_prev is not None and not df_prev.empty:
                        ts = int(df_prev["timestamp"].iloc[-1])
                    if ts is None or last_candle_ts.get(s) != ts:
                        update_syms.append(s)
                if update_syms:
                    tf_cache = await update_ohlcv_cache(
                        exchange,
                        tf_cache,
                        update_syms,
                        timeframe=config["timeframe"],
                        limit=100,
                        use_websocket=config.get("use_websocket", False),
                        force_websocket_history=config.get("force_websocket_history", False),
                        config=config,
                        max_concurrent=config.get("max_concurrent_ohlcv"),
                    )
                    for s in update_syms:
                        df_new = tf_cache.get(s)
                        if df_new is not None and not df_new.empty:
                            last_candle_ts[s] = int(df_new["timestamp"].iloc[-1])
                    session_state.df_cache[config["timeframe"]] = tf_cache
                session_state.df_cache[config["timeframe"]] = await update_ohlcv_cache(
                    exchange,
                    session_state.df_cache.get(config["timeframe"], {}),
                    open_syms,
                    timeframe=config["timeframe"],
                    limit=100,
                    use_websocket=config.get("use_websocket", False),
                    force_websocket_history=config.get("force_websocket_history", False),
                    config=config,
                    max_concurrent=config.get("max_concurrent_ohlcv"),
                )
                for s in update_syms:
                    df_new = tf_cache.get(s)
                    if df_new is not None and not df_new.empty:
                        last_candle_ts[s] = int(df_new["timestamp"].iloc[-1])
                        update_df_cache(
                            session_state.df_cache,
                            config["timeframe"],
                            s,
                            df_new,
                        )
                session_state.df_cache[config["timeframe"]] = tf_cache
            session_state.df_cache[config["timeframe"]] = await update_ohlcv_cache(
                exchange,
                session_state.df_cache.get(config["timeframe"], {}),
                open_syms,
                timeframe=config["timeframe"],
                limit=100,
                use_websocket=config.get("use_websocket", False),
                force_websocket_history=config.get("force_websocket_history", False),
                config=config,
                max_concurrent=config.get("max_concurrent_ohlcv"),
            )

        for sym in open_syms:
            df_current = session_state.df_cache.get(config["timeframe"], {}).get(sym)
            if df_current is None:
                # Fallback to direct fetch if cache is missing
                try:
                    if config.get("use_websocket", False) and hasattr(
                        exchange, "watch_ohlcv"
                    ):
                        data = await exchange.watch_ohlcv(
                            sym,
                            timeframe=config["timeframe"],
                            limit=100,
                        )
                    else:
                        if asyncio.iscoroutinefunction(
                            getattr(exchange, "fetch_ohlcv", None)
    
            for sym in open_syms:
                df_current = session_state.df_cache.get(config["timeframe"], {}).get(sym)
                if df_current is None:
                    # Fallback to direct fetch if cache is missing
                    try:
                        if config.get("use_websocket", False) and hasattr(
                            exchange, "watch_ohlcv"
                        ):
                            data = await exchange.watch_ohlcv(
                                sym,
                                timeframe=config["timeframe"],
                                limit=100,
                            )
                        else:
                            if asyncio.iscoroutinefunction(
                                getattr(exchange, "fetch_ohlcv", None)
                            ):
                                data = await exchange.fetch_ohlcv(
                                    sym,
                                    timeframe=config["timeframe"],
                                    limit=100,
                                )
                            else:
                                data = await asyncio.to_thread(
                                    exchange.fetch_ohlcv,
                                    sym,
                                    timeframe=config["timeframe"],
                                    limit=100,
                                )
                    except Exception as exc:  # pragma: no cover - network
                        logger.error(
                            "OHLCV fetch failed for %s on %s (limit %d): %s",
                            sym,
                            config["timeframe"],
                            100,
                            exc,
                            exc_info=True,
                        )
                        continue
    
                    if data and len(data[0]) > 6:
                        data = [[c[0], c[1], c[2], c[3], c[4], c[6]] for c in data]
                    df_current = pd.DataFrame(
                        data,
                        columns=["timestamp", "open", "high", "low", "close", "volume"],
                    )
                    update_df_cache(
                        session_state.df_cache,
                        config["timeframe"],
                        sym,
                        df_current,
                    )
                    update_df_cache(session_state.df_cache, config["timeframe"], sym, df_current)
                if df_current is not None and not df_current.empty:
                    last_candle_ts[sym] = int(df_current["timestamp"].iloc[-1])
                    update_df_cache(
                        session_state.df_cache,
                        config["timeframe"],
                        sym,
                        df_current,
                    )
    
                current_dfs[sym] = df_current
                current_prices[sym] = df_current["close"].iloc[-1]
    
            df_current = current_dfs.get(best["symbol"] if best else "")
            current_price = None
            if best:
                if df_current is None:
                    df_current = best["df"]
                current_price = df_current["close"].iloc[-1]
    
            if best:
                score = best["score"]
                direction = best["direction"]
                trade_side = direction_to_side(direction)
                env = best["env"]
                regime = best["regime"]
                name = best["name"]
            else:
                score = -1
                direction = "none"
                trade_side = None
    
            for sym, pos in list(session_state.positions.items()):
                cur_price = current_prices.get(sym)
                df_cur = current_dfs.get(sym)
                if cur_price is None or df_cur is None:
                    continue
                pnl_pct = ((cur_price - pos["entry_price"]) / pos["entry_price"]) * (
                    1 if pos["side"] == "buy" else -1
                )
                update_df_cache(session_state.df_cache, config["timeframe"], sym, df_current)
            if df_current is not None and not df_current.empty:
                last_candle_ts[sym] = int(df_current["timestamp"].iloc[-1])
                update_df_cache(
                    session_state.df_cache,
                    config["timeframe"],
                    sym,
                    df_current,
                if pnl_pct >= config["exit_strategy"]["min_gain_to_trail"]:
                    if cur_price > pos.get("highest_price", pos["entry_price"]):
                        pos["highest_price"] = cur_price
                    pos["trailing_stop"] = calculate_trailing_stop(
                        pd.Series([pos.get("highest_price", cur_price)]),
                        config["exit_strategy"]["trailing_stop_pct"],
                    )
                risk_manager.stop_order = risk_manager.get_stop_order(sym)
                exit_signal, new_stop = should_exit(
                    df_cur,
                    cur_price,
                    pos.get("trailing_stop", 0.0),
                    config,
                    risk_manager,
                )
                pos["trailing_stop"] = new_stop
                equity = paper_wallet.balance if paper_wallet else latest_balance
                if paper_wallet:
                    unreal = paper_wallet.unrealized(sym, cur_price)
                    equity += unreal
                pos["equity"] = float(equity)
                session_state.last_balance = notify_balance_change(
                    notifier,
                    session_state.last_balance,
                    float(equity),
                    balance_updates,
                )
                if exit_signal:
                    pct = get_partial_exit_percent(pnl_pct * 100)
                    sell_amount = (
                        pos["size"] * (pct / 100)
                        if config["exit_strategy"]["scale_out"] and pct > 0
                        else pos["size"]
                    )
                    _start_exec = time.perf_counter()
                    await cex_trade_async(
                        exchange,
                        ws_client,
                        sym,
                        opposite_side(pos["side"]),
                        sell_amount,
                        notifier,
                        dry_run=config["execution_mode"] == "dry_run",
                        use_websocket=config.get("use_websocket", False),
                        config=config,
                    )
                    lat = time.perf_counter() - _start_exec
                    execution_latency = max(execution_latency, lat)
                    if notifier and lat > 0.5:
                        notifier.notify(f"\u26a0\ufe0f Execution latency {lat*1000:.0f} ms")
                    if paper_wallet:
                        paper_wallet.close(sym, sell_amount, cur_price)
                    pos["pnl"] = pos.get("pnl", 0.0) + (
                        (cur_price - pos["entry_price"])
                        * sell_amount
                        * (1 if pos["side"] == "buy" else -1)
                    )
                    if sell_amount >= pos["size"]:
                        risk_manager.cancel_stop_order(exchange, sym)
                        risk_manager.deallocate_capital(
                            pos["strategy"], sell_amount * pos["entry_price"]
                        )
                        log_performance(
                            {
                                "symbol": sym,
                                "regime": pos.get("regime"),
                                "strategy": pos.get("strategy"),
                                "pnl": pos["pnl"],
                                "entry_time": pos.get("entry_time"),
                                "exit_time": datetime.utcnow().isoformat(),
                            }
                        )
                        log_pnl(
                            pos.get("strategy", ""),
                            sym,
                            pos["entry_price"],
                            cur_price,
                            pos["pnl"],
                            pos.get("confidence", 0.0),
                            pos["side"],
                        )
                        log_regime_pnl(
                            pos.get("regime", "unknown"),
                            pos.get("strategy", ""),
                            pos["pnl"],
                        )
                        latest_balance = await fetch_balance(exchange, paper_wallet, config)
                        log_position(
                            sym,
                            pos["side"],
                            sell_amount,
                            pos["entry_price"],
                            cur_price,
                            float(paper_wallet.balance if paper_wallet else latest_balance),
                        )
                        mark_cooldown(sym, active_strategy or pos.get("strategy", ""))
                        task = position_tasks.pop(sym, None)
                        if task:
                            task.cancel()
                            try:
                                await task
                            except asyncio.CancelledError:
                                pass
                        session_state.positions.pop(sym, None)
                        last_candle_ts.pop(sym, None)
                        latest_balance = await fetch_and_log_balance(
                            exchange, paper_wallet, config
                        )
                        equity = paper_wallet.balance if paper_wallet else latest_balance
                        log_position(
                            sym,
                            pos["side"],
                            pos["size"],
                            pos["entry_price"],
                            cur_price,
                            float(equity),
                            pnl=pos["pnl"],
                        )
                    else:
                        pos["size"] -= sell_amount
                        risk_manager.deallocate_capital(
                            pos["strategy"], sell_amount * pos["entry_price"]
                        )
                        risk_manager.update_stop_order(pos["size"], symbol=sym)
                        latest_balance = await fetch_balance(exchange, paper_wallet, config)
                        latest_balance = await fetch_balance(exchange, paper_wallet, config)
    
            if not position_guard.can_open(session_state.positions):
                continue
    
            if not filtered_results:
                continue
    
            for candidate in filtered_results:
                if candidate["symbol"] in session_state.positions:
                    logger.info(
                        "Existing position on %s still open – skipping new trade",
                        candidate["symbol"],
                    )
                    continue
                if not position_guard.can_open(session_state.positions):
                    break
                score = candidate["score"]
                direction = candidate["direction"]
                trade_side = direction_to_side(direction)
                env = candidate["env"]
                regime = candidate["regime"]
                name = candidate["name"]
                current_price = candidate["df"]["close"].iloc[-1]
                risk_manager.config.symbol = candidate["symbol"]
                df_for_size = candidate["df"]
    
                if score < config["signal_threshold"]:
                    rejected_score += 1
                    score_rejections += 1
                    continue
                logger.info(
                    "Cycle Summary: %s pairs evaluated, %s signals, %s trades executed, %s rejected volume, %s rejected score, %s rejected regime.",
                    total_pairs,
                    signals_generated,
                    trades_executed,
                    volume_rejections,
                    score_rejections,
                    regime_rejections,
                )
            risk_manager.stop_order = risk_manager.get_stop_order(sym)
            exit_signal, new_stop = should_exit(
                df_cur,
                cur_price,
                pos.get("trailing_stop", 0.0),
                config,
                risk_manager,
            )
            pos["trailing_stop"] = new_stop
            equity = paper_wallet.balance if paper_wallet else session_state.last_balance
            if paper_wallet:
                unreal = paper_wallet.unrealized(sym, cur_price)
                equity += unreal
            pos["equity"] = float(equity)
            session_state.last_balance = notify_balance_change(
                notifier,
                session_state.last_balance,
                float(equity),
                balance_updates,
            )
            if exit_signal:
                pct = get_partial_exit_percent(pnl_pct * 100)
                sell_amount = (
                    pos["size"] * (pct / 100)
                    if config["exit_strategy"]["scale_out"] and pct > 0
                    else pos["size"]
                metrics = {
                    "timestamp": datetime.utcnow().isoformat(),
                    "ticker_fetch_time": ticker_fetch_time,
                    "symbol_filter_ratio": symbol_filter_ratio,
                    "ohlcv_fetch_latency": ohlcv_fetch_latency,
                    "execution_latency": execution_latency,
                    "unknown_regimes": rejected_regime,
                }
                write_cycle_metrics(metrics, config)
                logger.info("Sleeping for %s minutes", config["loop_interval_minutes"])
                await asyncio.sleep(config["loop_interval_minutes"] * 60)
    
                poll_mod = config.get("balance_poll_mod", 1)
                balance = last_balance if last_balance is not None else 0.0
                if trades_executed > 0 or loop_count % poll_mod == 0:
                    if config["execution_mode"] != "dry_run":
                        bal = await (
                            exchange.fetch_balance()
                            if asyncio.iscoroutinefunction(
                                getattr(exchange, "fetch_balance", None)
                            )
                            else asyncio.to_thread(exchange.fetch_balance)
                        )
                        balance = bal["USDT"]["free"]
                    else:
                        balance = paper_wallet.balance if paper_wallet else 0.0
                    check_balance_change(float(balance), "external change")
    
                size = risk_manager.position_size(
                    score,
                    balance,
                    df_for_size,
                    atr=candidate.get("atr"),
                    price=current_price,
                )
                order_amount = size / current_price if current_price > 0 else 0.0
    
                if not risk_manager.can_allocate(name, size, balance):
                    logger.info("Capital cap reached for %s, skipping", name)
                    logger.info(
                        "Loop Summary: %s evaluated | %s trades | %s volume fails | %s score fails | %s unknown regime",
                        total_pairs,
                        trades_executed,
                        rejected_volume,
                        rejected_score,
                        rejected_regime,
                    )
                    logger.info(
                        "Cycle Summary: %s pairs evaluated, %s signals, %s trades executed, %s rejected volume, %s rejected score, %s rejected regime.",
                        total_pairs,
                        signals_generated,
                        trades_executed,
                        volume_rejections,
                        score_rejections,
                        regime_rejections,
                    )
                    if (
                        config.get("metrics_enabled")
                        and config.get("metrics_backend") == "csv"
                    ):
                        metrics = {
                            "timestamp": datetime.utcnow().isoformat(),
                            "ticker_fetch_time": ticker_fetch_time,
                            "symbol_filter_ratio": symbol_filter_ratio,
                            "ohlcv_fetch_latency": ohlcv_fetch_latency,
                            "execution_latency": execution_latency,
                            "unknown_regimes": rejected_regime,
                        }
                        write_cycle_metrics(metrics, config)
                    logger.info("Sleeping for %s minutes", config["loop_interval_minutes"])
                    await asyncio.sleep(config["loop_interval_minutes"] * 60)
                    continue
    
                _start_exec = time.perf_counter()
                order = await cex_trade_async(
                    exchange,
                    ws_client,
                    candidate["symbol"],
                    trade_side,
                    order_amount,
                    notifier,
                    dry_run=config["execution_mode"] == "dry_run",
                    use_websocket=config.get("use_websocket", False),
                    config=config,
                )
                lat = time.perf_counter() - _start_exec
                execution_latency = max(execution_latency, lat)
                if notifier and lat > 0.5:
                    notifier.notify(f"\u26a0\ufe0f Execution latency {lat*1000:.0f} ms")
                atr_val = candidate.get("atr")
                if atr_val:
                    stop_price = (
                        current_price - atr_val * risk_manager.config.stop_loss_atr_mult
                        if trade_side == "buy"
                        else current_price
                        + atr_val * risk_manager.config.stop_loss_atr_mult
                    )
                    take_profit_price = (
                        current_price + atr_val * risk_manager.config.take_profit_atr_mult
                        if trade_side == "buy"
                        else current_price
                        - atr_val * risk_manager.config.take_profit_atr_mult
                    )
                    session_state.last_balance = await fetch_balance(exchange, paper_wallet, config)
                    log_position(
                        sym,
                        pos["side"],
                        sell_amount,
                        pos["entry_price"],
                        cur_price,
                        float(paper_wallet.balance if paper_wallet else session_state.last_balance),
                else:
                    stop_price = current_price * (
                        1 - risk_manager.config.stop_loss_pct
                        if trade_side == "buy"
                        else 1 + risk_manager.config.stop_loss_pct
                    )
                    mark_cooldown(sym, active_strategy or pos.get("strategy", ""))
                    task = position_tasks.pop(sym, None)
                    if task:
                        task.cancel()
                        try:
                            await task
                        except asyncio.CancelledError:
                            pass
                    last_candle_ts.pop(sym, None)
                    session_state.positions.pop(sym, None)
                    session_state.last_balance = await fetch_and_log_balance(
                    last_candle_ts.pop(sym, None)
                    latest_balance = await fetch_and_log_balance(
                        exchange, paper_wallet, config
                    take_profit_price = current_price * (
                        1 + risk_manager.config.take_profit_pct
                        if trade_side == "buy"
                        else 1 - risk_manager.config.take_profit_pct
                    )
                    equity = paper_wallet.balance if paper_wallet else session_state.last_balance
                    log_position(
                        sym,
                        pos["side"],
                        pos["size"],
                        pos["entry_price"],
                        cur_price,
                        float(equity),
                        pnl=pos["pnl"],
                stop_order = place_stop_order(
                    exchange,
                    candidate["symbol"],
                    "sell" if trade_side == "buy" else "buy",
                    order_amount,
                    stop_price,
                    notifier=notifier,
                    dry_run=config["execution_mode"] == "dry_run",
                )
                risk_manager.register_stop_order(
                    stop_order,
                    strategy=strategy_name(regime, env),
                    symbol=candidate["symbol"],
                    entry_price=current_price,
                    confidence=score,
                    direction=trade_side,
                    take_profit=take_profit_price,
                )
                risk_manager.allocate_capital(name, size)
                if config["execution_mode"] == "dry_run" and paper_wallet:
                    paper_wallet.open(
                        candidate["symbol"], trade_side, order_amount, current_price
                    )
                    latest_balance = paper_wallet.balance
                else:
                    if asyncio.iscoroutinefunction(
                        getattr(exchange, "fetch_balance", None)
                    ):
                        bal = await exchange.fetch_balance()
                    else:
                        bal = await asyncio.to_thread(exchange.fetch_balance)
                    latest_balance = (
                        bal["USDT"]["free"]
                        if isinstance(bal["USDT"], dict)
                        else bal["USDT"]
                    )
                    risk_manager.update_stop_order(pos["size"], symbol=sym)
                    session_state.last_balance = await fetch_balance(exchange, paper_wallet, config)
                    session_state.last_balance = await fetch_balance(exchange, paper_wallet, config)

        if not position_guard.can_open(session_state.positions):
            continue

        if not filtered_results:
            continue

        for candidate in filtered_results:
            if candidate["symbol"] in session_state.positions:
                logger.info(
                    "Existing position on %s still open – skipping new trade",
                check_balance_change(float(latest_balance), "trade executed")
                log_balance(float(latest_balance))
                session_state.last_balance = notify_balance_change(
                    notifier,
                    session_state.last_balance,
                    float(latest_balance),
                    balance_updates,
                )
                log_position(
                    candidate["symbol"],
                    trade_side,
                    order_amount,
                    current_price,
                    current_price,
                    float(latest_balance),
                )
                if strategy_name(regime, env).startswith("grid"):
                    grid_state.record_fill(candidate["symbol"])
                session_state.positions[candidate["symbol"]] = {
                    "side": trade_side,
                    "entry_price": current_price,
                    "entry_time": datetime.utcnow().isoformat(),
                    "regime": regime,
                    "strategy": strategy_name(regime, env),
                    "confidence": score,
                    "pnl": 0.0,
                    "size": order_amount,
                    "trailing_stop": 0.0,
                    "highest_price": current_price,
                }
                position_tasks[candidate["symbol"]] = asyncio.create_task(
                    _watch_position(
                        candidate["symbol"],
                        exchange,
                        session_state,
                        paper_wallet,
                        config,
                    )
                )
                active_strategy = name
                if notifier and trade_updates:
                    report_entry(
                        notifier,
                        candidate["symbol"],
                        strategy_name(regime, env),
                        score,
                        direction,
                    )
                logger.info("Trade opened at %.4f", current_price)
                trades_executed += 1
                if not position_guard.can_open(session_state.positions):
                    break
    
            write_scores(scores_file, perf_file)
            write_stats(stats_file, perf_file)
    
            logger.info(
                "Loop Summary: %s evaluated | %s trades | %s volume fails | %s score fails | %s unknown regime",
                total_pairs,
                trades_executed,
                rejected_volume,
                rejected_score,
                rejected_regime,
            )
            logger.info(
                "Cycle Summary: %s pairs evaluated, %s signals, %s trades executed, %s rejected volume, %s rejected score, %s rejected regime.",
                total_pairs,
                signals_generated,
                trades_executed,
                volume_rejections,
                score_rejections,
                regime_rejections,
            )
>>>>>>> a64ca62b
            total_time = time.perf_counter() - cycle_start
            _emit_timing(
                ctx.timing.get("fetch_candidates", 0.0),
                ctx.timing.get("update_caches", 0.0),
                ctx.timing.get("analyse_batch", 0.0),
                total_time,
                metrics_path,
                ctx.timing.get("ohlcv_fetch_latency", 0.0),
                ctx.timing.get("execution_latency", 0.0),
            )
            await asyncio.sleep(config["loop_interval_minutes"] * 60)
    
    finally:
        monitor_task.cancel()
        control_task.cancel()
        rotation_task.cancel()
        for task in list(position_tasks.values()):
            task.cancel()
        for task in list(position_tasks.values()):
            try:
                await task
            except asyncio.CancelledError:
                pass
        position_tasks.clear()
        if telegram_bot:
            telegram_bot.stop()
        try:
            await monitor_task
        except asyncio.CancelledError:
            pass
        try:
            await rotation_task
        except asyncio.CancelledError:
            pass
        try:
            await control_task
        except asyncio.CancelledError:
            pass
        for task in list(WS_PING_TASKS):
            task.cancel()
        for task in list(WS_PING_TASKS):
            try:
                await task
            except asyncio.CancelledError:
                pass
        WS_PING_TASKS.clear()
        if hasattr(exchange, "close"):
            if asyncio.iscoroutinefunction(getattr(exchange, "close")):
                await exchange.close()
            else:
                await asyncio.to_thread(exchange.close)

    return notifier


async def main() -> None:
    """Entry point for running the trading bot with error handling."""
    notifier: TelegramNotifier | None = None
    try:
        notifier = await _main_impl()
    except Exception as exc:  # pragma: no cover - error path
        logger.exception("Unhandled error in main: %s", exc)
        if notifier:
            notifier.notify(f"❌ Bot stopped: {exc}")
    finally:
        if notifier:
            notifier.notify("Bot shutting down")
        logger.info("Bot shutting down")


if __name__ == "__main__":  # pragma: no cover - manual execution
    asyncio.run(main())<|MERGE_RESOLUTION|>--- conflicted
+++ resolved
@@ -1026,8 +1026,6 @@
         while True:
             cycle_start = time.perf_counter()
             ctx.timing = await runner.run(ctx)
-<<<<<<< HEAD
-=======
             execution_latency = 0.0
     
 
@@ -2072,7 +2070,6 @@
                 score_rejections,
                 regime_rejections,
             )
->>>>>>> a64ca62b
             total_time = time.perf_counter() - cycle_start
             _emit_timing(
                 ctx.timing.get("fetch_candidates", 0.0),
