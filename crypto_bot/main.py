--- conflicted
+++ resolved
@@ -2332,8 +2332,6 @@
             )
         previous_balance = new_balance
 
-<<<<<<< HEAD
-=======
     paper_wallet = None
     try:
         init_bal = await fetch_and_log_balance(exchange, paper_wallet, config)
@@ -2349,7 +2347,6 @@
     params = build_risk_params(config, volume_ratio)
     risk_config = RiskConfig(**params)
     risk_manager = RiskManager(risk_config)
->>>>>>> b160e51a
     if config.get("execution_mode") == "dry_run":
         try:
             start_bal = float(input("Enter paper trading balance in USDT: "))
@@ -2364,25 +2361,19 @@
         last_balance = previous_balance = float(paper_wallet.balance)
     else:
         try:
-<<<<<<< HEAD
             init_bal = await fetch_and_log_balance(exchange, paper_wallet, config)
             last_balance = previous_balance = float(init_bal)
         except Exception as exc:
-=======
             init_bal = await fetch_and_log_balance(exchange, None, config)
             last_balance = previous_balance = float(init_bal)
         except Exception as exc:  # pragma: no cover - network
->>>>>>> b160e51a
             logger.error("Exchange API setup failed: %s", exc)
             if status_updates:
                 err = await notifier.notify_async(f"API error: {exc}")
                 if err:
                     logger.error("Failed to notify user: %s", err)
             return notifier
-<<<<<<< HEAD
-=======
-
->>>>>>> b160e51a
+
     params = build_risk_params(config, volume_ratio)
     risk_config = RiskConfig(**params)
     risk_manager = RiskManager(risk_config)
