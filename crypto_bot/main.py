--- conflicted
+++ resolved
@@ -918,7 +918,6 @@
                 batch_size=ohlcv_batch_size,
             )
 
-<<<<<<< HEAD
             ctx.regime_cache = await update_regime_tf_cache(
                 ctx.exchange,
                 ctx.regime_cache,
@@ -958,7 +957,6 @@
                 df_map=ctx.df_cache,
                 batch_size=ohlcv_batch_size,
             )
-=======
         ctx.regime_cache = await update_regime_tf_cache(
             ctx.exchange,
             ctx.regime_cache,
@@ -976,7 +974,6 @@
             df_map=ctx.df_cache,
             batch_size=ohlcv_batch_size,
         )
->>>>>>> 5d088444
 
     tf = ctx.config.get("timeframe", "1h")
     for sym in batch:
