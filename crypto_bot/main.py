import os
import asyncio
import json
import time
from pathlib import Path
from datetime import datetime
from collections import deque, OrderedDict
from dataclasses import dataclass, field

# Track WebSocket ping tasks
WS_PING_TASKS: set[asyncio.Task] = set()

import ccxt

import pandas as pd
import yaml
from dotenv import dotenv_values
from pydantic import ValidationError

from schema.scanner import ScannerConfig

from crypto_bot.utils.telegram import TelegramNotifier, send_test_message
from crypto_bot.utils.trade_reporter import report_entry, report_exit
from crypto_bot.utils.logger import LOG_DIR, setup_logger
from crypto_bot.portfolio_rotator import PortfolioRotator
from crypto_bot.auto_optimizer import optimize_strategies
from crypto_bot.wallet_manager import load_or_create
from crypto_bot.utils.market_analyzer import analyze_symbol
from crypto_bot.strategy_router import strategy_for, strategy_name
from crypto_bot.cooldown_manager import (
    in_cooldown,
    mark_cooldown,
    configure as cooldown_configure,
)
from crypto_bot.phase_runner import BotContext, PhaseRunner
from crypto_bot import grid_state
from crypto_bot.signals.signal_scoring import evaluate_async
from crypto_bot.risk.risk_manager import RiskManager, RiskConfig
from crypto_bot.risk.exit_manager import (
    calculate_trailing_stop,
    should_exit,
    get_partial_exit_percent,
)
from crypto_bot.execution.cex_executor import (
    execute_trade_async as cex_trade_async,
    get_exchange,
    place_stop_order,
)
from crypto_bot.execution.solana_executor import execute_swap
from crypto_bot.fund_manager import (
    check_wallet_balances,
    detect_non_trade_tokens,
    auto_convert_funds,
)
from crypto_bot.paper_wallet import PaperWallet
from crypto_bot.open_position_guard import OpenPositionGuard
from crypto_bot import console_monitor, console_control
from crypto_bot.utils.performance_logger import log_performance
from crypto_bot.utils.strategy_utils import compute_strategy_weights
from crypto_bot.utils.position_logger import log_position, log_balance
from crypto_bot.utils.regime_logger import log_regime
from crypto_bot.utils.metrics_logger import log_cycle as log_cycle_metrics
from crypto_bot.utils.market_loader import (
    load_kraken_symbols,
    load_ohlcv_parallel,
    update_ohlcv_cache,
    update_multi_tf_ohlcv_cache,
    update_regime_tf_cache,
    fetch_ohlcv_async,
    configure as market_loader_configure,
)
from crypto_bot.utils.eval_queue import build_priority_queue
from crypto_bot.utils.symbol_pre_filter import filter_symbols
from crypto_bot.utils.symbol_utils import get_filtered_symbols
from crypto_bot.utils.pnl_logger import log_pnl
from crypto_bot.utils.strategy_analytics import write_scores, write_stats
from crypto_bot.utils.regime_pnl_tracker import log_trade as log_regime_pnl
from crypto_bot.utils.regime_pnl_tracker import get_recent_win_rate
from crypto_bot.utils.trend_confirmation import confirm_multi_tf_trend
from crypto_bot.utils.correlation import compute_correlation_matrix
from crypto_bot.regime.regime_classifier import CONFIG
from crypto_bot.utils.telemetry import telemetry, write_cycle_metrics



CONFIG_PATH = Path(__file__).resolve().parent / "config.yaml"
ENV_PATH = Path(__file__).resolve().parent / ".env"

logger = setup_logger("bot", LOG_DIR / "bot.log", to_console=False)

# Queue of symbols awaiting evaluation across loops
symbol_priority_queue: deque[str] = deque()

# Queue tracking symbols evaluated across cycles
SYMBOL_EVAL_QUEUE: deque[str] = deque()

# Retry parameters for the initial symbol scan
MAX_SYMBOL_SCAN_ATTEMPTS = 3
SYMBOL_SCAN_RETRY_DELAY = 10
MAX_SYMBOL_SCAN_DELAY = 60

# Maximum number of symbols per timeframe to keep in the OHLCV cache
DF_CACHE_MAX_SIZE = 500


@dataclass
class SessionState:
    """Runtime session state shared across tasks."""

    positions: dict[str, dict] = field(default_factory=dict)
    df_cache: dict[str, dict[str, pd.DataFrame]] = field(default_factory=dict)
    regime_cache: dict[str, dict[str, pd.DataFrame]] = field(default_factory=dict)
    last_balance: float | None = None


def update_df_cache(
    cache: dict[str, dict[str, pd.DataFrame]],
    timeframe: str,
    symbol: str,
    df: pd.DataFrame,
    max_size: int = DF_CACHE_MAX_SIZE,
) -> None:
    """Update an OHLCV cache with LRU eviction."""
    tf_cache = cache.setdefault(timeframe, OrderedDict())
    if not isinstance(tf_cache, OrderedDict):
        tf_cache = OrderedDict(tf_cache)
        cache[timeframe] = tf_cache
    tf_cache[symbol] = df
    tf_cache.move_to_end(symbol)
    if len(tf_cache) > max_size:
        tf_cache.popitem(last=False)


def direction_to_side(direction: str) -> str:
    """Translate strategy direction to trade side."""
    return "buy" if direction == "long" else "sell"


def opposite_side(side: str) -> str:
    """Return the opposite trading side."""
    return "sell" if side == "buy" else "buy"


def notify_balance_change(
    notifier: TelegramNotifier | None,
    previous: float | None,
    new_balance: float,
    enabled: bool,
) -> float:
    """Send a notification if the balance changed."""
    if notifier and enabled and previous is not None and new_balance != previous:
        notifier.notify(f"Balance changed: {new_balance:.2f} USDT")
    return new_balance


async def fetch_balance(exchange, paper_wallet, config):
    """Return the latest wallet balance without logging."""
    if config["execution_mode"] != "dry_run":
        if asyncio.iscoroutinefunction(getattr(exchange, "fetch_balance", None)):
            bal = await exchange.fetch_balance()
        else:
            bal = await asyncio.to_thread(exchange.fetch_balance)
        return bal["USDT"]["free"] if isinstance(bal["USDT"], dict) else bal["USDT"]
    return paper_wallet.balance if paper_wallet else 0.0


async def fetch_and_log_balance(exchange, paper_wallet, config):
    """Return the latest wallet balance and log it."""
    latest_balance = await fetch_balance(exchange, paper_wallet, config)
    log_balance(float(latest_balance))
    return latest_balance


def _emit_timing(
    symbol_t: float,
    ohlcv_t: float,
    analyze_t: float,
    total_t: float,
    metrics_path: Path | None = None,
    ohlcv_fetch_latency: float = 0.0,
    execution_latency: float = 0.0,
) -> None:
    """Log timing information and optionally append to metrics CSV."""
    logger.info(
        "\u23f1\ufe0f Cycle timing - Symbols: %.2fs, OHLCV: %.2fs, Analyze: %.2fs, Total: %.2fs",
        symbol_t,
        ohlcv_t,
        analyze_t,
        total_t,
    )
    if metrics_path:
        log_cycle_metrics(
            symbol_t,
            ohlcv_t,
            analyze_t,
            total_t,
            ohlcv_fetch_latency,
            execution_latency,
            metrics_path,
        )


def maybe_update_mode(
    state: dict,
    base_mode: str,
    config: dict,
    notifier: TelegramNotifier | None = None,
) -> None:
    """Switch bot mode based on recent win rate."""

    window = int(config.get("mode_degrade_window", 20))
    threshold = float(config.get("mode_threshold", 0.0))
    conservative = config.get("conservative_mode", "cex")

    win_rate = get_recent_win_rate(window)
    if win_rate < threshold:
        if state.get("mode") != conservative:
            state["mode"] = conservative
            if notifier:
                notifier.notify(
                    f"Win rate {win_rate:.2f} below {threshold:.2f}; mode set to {conservative}"
                )
    else:
        if state.get("mode") != base_mode:
            state["mode"] = base_mode
            if notifier:
                notifier.notify(f"Win rate recovered; mode set to {base_mode}")


def load_config() -> dict:
    """Load YAML configuration for the bot."""
    with open(CONFIG_PATH) as f:
        logger.info("Loading config from %s", CONFIG_PATH)
        data = yaml.safe_load(f) or {}
    try:
        ScannerConfig.model_validate(data)
    except ValidationError as exc:
        print("Invalid configuration:\n", exc)
        raise SystemExit(1)
    return data


def _flatten_config(data: dict, parent: str = "") -> dict:
    """Flatten nested config keys to ENV_STYLE names."""
    flat: dict[str, str] = {}
    for key, value in data.items():
        new_key = f"{parent}_{key}" if parent else key
        if isinstance(value, dict):
            flat.update(_flatten_config(value, new_key))
        else:
            flat[new_key.upper()] = value
    return flat


async def _ws_ping_loop(exchange: object, interval: float) -> None:
    """Periodically send WebSocket ping messages."""
    try:
        while True:
            await asyncio.sleep(interval)
            try:
                ping = getattr(exchange, "ping", None)
                if ping is None:
                    continue
                is_coro = asyncio.iscoroutinefunction(ping)
                clients = getattr(exchange, "clients", None)
                if isinstance(clients, dict):
                    if clients:
                        for client in clients.values():
                            if is_coro:
                                await ping(client)
                            else:
                                await asyncio.to_thread(ping, client)
                    else:
                        continue
                else:
                    if is_coro:
                        await ping()
                    else:
                        await asyncio.to_thread(ping)
            except asyncio.CancelledError:
                raise
            except Exception as exc:  # pragma: no cover - ping failures
                logger.error("WebSocket ping failed: %s", exc, exc_info=True)
    except asyncio.CancelledError:
        pass


async def _watch_position(
    symbol: str,
    exchange: object,
    state: SessionState,
    paper_wallet: PaperWallet | None,
    config: dict,
) -> None:
    """Live update position PnL and log changes."""
    use_ws = config.get("use_websocket", False) and hasattr(exchange, "watch_ticker")
    poll_interval = float(config.get("position_poll_interval", 5))
    ws_ping_interval = float(config.get("ws_ping_interval", 20))
    ping_task: asyncio.Task | None = None
    reconnect_attempts = 0
    max_reconnect = int(config.get("ws_max_retries", 3))

    while symbol in state.positions:
        try:
            if use_ws:
                if ping_task is None:
                    ping_task = asyncio.create_task(
                        _ws_ping_loop(exchange, ws_ping_interval)
                    )
                    WS_PING_TASKS.add(ping_task)
                try:
                    ticker = await asyncio.wait_for(
                        exchange.watch_ticker(symbol), timeout=5
                    )
                    reconnect_attempts = 0
                except asyncio.TimeoutError as to_exc:
                    if to_exc.args:
                        logger.warning(
                            "WebSocket ticker timeout for %s: %s - reconnecting",
                            symbol,
                            to_exc,
                        )
                        close_fn = getattr(exchange, "close", None)
                        if close_fn is None:
                            logger.warning("Exchange missing close method")
                        else:
                            try:
                                if asyncio.iscoroutinefunction(close_fn):
                                    await close_fn()
                                else:
                                    await asyncio.to_thread(close_fn)
                            except Exception as close_err:  # pragma: no cover - cleanup error
                                logger.error(
                                    "Exchange close failed: %s", close_err, exc_info=True
                                )
                        try:
                            exchange, _ = get_exchange(config)
                        except Exception as re_err:
                            reconnect_attempts += 1
                            logger.error(
                                "Reconnection attempt %d failed: %s",
                                reconnect_attempts,
                                re_err,
                                exc_info=True,
                            )
                            if reconnect_attempts >= max_reconnect:
                                logger.error(
                                    "WebSocket reconnection failed repeatedly; switching to REST"
                                )
                                use_ws = False
                            await asyncio.sleep(poll_interval)
                        continue
                    logger.warning(
                        "Ticker update timed out for %s - dropping", symbol
                    )
                    continue
                except asyncio.CancelledError:
                    raise
                except ccxt.RequestTimeout as ws_exc:
                    logger.warning(
                        "WebSocket ticker timeout for %s: %s - reconnecting",
                        symbol,
                        ws_exc,
                    )
                    close_fn = getattr(exchange, "close", None)
                    if close_fn is None:
                        logger.warning("Exchange missing close method")
                    else:
                        try:
                            if asyncio.iscoroutinefunction(close_fn):
                                await close_fn()
                            else:
                                await asyncio.to_thread(close_fn)
                        except Exception as close_err:  # pragma: no cover - cleanup error
                            logger.error(
                                "Exchange close failed: %s", close_err, exc_info=True
                            )
                    try:
                        exchange, _ = get_exchange(config)
                    except Exception as re_err:
                        reconnect_attempts += 1
                        logger.error(
                            "Reconnection attempt %d failed: %s",
                            reconnect_attempts,
                            re_err,
                            exc_info=True,
                        )
                        if reconnect_attempts >= max_reconnect:
                            logger.error("WebSocket reconnection failed repeatedly; switching to REST")
                            use_ws = False
                        await asyncio.sleep(poll_interval)
                    continue
                except Exception as ws_exc:  # pragma: no cover - websocket error
                    logger.error(
                        "WebSocket ticker failed for %s: %s - switching to REST",
                        symbol,
                        ws_exc,
                        exc_info=True,
                    )
                    use_ws = False
                    if ping_task:
                        ping_task.cancel()
                        try:
                            await ping_task
                        except asyncio.CancelledError:
                            pass
                        WS_PING_TASKS.discard(ping_task)
                        ping_task = None
                    await asyncio.sleep(poll_interval)
                    continue
            else:
                if ping_task:
                    ping_task.cancel()
                    try:
                        await ping_task
                    except asyncio.CancelledError:
                        pass
                    WS_PING_TASKS.discard(ping_task)
                    ping_task = None
                if asyncio.iscoroutinefunction(getattr(exchange, "fetch_ticker", None)):
                    ticker = await exchange.fetch_ticker(symbol)
                else:
                    ticker = await asyncio.to_thread(exchange.fetch_ticker, symbol)
                await asyncio.sleep(poll_interval)

            price = (
                ticker.get("last")
                or ticker.get("close")
                or ticker.get("bid")
                or ticker.get("ask")
            )
            if price is None:
                continue

            pos = state.positions.get(symbol)
            if pos is None:
                continue

            pos["last_price"] = price
            pos["pnl"] = (
                (price - pos["entry_price"])
                * pos["size"]
                * (1 if pos["side"] == "buy" else -1)
            )

            balance = await fetch_balance(exchange, paper_wallet, config)
            equity = balance
            if paper_wallet:
                equity = float(
                    paper_wallet.balance + paper_wallet.unrealized(symbol, price)
                )
            pos["equity"] = equity
        except asyncio.CancelledError:
            break
        except Exception as exc:  # pragma: no cover - network or runtime error
            logger.error("Watcher error for %s: %s", symbol, exc, exc_info=True)
            await asyncio.sleep(poll_interval)

    if ping_task:
        ping_task.cancel()
        try:
            await ping_task
        except asyncio.CancelledError:
            pass
        WS_PING_TASKS.discard(ping_task)


async def initial_scan(
    exchange: object,
    config: dict,
    state: SessionState,
    notifier: TelegramNotifier | None = None,
) -> None:
    """Populate OHLCV and regime caches before trading begins."""

    symbols = config.get("symbols") or [config.get("symbol")]
    if not symbols:
        return

    batch_size = int(config.get("symbol_batch_size", 10))
    total = len(symbols)
    processed = 0

    for i in range(0, total, batch_size):
        batch = symbols[i : i + batch_size]

        state.df_cache = await update_multi_tf_ohlcv_cache(
            exchange,
            state.df_cache,
            batch,
            config,
            limit=config.get("scan_lookback_limit", 50),
            use_websocket=config.get("use_websocket", False),
            force_websocket_history=config.get("force_websocket_history", False),
            max_concurrent=config.get("max_concurrent_ohlcv"),
            notifier=notifier,
        )

        state.regime_cache = await update_regime_tf_cache(
            exchange,
            state.regime_cache,
            batch,
            config,
            limit=config.get("scan_lookback_limit", 50),
            use_websocket=config.get("use_websocket", False),
            force_websocket_history=config.get("force_websocket_history", False),
            max_concurrent=config.get("max_concurrent_ohlcv"),
            notifier=notifier,
            df_map=state.df_cache,
        )

        processed += len(batch)
        pct = processed / total * 100
        logger.info("Initial scan %.1f%% complete", pct)
        if notifier and config.get("telegram", {}).get("status_updates", True):
            notifier.notify(f"Initial scan {pct:.1f}% complete")

    return


async def fetch_candidates(ctx: BotContext) -> None:
    """Fetch and store the current symbol batch."""
    symbols = await get_filtered_symbols(ctx.exchange, ctx.config)
    batch_size = ctx.config.get("symbol_batch_size", 10)
    ctx.current_batch = [s for s, _ in symbols][:batch_size]


async def update_caches(ctx: BotContext) -> None:
    """Update OHLCV and regime caches for the current batch."""
    batch = getattr(ctx, "current_batch", [])
    if not batch:
        return
    ctx.df_cache = await update_multi_tf_ohlcv_cache(
        ctx.exchange,
        ctx.df_cache,
        batch,
        ctx.config,
        limit=100,
        use_websocket=ctx.config.get("use_websocket", False),
        force_websocket_history=ctx.config.get("force_websocket_history", False),
        max_concurrent=ctx.config.get("max_concurrent_ohlcv"),
        notifier=None,
    )
    ctx.regime_cache = await update_regime_tf_cache(
        ctx.exchange,
        ctx.regime_cache,
        batch,
        ctx.config,
        limit=100,
        use_websocket=ctx.config.get("use_websocket", False),
        force_websocket_history=ctx.config.get("force_websocket_history", False),
        max_concurrent=ctx.config.get("max_concurrent_ohlcv"),
        notifier=None,
        df_map=ctx.df_cache,
    )


async def analyse_batch(ctx: BotContext) -> None:
    """Analyse the cached data for trading signals."""
    batch = getattr(ctx, "current_batch", [])
    if not batch:
        ctx.analysis_results = []
        return
    tasks = [
        analyze_symbol(
            sym,
            {tf: c.get(sym) for tf, c in ctx.df_cache.items()},
            "cex",
            ctx.config,
            None,
        )
        for sym in batch
    ]
    ctx.analysis_results = await asyncio.gather(*tasks)


async def execute_signals(ctx: BotContext) -> None:
    """Placeholder for executing trade signals."""
    ctx.executed = True


async def handle_exits(ctx: BotContext) -> None:
    """Placeholder for handling exit logic."""
    return


async def _rotation_loop(
    rotator: PortfolioRotator,
    exchange: object,
    wallet: str,
    state: dict,
    notifier: TelegramNotifier | None,
    check_balance_change: callable,
) -> None:
    """Periodically rotate portfolio holdings."""

    interval = rotator.config.get("interval_days", 7) * 86400
    while True:
        try:
            if state.get("running") and rotator.config.get("enabled"):
                if asyncio.iscoroutinefunction(getattr(exchange, "fetch_balance", None)):
                    bal = await exchange.fetch_balance()
                else:
                    bal = await asyncio.to_thread(exchange.fetch_balance)
                current_balance = (
                    bal.get("USDT", {}).get("free", 0)
                    if isinstance(bal.get("USDT"), dict)
                    else bal.get("USDT", 0)
                )
                check_balance_change(float(current_balance), "external change")
                holdings = {
                    k: (v.get("total") if isinstance(v, dict) else v)
                    for k, v in bal.items()
                }
                await rotator.rotate(exchange, wallet, holdings, notifier)
        except asyncio.CancelledError:
            break
        except Exception as exc:  # pragma: no cover - rotation errors
            logger.error("Rotation loop error: %s", exc, exc_info=True)
        await asyncio.sleep(interval)


async def _main_impl() -> TelegramNotifier:
    """Implementation for running the trading bot."""

    logger.info("Starting bot")
    config = load_config()
    metrics_path = (
        Path(config.get("metrics_csv")) if config.get("metrics_csv") else None
    )
    volume_ratio = 0.01 if config.get("testing_mode") else 1.0
    cooldown_configure(config.get("min_cooldown", 0))
    status_updates = config.get("telegram", {}).get("status_updates", True)
    market_loader_configure(
        config.get("ohlcv_timeout", 60),
        config.get("max_ohlcv_failures", 3),
        config.get("max_ws_limit", 50),
        status_updates,
    )
    secrets = dotenv_values(ENV_PATH)
    flat_cfg = _flatten_config(config)
    for key, val in secrets.items():
        if key in flat_cfg:
            if flat_cfg[key] != val:
                logger.info(
                    "Overriding %s from .env (config.yaml value: %s)",
                    key,
                    flat_cfg[key],
                )
            else:
                logger.info("Using %s from .env (matches config.yaml)", key)
        else:
            logger.info("Setting %s from .env", key)
    os.environ.update(secrets)

    user = load_or_create()

    trade_updates = config.get("telegram", {}).get("trade_updates", True)
    status_updates = config.get("telegram", {}).get("status_updates", True)
    balance_updates = config.get("telegram", {}).get("balance_updates", False)

    tg_cfg = {**config.get("telegram", {})}
    if user.get("telegram_token"):
        tg_cfg["token"] = user["telegram_token"]
    if user.get("telegram_chat_id"):
        tg_cfg["chat_id"] = user["telegram_chat_id"]
    if os.getenv("TELE_CHAT_ADMINS"):
        tg_cfg["chat_admins"] = os.getenv("TELE_CHAT_ADMINS")
    trade_updates = tg_cfg.get("trade_updates", True)
    status_updates = tg_cfg.get("status_updates", status_updates)
    balance_updates = tg_cfg.get("balance_updates", balance_updates)

    notifier = TelegramNotifier.from_config(tg_cfg)
    if status_updates:
        notifier.notify("🤖 CoinTrader2.0 started")

    if notifier.token and notifier.chat_id:
        if not send_test_message(notifier.token, notifier.chat_id, "Bot started"):
            logger.warning("Telegram test message failed; check your token and chat ID")

    # allow user-configured exchange to override YAML setting
    if user.get("exchange"):
        config["exchange"] = user["exchange"]

    exchange, ws_client = get_exchange(config)

    if config.get("scan_markets", False) and not config.get("symbols"):
        attempt = 0
        delay = SYMBOL_SCAN_RETRY_DELAY
        discovered: list[str] | None = None
        while attempt < MAX_SYMBOL_SCAN_ATTEMPTS:
            discovered = await load_kraken_symbols(
                exchange,
                config.get("excluded_symbols", []),
                config,
            )
            if discovered:
                break
            attempt += 1
            if attempt >= MAX_SYMBOL_SCAN_ATTEMPTS:
                break
            logger.warning(
                "Symbol scan empty; retrying in %d seconds (attempt %d/%d)",
                delay,
                attempt + 1,
                MAX_SYMBOL_SCAN_ATTEMPTS,
            )
            if status_updates:
                notifier.notify(
                    f"Symbol scan failed; retrying in {delay}s (attempt {attempt + 1}/{MAX_SYMBOL_SCAN_ATTEMPTS})"
                )
            await asyncio.sleep(delay)
            delay = min(delay * 2, MAX_SYMBOL_SCAN_DELAY)

        if discovered:
            config["symbols"] = discovered
        else:
            logger.error(
                "No symbols discovered after %d attempts; aborting startup",
                MAX_SYMBOL_SCAN_ATTEMPTS,
            )
            if status_updates:
                notifier.notify(
                    f"❌ Startup aborted after {MAX_SYMBOL_SCAN_ATTEMPTS} symbol scan attempts"
                )
            return notifier

    balance_threshold = config.get("balance_change_threshold", 0.01)
    previous_balance = 0.0

    def check_balance_change(new_balance: float, reason: str) -> None:
        nonlocal previous_balance
        delta = new_balance - previous_balance
        if abs(delta) > balance_threshold and notifier:
            notifier.notify(f"Balance changed by {delta:.4f} USDT due to {reason}")
        previous_balance = new_balance

    try:
        if asyncio.iscoroutinefunction(getattr(exchange, "fetch_balance", None)):
            bal = await exchange.fetch_balance()
        else:
            bal = await asyncio.to_thread(exchange.fetch_balance)
        init_bal = (
            bal.get("USDT", {}).get("free", 0)
            if isinstance(bal.get("USDT"), dict)
            else bal.get("USDT", 0)
        )
        log_balance(float(init_bal))
        last_balance = float(init_bal)
        previous_balance = float(init_bal)
    except Exception as exc:  # pragma: no cover - network
        logger.error("Exchange API setup failed: %s", exc)
        if status_updates:
            err = notifier.notify(f"API error: {exc}")
            if err:
                logger.error("Failed to notify user: %s", err)
        return notifier
    risk_params = {**config.get("risk", {})}
    risk_params.update(config.get("sentiment_filter", {}))
    risk_params.update(config.get("volatility_filter", {}))
    risk_params["symbol"] = config.get("symbol", "")
    risk_params["trade_size_pct"] = config.get("trade_size_pct", 0.1)
    risk_params["strategy_allocation"] = config.get("strategy_allocation", {})
    risk_params["volume_threshold_ratio"] = config.get("risk", {}).get(
        "volume_threshold_ratio", 0.1
    )
    risk_params["atr_period"] = config.get("risk", {}).get("atr_period", 14)
    risk_params["stop_loss_atr_mult"] = config.get("risk", {}).get(
        "stop_loss_atr_mult", 2.0
    )
    risk_params["take_profit_atr_mult"] = config.get("risk", {}).get(
        "take_profit_atr_mult", 4.0
    )
    risk_params["volume_ratio"] = volume_ratio
    risk_config = RiskConfig(**risk_params)
    risk_manager = RiskManager(risk_config)

    paper_wallet = None
    if config.get("execution_mode") == "dry_run":
        try:
            start_bal = float(input("Enter paper trading balance in USDT: "))
        except Exception:
            start_bal = 1000.0
        paper_wallet = PaperWallet(start_bal, config.get("max_open_trades", 1))
        log_balance(paper_wallet.balance)
        last_balance = notify_balance_change(
            notifier,
            last_balance,
            float(paper_wallet.balance),
            balance_updates,
        )

    monitor_task = asyncio.create_task(
        console_monitor.monitor_loop(exchange, paper_wallet, LOG_DIR / "bot.log")
    )

    position_tasks: dict[str, asyncio.Task] = {}
    max_open_trades = config.get("max_open_trades", 1)
    position_guard = OpenPositionGuard(max_open_trades)
    active_strategy = None
    stats_file = LOG_DIR / "strategy_stats.json"
    # File tracking individual trade performance used for analytics
    perf_file = LOG_DIR / "strategy_performance.json"
    scores_file = LOG_DIR / "strategy_scores.json"

    rotator = PortfolioRotator()
    last_optimize = 0.0
    last_weight_update = 0.0

    mode = user.get("mode", config.get("mode", "auto"))
    state = {"running": True, "mode": mode}
<<<<<<< HEAD
    # local caches are maintained in the session state
    regime_cache: dict[str, dict[str, pd.DataFrame]] = {}
=======
    # Caches for OHLCV and regime data are stored on the session_state
    # object so they can be shared across tasks.
>>>>>>> 4617b009
    last_candle_ts: dict[str, int] = {}
    session_state = SessionState(last_balance=last_balance)

    control_task = asyncio.create_task(console_control.control_loop(state))
    rotation_task = asyncio.create_task(
        _rotation_loop(
            rotator,
            exchange,
            user.get("wallet_address", ""),
            state,
            notifier,
            check_balance_change,
        )
    )
    print("Bot running. Type 'stop' to pause, 'start' to resume, 'quit' to exit.")

    from crypto_bot.telegram_bot_ui import TelegramBotUI

    telegram_bot = (
        TelegramBotUI(
            notifier,
            state,
            LOG_DIR / "bot.log",
            rotator,
            exchange,
            user.get("wallet_address", ""),
            command_cooldown=config.get("telegram", {}).get("command_cooldown", 5),
        )
        if notifier.enabled
        else None
    )

    if telegram_bot:
        telegram_bot.run_async()

    await initial_scan(
        exchange,
        config,
        session_state,
        notifier if status_updates else None,
    )

    base_mode = mode
    loop_count = 0
<<<<<<< HEAD
    ctx = BotContext(session_state.positions, session_state.df_cache, regime_cache, config)
=======
    ctx = BotContext(session_state.positions, df_cache, regime_cache, config)
    ctx = BotContext(
        session_state.positions,
        session_state.df_cache,
        session_state.regime_cache,
        config,
    )
>>>>>>> 4617b009
    ctx.exchange = exchange
    ctx.ws_client = ws_client
    runner = PhaseRunner([
        fetch_candidates,
        update_caches,
        analyse_batch,
        execute_signals,
        handle_exits,
    ])

    try:
        while True:
            loop_count += 1
            mode = state["mode"]
            maybe_update_mode(
                state, base_mode, config, notifier if status_updates else None
            )

            cycle_start = time.perf_counter()
            ctx.timing = await runner.run(ctx)
            execution_latency = 0.0
    

            total_pairs = 0
            signals_generated = 0
            trades_executed = 0
            rejected_volume = 0
            rejected_score = 0
            rejected_regime = 0
            volume_rejections = 0
            score_rejections = 0
            regime_rejections = 0
    
            if time.time() - last_weight_update >= 86400:
                weights = compute_strategy_weights()
                if weights:
                    logger.info("Updating strategy allocation to %s", weights)
                    risk_manager.update_allocation(weights)
                    config["strategy_allocation"] = weights
                last_weight_update = time.time()
    
            if config.get("optimization", {}).get("enabled"):
                if (
                    time.time() - last_optimize
                    >= config["optimization"].get("interval_days", 7) * 86400
                ):
                    optimize_strategies()
                    last_optimize = time.time()
    
            if not state.get("running"):
                await asyncio.sleep(1)
                continue
    
            balances = await asyncio.to_thread(
                check_wallet_balances, user.get("wallet_address", "")
            )
            for token in detect_non_trade_tokens(balances):
                amount = balances[token]
                logger.info("Converting %s %s to USDC", amount, token)
                await auto_convert_funds(
                    user.get("wallet_address", ""),
                    token,
                    "USDC",
                    amount,
                    dry_run=config["execution_mode"] == "dry_run",
                    slippage_bps=config.get("solana_slippage_bps", 50),
                    notifier=notifier,
                )
                if asyncio.iscoroutinefunction(getattr(exchange, "fetch_balance", None)):
                    bal = await exchange.fetch_balance()
                else:
                    bal = await asyncio.to_thread(exchange.fetch_balance)
                bal_val = (
                    bal.get("USDT", {}).get("free", 0)
                    if isinstance(bal.get("USDT"), dict)
                    else bal.get("USDT", 0)
                )
                check_balance_change(float(bal_val), "funds converted")
    
    
    
            allowed_results: list[dict] = []
            df_current = None
            current_dfs: dict[str, pd.DataFrame] = {}
            current_prices: dict[str, float] = {}
    
            t0 = time.perf_counter()
            symbols = await get_filtered_symbols(exchange, config)
            symbol_time = time.perf_counter() - t0
            start_filter = time.perf_counter()
            global symbol_priority_queue
            if not symbol_priority_queue:
                symbol_priority_queue = build_priority_queue(symbols)
            ticker_fetch_time = time.perf_counter() - start_filter
            total_available = len(config.get("symbols") or [config.get("symbol")])
            symbol_filter_ratio = len(symbols) / total_available if total_available else 1.0
            global SYMBOL_EVAL_QUEUE
            if not SYMBOL_EVAL_QUEUE:
                SYMBOL_EVAL_QUEUE.extend(sym for sym, _ in symbols)
            batch_size = config.get("symbol_batch_size", 10)
            if len(symbol_priority_queue) < batch_size:
                symbol_priority_queue.extend(build_priority_queue(symbols))
            current_batch = [
                symbol_priority_queue.popleft()
                for _ in range(min(batch_size, len(symbol_priority_queue)))
            ]
            telemetry.inc("scan.symbols_considered", len(current_batch))
    
            t0 = time.perf_counter()
            start_ohlcv = time.perf_counter()
            tf_minutes = int(
                pd.Timedelta(config.get("timeframe", "1h")).total_seconds() // 60
            )
            limit = int(max(20, tf_minutes * 3))
            limit = int(config.get("cycle_lookback_limit", limit))
    
            session_state.df_cache = await update_multi_tf_ohlcv_cache(
                exchange,
                session_state.df_cache,
                current_batch,
                config,
                limit=limit,
                use_websocket=config.get("use_websocket", False),
                force_websocket_history=config.get("force_websocket_history", False),
                max_concurrent=config.get("max_concurrent_ohlcv"),
                notifier=notifier if status_updates else None,
            )
    
            session_state.regime_cache = await update_regime_tf_cache(
                exchange,
                session_state.regime_cache,
                current_batch,
                config,
                limit=limit,
                use_websocket=config.get("use_websocket", False),
                force_websocket_history=config.get("force_websocket_history", False),
                max_concurrent=config.get("max_concurrent_ohlcv"),
                notifier=notifier if status_updates else None,
                df_map=session_state.df_cache,
            )
            ohlcv_time = time.perf_counter() - t0
            ohlcv_fetch_latency = time.perf_counter() - start_ohlcv
            if notifier and ohlcv_fetch_latency > 0.5:
                notifier.notify(
                    f"\u26a0\ufe0f OHLCV latency {ohlcv_fetch_latency*1000:.0f} ms"
                )
    
            tasks = []
            analyze_start = time.perf_counter()
            for sym in current_batch:
                logger.debug("🔹 Symbol: %s", sym)
                total_pairs += 1
                df_map = {tf: c.get(sym) for tf, c in session_state.df_cache.items()}
                for tf, cache_tf in session_state.regime_cache.items():
                    df_map[tf] = cache_tf.get(sym)
                df_sym = df_map.get(config["timeframe"])
                if df_sym is None or df_sym.empty:
                    msg = (
                        f"OHLCV fetch failed for {sym} on {config['timeframe']} "
                        f"(limit {limit})"
                    )
                    logger.error(msg)
                    if notifier and status_updates:
                        notifier.notify(msg)
                    continue
    
                expected_cols = ["timestamp", "open", "high", "low", "close", "volume"]
                if not isinstance(df_sym, pd.DataFrame):
                    df_sym = pd.DataFrame(df_sym, columns=expected_cols)
                elif not set(expected_cols).issubset(df_sym.columns):
                    df_sym = pd.DataFrame(df_sym.to_numpy(), columns=expected_cols)
                logger.debug("Fetched %d candles for %s", len(df_sym), sym)
                df_map[config["timeframe"]] = df_sym
                if sym in session_state.positions:
                    df_current = df_sym
                tasks.append(analyze_symbol(sym, df_map, mode, config, notifier))
    
            results = await asyncio.gather(*tasks)
    
            scalpers = [
                r["symbol"]
                for r in results
                if r.get("name") in {"micro_scalp", "bounce_scalper"}
            ]
            if scalpers:
                scalp_tf = config.get("scalp_timeframe", "1m")
                t_sc = time.perf_counter()
                session_state.df_cache[scalp_tf] = await update_ohlcv_cache(
                    exchange,
                    session_state.df_cache.get(scalp_tf, {}),
                    scalpers,
                    timeframe=scalp_tf,
                    limit=100,
                    use_websocket=config.get("use_websocket", False),
                    force_websocket_history=config.get("force_websocket_history", False),
                    config=config,
                    max_concurrent=config.get("max_concurrent_ohlcv"),
                )
                ohlcv_time += time.perf_counter() - t_sc
                tasks = [
                    analyze_symbol(
                        sym,
                        {
                            **{tf: c.get(sym) for tf, c in session_state.df_cache.items()},
                            **{tf: c.get(sym) for tf, c in session_state.regime_cache.items()},
                        },
                        mode,
                        config,
                        notifier,
                    )
                    for sym in scalpers
                ]
                scalper_results = await asyncio.gather(*tasks)
                mapping = {r["symbol"]: r for r in scalper_results}
                results = [mapping.get(r["symbol"], r) for r in results]
                for sym_open in session_state.positions:
                    if sym_open in mapping:
                        current_dfs[sym_open] = session_state.df_cache.get(config["timeframe"], {}).get(
                            sym_open
                        )
    
            analyze_time = time.perf_counter() - analyze_start
    
            for res in results:
                sym = res["symbol"]
                df_sym = res["df"]
                regime_sym = res["regime"]
                log_regime(sym, regime_sym, res["future_return"])
    
                if regime_sym == "unknown":
                    rejected_regime += 1
                    continue
    
                env_sym = res["env"]
                name_sym = res["name"]
                score_sym = res["score"]
                direction_sym = res["direction"]
    
                logger.debug("Regime %s -> Strategy %s", regime_sym, name_sym)
                logger.debug(
                    "Using strategy %s for %s in %s mode",
                    name_sym,
                    sym,
                    env_sym,
                )
    
                if sym not in session_state.positions and in_cooldown(sym, name_sym):
                    continue
    
                params_file = LOG_DIR / "optimized_params.json"
                if params_file.exists():
                    params = json.loads(params_file.read_text())
                    if name_sym in params:
                        risk_manager.config.stop_loss_pct = params[name_sym][
                            "stop_loss_pct"
                        ]
                        risk_manager.config.take_profit_pct = params[name_sym][
                            "take_profit_pct"
                        ]
    
                if direction_sym != "none":
                    signals_generated += 1
    
                allowed, reason = risk_manager.allow_trade(df_sym, name_sym)
                mean_vol = df_sym["volume"].rolling(20).mean().iloc[-1]
                last_vol = df_sym["volume"].iloc[-1]
                logger.debug(
                    f"[TRADE EVAL] {sym} | Signal: {score_sym:.2f} | Volume: {last_vol:.4f}/{mean_vol:.2f} | Allowed: {allowed}"
                )

        allowed_results.sort(key=lambda x: x["score"], reverse=True)
        top_n = config.get("top_n_symbols", 3)
        allowed_results = allowed_results[:top_n]
        corr_matrix = compute_correlation_matrix(
            {r["symbol"]: r["df"] for r in allowed_results}
        )
        filtered_results: list[dict] = []
        for r in allowed_results:
            keep = True
            for kept in filtered_results:
                if not corr_matrix.empty:
                    corr = corr_matrix.at[r["symbol"], kept["symbol"]]
                    if abs(corr) > 0.95:
                        keep = False
                        break
            if keep:
                filtered_results.append(r)

        best = filtered_results[0] if filtered_results else None

        open_syms = list(session_state.positions.keys())
        if open_syms:
            tf_cache = session_state.df_cache.get(config["timeframe"], {})
            update_syms: list[str] = []
            for s in open_syms:
                ts = None
                df_prev = tf_cache.get(s)
                if df_prev is not None and not df_prev.empty:
                    ts = int(df_prev["timestamp"].iloc[-1])
                if ts is None or last_candle_ts.get(s) != ts:
                    update_syms.append(s)
            if update_syms:
                tf_cache = await update_ohlcv_cache(
                if not allowed:
                    logger.debug("Trade not allowed for %s \u2013 %s", sym, reason)
                    logger.debug(
                        "Trade rejected for %s: %s, score=%.2f, regime=%s",
                        sym,
                        reason,
                        score_sym,
                        regime_sym,
                    )
                    if "Volume" in reason:
                        rejected_volume += 1
                        volume_rejections += 1
                    else:
                        regime_rejections += 1
                    continue
    
                base_min = config.get(
                    "min_confidence_score", config.get("signal_threshold", 0.3)
                )
                min_score = res.get("min_confidence", base_min)
                if direction_sym != "none" and score_sym >= min_score:
                    allowed_results.append(
                        {
                            "symbol": sym,
                            "df": df_sym,
                            "regime": regime_sym,
                            "env": env_sym,
                            "name": name_sym,
                            "direction": direction_sym,
                            "score": score_sym,
                            "atr": res.get("atr"),
                        }
                    )
    
            allowed_results.sort(key=lambda x: x["score"], reverse=True)
            top_n = config.get("top_n_symbols", 3)
            allowed_results = allowed_results[:top_n]
            corr_matrix = compute_correlation_matrix(
                {r["symbol"]: r["df"] for r in allowed_results}
            )
            filtered_results: list[dict] = []
            for r in allowed_results:
                keep = True
                for kept in filtered_results:
                    if not corr_matrix.empty:
                        corr = corr_matrix.at[r["symbol"], kept["symbol"]]
                        if abs(corr) > 0.95:
                            keep = False
                            break
                if keep:
                    filtered_results.append(r)
    
            best = filtered_results[0] if filtered_results else None
    
            open_syms = list(session_state.positions.keys())
            if open_syms:
                tf_cache = df_cache.get(config["timeframe"], {})
                update_syms: list[str] = []
                for s in open_syms:
                    ts = None
                    df_prev = tf_cache.get(s)
                    if df_prev is not None and not df_prev.empty:
                        ts = int(df_prev["timestamp"].iloc[-1])
                    if ts is None or last_candle_ts.get(s) != ts:
                        update_syms.append(s)
                if update_syms:
                    tf_cache = await update_ohlcv_cache(
                        exchange,
                        tf_cache,
                        update_syms,
                        timeframe=config["timeframe"],
                        limit=100,
                        use_websocket=config.get("use_websocket", False),
                        force_websocket_history=config.get("force_websocket_history", False),
                        config=config,
                        max_concurrent=config.get("max_concurrent_ohlcv"),
                    )
                    for s in update_syms:
                        df_new = tf_cache.get(s)
                        if df_new is not None and not df_new.empty:
                            last_candle_ts[s] = int(df_new["timestamp"].iloc[-1])
                    df_cache[config["timeframe"]] = tf_cache
                session_state.df_cache[config["timeframe"]] = await update_ohlcv_cache(
                    exchange,
                    session_state.df_cache.get(config["timeframe"], {}),
                    open_syms,
                    timeframe=config["timeframe"],
                    limit=100,
                    use_websocket=config.get("use_websocket", False),
                    force_websocket_history=config.get("force_websocket_history", False),
                    config=config,
                    max_concurrent=config.get("max_concurrent_ohlcv"),
                )
                for s in update_syms:
                    df_new = tf_cache.get(s)
                    if df_new is not None and not df_new.empty:
                        last_candle_ts[s] = int(df_new["timestamp"].iloc[-1])
<<<<<<< HEAD
=======
                        update_df_cache(
                            session_state.df_cache,
                            config["timeframe"],
                            s,
                            df_new,
                        )
                df_cache[config["timeframe"]] = tf_cache
>>>>>>> 4617b009
                session_state.df_cache[config["timeframe"]] = tf_cache
            session_state.df_cache[config["timeframe"]] = await update_ohlcv_cache(
                exchange,
                session_state.df_cache.get(config["timeframe"], {}),
                open_syms,
                timeframe=config["timeframe"],
                limit=100,
                use_websocket=config.get("use_websocket", False),
                force_websocket_history=config.get("force_websocket_history", False),
                config=config,
                max_concurrent=config.get("max_concurrent_ohlcv"),
            )

        for sym in open_syms:
            df_current = session_state.df_cache.get(config["timeframe"], {}).get(sym)
            if df_current is None:
                # Fallback to direct fetch if cache is missing
                try:
                    if config.get("use_websocket", False) and hasattr(
                        exchange, "watch_ohlcv"
                    ):
                        data = await exchange.watch_ohlcv(
                            sym,
                            timeframe=config["timeframe"],
                            limit=100,
                        )
                    else:
                        if asyncio.iscoroutinefunction(
                            getattr(exchange, "fetch_ohlcv", None)
    
            for sym in open_syms:
                df_current = session_state.df_cache.get(config["timeframe"], {}).get(sym)
                if df_current is None:
                    # Fallback to direct fetch if cache is missing
                    try:
                        if config.get("use_websocket", False) and hasattr(
                            exchange, "watch_ohlcv"
                        ):
                            data = await exchange.watch_ohlcv(
                                sym,
                                timeframe=config["timeframe"],
                                limit=100,
                            )
                        else:
                            if asyncio.iscoroutinefunction(
                                getattr(exchange, "fetch_ohlcv", None)
                            ):
                                data = await exchange.fetch_ohlcv(
                                    sym,
                                    timeframe=config["timeframe"],
                                    limit=100,
                                )
                            else:
                                data = await asyncio.to_thread(
                                    exchange.fetch_ohlcv,
                                    sym,
                                    timeframe=config["timeframe"],
                                    limit=100,
                                )
                    except Exception as exc:  # pragma: no cover - network
                        logger.error(
                            "OHLCV fetch failed for %s on %s (limit %d): %s",
                            sym,
                            config["timeframe"],
                            100,
                            exc,
                            exc_info=True,
                        )
                        continue
    
                    if data and len(data[0]) > 6:
                        data = [[c[0], c[1], c[2], c[3], c[4], c[6]] for c in data]
                    df_current = pd.DataFrame(
                        data,
                        columns=["timestamp", "open", "high", "low", "close", "volume"],
                    )
                    update_df_cache(df_cache, config["timeframe"], sym, df_current)
                if df_current is not None and not df_current.empty:
                    last_candle_ts[sym] = int(df_current["timestamp"].iloc[-1])
                    update_df_cache(
                        session_state.df_cache,
                        config["timeframe"],
                        sym,
                        df_current,
                    )
    
                current_dfs[sym] = df_current
                current_prices[sym] = df_current["close"].iloc[-1]
    
            df_current = current_dfs.get(best["symbol"] if best else "")
            current_price = None
            if best:
                if df_current is None:
                    df_current = best["df"]
                current_price = df_current["close"].iloc[-1]
    
            if best:
                score = best["score"]
                direction = best["direction"]
                trade_side = direction_to_side(direction)
                env = best["env"]
                regime = best["regime"]
                name = best["name"]
            else:
                score = -1
                direction = "none"
                trade_side = None
    
            for sym, pos in list(session_state.positions.items()):
                cur_price = current_prices.get(sym)
                df_cur = current_dfs.get(sym)
                if cur_price is None or df_cur is None:
                    continue
                pnl_pct = ((cur_price - pos["entry_price"]) / pos["entry_price"]) * (
                    1 if pos["side"] == "buy" else -1
                )
<<<<<<< HEAD
                update_df_cache(session_state.df_cache, config["timeframe"], sym, df_current)
=======
>>>>>>> 4617b009
            if df_current is not None and not df_current.empty:
                last_candle_ts[sym] = int(df_current["timestamp"].iloc[-1])
                update_df_cache(
                    session_state.df_cache,
                    config["timeframe"],
                    sym,
                    df_current,
                if pnl_pct >= config["exit_strategy"]["min_gain_to_trail"]:
                    if cur_price > pos.get("highest_price", pos["entry_price"]):
                        pos["highest_price"] = cur_price
                    pos["trailing_stop"] = calculate_trailing_stop(
                        pd.Series([pos.get("highest_price", cur_price)]),
                        config["exit_strategy"]["trailing_stop_pct"],
                    )
                risk_manager.stop_order = risk_manager.get_stop_order(sym)
                exit_signal, new_stop = should_exit(
                    df_cur,
                    cur_price,
                    pos.get("trailing_stop", 0.0),
                    config,
                    risk_manager,
                )
                pos["trailing_stop"] = new_stop
                equity = paper_wallet.balance if paper_wallet else latest_balance
                if paper_wallet:
                    unreal = paper_wallet.unrealized(sym, cur_price)
                    equity += unreal
                pos["equity"] = float(equity)
                session_state.last_balance = notify_balance_change(
                    notifier,
                    session_state.last_balance,
                    float(equity),
                    balance_updates,
                )
                if exit_signal:
                    pct = get_partial_exit_percent(pnl_pct * 100)
                    sell_amount = (
                        pos["size"] * (pct / 100)
                        if config["exit_strategy"]["scale_out"] and pct > 0
                        else pos["size"]
                    )
                    _start_exec = time.perf_counter()
                    await cex_trade_async(
                        exchange,
                        ws_client,
                        sym,
                        opposite_side(pos["side"]),
                        sell_amount,
                        notifier,
                        dry_run=config["execution_mode"] == "dry_run",
                        use_websocket=config.get("use_websocket", False),
                        config=config,
                    )
                    lat = time.perf_counter() - _start_exec
                    execution_latency = max(execution_latency, lat)
                    if notifier and lat > 0.5:
                        notifier.notify(f"\u26a0\ufe0f Execution latency {lat*1000:.0f} ms")
                    if paper_wallet:
                        paper_wallet.close(sym, sell_amount, cur_price)
                    pos["pnl"] = pos.get("pnl", 0.0) + (
                        (cur_price - pos["entry_price"])
                        * sell_amount
                        * (1 if pos["side"] == "buy" else -1)
                    )
                    if sell_amount >= pos["size"]:
                        risk_manager.cancel_stop_order(exchange, sym)
                        risk_manager.deallocate_capital(
                            pos["strategy"], sell_amount * pos["entry_price"]
                        )
                        log_performance(
                            {
                                "symbol": sym,
                                "regime": pos.get("regime"),
                                "strategy": pos.get("strategy"),
                                "pnl": pos["pnl"],
                                "entry_time": pos.get("entry_time"),
                                "exit_time": datetime.utcnow().isoformat(),
                            }
                        )
                        log_pnl(
                            pos.get("strategy", ""),
                            sym,
                            pos["entry_price"],
                            cur_price,
                            pos["pnl"],
                            pos.get("confidence", 0.0),
                            pos["side"],
                        )
                        log_regime_pnl(
                            pos.get("regime", "unknown"),
                            pos.get("strategy", ""),
                            pos["pnl"],
                        )
                        latest_balance = await fetch_balance(exchange, paper_wallet, config)
                        log_position(
                            sym,
                            pos["side"],
                            sell_amount,
                            pos["entry_price"],
                            cur_price,
                            float(paper_wallet.balance if paper_wallet else latest_balance),
                        )
                        mark_cooldown(sym, active_strategy or pos.get("strategy", ""))
                        task = position_tasks.pop(sym, None)
                        if task:
                            task.cancel()
                            try:
                                await task
                            except asyncio.CancelledError:
                                pass
                        positions.pop(sym, None)
                        last_candle_ts.pop(sym, None)
                        session_state.positions.pop(sym, None)
                        latest_balance = await fetch_and_log_balance(
                            exchange, paper_wallet, config
                        )
                        equity = paper_wallet.balance if paper_wallet else latest_balance
                        log_position(
                            sym,
                            pos["side"],
                            pos["size"],
                            pos["entry_price"],
                            cur_price,
                            float(equity),
                            pnl=pos["pnl"],
                        )
                    else:
                        pos["size"] -= sell_amount
                        risk_manager.deallocate_capital(
                            pos["strategy"], sell_amount * pos["entry_price"]
                        )
                        risk_manager.update_stop_order(pos["size"], symbol=sym)
                        latest_balance = await fetch_balance(exchange, paper_wallet, config)
                        latest_balance = await fetch_balance(exchange, paper_wallet, config)
    
            if not position_guard.can_open(session_state.positions):
                continue
    
            if not filtered_results:
                continue
    
            for candidate in filtered_results:
                if candidate["symbol"] in session_state.positions:
                    logger.info(
                        "Existing position on %s still open – skipping new trade",
                        candidate["symbol"],
                    )
                    continue
                if not position_guard.can_open(session_state.positions):
                    break
                score = candidate["score"]
                direction = candidate["direction"]
                trade_side = direction_to_side(direction)
                env = candidate["env"]
                regime = candidate["regime"]
                name = candidate["name"]
                current_price = candidate["df"]["close"].iloc[-1]
                risk_manager.config.symbol = candidate["symbol"]
                df_for_size = candidate["df"]
    
                if score < config["signal_threshold"]:
                    rejected_score += 1
                    score_rejections += 1
                    continue
                logger.info(
                    "Cycle Summary: %s pairs evaluated, %s signals, %s trades executed, %s rejected volume, %s rejected score, %s rejected regime.",
                    total_pairs,
                    signals_generated,
                    trades_executed,
                    volume_rejections,
                    score_rejections,
                    regime_rejections,
                )
                metrics = {
                    "timestamp": datetime.utcnow().isoformat(),
                    "ticker_fetch_time": ticker_fetch_time,
                    "symbol_filter_ratio": symbol_filter_ratio,
                    "ohlcv_fetch_latency": ohlcv_fetch_latency,
                    "execution_latency": execution_latency,
                    "unknown_regimes": rejected_regime,
                }
                write_cycle_metrics(metrics, config)
                logger.info("Sleeping for %s minutes", config["loop_interval_minutes"])
                await asyncio.sleep(config["loop_interval_minutes"] * 60)
    
                poll_mod = config.get("balance_poll_mod", 1)
                balance = last_balance if last_balance is not None else 0.0
                if trades_executed > 0 or loop_count % poll_mod == 0:
                    if config["execution_mode"] != "dry_run":
                        bal = await (
                            exchange.fetch_balance()
                            if asyncio.iscoroutinefunction(
                                getattr(exchange, "fetch_balance", None)
                            )
                            else asyncio.to_thread(exchange.fetch_balance)
                        )
                        balance = bal["USDT"]["free"]
                    else:
                        balance = paper_wallet.balance if paper_wallet else 0.0
                    check_balance_change(float(balance), "external change")
    
                size = risk_manager.position_size(
                    score,
                    balance,
                    df_for_size,
                    atr=candidate.get("atr"),
                    price=current_price,
                )
                order_amount = size / current_price if current_price > 0 else 0.0
    
                if not risk_manager.can_allocate(name, size, balance):
                    logger.info("Capital cap reached for %s, skipping", name)
                    logger.info(
                        "Loop Summary: %s evaluated | %s trades | %s volume fails | %s score fails | %s unknown regime",
                        total_pairs,
                        trades_executed,
                        rejected_volume,
                        rejected_score,
                        rejected_regime,
                    )
                    logger.info(
                        "Cycle Summary: %s pairs evaluated, %s signals, %s trades executed, %s rejected volume, %s rejected score, %s rejected regime.",
                        total_pairs,
                        signals_generated,
                        trades_executed,
                        volume_rejections,
                        score_rejections,
                        regime_rejections,
                    )
                    if (
                        config.get("metrics_enabled")
                        and config.get("metrics_backend") == "csv"
                    ):
                        metrics = {
                            "timestamp": datetime.utcnow().isoformat(),
                            "ticker_fetch_time": ticker_fetch_time,
                            "symbol_filter_ratio": symbol_filter_ratio,
                            "ohlcv_fetch_latency": ohlcv_fetch_latency,
                            "execution_latency": execution_latency,
                            "unknown_regimes": rejected_regime,
                        }
                        write_cycle_metrics(metrics, config)
                    logger.info("Sleeping for %s minutes", config["loop_interval_minutes"])
                    await asyncio.sleep(config["loop_interval_minutes"] * 60)
                    continue
    
                _start_exec = time.perf_counter()
                order = await cex_trade_async(
                    exchange,
                    ws_client,
                    candidate["symbol"],
                    trade_side,
                    order_amount,
                    notifier,
                    dry_run=config["execution_mode"] == "dry_run",
                    use_websocket=config.get("use_websocket", False),
                    config=config,
                )
                lat = time.perf_counter() - _start_exec
                execution_latency = max(execution_latency, lat)
                if notifier and lat > 0.5:
                    notifier.notify(f"\u26a0\ufe0f Execution latency {lat*1000:.0f} ms")
                atr_val = candidate.get("atr")
                if atr_val:
                    stop_price = (
                        current_price - atr_val * risk_manager.config.stop_loss_atr_mult
                        if trade_side == "buy"
                        else current_price
                        + atr_val * risk_manager.config.stop_loss_atr_mult
                    )
                    take_profit_price = (
                        current_price + atr_val * risk_manager.config.take_profit_atr_mult
                        if trade_side == "buy"
                        else current_price
                        - atr_val * risk_manager.config.take_profit_atr_mult
                    )
                else:
                    stop_price = current_price * (
                        1 - risk_manager.config.stop_loss_pct
                        if trade_side == "buy"
                        else 1 + risk_manager.config.stop_loss_pct
                    )
                    mark_cooldown(sym, active_strategy or pos.get("strategy", ""))
                    task = position_tasks.pop(sym, None)
                    if task:
                        task.cancel()
                        try:
                            await task
                        except asyncio.CancelledError:
                            pass
<<<<<<< HEAD
=======
                    last_candle_ts.pop(sym, None)
>>>>>>> 4617b009
                    session_state.positions.pop(sym, None)
                    last_candle_ts.pop(sym, None)
                    latest_balance = await fetch_and_log_balance(
                        exchange, paper_wallet, config
                    take_profit_price = current_price * (
                        1 + risk_manager.config.take_profit_pct
                        if trade_side == "buy"
                        else 1 - risk_manager.config.take_profit_pct
                    )
                stop_order = place_stop_order(
                    exchange,
                    candidate["symbol"],
                    "sell" if trade_side == "buy" else "buy",
                    order_amount,
                    stop_price,
                    notifier=notifier,
                    dry_run=config["execution_mode"] == "dry_run",
                )
                risk_manager.register_stop_order(
                    stop_order,
                    strategy=strategy_name(regime, env),
                    symbol=candidate["symbol"],
                    entry_price=current_price,
                    confidence=score,
                    direction=trade_side,
                    take_profit=take_profit_price,
                )
                risk_manager.allocate_capital(name, size)
                if config["execution_mode"] == "dry_run" and paper_wallet:
                    paper_wallet.open(
                        candidate["symbol"], trade_side, order_amount, current_price
                    )
                    latest_balance = paper_wallet.balance
                else:
                    if asyncio.iscoroutinefunction(
                        getattr(exchange, "fetch_balance", None)
                    ):
                        bal = await exchange.fetch_balance()
                    else:
                        bal = await asyncio.to_thread(exchange.fetch_balance)
                    latest_balance = (
                        bal["USDT"]["free"]
                        if isinstance(bal["USDT"], dict)
                        else bal["USDT"]
                    )
                check_balance_change(float(latest_balance), "trade executed")
                log_balance(float(latest_balance))
                session_state.last_balance = notify_balance_change(
                    notifier,
                    session_state.last_balance,
                    float(latest_balance),
                    balance_updates,
                )
                log_position(
                    candidate["symbol"],
                    trade_side,
                    order_amount,
                    current_price,
                    current_price,
                    float(latest_balance),
                )
                if strategy_name(regime, env).startswith("grid"):
                    grid_state.record_fill(candidate["symbol"])
                session_state.positions[candidate["symbol"]] = {
                    "side": trade_side,
                    "entry_price": current_price,
                    "entry_time": datetime.utcnow().isoformat(),
                    "regime": regime,
                    "strategy": strategy_name(regime, env),
                    "confidence": score,
                    "pnl": 0.0,
                    "size": order_amount,
                    "trailing_stop": 0.0,
                    "highest_price": current_price,
                }
                position_tasks[candidate["symbol"]] = asyncio.create_task(
                    _watch_position(
                        candidate["symbol"],
                        exchange,
                        session_state,
                        paper_wallet,
                        config,
                    )
                )
                active_strategy = name
                if notifier and trade_updates:
                    report_entry(
                        notifier,
                        candidate["symbol"],
                        strategy_name(regime, env),
                        score,
                        direction,
                    )
                logger.info("Trade opened at %.4f", current_price)
                trades_executed += 1
                if not position_guard.can_open(session_state.positions):
                    break
    
            write_scores(scores_file, perf_file)
            write_stats(stats_file, perf_file)
    
            logger.info(
                "Loop Summary: %s evaluated | %s trades | %s volume fails | %s score fails | %s unknown regime",
                total_pairs,
                trades_executed,
                rejected_volume,
                rejected_score,
                rejected_regime,
            )
            logger.info(
                "Cycle Summary: %s pairs evaluated, %s signals, %s trades executed, %s rejected volume, %s rejected score, %s rejected regime.",
                total_pairs,
                signals_generated,
                trades_executed,
                volume_rejections,
                score_rejections,
                regime_rejections,
            )
            total_time = time.perf_counter() - cycle_start
            timing = getattr(ctx, "timing", {})
            _emit_timing(
                timing.get("fetch_candidates", symbol_time),
                timing.get("update_caches", ohlcv_time),
                timing.get("analyse_batch", analyze_time),
                total_time,
                metrics_path,
                ohlcv_fetch_latency,
                execution_latency,
            )
            if config.get("metrics_enabled") and config.get("metrics_backend") == "csv":
                metrics = {
                    "timestamp": datetime.utcnow().isoformat(),
                    "ticker_fetch_time": ticker_fetch_time,
                    "symbol_filter_ratio": symbol_filter_ratio,
                    "ohlcv_fetch_latency": ohlcv_fetch_latency,
                    "execution_latency": execution_latency,
                    "unknown_regimes": rejected_regime,
                }
                write_cycle_metrics(metrics, config)
            summary = f"Cycle complete: {total_pairs} symbols, {trades_executed} trades"
            if notifier and status_updates:
                notifier.notify(summary)
            logger.info("Sleeping for %s minutes", config["loop_interval_minutes"])
            await asyncio.sleep(config["loop_interval_minutes"] * 60)
    finally:
        monitor_task.cancel()
        control_task.cancel()
        rotation_task.cancel()
        for task in list(position_tasks.values()):
            task.cancel()
        for task in list(position_tasks.values()):
            try:
                await task
            except asyncio.CancelledError:
                pass
        position_tasks.clear()
        if telegram_bot:
            telegram_bot.stop()
        try:
            await monitor_task
        except asyncio.CancelledError:
            pass
        try:
            await rotation_task
        except asyncio.CancelledError:
            pass
        try:
            await control_task
        except asyncio.CancelledError:
            pass
        for task in list(WS_PING_TASKS):
            task.cancel()
        for task in list(WS_PING_TASKS):
            try:
                await task
            except asyncio.CancelledError:
                pass
        WS_PING_TASKS.clear()
        if hasattr(exchange, "close"):
            if asyncio.iscoroutinefunction(getattr(exchange, "close")):
                await exchange.close()
            else:
                await asyncio.to_thread(exchange.close)

    return notifier


async def main() -> None:
    """Entry point for running the trading bot with error handling."""
    notifier: TelegramNotifier | None = None
    try:
        notifier = await _main_impl()
    except Exception as exc:  # pragma: no cover - error path
        logger.exception("Unhandled error in main: %s", exc)
        if notifier:
            notifier.notify(f"❌ Bot stopped: {exc}")
    finally:
        if notifier:
            notifier.notify("Bot shutting down")
        logger.info("Bot shutting down")


if __name__ == "__main__":  # pragma: no cover - manual execution
    asyncio.run(main())<|MERGE_RESOLUTION|>--- conflicted
+++ resolved
@@ -809,13 +809,10 @@
 
     mode = user.get("mode", config.get("mode", "auto"))
     state = {"running": True, "mode": mode}
-<<<<<<< HEAD
     # local caches are maintained in the session state
     regime_cache: dict[str, dict[str, pd.DataFrame]] = {}
-=======
     # Caches for OHLCV and regime data are stored on the session_state
     # object so they can be shared across tasks.
->>>>>>> 4617b009
     last_candle_ts: dict[str, int] = {}
     session_state = SessionState(last_balance=last_balance)
 
@@ -860,9 +857,7 @@
 
     base_mode = mode
     loop_count = 0
-<<<<<<< HEAD
     ctx = BotContext(session_state.positions, session_state.df_cache, regime_cache, config)
-=======
     ctx = BotContext(session_state.positions, df_cache, regime_cache, config)
     ctx = BotContext(
         session_state.positions,
@@ -870,7 +865,6 @@
         session_state.regime_cache,
         config,
     )
->>>>>>> 4617b009
     ctx.exchange = exchange
     ctx.ws_client = ws_client
     runner = PhaseRunner([
@@ -1271,8 +1265,6 @@
                     df_new = tf_cache.get(s)
                     if df_new is not None and not df_new.empty:
                         last_candle_ts[s] = int(df_new["timestamp"].iloc[-1])
-<<<<<<< HEAD
-=======
                         update_df_cache(
                             session_state.df_cache,
                             config["timeframe"],
@@ -1280,7 +1272,6 @@
                             df_new,
                         )
                 df_cache[config["timeframe"]] = tf_cache
->>>>>>> 4617b009
                 session_state.df_cache[config["timeframe"]] = tf_cache
             session_state.df_cache[config["timeframe"]] = await update_ohlcv_cache(
                 exchange,
@@ -1397,10 +1388,7 @@
                 pnl_pct = ((cur_price - pos["entry_price"]) / pos["entry_price"]) * (
                     1 if pos["side"] == "buy" else -1
                 )
-<<<<<<< HEAD
                 update_df_cache(session_state.df_cache, config["timeframe"], sym, df_current)
-=======
->>>>>>> 4617b009
             if df_current is not None and not df_current.empty:
                 last_candle_ts[sym] = int(df_current["timestamp"].iloc[-1])
                 update_df_cache(
@@ -1691,10 +1679,7 @@
                             await task
                         except asyncio.CancelledError:
                             pass
-<<<<<<< HEAD
-=======
                     last_candle_ts.pop(sym, None)
->>>>>>> 4617b009
                     session_state.positions.pop(sym, None)
                     last_candle_ts.pop(sym, None)
                     latest_balance = await fetch_and_log_balance(
