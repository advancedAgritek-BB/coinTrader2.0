--- conflicted
+++ resolved
@@ -286,14 +286,11 @@
             if df_sym is None or df_sym.empty:
                 logger.error("OHLCV fetch failed for %s", sym)
                 continue
-<<<<<<< HEAD
-
-=======
+
             df_sym = pd.DataFrame(
                 data,
                 columns=["timestamp", "open", "high", "low", "close", "volume"],
             )
->>>>>>> 29a570f0
             logger.info("Fetched %d candles for %s", len(df_sym), sym)
             if sym == config.get("symbol"):
                 df_current = df_sym
