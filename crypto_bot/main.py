--- conflicted
+++ resolved
@@ -311,14 +311,11 @@
             logger.error("Solana scan error: %s", exc)
 
     logger.info("Scanning Solana tokens")
-<<<<<<< HEAD
     try:
         await scan_and_enqueue_solana_tokens(sol_cfg)
     except Exception as exc:  # pragma: no cover - best effort
         logger.error("Solana scan error: %s", exc)
-=======
     SOLANA_SCAN_TASK = asyncio.create_task(_worker())
->>>>>>> c6f70305
     return now
 
 
