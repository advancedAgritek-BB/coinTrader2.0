import os
import asyncio
import json
import time
from pathlib import Path
from datetime import datetime
from collections import deque, OrderedDict
from dataclasses import dataclass, field

# Track WebSocket ping tasks
WS_PING_TASKS: set[asyncio.Task] = set()

import ccxt

import pandas as pd
import yaml
from dotenv import dotenv_values
from pydantic import ValidationError

from schema.scanner import ScannerConfig

from crypto_bot.utils.telegram import TelegramNotifier, send_test_message
from crypto_bot.utils.trade_reporter import report_entry, report_exit
from crypto_bot.utils.logger import LOG_DIR, setup_logger
from crypto_bot.portfolio_rotator import PortfolioRotator
from crypto_bot.auto_optimizer import optimize_strategies
from crypto_bot.wallet_manager import load_or_create
from crypto_bot.utils.market_analyzer import analyze_symbol
from crypto_bot.strategy_router import strategy_for, strategy_name
from crypto_bot.cooldown_manager import (
    in_cooldown,
    mark_cooldown,
    configure as cooldown_configure,
)
from crypto_bot.phase_runner import BotContext, PhaseRunner
from crypto_bot import grid_state
from crypto_bot.signals.signal_scoring import evaluate_async
from crypto_bot.risk.risk_manager import RiskManager, RiskConfig
from crypto_bot.risk.exit_manager import (
    calculate_trailing_stop,
    should_exit,
    get_partial_exit_percent,
)
from crypto_bot.execution.cex_executor import (
    execute_trade_async as cex_trade_async,
    get_exchange,
    place_stop_order,
)
from crypto_bot.execution.solana_executor import execute_swap
from crypto_bot.fund_manager import (
    check_wallet_balances,
    detect_non_trade_tokens,
    auto_convert_funds,
)
from crypto_bot.paper_wallet import PaperWallet
from crypto_bot.open_position_guard import OpenPositionGuard
from crypto_bot import console_monitor, console_control
from crypto_bot.utils.performance_logger import log_performance
from crypto_bot.utils.strategy_utils import compute_strategy_weights
from crypto_bot.utils.position_logger import log_position, log_balance
from crypto_bot.utils.regime_logger import log_regime
from crypto_bot.utils.metrics_logger import log_cycle as log_cycle_metrics
from crypto_bot.utils.market_loader import (
    load_kraken_symbols,
    load_ohlcv_parallel,
    update_ohlcv_cache,
    update_multi_tf_ohlcv_cache,
    update_regime_tf_cache,
    fetch_ohlcv_async,
    configure as market_loader_configure,
)
from crypto_bot.utils.eval_queue import build_priority_queue
from crypto_bot.utils.symbol_pre_filter import filter_symbols
from crypto_bot.utils.symbol_utils import get_filtered_symbols
from crypto_bot.utils.pnl_logger import log_pnl
from crypto_bot.utils.strategy_analytics import write_scores, write_stats
from crypto_bot.utils.regime_pnl_tracker import log_trade as log_regime_pnl
from crypto_bot.utils.regime_pnl_tracker import get_recent_win_rate
from crypto_bot.utils.trend_confirmation import confirm_multi_tf_trend
from crypto_bot.utils.correlation import compute_correlation_matrix
from crypto_bot.regime.regime_classifier import CONFIG
from crypto_bot.utils.telemetry import telemetry, write_cycle_metrics



CONFIG_PATH = Path(__file__).resolve().parent / "config.yaml"
ENV_PATH = Path(__file__).resolve().parent / ".env"

logger = setup_logger("bot", LOG_DIR / "bot.log", to_console=False)

# Queue of symbols awaiting evaluation across loops
symbol_priority_queue: deque[str] = deque()

# Queue tracking symbols evaluated across cycles
SYMBOL_EVAL_QUEUE: deque[str] = deque()

# Retry parameters for the initial symbol scan
MAX_SYMBOL_SCAN_ATTEMPTS = 3
SYMBOL_SCAN_RETRY_DELAY = 10
MAX_SYMBOL_SCAN_DELAY = 60

# Maximum number of symbols per timeframe to keep in the OHLCV cache
DF_CACHE_MAX_SIZE = 500


@dataclass
class SessionState:
    """Runtime session state shared across tasks."""

    positions: dict[str, dict] = field(default_factory=dict)
    df_cache: dict[str, dict[str, pd.DataFrame]] = field(default_factory=dict)
    regime_cache: dict[str, dict[str, pd.DataFrame]] = field(default_factory=dict)
    last_balance: float | None = None


def update_df_cache(
    cache: dict[str, dict[str, pd.DataFrame]],
    timeframe: str,
    symbol: str,
    df: pd.DataFrame,
    max_size: int = DF_CACHE_MAX_SIZE,
) -> None:
    """Update an OHLCV cache with LRU eviction."""
    tf_cache = cache.setdefault(timeframe, OrderedDict())
    if not isinstance(tf_cache, OrderedDict):
        tf_cache = OrderedDict(tf_cache)
        cache[timeframe] = tf_cache
    tf_cache[symbol] = df
    tf_cache.move_to_end(symbol)
    if len(tf_cache) > max_size:
        tf_cache.popitem(last=False)


def direction_to_side(direction: str) -> str:
    """Translate strategy direction to trade side."""
    return "buy" if direction == "long" else "sell"


def opposite_side(side: str) -> str:
    """Return the opposite trading side."""
    return "sell" if side == "buy" else "buy"


def notify_balance_change(
    notifier: TelegramNotifier | None,
    previous: float | None,
    new_balance: float,
    enabled: bool,
) -> float:
    """Send a notification if the balance changed."""
    if notifier and enabled and previous is not None and new_balance != previous:
        notifier.notify(f"Balance changed: {new_balance:.2f} USDT")
    return new_balance


async def fetch_balance(exchange, paper_wallet, config):
    """Return the latest wallet balance without logging."""
    if config["execution_mode"] != "dry_run":
        if asyncio.iscoroutinefunction(getattr(exchange, "fetch_balance", None)):
            bal = await exchange.fetch_balance()
        else:
            bal = await asyncio.to_thread(exchange.fetch_balance)
        return bal["USDT"]["free"] if isinstance(bal["USDT"], dict) else bal["USDT"]
    return paper_wallet.balance if paper_wallet else 0.0


async def fetch_and_log_balance(exchange, paper_wallet, config):
    """Return the latest wallet balance and log it."""
    latest_balance = await fetch_balance(exchange, paper_wallet, config)
    log_balance(float(latest_balance))
    return latest_balance


def _emit_timing(
    symbol_t: float,
    ohlcv_t: float,
    analyze_t: float,
    total_t: float,
    metrics_path: Path | None = None,
    ohlcv_fetch_latency: float = 0.0,
    execution_latency: float = 0.0,
) -> None:
    """Log timing information and optionally append to metrics CSV."""
    logger.info(
        "\u23f1\ufe0f Cycle timing - Symbols: %.2fs, OHLCV: %.2fs, Analyze: %.2fs, Total: %.2fs",
        symbol_t,
        ohlcv_t,
        analyze_t,
        total_t,
    )
    if metrics_path:
        log_cycle_metrics(
            symbol_t,
            ohlcv_t,
            analyze_t,
            total_t,
            ohlcv_fetch_latency,
            execution_latency,
            metrics_path,
        )


def maybe_update_mode(
    state: dict,
    base_mode: str,
    config: dict,
    notifier: TelegramNotifier | None = None,
) -> None:
    """Switch bot mode based on recent win rate."""

    window = int(config.get("mode_degrade_window", 20))
    threshold = float(config.get("mode_threshold", 0.0))
    conservative = config.get("conservative_mode", "cex")

    win_rate = get_recent_win_rate(window)
    if win_rate < threshold:
        if state.get("mode") != conservative:
            state["mode"] = conservative
            if notifier:
                notifier.notify(
                    f"Win rate {win_rate:.2f} below {threshold:.2f}; mode set to {conservative}"
                )
    else:
        if state.get("mode") != base_mode:
            state["mode"] = base_mode
            if notifier:
                notifier.notify(f"Win rate recovered; mode set to {base_mode}")


def load_config() -> dict:
    """Load YAML configuration for the bot."""
    with open(CONFIG_PATH) as f:
        logger.info("Loading config from %s", CONFIG_PATH)
        data = yaml.safe_load(f) or {}
    try:
        ScannerConfig.model_validate(data)
    except ValidationError as exc:
        print("Invalid configuration:\n", exc)
        raise SystemExit(1)
    return data


def _flatten_config(data: dict, parent: str = "") -> dict:
    """Flatten nested config keys to ENV_STYLE names."""
    flat: dict[str, str] = {}
    for key, value in data.items():
        new_key = f"{parent}_{key}" if parent else key
        if isinstance(value, dict):
            flat.update(_flatten_config(value, new_key))
        else:
            flat[new_key.upper()] = value
    return flat


async def _ws_ping_loop(exchange: object, interval: float) -> None:
    """Periodically send WebSocket ping messages."""
    try:
        while True:
            await asyncio.sleep(interval)
            try:
                ping = getattr(exchange, "ping", None)
                if ping is None:
                    continue
                is_coro = asyncio.iscoroutinefunction(ping)
                clients = getattr(exchange, "clients", None)
                if isinstance(clients, dict):
                    if clients:
                        for client in clients.values():
                            if is_coro:
                                await ping(client)
                            else:
                                await asyncio.to_thread(ping, client)
                    else:
                        continue
                else:
                    if is_coro:
                        await ping()
                    else:
                        await asyncio.to_thread(ping)
            except asyncio.CancelledError:
                raise
            except Exception as exc:  # pragma: no cover - ping failures
                logger.error("WebSocket ping failed: %s", exc, exc_info=True)
    except asyncio.CancelledError:
        pass


async def _watch_position(
    symbol: str,
    exchange: object,
    state: SessionState,
    paper_wallet: PaperWallet | None,
    config: dict,
) -> None:
    """Live update position PnL and log changes."""
    use_ws = config.get("use_websocket", False) and hasattr(exchange, "watch_ticker")
    poll_interval = float(config.get("position_poll_interval", 5))
    ws_ping_interval = float(config.get("ws_ping_interval", 20))
    ping_task: asyncio.Task | None = None
    reconnect_attempts = 0
    max_reconnect = int(config.get("ws_max_retries", 3))

    while symbol in state.positions:
        try:
            if use_ws:
                if ping_task is None:
                    ping_task = asyncio.create_task(
                        _ws_ping_loop(exchange, ws_ping_interval)
                    )
                    WS_PING_TASKS.add(ping_task)
                try:
                    ticker = await asyncio.wait_for(
                        exchange.watch_ticker(symbol), timeout=5
                    )
                    reconnect_attempts = 0
                except asyncio.TimeoutError as to_exc:
                    if to_exc.args:
                        logger.warning(
                            "WebSocket ticker timeout for %s: %s - reconnecting",
                            symbol,
                            to_exc,
                        )
                        close_fn = getattr(exchange, "close", None)
                        if close_fn is None:
                            logger.warning("Exchange missing close method")
                        else:
                            try:
                                if asyncio.iscoroutinefunction(close_fn):
                                    await close_fn()
                                else:
                                    await asyncio.to_thread(close_fn)
                            except Exception as close_err:  # pragma: no cover - cleanup error
                                logger.error(
                                    "Exchange close failed: %s", close_err, exc_info=True
                                )
                        try:
                            exchange, _ = get_exchange(config)
                        except Exception as re_err:
                            reconnect_attempts += 1
                            logger.error(
                                "Reconnection attempt %d failed: %s",
                                reconnect_attempts,
                                re_err,
                                exc_info=True,
                            )
                            if reconnect_attempts >= max_reconnect:
                                logger.error(
                                    "WebSocket reconnection failed repeatedly; switching to REST"
                                )
                                use_ws = False
                            await asyncio.sleep(poll_interval)
                        continue
                    logger.warning(
                        "Ticker update timed out for %s - dropping", symbol
                    )
                    continue
                except asyncio.CancelledError:
                    raise
                except ccxt.RequestTimeout as ws_exc:
                    logger.warning(
                        "WebSocket ticker timeout for %s: %s - reconnecting",
                        symbol,
                        ws_exc,
                    )
                    close_fn = getattr(exchange, "close", None)
                    if close_fn is None:
                        logger.warning("Exchange missing close method")
                    else:
                        try:
                            if asyncio.iscoroutinefunction(close_fn):
                                await close_fn()
                            else:
                                await asyncio.to_thread(close_fn)
                        except Exception as close_err:  # pragma: no cover - cleanup error
                            logger.error(
                                "Exchange close failed: %s", close_err, exc_info=True
                            )
                    try:
                        exchange, _ = get_exchange(config)
                    except Exception as re_err:
                        reconnect_attempts += 1
                        logger.error(
                            "Reconnection attempt %d failed: %s",
                            reconnect_attempts,
                            re_err,
                            exc_info=True,
                        )
                        if reconnect_attempts >= max_reconnect:
                            logger.error("WebSocket reconnection failed repeatedly; switching to REST")
                            use_ws = False
                        await asyncio.sleep(poll_interval)
                    continue
                except Exception as ws_exc:  # pragma: no cover - websocket error
                    logger.error(
                        "WebSocket ticker failed for %s: %s - switching to REST",
                        symbol,
                        ws_exc,
                        exc_info=True,
                    )
                    use_ws = False
                    if ping_task:
                        ping_task.cancel()
                        try:
                            await ping_task
                        except asyncio.CancelledError:
                            pass
                        WS_PING_TASKS.discard(ping_task)
                        ping_task = None
                    await asyncio.sleep(poll_interval)
                    continue
            else:
                if ping_task:
                    ping_task.cancel()
                    try:
                        await ping_task
                    except asyncio.CancelledError:
                        pass
                    WS_PING_TASKS.discard(ping_task)
                    ping_task = None
                if asyncio.iscoroutinefunction(getattr(exchange, "fetch_ticker", None)):
                    ticker = await exchange.fetch_ticker(symbol)
                else:
                    ticker = await asyncio.to_thread(exchange.fetch_ticker, symbol)
                await asyncio.sleep(poll_interval)

            price = (
                ticker.get("last")
                or ticker.get("close")
                or ticker.get("bid")
                or ticker.get("ask")
            )
            if price is None:
                continue

            pos = state.positions.get(symbol)
            if pos is None:
                continue

            pos["last_price"] = price
            pos["pnl"] = (
                (price - pos["entry_price"])
                * pos["size"]
                * (1 if pos["side"] == "buy" else -1)
            )

            balance = await fetch_balance(exchange, paper_wallet, config)
            equity = balance
            if paper_wallet:
                equity = float(
                    paper_wallet.balance + paper_wallet.unrealized(symbol, price)
                )
            pos["equity"] = equity
        except asyncio.CancelledError:
            break
        except Exception as exc:  # pragma: no cover - network or runtime error
            logger.error("Watcher error for %s: %s", symbol, exc, exc_info=True)
            await asyncio.sleep(poll_interval)

    if ping_task:
        ping_task.cancel()
        try:
            await ping_task
        except asyncio.CancelledError:
            pass
        WS_PING_TASKS.discard(ping_task)


async def initial_scan(
    exchange: object,
    config: dict,
    state: SessionState,
    notifier: TelegramNotifier | None = None,
) -> None:
    """Populate OHLCV and regime caches before trading begins."""

    symbols = config.get("symbols") or [config.get("symbol")]
    if not symbols:
        return

    batch_size = int(config.get("symbol_batch_size", 10))
    total = len(symbols)
    processed = 0

    for i in range(0, total, batch_size):
        batch = symbols[i : i + batch_size]

        state.df_cache = await update_multi_tf_ohlcv_cache(
            exchange,
            state.df_cache,
            batch,
            config,
            limit=config.get("scan_lookback_limit", 50),
            use_websocket=config.get("use_websocket", False),
            force_websocket_history=config.get("force_websocket_history", False),
            max_concurrent=config.get("max_concurrent_ohlcv"),
            notifier=notifier,
        )

        state.regime_cache = await update_regime_tf_cache(
            exchange,
            state.regime_cache,
            batch,
            config,
            limit=config.get("scan_lookback_limit", 50),
            use_websocket=config.get("use_websocket", False),
            force_websocket_history=config.get("force_websocket_history", False),
            max_concurrent=config.get("max_concurrent_ohlcv"),
            notifier=notifier,
            df_map=state.df_cache,
        )

        processed += len(batch)
        pct = processed / total * 100
        logger.info("Initial scan %.1f%% complete", pct)
        if notifier and config.get("telegram", {}).get("status_updates", True):
            notifier.notify(f"Initial scan {pct:.1f}% complete")

    return


async def fetch_candidates(ctx: BotContext) -> None:
    """Fetch and store the current symbol batch."""
    symbols = await get_filtered_symbols(ctx.exchange, ctx.config)
    batch_size = ctx.config.get("symbol_batch_size", 10)
    ctx.current_batch = [s for s, _ in symbols][:batch_size]


async def update_caches(ctx: BotContext) -> None:
    """Update OHLCV and regime caches for the current batch."""
    batch = getattr(ctx, "current_batch", [])
    if not batch:
        return
    ctx.df_cache = await update_multi_tf_ohlcv_cache(
        ctx.exchange,
        ctx.df_cache,
        batch,
        ctx.config,
        limit=100,
        use_websocket=ctx.config.get("use_websocket", False),
        force_websocket_history=ctx.config.get("force_websocket_history", False),
        max_concurrent=ctx.config.get("max_concurrent_ohlcv"),
        notifier=None,
    )
    ctx.regime_cache = await update_regime_tf_cache(
        ctx.exchange,
        ctx.regime_cache,
        batch,
        ctx.config,
        limit=100,
        use_websocket=ctx.config.get("use_websocket", False),
        force_websocket_history=ctx.config.get("force_websocket_history", False),
        max_concurrent=ctx.config.get("max_concurrent_ohlcv"),
        notifier=None,
        df_map=ctx.df_cache,
    )


async def analyse_batch(ctx: BotContext) -> None:
    """Analyse the cached data for trading signals."""
    batch = getattr(ctx, "current_batch", [])
    if not batch:
        ctx.analysis_results = []
        return
    tasks = [
        analyze_symbol(
            sym,
            {tf: c.get(sym) for tf, c in ctx.df_cache.items()},
            "cex",
            ctx.config,
            None,
        )
        for sym in batch
    ]
    ctx.analysis_results = await asyncio.gather(*tasks)


async def execute_signals(ctx: BotContext) -> None:
    """Placeholder for executing trade signals."""
    ctx.executed = True


async def handle_exits(ctx: BotContext) -> None:
    """Placeholder for handling exit logic."""
    return


async def _rotation_loop(
    rotator: PortfolioRotator,
    exchange: object,
    wallet: str,
    state: dict,
    notifier: TelegramNotifier | None,
    check_balance_change: callable,
) -> None:
    """Periodically rotate portfolio holdings."""

    interval = rotator.config.get("interval_days", 7) * 86400
    while True:
        try:
            if state.get("running") and rotator.config.get("enabled"):
                if asyncio.iscoroutinefunction(getattr(exchange, "fetch_balance", None)):
                    bal = await exchange.fetch_balance()
                else:
                    bal = await asyncio.to_thread(exchange.fetch_balance)
                current_balance = (
                    bal.get("USDT", {}).get("free", 0)
                    if isinstance(bal.get("USDT"), dict)
                    else bal.get("USDT", 0)
                )
                check_balance_change(float(current_balance), "external change")
                holdings = {
                    k: (v.get("total") if isinstance(v, dict) else v)
                    for k, v in bal.items()
                }
                await rotator.rotate(exchange, wallet, holdings, notifier)
        except asyncio.CancelledError:
            break
        except Exception as exc:  # pragma: no cover - rotation errors
            logger.error("Rotation loop error: %s", exc, exc_info=True)
        await asyncio.sleep(interval)


async def _main_impl() -> TelegramNotifier:
    """Implementation for running the trading bot."""

    logger.info("Starting bot")
    config = load_config()
    metrics_path = (
        Path(config.get("metrics_csv")) if config.get("metrics_csv") else None
    )
    volume_ratio = 0.01 if config.get("testing_mode") else 1.0
    cooldown_configure(config.get("min_cooldown", 0))
    status_updates = config.get("telegram", {}).get("status_updates", True)
    market_loader_configure(
        config.get("ohlcv_timeout", 60),
        config.get("max_ohlcv_failures", 3),
        config.get("max_ws_limit", 50),
        status_updates,
    )
    secrets = dotenv_values(ENV_PATH)
    flat_cfg = _flatten_config(config)
    for key, val in secrets.items():
        if key in flat_cfg:
            if flat_cfg[key] != val:
                logger.info(
                    "Overriding %s from .env (config.yaml value: %s)",
                    key,
                    flat_cfg[key],
                )
            else:
                logger.info("Using %s from .env (matches config.yaml)", key)
        else:
            logger.info("Setting %s from .env", key)
    os.environ.update(secrets)

    user = load_or_create()

    trade_updates = config.get("telegram", {}).get("trade_updates", True)
    status_updates = config.get("telegram", {}).get("status_updates", True)
    balance_updates = config.get("telegram", {}).get("balance_updates", False)

    tg_cfg = {**config.get("telegram", {})}
    if user.get("telegram_token"):
        tg_cfg["token"] = user["telegram_token"]
    if user.get("telegram_chat_id"):
        tg_cfg["chat_id"] = user["telegram_chat_id"]
    if os.getenv("TELE_CHAT_ADMINS"):
        tg_cfg["chat_admins"] = os.getenv("TELE_CHAT_ADMINS")
    trade_updates = tg_cfg.get("trade_updates", True)
    status_updates = tg_cfg.get("status_updates", status_updates)
    balance_updates = tg_cfg.get("balance_updates", balance_updates)

    notifier = TelegramNotifier.from_config(tg_cfg)
    if status_updates:
        notifier.notify("🤖 CoinTrader2.0 started")

    if notifier.token and notifier.chat_id:
        if not send_test_message(notifier.token, notifier.chat_id, "Bot started"):
            logger.warning("Telegram test message failed; check your token and chat ID")

    # allow user-configured exchange to override YAML setting
    if user.get("exchange"):
        config["exchange"] = user["exchange"]

    exchange, ws_client = get_exchange(config)

    if config.get("scan_markets", False) and not config.get("symbols"):
        attempt = 0
        delay = SYMBOL_SCAN_RETRY_DELAY
        discovered: list[str] | None = None
        while attempt < MAX_SYMBOL_SCAN_ATTEMPTS:
            discovered = await load_kraken_symbols(
                exchange,
                config.get("excluded_symbols", []),
                config,
            )
            if discovered:
                break
            attempt += 1
            if attempt >= MAX_SYMBOL_SCAN_ATTEMPTS:
                break
            logger.warning(
                "Symbol scan empty; retrying in %d seconds (attempt %d/%d)",
                delay,
                attempt + 1,
                MAX_SYMBOL_SCAN_ATTEMPTS,
            )
            if status_updates:
                notifier.notify(
                    f"Symbol scan failed; retrying in {delay}s (attempt {attempt + 1}/{MAX_SYMBOL_SCAN_ATTEMPTS})"
                )
            await asyncio.sleep(delay)
            delay = min(delay * 2, MAX_SYMBOL_SCAN_DELAY)

        if discovered:
            config["symbols"] = discovered
        else:
            logger.error(
                "No symbols discovered after %d attempts; aborting startup",
                MAX_SYMBOL_SCAN_ATTEMPTS,
            )
            if status_updates:
                notifier.notify(
                    f"❌ Startup aborted after {MAX_SYMBOL_SCAN_ATTEMPTS} symbol scan attempts"
                )
            return notifier

    balance_threshold = config.get("balance_change_threshold", 0.01)
    previous_balance = 0.0

    def check_balance_change(new_balance: float, reason: str) -> None:
        nonlocal previous_balance
        delta = new_balance - previous_balance
        if abs(delta) > balance_threshold and notifier:
            notifier.notify(f"Balance changed by {delta:.4f} USDT due to {reason}")
        previous_balance = new_balance

    try:
        if asyncio.iscoroutinefunction(getattr(exchange, "fetch_balance", None)):
            bal = await exchange.fetch_balance()
        else:
            bal = await asyncio.to_thread(exchange.fetch_balance)
        init_bal = (
            bal.get("USDT", {}).get("free", 0)
            if isinstance(bal.get("USDT"), dict)
            else bal.get("USDT", 0)
        )
        log_balance(float(init_bal))
        last_balance = float(init_bal)
        previous_balance = float(init_bal)
    except Exception as exc:  # pragma: no cover - network
        logger.error("Exchange API setup failed: %s", exc)
        if status_updates:
            err = notifier.notify(f"API error: {exc}")
            if err:
                logger.error("Failed to notify user: %s", err)
        return notifier
    risk_params = {**config.get("risk", {})}
    risk_params.update(config.get("sentiment_filter", {}))
    risk_params.update(config.get("volatility_filter", {}))
    risk_params["symbol"] = config.get("symbol", "")
    risk_params["trade_size_pct"] = config.get("trade_size_pct", 0.1)
    risk_params["strategy_allocation"] = config.get("strategy_allocation", {})
    risk_params["volume_threshold_ratio"] = config.get("risk", {}).get(
        "volume_threshold_ratio", 0.1
    )
    risk_params["atr_period"] = config.get("risk", {}).get("atr_period", 14)
    risk_params["stop_loss_atr_mult"] = config.get("risk", {}).get(
        "stop_loss_atr_mult", 2.0
    )
    risk_params["take_profit_atr_mult"] = config.get("risk", {}).get(
        "take_profit_atr_mult", 4.0
    )
    risk_params["volume_ratio"] = volume_ratio
    risk_config = RiskConfig(**risk_params)
    risk_manager = RiskManager(risk_config)

    paper_wallet = None
    if config.get("execution_mode") == "dry_run":
        try:
            start_bal = float(input("Enter paper trading balance in USDT: "))
        except Exception:
            start_bal = 1000.0
        paper_wallet = PaperWallet(start_bal, config.get("max_open_trades", 1))
        log_balance(paper_wallet.balance)
        last_balance = notify_balance_change(
            notifier,
            last_balance,
            float(paper_wallet.balance),
            balance_updates,
        )

    monitor_task = asyncio.create_task(
        console_monitor.monitor_loop(exchange, paper_wallet, LOG_DIR / "bot.log")
    )

    position_tasks: dict[str, asyncio.Task] = {}
    max_open_trades = config.get("max_open_trades", 1)
    position_guard = OpenPositionGuard(max_open_trades)
    active_strategy = None
    stats_file = LOG_DIR / "strategy_stats.json"
    # File tracking individual trade performance used for analytics
    perf_file = LOG_DIR / "strategy_performance.json"
    scores_file = LOG_DIR / "strategy_scores.json"

    rotator = PortfolioRotator()
    last_optimize = 0.0
    last_weight_update = 0.0

    mode = user.get("mode", config.get("mode", "auto"))
    state = {"running": True, "mode": mode}
    # Caches for OHLCV and regime data are stored on the session_state
    # object so they can be shared across tasks.
    last_candle_ts: dict[str, int] = {}
    session_state = SessionState(last_balance=last_balance)

    control_task = asyncio.create_task(console_control.control_loop(state))
    rotation_task = asyncio.create_task(
        _rotation_loop(
            rotator,
            exchange,
            user.get("wallet_address", ""),
            state,
            notifier,
            check_balance_change,
        )
    )
    print("Bot running. Type 'stop' to pause, 'start' to resume, 'quit' to exit.")

    from crypto_bot.telegram_bot_ui import TelegramBotUI

    telegram_bot = (
        TelegramBotUI(
            notifier,
            state,
            LOG_DIR / "bot.log",
            rotator,
            exchange,
            user.get("wallet_address", ""),
            command_cooldown=config.get("telegram", {}).get("command_cooldown", 5),
        )
        if notifier.enabled
        else None
    )

    if telegram_bot:
        telegram_bot.run_async()

    await initial_scan(
        exchange,
        config,
        session_state,
        notifier if status_updates else None,
    )

    base_mode = mode
    loop_count = 0
    ctx = BotContext(
        session_state.positions,
        session_state.df_cache,
        session_state.regime_cache,
        config,
    )
    ctx.exchange = exchange
    ctx.ws_client = ws_client
    runner = PhaseRunner([
        fetch_candidates,
        update_caches,
        analyse_batch,
        execute_signals,
        handle_exits,
    ])

    try:
        while True:
            loop_count += 1
            mode = state["mode"]
            maybe_update_mode(
                state, base_mode, config, notifier if status_updates else None
            )

            cycle_start = time.perf_counter()
            ctx.timing = await runner.run(ctx)
            execution_latency = 0.0

            total_pairs = 0
            signals_generated = 0
            trades_executed = 0
            rejected_volume = 0
            rejected_score = 0
            rejected_regime = 0
            volume_rejections = 0
            score_rejections = 0
            regime_rejections = 0
    
            if time.time() - last_weight_update >= 86400:
                weights = compute_strategy_weights()
                if weights:
                    logger.info("Updating strategy allocation to %s", weights)
                    risk_manager.update_allocation(weights)
                    config["strategy_allocation"] = weights
                last_weight_update = time.time()
    
            if config.get("optimization", {}).get("enabled"):
                if (
                    time.time() - last_optimize
                    >= config["optimization"].get("interval_days", 7) * 86400
                ):
                    optimize_strategies()
                    last_optimize = time.time()
    
            if not state.get("running"):
                await asyncio.sleep(1)
                continue
    
            balances = await asyncio.to_thread(
                check_wallet_balances, user.get("wallet_address", "")
            )
            for token in detect_non_trade_tokens(balances):
                amount = balances[token]
                logger.info("Converting %s %s to USDC", amount, token)
                await auto_convert_funds(
                    user.get("wallet_address", ""),
                    token,
                    "USDC",
                    amount,
                    dry_run=config["execution_mode"] == "dry_run",
                    slippage_bps=config.get("solana_slippage_bps", 50),
                    notifier=notifier,
                )
                if asyncio.iscoroutinefunction(getattr(exchange, "fetch_balance", None)):
                    bal = await exchange.fetch_balance()
                else:
                    bal = await asyncio.to_thread(exchange.fetch_balance)
                bal_val = (
                    bal.get("USDT", {}).get("free", 0)
                    if isinstance(bal.get("USDT"), dict)
                    else bal.get("USDT", 0)
                )
                check_balance_change(float(bal_val), "funds converted")
    
    
    
            allowed_results: list[dict] = []
            df_current = None
            current_dfs: dict[str, pd.DataFrame] = {}
            current_prices: dict[str, float] = {}
    
            t0 = time.perf_counter()
            symbols = await get_filtered_symbols(exchange, config)
            symbol_time = time.perf_counter() - t0
            start_filter = time.perf_counter()
            global symbol_priority_queue
            if not symbol_priority_queue:
                symbol_priority_queue = build_priority_queue(symbols)
            ticker_fetch_time = time.perf_counter() - start_filter
            total_available = len(config.get("symbols") or [config.get("symbol")])
            symbol_filter_ratio = len(symbols) / total_available if total_available else 1.0
            global SYMBOL_EVAL_QUEUE
            if not SYMBOL_EVAL_QUEUE:
                SYMBOL_EVAL_QUEUE.extend(sym for sym, _ in symbols)
            batch_size = config.get("symbol_batch_size", 10)
            if len(symbol_priority_queue) < batch_size:
                symbol_priority_queue.extend(build_priority_queue(symbols))
            current_batch = [
                symbol_priority_queue.popleft()
                for _ in range(min(batch_size, len(symbol_priority_queue)))
            ]
            telemetry.inc("scan.symbols_considered", len(current_batch))
    
            t0 = time.perf_counter()
            start_ohlcv = time.perf_counter()
            tf_minutes = int(
                pd.Timedelta(config.get("timeframe", "1h")).total_seconds() // 60
            )
            limit = int(max(20, tf_minutes * 3))
            limit = int(config.get("cycle_lookback_limit", limit))
    
            session_state.df_cache = await update_multi_tf_ohlcv_cache(
                exchange,
                session_state.df_cache,
                current_batch,
                config,
                limit=limit,
                use_websocket=config.get("use_websocket", False),
                force_websocket_history=config.get("force_websocket_history", False),
                max_concurrent=config.get("max_concurrent_ohlcv"),
                notifier=notifier if status_updates else None,
            )
    
            session_state.regime_cache = await update_regime_tf_cache(
                exchange,
                session_state.regime_cache,
                current_batch,
                config,
                limit=limit,
                use_websocket=config.get("use_websocket", False),
                force_websocket_history=config.get("force_websocket_history", False),
                max_concurrent=config.get("max_concurrent_ohlcv"),
                notifier=notifier if status_updates else None,
                df_map=session_state.df_cache,
            )
            ohlcv_time = time.perf_counter() - t0
            ohlcv_fetch_latency = time.perf_counter() - start_ohlcv
            if notifier and ohlcv_fetch_latency > 0.5:
                notifier.notify(
                    f"\u26a0\ufe0f OHLCV latency {ohlcv_fetch_latency*1000:.0f} ms"
                )
    
            tasks = []
            analyze_start = time.perf_counter()
            for sym in current_batch:
                logger.debug("🔹 Symbol: %s", sym)
                total_pairs += 1
                df_map = {tf: c.get(sym) for tf, c in session_state.df_cache.items()}
                for tf, cache_tf in session_state.regime_cache.items():
                    df_map[tf] = cache_tf.get(sym)
                df_sym = df_map.get(config["timeframe"])
                if df_sym is None or df_sym.empty:
                    msg = (
                        f"OHLCV fetch failed for {sym} on {config['timeframe']} "
                        f"(limit {limit})"
                    )
                    logger.error(msg)
                    if notifier and status_updates:
                        notifier.notify(msg)
                    continue
    
                expected_cols = ["timestamp", "open", "high", "low", "close", "volume"]
                if not isinstance(df_sym, pd.DataFrame):
                    df_sym = pd.DataFrame(df_sym, columns=expected_cols)
                elif not set(expected_cols).issubset(df_sym.columns):
                    df_sym = pd.DataFrame(df_sym.to_numpy(), columns=expected_cols)
                logger.debug("Fetched %d candles for %s", len(df_sym), sym)
                df_map[config["timeframe"]] = df_sym
                if sym in session_state.positions:
                    df_current = df_sym
                tasks.append(analyze_symbol(sym, df_map, mode, config, notifier))
    
            results = await asyncio.gather(*tasks)
    
            scalpers = [
                r["symbol"]
                for r in results
                if r.get("name") in {"micro_scalp", "bounce_scalper"}
            ]
            if scalpers:
                scalp_tf = config.get("scalp_timeframe", "1m")
                t_sc = time.perf_counter()
                session_state.df_cache[scalp_tf] = await update_ohlcv_cache(
                    exchange,
                    session_state.df_cache.get(scalp_tf, {}),
                    scalpers,
                    timeframe=scalp_tf,
                    limit=100,
                    use_websocket=config.get("use_websocket", False),
                    force_websocket_history=config.get("force_websocket_history", False),
                    config=config,
                    max_concurrent=config.get("max_concurrent_ohlcv"),
                )
                ohlcv_time += time.perf_counter() - t_sc
                tasks = [
                    analyze_symbol(
                        sym,
                        {
                            **{tf: c.get(sym) for tf, c in session_state.df_cache.items()},
                            **{tf: c.get(sym) for tf, c in session_state.regime_cache.items()},
                        },
                        mode,
                        config,
                        notifier,
                    )
                    for sym in scalpers
                ]
                scalper_results = await asyncio.gather(*tasks)
                mapping = {r["symbol"]: r for r in scalper_results}
                results = [mapping.get(r["symbol"], r) for r in results]
                for sym_open in session_state.positions:
                    if sym_open in mapping:
                        current_dfs[sym_open] = session_state.df_cache.get(config["timeframe"], {}).get(
                            sym_open
                        )
    
            analyze_time = time.perf_counter() - analyze_start
    
            for res in results:
                sym = res["symbol"]
                df_sym = res["df"]
                regime_sym = res["regime"]
                log_regime(sym, regime_sym, res["future_return"])
    
                if regime_sym == "unknown":
                    rejected_regime += 1
                    continue
    
                env_sym = res["env"]
                name_sym = res["name"]
                score_sym = res["score"]
                direction_sym = res["direction"]
    
                logger.debug("Regime %s -> Strategy %s", regime_sym, name_sym)
                logger.debug(
                    "Using strategy %s for %s in %s mode",
                    name_sym,
                    sym,
                    env_sym,
                )
    
                if sym not in session_state.positions and in_cooldown(sym, name_sym):
                    continue
    
                params_file = LOG_DIR / "optimized_params.json"
                if params_file.exists():
                    params = json.loads(params_file.read_text())
                    if name_sym in params:
                        risk_manager.config.stop_loss_pct = params[name_sym][
                            "stop_loss_pct"
                        ]
                        risk_manager.config.take_profit_pct = params[name_sym][
                            "take_profit_pct"
                        ]
    
                if direction_sym != "none":
                    signals_generated += 1
    
                allowed, reason = risk_manager.allow_trade(df_sym, name_sym)
                mean_vol = df_sym["volume"].rolling(20).mean().iloc[-1]
                last_vol = df_sym["volume"].iloc[-1]
                logger.debug(
                    f"[TRADE EVAL] {sym} | Signal: {score_sym:.2f} | Volume: {last_vol:.4f}/{mean_vol:.2f} | Allowed: {allowed}"
                )
<<<<<<< HEAD

        allowed_results.sort(key=lambda x: x["score"], reverse=True)
        top_n = config.get("top_n_symbols", 3)
        allowed_results = allowed_results[:top_n]
        corr_matrix = compute_correlation_matrix(
            {r["symbol"]: r["df"] for r in allowed_results}
        )
        filtered_results: list[dict] = []
        for r in allowed_results:
            keep = True
            for kept in filtered_results:
                if not corr_matrix.empty:
                    corr = corr_matrix.at[r["symbol"], kept["symbol"]]
                    if abs(corr) > 0.95:
                        keep = False
                        break
            if keep:
                filtered_results.append(r)

        best = filtered_results[0] if filtered_results else None

        open_syms = list(session_state.positions.keys())
        if open_syms:
            tf_cache = session_state.df_cache.get(config["timeframe"], {})
            update_syms: list[str] = []
            for s in open_syms:
                ts = None
                df_prev = tf_cache.get(s)
                if df_prev is not None and not df_prev.empty:
                    ts = int(df_prev["timestamp"].iloc[-1])
                if ts is None or last_candle_ts.get(s) != ts:
                    update_syms.append(s)
            if update_syms:
                tf_cache = await update_ohlcv_cache(
=======
                if not allowed:
                    logger.debug("Trade not allowed for %s \u2013 %s", sym, reason)
                    logger.debug(
                        "Trade rejected for %s: %s, score=%.2f, regime=%s",
                        sym,
                        reason,
                        score_sym,
                        regime_sym,
                    )
                    if "Volume" in reason:
                        rejected_volume += 1
                        volume_rejections += 1
                    else:
                        regime_rejections += 1
                    continue
    
                base_min = config.get(
                    "min_confidence_score", config.get("signal_threshold", 0.3)
                )
                min_score = res.get("min_confidence", base_min)
                if direction_sym != "none" and score_sym >= min_score:
                    allowed_results.append(
                        {
                            "symbol": sym,
                            "df": df_sym,
                            "regime": regime_sym,
                            "env": env_sym,
                            "name": name_sym,
                            "direction": direction_sym,
                            "score": score_sym,
                            "atr": res.get("atr"),
                        }
                    )
    
            allowed_results.sort(key=lambda x: x["score"], reverse=True)
            top_n = config.get("top_n_symbols", 3)
            allowed_results = allowed_results[:top_n]
            corr_matrix = compute_correlation_matrix(
                {r["symbol"]: r["df"] for r in allowed_results}
            )
            filtered_results: list[dict] = []
            for r in allowed_results:
                keep = True
                for kept in filtered_results:
                    if not corr_matrix.empty:
                        corr = corr_matrix.at[r["symbol"], kept["symbol"]]
                        if abs(corr) > 0.95:
                            keep = False
                            break
                if keep:
                    filtered_results.append(r)
    
            best = filtered_results[0] if filtered_results else None
    
            open_syms = list(session_state.positions.keys())
            if open_syms:
                tf_cache = df_cache.get(config["timeframe"], {})
                update_syms: list[str] = []
                for s in open_syms:
                    ts = None
                    df_prev = tf_cache.get(s)
                    if df_prev is not None and not df_prev.empty:
                        ts = int(df_prev["timestamp"].iloc[-1])
                    if ts is None or last_candle_ts.get(s) != ts:
                        update_syms.append(s)
                if update_syms:
                    tf_cache = await update_ohlcv_cache(
                        exchange,
                        tf_cache,
                        update_syms,
                        timeframe=config["timeframe"],
                        limit=100,
                        use_websocket=config.get("use_websocket", False),
                        force_websocket_history=config.get("force_websocket_history", False),
                        config=config,
                        max_concurrent=config.get("max_concurrent_ohlcv"),
                    )
                    for s in update_syms:
                        df_new = tf_cache.get(s)
                        if df_new is not None and not df_new.empty:
                            last_candle_ts[s] = int(df_new["timestamp"].iloc[-1])
                    df_cache[config["timeframe"]] = tf_cache
                session_state.df_cache[config["timeframe"]] = await update_ohlcv_cache(
>>>>>>> 5bd75f5d
                    exchange,
                    session_state.df_cache.get(config["timeframe"], {}),
                    open_syms,
                    timeframe=config["timeframe"],
                    limit=100,
                    use_websocket=config.get("use_websocket", False),
                    force_websocket_history=config.get("force_websocket_history", False),
                    config=config,
                    max_concurrent=config.get("max_concurrent_ohlcv"),
                )
<<<<<<< HEAD
                for s in update_syms:
                    df_new = tf_cache.get(s)
                    if df_new is not None and not df_new.empty:
                        last_candle_ts[s] = int(df_new["timestamp"].iloc[-1])
                session_state.df_cache[config["timeframe"]] = tf_cache
            session_state.df_cache[config["timeframe"]] = await update_ohlcv_cache(
                exchange,
                session_state.df_cache.get(config["timeframe"], {}),
                open_syms,
                timeframe=config["timeframe"],
                limit=100,
                use_websocket=config.get("use_websocket", False),
                force_websocket_history=config.get("force_websocket_history", False),
                config=config,
                max_concurrent=config.get("max_concurrent_ohlcv"),
            )

        for sym in open_syms:
            df_current = session_state.df_cache.get(config["timeframe"], {}).get(sym)
            if df_current is None:
                # Fallback to direct fetch if cache is missing
                try:
                    if config.get("use_websocket", False) and hasattr(
                        exchange, "watch_ohlcv"
                    ):
                        data = await exchange.watch_ohlcv(
                            sym,
                            timeframe=config["timeframe"],
                            limit=100,
                        )
                    else:
                        if asyncio.iscoroutinefunction(
                            getattr(exchange, "fetch_ohlcv", None)
=======
    
            for sym in open_syms:
                df_current = session_state.df_cache.get(config["timeframe"], {}).get(sym)
                if df_current is None:
                    # Fallback to direct fetch if cache is missing
                    try:
                        if config.get("use_websocket", False) and hasattr(
                            exchange, "watch_ohlcv"
>>>>>>> 5bd75f5d
                        ):
                            data = await exchange.watch_ohlcv(
                                sym,
                                timeframe=config["timeframe"],
                                limit=100,
                            )
                        else:
                            if asyncio.iscoroutinefunction(
                                getattr(exchange, "fetch_ohlcv", None)
                            ):
                                data = await exchange.fetch_ohlcv(
                                    sym,
                                    timeframe=config["timeframe"],
                                    limit=100,
                                )
                            else:
                                data = await asyncio.to_thread(
                                    exchange.fetch_ohlcv,
                                    sym,
                                    timeframe=config["timeframe"],
                                    limit=100,
                                )
                    except Exception as exc:  # pragma: no cover - network
                        logger.error(
                            "OHLCV fetch failed for %s on %s (limit %d): %s",
                            sym,
                            config["timeframe"],
                            100,
                            exc,
                            exc_info=True,
                        )
                        continue
    
                    if data and len(data[0]) > 6:
                        data = [[c[0], c[1], c[2], c[3], c[4], c[6]] for c in data]
                    df_current = pd.DataFrame(
                        data,
                        columns=["timestamp", "open", "high", "low", "close", "volume"],
                    )
                    update_df_cache(df_cache, config["timeframe"], sym, df_current)
                if df_current is not None and not df_current.empty:
                    last_candle_ts[sym] = int(df_current["timestamp"].iloc[-1])
                    update_df_cache(
                        session_state.df_cache,
                        config["timeframe"],
                        sym,
                        df_current,
                    )
    
                current_dfs[sym] = df_current
                current_prices[sym] = df_current["close"].iloc[-1]
    
            df_current = current_dfs.get(best["symbol"] if best else "")
            current_price = None
            if best:
                if df_current is None:
                    df_current = best["df"]
                current_price = df_current["close"].iloc[-1]
    
            if best:
                score = best["score"]
                direction = best["direction"]
                trade_side = direction_to_side(direction)
                env = best["env"]
                regime = best["regime"]
                name = best["name"]
            else:
                score = -1
                direction = "none"
                trade_side = None
    
            for sym, pos in list(session_state.positions.items()):
                cur_price = current_prices.get(sym)
                df_cur = current_dfs.get(sym)
                if cur_price is None or df_cur is None:
                    continue
                pnl_pct = ((cur_price - pos["entry_price"]) / pos["entry_price"]) * (
                    1 if pos["side"] == "buy" else -1
                )
<<<<<<< HEAD
            if df_current is not None and not df_current.empty:
                last_candle_ts[sym] = int(df_current["timestamp"].iloc[-1])
                update_df_cache(
                    session_state.df_cache,
                    config["timeframe"],
                    sym,
                    df_current,
=======
                if pnl_pct >= config["exit_strategy"]["min_gain_to_trail"]:
                    if cur_price > pos.get("highest_price", pos["entry_price"]):
                        pos["highest_price"] = cur_price
                    pos["trailing_stop"] = calculate_trailing_stop(
                        pd.Series([pos.get("highest_price", cur_price)]),
                        config["exit_strategy"]["trailing_stop_pct"],
                    )
                risk_manager.stop_order = risk_manager.get_stop_order(sym)
                exit_signal, new_stop = should_exit(
                    df_cur,
                    cur_price,
                    pos.get("trailing_stop", 0.0),
                    config,
                    risk_manager,
>>>>>>> 5bd75f5d
                )
                pos["trailing_stop"] = new_stop
                equity = paper_wallet.balance if paper_wallet else latest_balance
                if paper_wallet:
                    unreal = paper_wallet.unrealized(sym, cur_price)
                    equity += unreal
                pos["equity"] = float(equity)
                session_state.last_balance = notify_balance_change(
                    notifier,
                    session_state.last_balance,
                    float(equity),
                    balance_updates,
                )
                if exit_signal:
                    pct = get_partial_exit_percent(pnl_pct * 100)
                    sell_amount = (
                        pos["size"] * (pct / 100)
                        if config["exit_strategy"]["scale_out"] and pct > 0
                        else pos["size"]
                    )
                    _start_exec = time.perf_counter()
                    await cex_trade_async(
                        exchange,
                        ws_client,
                        sym,
                        opposite_side(pos["side"]),
                        sell_amount,
                        notifier,
                        dry_run=config["execution_mode"] == "dry_run",
                        use_websocket=config.get("use_websocket", False),
                        config=config,
                    )
                    lat = time.perf_counter() - _start_exec
                    execution_latency = max(execution_latency, lat)
                    if notifier and lat > 0.5:
                        notifier.notify(f"\u26a0\ufe0f Execution latency {lat*1000:.0f} ms")
                    if paper_wallet:
                        paper_wallet.close(sym, sell_amount, cur_price)
                    pos["pnl"] = pos.get("pnl", 0.0) + (
                        (cur_price - pos["entry_price"])
                        * sell_amount
                        * (1 if pos["side"] == "buy" else -1)
                    )
                    if sell_amount >= pos["size"]:
                        risk_manager.cancel_stop_order(exchange, sym)
                        risk_manager.deallocate_capital(
                            pos["strategy"], sell_amount * pos["entry_price"]
                        )
                        log_performance(
                            {
                                "symbol": sym,
                                "regime": pos.get("regime"),
                                "strategy": pos.get("strategy"),
                                "pnl": pos["pnl"],
                                "entry_time": pos.get("entry_time"),
                                "exit_time": datetime.utcnow().isoformat(),
                            }
                        )
                        log_pnl(
                            pos.get("strategy", ""),
                            sym,
                            pos["entry_price"],
                            cur_price,
                            pos["pnl"],
                            pos.get("confidence", 0.0),
                            pos["side"],
                        )
                        log_regime_pnl(
                            pos.get("regime", "unknown"),
                            pos.get("strategy", ""),
                            pos["pnl"],
                        )
                        latest_balance = await fetch_balance(exchange, paper_wallet, config)
                        log_position(
                            sym,
                            pos["side"],
                            sell_amount,
                            pos["entry_price"],
                            cur_price,
                            float(paper_wallet.balance if paper_wallet else latest_balance),
                        )
                        mark_cooldown(sym, active_strategy or pos.get("strategy", ""))
                        task = position_tasks.pop(sym, None)
                        if task:
                            task.cancel()
                            try:
                                await task
                            except asyncio.CancelledError:
                                pass
                        positions.pop(sym, None)
                        last_candle_ts.pop(sym, None)
                        session_state.positions.pop(sym, None)
                        latest_balance = await fetch_and_log_balance(
                            exchange, paper_wallet, config
                        )
                        equity = paper_wallet.balance if paper_wallet else latest_balance
                        log_position(
                            sym,
                            pos["side"],
                            pos["size"],
                            pos["entry_price"],
                            cur_price,
                            float(equity),
                            pnl=pos["pnl"],
                        )
                    else:
                        pos["size"] -= sell_amount
                        risk_manager.deallocate_capital(
                            pos["strategy"], sell_amount * pos["entry_price"]
                        )
                        risk_manager.update_stop_order(pos["size"], symbol=sym)
                        latest_balance = await fetch_balance(exchange, paper_wallet, config)
                        latest_balance = await fetch_balance(exchange, paper_wallet, config)
    
            if not position_guard.can_open(session_state.positions):
                continue
    
            if not filtered_results:
                continue
    
            for candidate in filtered_results:
                if candidate["symbol"] in session_state.positions:
                    logger.info(
                        "Existing position on %s still open – skipping new trade",
                        candidate["symbol"],
                    )
                    continue
                if not position_guard.can_open(session_state.positions):
                    break
                score = candidate["score"]
                direction = candidate["direction"]
                trade_side = direction_to_side(direction)
                env = candidate["env"]
                regime = candidate["regime"]
                name = candidate["name"]
                current_price = candidate["df"]["close"].iloc[-1]
                risk_manager.config.symbol = candidate["symbol"]
                df_for_size = candidate["df"]
    
                if score < config["signal_threshold"]:
                    rejected_score += 1
                    score_rejections += 1
                    continue
                logger.info(
                    "Cycle Summary: %s pairs evaluated, %s signals, %s trades executed, %s rejected volume, %s rejected score, %s rejected regime.",
                    total_pairs,
                    signals_generated,
                    trades_executed,
                    volume_rejections,
                    score_rejections,
                    regime_rejections,
                )
                metrics = {
                    "timestamp": datetime.utcnow().isoformat(),
                    "ticker_fetch_time": ticker_fetch_time,
                    "symbol_filter_ratio": symbol_filter_ratio,
                    "ohlcv_fetch_latency": ohlcv_fetch_latency,
                    "execution_latency": execution_latency,
                    "unknown_regimes": rejected_regime,
                }
                write_cycle_metrics(metrics, config)
                logger.info("Sleeping for %s minutes", config["loop_interval_minutes"])
                await asyncio.sleep(config["loop_interval_minutes"] * 60)
    
                poll_mod = config.get("balance_poll_mod", 1)
                balance = last_balance if last_balance is not None else 0.0
                if trades_executed > 0 or loop_count % poll_mod == 0:
                    if config["execution_mode"] != "dry_run":
                        bal = await (
                            exchange.fetch_balance()
                            if asyncio.iscoroutinefunction(
                                getattr(exchange, "fetch_balance", None)
                            )
                            else asyncio.to_thread(exchange.fetch_balance)
                        )
                        balance = bal["USDT"]["free"]
                    else:
                        balance = paper_wallet.balance if paper_wallet else 0.0
                    check_balance_change(float(balance), "external change")
    
                size = risk_manager.position_size(
                    score,
                    balance,
                    df_for_size,
                    atr=candidate.get("atr"),
                    price=current_price,
                )
                order_amount = size / current_price if current_price > 0 else 0.0
    
                if not risk_manager.can_allocate(name, size, balance):
                    logger.info("Capital cap reached for %s, skipping", name)
                    logger.info(
                        "Loop Summary: %s evaluated | %s trades | %s volume fails | %s score fails | %s unknown regime",
                        total_pairs,
                        trades_executed,
                        rejected_volume,
                        rejected_score,
                        rejected_regime,
                    )
                    logger.info(
                        "Cycle Summary: %s pairs evaluated, %s signals, %s trades executed, %s rejected volume, %s rejected score, %s rejected regime.",
                        total_pairs,
                        signals_generated,
                        trades_executed,
                        volume_rejections,
                        score_rejections,
                        regime_rejections,
                    )
                    if (
                        config.get("metrics_enabled")
                        and config.get("metrics_backend") == "csv"
                    ):
                        metrics = {
                            "timestamp": datetime.utcnow().isoformat(),
                            "ticker_fetch_time": ticker_fetch_time,
                            "symbol_filter_ratio": symbol_filter_ratio,
                            "ohlcv_fetch_latency": ohlcv_fetch_latency,
                            "execution_latency": execution_latency,
                            "unknown_regimes": rejected_regime,
                        }
                        write_cycle_metrics(metrics, config)
                    logger.info("Sleeping for %s minutes", config["loop_interval_minutes"])
                    await asyncio.sleep(config["loop_interval_minutes"] * 60)
                    continue
    
                _start_exec = time.perf_counter()
                order = await cex_trade_async(
                    exchange,
                    ws_client,
                    candidate["symbol"],
                    trade_side,
                    order_amount,
                    notifier,
                    dry_run=config["execution_mode"] == "dry_run",
                    use_websocket=config.get("use_websocket", False),
                    config=config,
                )
                lat = time.perf_counter() - _start_exec
                execution_latency = max(execution_latency, lat)
                if notifier and lat > 0.5:
                    notifier.notify(f"\u26a0\ufe0f Execution latency {lat*1000:.0f} ms")
                atr_val = candidate.get("atr")
                if atr_val:
                    stop_price = (
                        current_price - atr_val * risk_manager.config.stop_loss_atr_mult
                        if trade_side == "buy"
                        else current_price
                        + atr_val * risk_manager.config.stop_loss_atr_mult
                    )
                    take_profit_price = (
                        current_price + atr_val * risk_manager.config.take_profit_atr_mult
                        if trade_side == "buy"
                        else current_price
                        - atr_val * risk_manager.config.take_profit_atr_mult
                    )
                else:
                    stop_price = current_price * (
                        1 - risk_manager.config.stop_loss_pct
                        if trade_side == "buy"
                        else 1 + risk_manager.config.stop_loss_pct
                    )
<<<<<<< HEAD
                    mark_cooldown(sym, active_strategy or pos.get("strategy", ""))
                    task = position_tasks.pop(sym, None)
                    if task:
                        task.cancel()
                        try:
                            await task
                        except asyncio.CancelledError:
                            pass
                    last_candle_ts.pop(sym, None)
                    session_state.positions.pop(sym, None)
                    latest_balance = await fetch_and_log_balance(
                        exchange, paper_wallet, config
=======
                    take_profit_price = current_price * (
                        1 + risk_manager.config.take_profit_pct
                        if trade_side == "buy"
                        else 1 - risk_manager.config.take_profit_pct
>>>>>>> 5bd75f5d
                    )
                stop_order = place_stop_order(
                    exchange,
                    candidate["symbol"],
                    "sell" if trade_side == "buy" else "buy",
                    order_amount,
                    stop_price,
                    notifier=notifier,
                    dry_run=config["execution_mode"] == "dry_run",
                )
                risk_manager.register_stop_order(
                    stop_order,
                    strategy=strategy_name(regime, env),
                    symbol=candidate["symbol"],
                    entry_price=current_price,
                    confidence=score,
                    direction=trade_side,
                    take_profit=take_profit_price,
                )
                risk_manager.allocate_capital(name, size)
                if config["execution_mode"] == "dry_run" and paper_wallet:
                    paper_wallet.open(
                        candidate["symbol"], trade_side, order_amount, current_price
                    )
                    latest_balance = paper_wallet.balance
                else:
                    if asyncio.iscoroutinefunction(
                        getattr(exchange, "fetch_balance", None)
                    ):
                        bal = await exchange.fetch_balance()
                    else:
                        bal = await asyncio.to_thread(exchange.fetch_balance)
                    latest_balance = (
                        bal["USDT"]["free"]
                        if isinstance(bal["USDT"], dict)
                        else bal["USDT"]
                    )
                check_balance_change(float(latest_balance), "trade executed")
                log_balance(float(latest_balance))
                session_state.last_balance = notify_balance_change(
                    notifier,
                    session_state.last_balance,
                    float(latest_balance),
                    balance_updates,
                )
                log_position(
                    candidate["symbol"],
                    trade_side,
                    order_amount,
                    current_price,
                    current_price,
                    float(latest_balance),
                )
                if strategy_name(regime, env).startswith("grid"):
                    grid_state.record_fill(candidate["symbol"])
                session_state.positions[candidate["symbol"]] = {
                    "side": trade_side,
                    "entry_price": current_price,
                    "entry_time": datetime.utcnow().isoformat(),
                    "regime": regime,
                    "strategy": strategy_name(regime, env),
                    "confidence": score,
                    "pnl": 0.0,
                    "size": order_amount,
                    "trailing_stop": 0.0,
                    "highest_price": current_price,
                }
                position_tasks[candidate["symbol"]] = asyncio.create_task(
                    _watch_position(
                        candidate["symbol"],
                        exchange,
                        session_state,
                        paper_wallet,
                        config,
                    )
                )
                active_strategy = name
                if notifier and trade_updates:
                    report_entry(
                        notifier,
                        candidate["symbol"],
                        strategy_name(regime, env),
                        score,
                        direction,
                    )
                logger.info("Trade opened at %.4f", current_price)
                trades_executed += 1
                if not position_guard.can_open(session_state.positions):
                    break
    
            write_scores(scores_file, perf_file)
            write_stats(stats_file, perf_file)
    
            logger.info(
                "Loop Summary: %s evaluated | %s trades | %s volume fails | %s score fails | %s unknown regime",
                total_pairs,
                trades_executed,
                rejected_volume,
                rejected_score,
                rejected_regime,
            )
            logger.info(
                "Cycle Summary: %s pairs evaluated, %s signals, %s trades executed, %s rejected volume, %s rejected score, %s rejected regime.",
                total_pairs,
                signals_generated,
                trades_executed,
                volume_rejections,
                score_rejections,
                regime_rejections,
            )
            total_time = time.perf_counter() - cycle_start
            timing = getattr(ctx, "timing", {})
            _emit_timing(
                timing.get("fetch_candidates", symbol_time),
                timing.get("update_caches", ohlcv_time),
                timing.get("analyse_batch", analyze_time),
                total_time,
                metrics_path,
                ohlcv_fetch_latency,
                execution_latency,
            )
            if config.get("metrics_enabled") and config.get("metrics_backend") == "csv":
                metrics = {
                    "timestamp": datetime.utcnow().isoformat(),
                    "ticker_fetch_time": ticker_fetch_time,
                    "symbol_filter_ratio": symbol_filter_ratio,
                    "ohlcv_fetch_latency": ohlcv_fetch_latency,
                    "execution_latency": execution_latency,
                    "unknown_regimes": rejected_regime,
                }
                write_cycle_metrics(metrics, config)
            summary = f"Cycle complete: {total_pairs} symbols, {trades_executed} trades"
            if notifier and status_updates:
                notifier.notify(summary)
            logger.info("Sleeping for %s minutes", config["loop_interval_minutes"])
            await asyncio.sleep(config["loop_interval_minutes"] * 60)
    finally:
        monitor_task.cancel()
        control_task.cancel()
        rotation_task.cancel()
        for task in list(position_tasks.values()):
            task.cancel()
        for task in list(position_tasks.values()):
            try:
                await task
            except asyncio.CancelledError:
                pass
        position_tasks.clear()
        if telegram_bot:
            telegram_bot.stop()
        try:
            await monitor_task
        except asyncio.CancelledError:
            pass
        try:
            await rotation_task
        except asyncio.CancelledError:
            pass
        try:
            await control_task
        except asyncio.CancelledError:
            pass
        for task in list(WS_PING_TASKS):
            task.cancel()
        for task in list(WS_PING_TASKS):
            try:
                await task
            except asyncio.CancelledError:
                pass
        WS_PING_TASKS.clear()
        if hasattr(exchange, "close"):
            if asyncio.iscoroutinefunction(getattr(exchange, "close")):
                await exchange.close()
            else:
                await asyncio.to_thread(exchange.close)

    return notifier


async def main() -> None:
    """Entry point for running the trading bot with error handling."""
    notifier: TelegramNotifier | None = None
    try:
        notifier = await _main_impl()
    except Exception as exc:  # pragma: no cover - error path
        logger.exception("Unhandled error in main: %s", exc)
        if notifier:
            notifier.notify(f"❌ Bot stopped: {exc}")
    finally:
        if notifier:
            notifier.notify("Bot shutting down")
        logger.info("Bot shutting down")


if __name__ == "__main__":  # pragma: no cover - manual execution
    asyncio.run(main())<|MERGE_RESOLUTION|>--- conflicted
+++ resolved
@@ -1129,7 +1129,6 @@
                 logger.debug(
                     f"[TRADE EVAL] {sym} | Signal: {score_sym:.2f} | Volume: {last_vol:.4f}/{mean_vol:.2f} | Allowed: {allowed}"
                 )
-<<<<<<< HEAD
 
         allowed_results.sort(key=lambda x: x["score"], reverse=True)
         top_n = config.get("top_n_symbols", 3)
@@ -1164,7 +1163,6 @@
                     update_syms.append(s)
             if update_syms:
                 tf_cache = await update_ohlcv_cache(
-=======
                 if not allowed:
                     logger.debug("Trade not allowed for %s \u2013 %s", sym, reason)
                     logger.debug(
@@ -1248,7 +1246,6 @@
                             last_candle_ts[s] = int(df_new["timestamp"].iloc[-1])
                     df_cache[config["timeframe"]] = tf_cache
                 session_state.df_cache[config["timeframe"]] = await update_ohlcv_cache(
->>>>>>> 5bd75f5d
                     exchange,
                     session_state.df_cache.get(config["timeframe"], {}),
                     open_syms,
@@ -1259,7 +1256,6 @@
                     config=config,
                     max_concurrent=config.get("max_concurrent_ohlcv"),
                 )
-<<<<<<< HEAD
                 for s in update_syms:
                     df_new = tf_cache.get(s)
                     if df_new is not None and not df_new.empty:
@@ -1293,7 +1289,6 @@
                     else:
                         if asyncio.iscoroutinefunction(
                             getattr(exchange, "fetch_ohlcv", None)
-=======
     
             for sym in open_syms:
                 df_current = session_state.df_cache.get(config["timeframe"], {}).get(sym)
@@ -1302,7 +1297,6 @@
                     try:
                         if config.get("use_websocket", False) and hasattr(
                             exchange, "watch_ohlcv"
->>>>>>> 5bd75f5d
                         ):
                             data = await exchange.watch_ohlcv(
                                 sym,
@@ -1382,7 +1376,6 @@
                 pnl_pct = ((cur_price - pos["entry_price"]) / pos["entry_price"]) * (
                     1 if pos["side"] == "buy" else -1
                 )
-<<<<<<< HEAD
             if df_current is not None and not df_current.empty:
                 last_candle_ts[sym] = int(df_current["timestamp"].iloc[-1])
                 update_df_cache(
@@ -1390,7 +1383,6 @@
                     config["timeframe"],
                     sym,
                     df_current,
-=======
                 if pnl_pct >= config["exit_strategy"]["min_gain_to_trail"]:
                     if cur_price > pos.get("highest_price", pos["entry_price"]):
                         pos["highest_price"] = cur_price
@@ -1405,7 +1397,6 @@
                     pos.get("trailing_stop", 0.0),
                     config,
                     risk_manager,
->>>>>>> 5bd75f5d
                 )
                 pos["trailing_stop"] = new_stop
                 equity = paper_wallet.balance if paper_wallet else latest_balance
@@ -1667,7 +1658,6 @@
                         if trade_side == "buy"
                         else 1 + risk_manager.config.stop_loss_pct
                     )
-<<<<<<< HEAD
                     mark_cooldown(sym, active_strategy or pos.get("strategy", ""))
                     task = position_tasks.pop(sym, None)
                     if task:
@@ -1680,12 +1670,10 @@
                     session_state.positions.pop(sym, None)
                     latest_balance = await fetch_and_log_balance(
                         exchange, paper_wallet, config
-=======
                     take_profit_price = current_price * (
                         1 + risk_manager.config.take_profit_pct
                         if trade_side == "buy"
                         else 1 - risk_manager.config.take_profit_pct
->>>>>>> 5bd75f5d
                     )
                 stop_order = place_stop_order(
                     exchange,
