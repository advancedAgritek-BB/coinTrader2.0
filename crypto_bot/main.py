import os
import asyncio
import json
import time
from pathlib import Path
from datetime import datetime

import pandas as pd
import yaml
from dotenv import dotenv_values

from crypto_bot.utils.telegram import send_message
from crypto_bot.utils.logger import setup_logger
from crypto_bot.portfolio_rotator import PortfolioRotator
from crypto_bot.auto_optimizer import optimize_strategies
from crypto_bot.wallet_manager import load_or_create
from crypto_bot.regime.regime_classifier import classify_regime
from crypto_bot.strategy_router import route, strategy_name
from crypto_bot.cooldown_manager import (
    in_cooldown,
    mark_cooldown,
    configure as cooldown_configure,
)
from crypto_bot.signals.signal_scoring import evaluate_async
from crypto_bot.risk.risk_manager import RiskManager, RiskConfig
from crypto_bot.risk.exit_manager import (
    calculate_trailing_stop,
    should_exit,
    get_partial_exit_percent,
)
from crypto_bot.execution.cex_executor import (
    execute_trade_async as cex_trade_async,
    get_exchange,
    place_stop_order,
)
from crypto_bot.execution.solana_executor import execute_swap
from crypto_bot.fund_manager import (
    check_wallet_balances,
    detect_non_trade_tokens,
    auto_convert_funds,
)
from crypto_bot.paper_wallet import PaperWallet
from crypto_bot.utils.performance_logger import log_performance
from crypto_bot.utils.market_loader import load_kraken_symbols


CONFIG_PATH = Path(__file__).resolve().parent / "config.yaml"
ENV_PATH = Path(__file__).resolve().parent / ".env"

logger = setup_logger("bot", "crypto_bot/logs/bot.log")


def direction_to_side(direction: str) -> str:
    """Translate strategy direction to trade side."""
    return "buy" if direction == "long" else "sell"


def opposite_side(side: str) -> str:
    """Return the opposite trading side."""
    return "sell" if side == "buy" else "buy"


def load_config() -> dict:
    """Load YAML configuration for the bot."""
    with open(CONFIG_PATH) as f:
        logger.info("Loading config from %s", CONFIG_PATH)
        return yaml.safe_load(f)


async def main() -> None:
    """Entry point for running the trading bot."""

    logger.info("Starting bot")
    config = load_config()
    volume_ratio = 0.01 if config.get("testing_mode") else 1.0
    cooldown_configure(config.get("min_cooldown", 0))
    secrets = dotenv_values(ENV_PATH)
    os.environ.update(secrets)

    user = load_or_create()

    # allow user-configured exchange to override YAML setting
    if user.get("exchange"):
        config["exchange"] = user["exchange"]

    exchange, ws_client = get_exchange(config)

    if config.get("scan_markets", False) and not config.get("symbols"):
        config["symbols"] = load_kraken_symbols(
            exchange, config.get("excluded_symbols", [])
        )

    try:
        if asyncio.iscoroutinefunction(getattr(exchange, "fetch_balance", None)):
            await exchange.fetch_balance()
        else:
            await asyncio.to_thread(exchange.fetch_balance)
    except Exception as exc:  # pragma: no cover - network
        logger.error("Exchange API setup failed: %s", exc)
        send_message(
            secrets.get("TELEGRAM_TOKEN"),
            config.get("telegram", {}).get("chat_id", ""),
            f"API error: {exc}",
        )
        return
    risk_params = {**config.get("risk", {})}
    risk_params.update(config.get("sentiment_filter", {}))
    risk_params.update(config.get("volatility_filter", {}))
    risk_params["symbol"] = config.get("symbol", "")
    risk_params["trade_size_pct"] = config.get("trade_size_pct", 0.1)
    risk_params["strategy_allocation"] = config.get("strategy_allocation", {})
    risk_params["volume_threshold_ratio"] = config.get("risk", {}).get(
        "volume_threshold_ratio", 0.1
    )
    risk_params["volume_ratio"] = volume_ratio
    risk_config = RiskConfig(**risk_params)
    risk_manager = RiskManager(risk_config)

    paper_wallet = None
    if config.get("execution_mode") == "dry_run":
        try:
            start_bal = float(input("Enter paper trading balance in USDT: "))
        except Exception:
            start_bal = 1000.0
        paper_wallet = PaperWallet(start_bal)

    open_side = None
    entry_price = None
    entry_time = None
    entry_regime = None
    entry_strategy = None
    realized_pnl = 0.0
    trailing_stop = 0.0
    position_size = 0.0
    highest_price = 0.0
    current_strategy = None
    active_strategy = None
    stats_file = Path("crypto_bot/logs/strategy_stats.json")
    stats = json.loads(stats_file.read_text()) if stats_file.exists() else {}

    rotator = PortfolioRotator()
    last_rotation = 0.0
    last_optimize = 0.0

    mode = user.get("mode", config.get("mode", "auto"))
    state = {"running": True, "mode": mode}

    telegram_bot = None
    if user.get("telegram_token") and config.get("telegram", {}).get("chat_id"):
        from crypto_bot.telegram_bot_ui import TelegramBotUI

        telegram_bot = TelegramBotUI(
            user["telegram_token"],
            config["telegram"]["chat_id"],
            state,
            "crypto_bot/logs/bot.log",
            rotator,
            exchange,
            user.get("wallet_address", ""),
        )
        telegram_bot.run_async()

    while True:
        mode = state["mode"]

        total_pairs = 0
        signals_generated = 0
        trades_executed = 0
        rejected_volume = 0
        rejected_score = 0
        rejected_regime = 0
        volume_rejections = 0
        score_rejections = 0
        regime_rejections = 0

        if config.get("optimization", {}).get("enabled"):
            if (
                time.time() - last_optimize
                >= config["optimization"].get("interval_days", 7) * 86400
            ):
                optimize_strategies()
                last_optimize = time.time()

        if not state.get("running"):
            await asyncio.sleep(1)
            continue

        balances = await asyncio.to_thread(
            check_wallet_balances, user.get("wallet_address", "")
        )
        for token in detect_non_trade_tokens(balances):
            amount = balances[token]
            logger.info("Converting %s %s to USDC", amount, token)
            await auto_convert_funds(
                user.get("wallet_address", ""),
                token,
                "USDC",
                amount,
                dry_run=config["execution_mode"] == "dry_run",
                slippage_bps=config.get("solana_slippage_bps", 50),
                telegram_token=user.get("telegram_token", ""),
                chat_id=config.get("telegram", {}).get("chat_id", ""),
            )

        if rotator.config.get("enabled"):
            if (
                time.time() - last_rotation
                >= rotator.config.get("interval_days", 7) * 86400
            ):
                bal = await asyncio.to_thread(exchange.fetch_balance)
                holdings = {
                    k: (v.get("total") if isinstance(v, dict) else v)
                    for k, v in bal.items()
                }
                await rotator.rotate(
                    exchange,
                    user.get("wallet_address", ""),
                    holdings,
                    user.get("telegram_token", ""),
                    config.get("telegram", {}).get("chat_id", ""),
                )
                last_rotation = time.time()

        best = None
        best_score = -1.0
        df_current = None

        for sym in config.get("symbols", [config.get("symbol")]):
            logger.info("🔹 Symbol: %s", sym)
            total_pairs += 1
            try:
                if config.get("use_websocket", False) and hasattr(exchange, "watch_ohlcv"):
                    data = await exchange.watch_ohlcv(
                        sym, timeframe=config["timeframe"], limit=100
                    )
                    if data:
                        logger.debug("WS candle raw: %s", data[-1])
                else:
                    if asyncio.iscoroutinefunction(getattr(exchange, "fetch_ohlcv", None)):
                        data = await exchange.fetch_ohlcv(
                            sym, timeframe=config["timeframe"], limit=100
                        )
                    else:
                        data = await asyncio.to_thread(
                            exchange.fetch_ohlcv,
                            sym,
                            timeframe=config["timeframe"],
                            limit=100,
                        )
            except Exception as exc:  # pragma: no cover - network
                logger.error("OHLCV fetch failed for %s: %s", sym, exc)
                continue

            if data and len(data[0]) > 6:
                data = [
                    [c[0], c[1], c[2], c[3], c[4], c[6]] for c in data
                ]
            df_sym = pd.DataFrame(
                data,
                columns=["timestamp", "open", "high", "low", "close", "volume"],
            )

            logger.info("Fetched %d candles for %s", len(df_sym), sym)

            if sym == config.get("symbol"):
                df_current = df_sym

            risk_manager.config.symbol = sym

            regime_sym = classify_regime(df_sym)
            logger.info("Market regime for %s classified as %s", sym, regime_sym)
            if regime_sym == "unknown":
                rejected_regime += 1
                continue
            env_sym = mode if mode != "auto" else "cex"
            strategy_fn = route(regime_sym, env_sym)
            name_sym = strategy_name(regime_sym, env_sym)
            logger.info("Regime %s -> Strategy %s", regime_sym, name_sym)
            logger.info(
                "Using strategy %s for %s in %s mode",
                name_sym,
                sym,
                env_sym,
            )

            if open_side is None and in_cooldown(sym, name_sym):
                continue

            params_file = Path("crypto_bot/logs/optimized_params.json")
            if params_file.exists():
                params = json.loads(params_file.read_text())
                if name_sym in params:
                    risk_manager.config.stop_loss_pct = params[name_sym][
                        "stop_loss_pct"
                    ]
                    risk_manager.config.take_profit_pct = params[name_sym][
                        "take_profit_pct"
                    ]

            score_sym, direction_sym = await evaluate_async(strategy_fn, df_sym, config)
            logger.info("Signal %s %.2f %s", sym, score_sym, direction_sym)
            if direction_sym != "none":
                signals_generated += 1

            allowed, reason = risk_manager.allow_trade(df_sym)
            if not allowed:
                logger.info(
                    "Trade not allowed for %s \u2013 %s", sym, reason
                )
                logger.info(
                    "Trade rejected for %s: %s, score=%.2f, regime=%s",
                    sym,
                    reason,
                    score_sym,
                    regime_sym,
                )
                if "Volume" in reason:
                    rejected_volume += 1
                    volume_rejections += 1
                else:
                    regime_rejections += 1
                continue

            if direction_sym != "none" and score_sym > best_score:
                best_score = score_sym
                best = {
                    "symbol": sym,
                    "df": df_sym,
                    "regime": regime_sym,
                    "env": env_sym,
                    "name": name_sym,
                    "direction": direction_sym,
                    "score": score_sym,
                }

        if open_side and df_current is None:
            # ensure current market data is loaded
            try:
                if config.get("use_websocket", False) and hasattr(exchange, "watch_ohlcv"):
                    data = await exchange.watch_ohlcv(
                        config["symbol"], timeframe=config["timeframe"], limit=100
                    )
                else:
                    if asyncio.iscoroutinefunction(getattr(exchange, "fetch_ohlcv", None)):
                        data = await exchange.fetch_ohlcv(
                            config["symbol"], timeframe=config["timeframe"], limit=100
                        )
                    else:
                        data = await asyncio.to_thread(
                            exchange.fetch_ohlcv,
                            config["symbol"],
                            timeframe=config["timeframe"],
                            limit=100,
                        )
            except Exception as exc:  # pragma: no cover - network
                logger.error("OHLCV fetch failed for %s: %s", config["symbol"], exc)
                continue

            if data and len(data[0]) > 6:
                data = [
                    [c[0], c[1], c[2], c[3], c[4], c[6]] for c in data
                ]
            df_current = pd.DataFrame(
                data,
                columns=["timestamp", "open", "high", "low", "close", "volume"],
            )

        if open_side and df_current is not None:
            current_price = df_current["close"].iloc[-1]
        elif best:
            current_price = best["df"]["close"].iloc[-1]
        else:
            current_price = None

        if best:
            score = best["score"]
            direction = best["direction"]
            trade_side = direction_to_side(direction)
            env = best["env"]
            regime = best["regime"]
            name = best["name"]
        else:
            score = -1
            direction = "none"
            trade_side = None

        if open_side:
            pnl_pct = ((current_price - entry_price) / entry_price) * (
                1 if open_side == "buy" else -1
            )
            if paper_wallet:
                unreal = paper_wallet.unrealized(current_price)
                logger.info(
                    "Paper balance %.2f USDT (Unrealized %.2f)",
                    paper_wallet.balance + unreal,
                    unreal,
                )
            if pnl_pct >= config["exit_strategy"]["min_gain_to_trail"]:
                if current_price > highest_price:
                    highest_price = current_price
                if highest_price:
                    trailing_stop = calculate_trailing_stop(
                        pd.Series([highest_price]),
                        config["exit_strategy"]["trailing_stop_pct"],
                    )

            exit_signal, trailing_stop = should_exit(
                df_current or best["df"], current_price, trailing_stop, config
            )
            if exit_signal:
                pct = get_partial_exit_percent(pnl_pct * 100)
                sell_amount = (
                    position_size * (pct / 100)
                    if config["exit_strategy"]["scale_out"] and pct > 0
                    else position_size
                )
                logger.info("Executing exit trade amount %.4f", sell_amount)
                await cex_trade_async(
                    exchange,
                    ws_client,
                    config["symbol"],
                    opposite_side(open_side),
                    sell_amount,
                    secrets["TELEGRAM_TOKEN"],
                    config["telegram"]["chat_id"],
                    dry_run=config["execution_mode"] == "dry_run",
                    use_websocket=config.get("use_websocket", False),
                    config=config,
                )
                if paper_wallet:
                    paper_wallet.close(sell_amount, current_price)
                realized_pnl += (
                    (current_price - entry_price)
                    * sell_amount
                    * (1 if open_side == "buy" else -1)
                )
                if sell_amount >= position_size:
                    risk_manager.cancel_stop_order(exchange)
                    risk_manager.deallocate_capital(current_strategy, sell_amount)
                    log_performance(
                        {
                            "symbol": config["symbol"],
                            "regime": entry_regime,
                            "strategy": entry_strategy,
                            "pnl": realized_pnl,
                            "entry_time": entry_time,
                            "exit_time": datetime.utcnow().isoformat(),
                        }
                    )
                    if paper_wallet:
                        logger.info(
                            "Paper balance closed: %.2f USDT", paper_wallet.balance
                        )
                    open_side = None
                    entry_price = None
                    entry_time = None
                    entry_regime = None
                    entry_strategy = None
                    realized_pnl = 0.0
                    position_size = 0.0
                    trailing_stop = 0.0
                    highest_price = 0.0
                    current_strategy = None
                    mark_cooldown(config["symbol"], active_strategy or name)
                    active_strategy = None
                else:
                    position_size -= sell_amount
                    risk_manager.deallocate_capital(current_strategy, sell_amount)
                    risk_manager.update_stop_order(position_size)

        if score < config["signal_threshold"] or direction == "none":
            sym_to_log = best["symbol"] if best else config["symbol"]
            logger.info(
                "Skipping trade for %s \u2013 score %.2f below threshold %.2f or direction none",
                sym_to_log,
                score,
                config["signal_threshold"],
            )
<<<<<<< HEAD
            logger.info("No trade executed")
=======
            rejected_score += 1
            logger.info(
                "Loop Summary: %s evaluated | %s trades | %s volume fails | %s score fails | %s unknown regime",
                total_pairs,
                trades_executed,
                rejected_volume,
                rejected_score,
                rejected_regime,
            if direction == "none":
                regime_rejections += 1
            else:
                score_rejections += 1
>>>>>>> 4faefeeb
            logger.info(
                f"Cycle Summary: {total_pairs} pairs evaluated, {signals_generated} signals, "
                f"{trades_executed} trades executed, {volume_rejections} rejected volume, "
                f"{score_rejections} rejected score, {regime_rejections} rejected regime."
            )
            await asyncio.sleep(config["loop_interval_minutes"] * 60)
            continue

        if config["execution_mode"] != "dry_run":
            if asyncio.iscoroutinefunction(getattr(exchange, "fetch_balance", None)):
                bal = await exchange.fetch_balance()
            else:
                bal = await asyncio.to_thread(exchange.fetch_balance)
            balance = bal["USDT"]["free"]
        else:
            balance = paper_wallet.balance if paper_wallet else 0.0
        if best:
            risk_manager.config.symbol = best["symbol"]
        size = risk_manager.position_size(score, balance)
        if not risk_manager.can_allocate(name, size, balance):
            logger.info("Capital cap reached for %s, skipping", name)
            logger.info(
                "Loop Summary: %s evaluated | %s trades | %s volume fails | %s score fails | %s unknown regime",
                total_pairs,
                trades_executed,
                rejected_volume,
                rejected_score,
                rejected_regime,
                f"Cycle Summary: {total_pairs} pairs evaluated, {signals_generated} signals, "
                f"{trades_executed} trades executed, {volume_rejections} rejected volume, "
                f"{score_rejections} rejected score, {regime_rejections} rejected regime."
            )
            await asyncio.sleep(config["loop_interval_minutes"] * 60)
            continue

        if env == "onchain":
            logger.info(
                "Executing %s entry %s %.4f at %.4f",
                name,
                direction,
                size,
                current_price,
            )
            swap_result = await execute_swap(
                "SOL",
                "USDC",
                size,
                user["telegram_token"],
                user["telegram_chat_id"],
                slippage_bps=config.get("solana_slippage_bps", 50),
                dry_run=config["execution_mode"] == "dry_run",
            )
            if swap_result:
                logger.info(
                    "On-chain swap tx=%s in=%s out=%s amount=%s dry_run=%s",
                    swap_result.get("tx_hash"),
                    swap_result.get("token_in"),
                    swap_result.get("token_out"),
                    swap_result.get("amount"),
                    config["execution_mode"] == "dry_run",
                )
            risk_manager.register_stop_order(
                {
                    "token_in": "SOL",
                    "token_out": "USDC",
                    "amount": size,
                    "dry_run": config["execution_mode"] == "dry_run",
                }
            )
            if paper_wallet:
                paper_wallet.open(trade_side, size, current_price)
        else:
            logger.info(
                "Executing %s entry %s %.4f at %.4f",
                name,
                direction,
                size,
                current_price,
            )
            config["symbol"] = best["symbol"] if best else config["symbol"]
            order = await cex_trade_async(
                exchange,
                ws_client,
                config["symbol"],
                trade_side,
                size,
                user["telegram_token"],
                user["telegram_chat_id"],
                dry_run=config["execution_mode"] == "dry_run",
                use_websocket=config.get("use_websocket", False),
                config=config,
            )
            if order:
                logger.info(
                    "CEX trade result - id=%s side=%s amount=%s price=%s dry_run=%s",
                    order.get("id"),
                    order.get("side"),
                    order.get("amount"),
                    order.get("price") or order.get("average"),
                    order.get("dry_run", config["execution_mode"] == "dry_run"),
                )
            stop_price = current_price * (
                1 - risk_manager.config.stop_loss_pct
                if trade_side == "buy"
                else 1 + risk_manager.config.stop_loss_pct
            )
            stop_order = place_stop_order(
                exchange,
                config["symbol"],
                "sell" if trade_side == "buy" else "buy",
                size,
                stop_price,
                user["telegram_token"],
                user["telegram_chat_id"],
                dry_run=config["execution_mode"] == "dry_run",
            )
            risk_manager.register_stop_order(stop_order)
            risk_manager.allocate_capital(name, size)
            if paper_wallet:
                paper_wallet.open(trade_side, size, current_price)
            open_side = trade_side
            entry_price = current_price
            position_size = size
            realized_pnl = 0.0
            entry_time = datetime.utcnow().isoformat()
            entry_regime = regime
            entry_strategy = strategy_name(regime, env)
            highest_price = entry_price
            current_strategy = name
            active_strategy = name
            logger.info("Trade opened at %.4f", entry_price)
            trades_executed += 1

        key = f"{env}_{regime}"
        stats.setdefault(key, {"trades": 0})
        stats[key]["trades"] += 1
        stats_file.write_text(json.dumps(stats))
        logger.info("Updated trade stats %s", stats[key])

        logger.info(
            "Loop Summary: %s evaluated | %s trades | %s volume fails | %s score fails | %s unknown regime",
            total_pairs,
            trades_executed,
            rejected_volume,
            rejected_score,
            rejected_regime,
            f"Cycle Summary: {total_pairs} pairs evaluated, {signals_generated} signals, "
            f"{trades_executed} trades executed, {volume_rejections} rejected volume, "
            f"{score_rejections} rejected score, {regime_rejections} rejected regime."
        )
        await asyncio.sleep(config["loop_interval_minutes"] * 60)


if __name__ == "__main__":  # pragma: no cover - manual execution
    asyncio.run(main())<|MERGE_RESOLUTION|>--- conflicted
+++ resolved
@@ -476,9 +476,7 @@
                 score,
                 config["signal_threshold"],
             )
-<<<<<<< HEAD
             logger.info("No trade executed")
-=======
             rejected_score += 1
             logger.info(
                 "Loop Summary: %s evaluated | %s trades | %s volume fails | %s score fails | %s unknown regime",
@@ -491,7 +489,6 @@
                 regime_rejections += 1
             else:
                 score_rejections += 1
->>>>>>> 4faefeeb
             logger.info(
                 f"Cycle Summary: {total_pairs} pairs evaluated, {signals_generated} signals, "
                 f"{trades_executed} trades executed, {volume_rejections} rejected volume, "
