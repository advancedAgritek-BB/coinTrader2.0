--- conflicted
+++ resolved
@@ -761,11 +761,9 @@
                 pos["pnl"] = pos.get("pnl", 0.0) + (
                     (cur_price - pos["entry_price"]) * sell_amount * (1 if pos["side"] == "buy" else -1)
                 )
-<<<<<<< HEAD
                 if sell_amount >= pos["size"]:
                     risk_manager.cancel_stop_order(exchange, sym)
                     risk_manager.deallocate_capital(pos["strategy"], sell_amount * pos["entry_price"])
-=======
                 if sell_amount >= position_size:
                     risk_manager.cancel_stop_order(
                         exchange, open_symbol or config.get("symbol", "")
@@ -773,7 +771,6 @@
                     risk_manager.deallocate_capital(
                         current_strategy, sell_amount * entry_price
                     )
->>>>>>> 44c21478
                     log_performance(
                         {
                             "symbol": sym,
@@ -801,12 +798,10 @@
                     mark_cooldown(sym, active_strategy or pos.get("strategy", ""))
                     positions.pop(sym, None)
                 else:
-<<<<<<< HEAD
                     pos["size"] -= sell_amount
                     risk_manager.deallocate_capital(pos["strategy"], sell_amount * pos["entry_price"])
                     risk_manager.update_stop_order(pos["size"], symbol=sym)
                     latest_balance = await fetch_and_log_balance(exchange, paper_wallet, config)
-=======
                     position_size -= sell_amount
                     risk_manager.deallocate_capital(
                         current_strategy, sell_amount * entry_price
@@ -817,7 +812,6 @@
                     latest_balance = await fetch_and_log_balance(
                         exchange, paper_wallet, config
                     )
->>>>>>> 44c21478
 
         if positions:
             continue
