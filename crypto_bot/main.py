--- conflicted
+++ resolved
@@ -98,11 +98,8 @@
     trailing_stop = 0.0
     position_size = 0.0
     highest_price = 0.0
-<<<<<<< HEAD
     current_strategy = None
-=======
     active_strategy = None
->>>>>>> 32ba65cb
     stats_file = Path("crypto_bot/logs/strategy_stats.json")
     stats = json.loads(stats_file.read_text()) if stats_file.exists() else {}
 
@@ -206,16 +203,13 @@
         logger.info("Market regime classified as %s", regime)
         env = mode if mode != "auto" else "cex"
         strategy_fn = route(regime, env)
-<<<<<<< HEAD
         name = _strategy_name(regime, env)
-=======
         name = strategy_name(regime, env)
 
         if open_side is None and in_cooldown(config["symbol"], name):
             logger.info("Strategy %s on cooldown", name)
             await asyncio.sleep(config["loop_interval_minutes"] * 60)
             continue
->>>>>>> 32ba65cb
 
         params_file = Path("crypto_bot/logs/optimized_params.json")
         if params_file.exists():
@@ -272,9 +266,7 @@
                 )
                 if sell_amount >= position_size:
                     risk_manager.cancel_stop_order(exchange)
-<<<<<<< HEAD
                     risk_manager.deallocate_capital(current_strategy, sell_amount)
-=======
                     log_performance(
                         {
                             "symbol": config["symbol"],
@@ -285,7 +277,6 @@
                             "exit_time": datetime.utcnow().isoformat(),
                         }
                     )
->>>>>>> 32ba65cb
                     open_side = None
                     entry_price = None
                     entry_time = None
@@ -295,12 +286,9 @@
                     position_size = 0.0
                     trailing_stop = 0.0
                     highest_price = 0.0
-<<<<<<< HEAD
                     current_strategy = None
-=======
                     mark_cooldown(config["symbol"], active_strategy or name)
                     active_strategy = None
->>>>>>> 32ba65cb
                 else:
                     position_size -= sell_amount
                     risk_manager.deallocate_capital(current_strategy, sell_amount)
@@ -381,11 +369,8 @@
             entry_regime = regime
             entry_strategy = _strategy_name(regime, env)
             highest_price = entry_price
-<<<<<<< HEAD
             current_strategy = name
-=======
             active_strategy = name
->>>>>>> 32ba65cb
             logger.info("Trade opened at %.4f", entry_price)
 
         key = f"{env}_{regime}"
