--- conflicted
+++ resolved
@@ -149,7 +149,6 @@
         if rotator.config.get("enabled"):
             if time.time() - last_rotation >= rotator.config.get("interval_days", 7) * 86400:
                 bal = await asyncio.to_thread(exchange.fetch_balance)
-<<<<<<< HEAD
                 holdings = {
                     k: (v.get('total') if isinstance(v, dict) else v)
                     for k, v in bal.items()
@@ -159,10 +158,8 @@
                     user.get('wallet_address', ''),
                     holdings,
                 )
-=======
                 holdings = {k: (v.get("total") if isinstance(v, dict) else v) for k, v in bal.items()}
                 rotator.rotate(exchange, user.get("wallet_address", ""), holdings)
->>>>>>> e088c3a9
                 last_rotation = time.time()
 
         if config.get("use_websocket", False) and hasattr(exchange, "watch_ohlcv"):
