import os
import asyncio
import json
import time
from pathlib import Path
from datetime import datetime

import pandas as pd
import yaml
from dotenv import dotenv_values

from crypto_bot.utils.telegram import send_message
from crypto_bot.utils.logger import setup_logger
from crypto_bot.portfolio_rotator import PortfolioRotator
from crypto_bot.auto_optimizer import optimize_strategies
from crypto_bot.wallet_manager import load_or_create
from crypto_bot.regime.regime_classifier import classify_regime
from crypto_bot.strategy_router import route, strategy_name
from crypto_bot.cooldown_manager import (
    in_cooldown,
    mark_cooldown,
    configure as cooldown_configure,
)
from crypto_bot.signals.signal_scoring import evaluate_async
from crypto_bot.risk.risk_manager import RiskManager, RiskConfig
from crypto_bot.risk.exit_manager import (
    calculate_trailing_stop,
    should_exit,
    get_partial_exit_percent,
)
from crypto_bot.execution.cex_executor import (
    execute_trade_async as cex_trade_async,
    get_exchange,
    place_stop_order,
)
from crypto_bot.execution.solana_executor import execute_swap
from crypto_bot.fund_manager import (
    check_wallet_balances,
    detect_non_trade_tokens,
    auto_convert_funds,
)
from crypto_bot.paper_wallet import PaperWallet
from crypto_bot.utils.performance_logger import log_performance
from crypto_bot.utils.market_loader import load_kraken_symbols


CONFIG_PATH = Path(__file__).resolve().parent / "config.yaml"
ENV_PATH = Path(__file__).resolve().parent / ".env"

logger = setup_logger("bot", "crypto_bot/logs/bot.log")


def direction_to_side(direction: str) -> str:
    """Translate strategy direction to trade side."""
    return "buy" if direction == "long" else "sell"


def opposite_side(side: str) -> str:
    """Return the opposite trading side."""
    return "sell" if side == "buy" else "buy"


def load_config() -> dict:
    """Load YAML configuration for the bot."""
    with open(CONFIG_PATH) as f:
        logger.info("Loading config from %s", CONFIG_PATH)
        return yaml.safe_load(f)


async def main() -> None:
    """Entry point for running the trading bot."""

    logger.info("Starting bot")
    config = load_config()
    volume_ratio = 0.01 if config.get("testing_mode") else 1.0
    cooldown_configure(config.get("min_cooldown", 0))
    secrets = dotenv_values(ENV_PATH)
    os.environ.update(secrets)

    user = load_or_create()

    # allow user-configured exchange to override YAML setting
    if user.get("exchange"):
        config["exchange"] = user["exchange"]

    exchange, ws_client = get_exchange(config)

    if config.get("scan_markets", False) and not config.get("symbols"):
        config["symbols"] = load_kraken_symbols(
            exchange, config.get("excluded_symbols", [])
        )

    try:
        if asyncio.iscoroutinefunction(getattr(exchange, "fetch_balance", None)):
            await exchange.fetch_balance()
        else:
            await asyncio.to_thread(exchange.fetch_balance)
    except Exception as exc:  # pragma: no cover - network
        logger.error("Exchange API setup failed: %s", exc)
        send_message(
            secrets.get("TELEGRAM_TOKEN"),
            config.get("telegram", {}).get("chat_id", ""),
            f"API error: {exc}",
        )
        return
    risk_params = {**config.get("risk", {})}
    risk_params.update(config.get("sentiment_filter", {}))
    risk_params.update(config.get("volatility_filter", {}))
    risk_params["symbol"] = config.get("symbol", "")
    risk_params["trade_size_pct"] = config.get("trade_size_pct", 0.1)
    risk_params["strategy_allocation"] = config.get("strategy_allocation", {})
    risk_params["volume_threshold_ratio"] = config.get("risk", {}).get(
        "volume_threshold_ratio", 0.1
    )
    risk_params["volume_ratio"] = volume_ratio
    risk_config = RiskConfig(**risk_params)
    risk_manager = RiskManager(risk_config)

    paper_wallet = None
    if config.get("execution_mode") == "dry_run":
        try:
            start_bal = float(input("Enter paper trading balance in USDT: "))
        except Exception:
            start_bal = 1000.0
        paper_wallet = PaperWallet(start_bal)

    open_side = None
    entry_price = None
    entry_time = None
    entry_regime = None
    entry_strategy = None
    realized_pnl = 0.0
    trailing_stop = 0.0
    position_size = 0.0
    highest_price = 0.0
    current_strategy = None
    active_strategy = None
    stats_file = Path("crypto_bot/logs/strategy_stats.json")
    stats = json.loads(stats_file.read_text()) if stats_file.exists() else {}

    rotator = PortfolioRotator()
    last_rotation = 0.0
    last_optimize = 0.0

    mode = user.get("mode", config.get("mode", "auto"))
    state = {"running": True, "mode": mode}

    telegram_bot = None
    if user.get("telegram_token") and config.get("telegram", {}).get("chat_id"):
        from crypto_bot.telegram_bot_ui import TelegramBotUI

        telegram_bot = TelegramBotUI(
            user["telegram_token"],
            config["telegram"]["chat_id"],
            state,
            "crypto_bot/logs/bot.log",
            rotator,
            exchange,
            user.get("wallet_address", ""),
        )
        telegram_bot.run_async()

    while True:
        mode = state["mode"]

        total_pairs = 0
        signals_generated = 0
        trades_executed = 0
<<<<<<< HEAD
        rejected_volume = 0
        rejected_score = 0
        rejected_regime = 0
=======
        volume_rejections = 0
        score_rejections = 0
        regime_rejections = 0
>>>>>>> 3b562900

        if config.get("optimization", {}).get("enabled"):
            if (
                time.time() - last_optimize
                >= config["optimization"].get("interval_days", 7) * 86400
            ):
                optimize_strategies()
                last_optimize = time.time()

        if not state.get("running"):
            await asyncio.sleep(1)
            continue

        balances = await asyncio.to_thread(
            check_wallet_balances, user.get("wallet_address", "")
        )
        for token in detect_non_trade_tokens(balances):
            amount = balances[token]
            logger.info("Converting %s %s to USDC", amount, token)
            await auto_convert_funds(
                user.get("wallet_address", ""),
                token,
                "USDC",
                amount,
                dry_run=config["execution_mode"] == "dry_run",
                slippage_bps=config.get("solana_slippage_bps", 50),
                telegram_token=user.get("telegram_token", ""),
                chat_id=config.get("telegram", {}).get("chat_id", ""),
            )

        if rotator.config.get("enabled"):
            if (
                time.time() - last_rotation
                >= rotator.config.get("interval_days", 7) * 86400
            ):
                bal = await asyncio.to_thread(exchange.fetch_balance)
                holdings = {
                    k: (v.get("total") if isinstance(v, dict) else v)
                    for k, v in bal.items()
                }
                await rotator.rotate(
                    exchange,
                    user.get("wallet_address", ""),
                    holdings,
                    user.get("telegram_token", ""),
                    config.get("telegram", {}).get("chat_id", ""),
                )
                last_rotation = time.time()

        best = None
        best_score = -1.0
        df_current = None

        for sym in config.get("symbols", [config.get("symbol")]):
            logger.info("🔹 Symbol: %s", sym)
            total_pairs += 1
            try:
                if config.get("use_websocket", False) and hasattr(exchange, "watch_ohlcv"):
                    data = await exchange.watch_ohlcv(
                        sym, timeframe=config["timeframe"], limit=100
                    )
                    if data:
                        logger.debug("WS candle raw: %s", data[-1])
                else:
                    if asyncio.iscoroutinefunction(getattr(exchange, "fetch_ohlcv", None)):
                        data = await exchange.fetch_ohlcv(
                            sym, timeframe=config["timeframe"], limit=100
                        )
                    else:
                        data = await asyncio.to_thread(
                            exchange.fetch_ohlcv,
                            sym,
                            timeframe=config["timeframe"],
                            limit=100,
                        )
            except Exception as exc:  # pragma: no cover - network
                logger.error("OHLCV fetch failed for %s: %s", sym, exc)
                continue

            if data and len(data[0]) > 6:
                data = [
                    [c[0], c[1], c[2], c[3], c[4], c[6]] for c in data
                ]
            df_sym = pd.DataFrame(
                data,
                columns=["timestamp", "open", "high", "low", "close", "volume"],
            )

            logger.info("Fetched %d candles for %s", len(df_sym), sym)

            if sym == config.get("symbol"):
                df_current = df_sym

            risk_manager.config.symbol = sym

            regime_sym = classify_regime(df_sym)
            logger.info("Market regime for %s classified as %s", sym, regime_sym)
            if regime_sym == "unknown":
                rejected_regime += 1
                continue
            env_sym = mode if mode != "auto" else "cex"
            strategy_fn = route(regime_sym, env_sym)
            name_sym = strategy_name(regime_sym, env_sym)
            logger.info("Regime %s -> Strategy %s", regime_sym, name_sym)
            logger.info(
                "Using strategy %s for %s in %s mode",
                name_sym,
                sym,
                env_sym,
            )

            if open_side is None and in_cooldown(sym, name_sym):
                continue

            params_file = Path("crypto_bot/logs/optimized_params.json")
            if params_file.exists():
                params = json.loads(params_file.read_text())
                if name_sym in params:
                    risk_manager.config.stop_loss_pct = params[name_sym][
                        "stop_loss_pct"
                    ]
                    risk_manager.config.take_profit_pct = params[name_sym][
                        "take_profit_pct"
                    ]

            score_sym, direction_sym = await evaluate_async(strategy_fn, df_sym, config)
            logger.info("Signal %s %.2f %s", sym, score_sym, direction_sym)
            if direction_sym != "none":
                signals_generated += 1

            allowed, reason = risk_manager.allow_trade(df_sym)
            if not allowed:
                logger.info(
                    "Trade not allowed for %s \u2013 %s", sym, reason
                )
                logger.info(
                    "Trade rejected for %s: %s, score=%.2f, regime=%s",
                    sym,
                    reason,
                    score_sym,
                    regime_sym,
                )
                if "Volume" in reason:
<<<<<<< HEAD
                    rejected_volume += 1
=======
                    volume_rejections += 1
                else:
                    regime_rejections += 1
>>>>>>> 3b562900
                continue

            if direction_sym != "none" and score_sym > best_score:
                best_score = score_sym
                best = {
                    "symbol": sym,
                    "df": df_sym,
                    "regime": regime_sym,
                    "env": env_sym,
                    "name": name_sym,
                    "direction": direction_sym,
                    "score": score_sym,
                }

        if open_side and df_current is None:
            # ensure current market data is loaded
            try:
                if config.get("use_websocket", False) and hasattr(exchange, "watch_ohlcv"):
                    data = await exchange.watch_ohlcv(
                        config["symbol"], timeframe=config["timeframe"], limit=100
                    )
                else:
                    if asyncio.iscoroutinefunction(getattr(exchange, "fetch_ohlcv", None)):
                        data = await exchange.fetch_ohlcv(
                            config["symbol"], timeframe=config["timeframe"], limit=100
                        )
                    else:
                        data = await asyncio.to_thread(
                            exchange.fetch_ohlcv,
                            config["symbol"],
                            timeframe=config["timeframe"],
                            limit=100,
                        )
            except Exception as exc:  # pragma: no cover - network
                logger.error("OHLCV fetch failed for %s: %s", config["symbol"], exc)
                continue

            if data and len(data[0]) > 6:
                data = [
                    [c[0], c[1], c[2], c[3], c[4], c[6]] for c in data
                ]
            df_current = pd.DataFrame(
                data,
                columns=["timestamp", "open", "high", "low", "close", "volume"],
            )

        if open_side and df_current is not None:
            current_price = df_current["close"].iloc[-1]
        elif best:
            current_price = best["df"]["close"].iloc[-1]
        else:
            current_price = None

        if best:
            score = best["score"]
            direction = best["direction"]
            trade_side = direction_to_side(direction)
            env = best["env"]
            regime = best["regime"]
            name = best["name"]
        else:
            score = -1
            direction = "none"
            trade_side = None

        if open_side:
            pnl_pct = ((current_price - entry_price) / entry_price) * (
                1 if open_side == "buy" else -1
            )
            if paper_wallet:
                unreal = paper_wallet.unrealized(current_price)
                logger.info(
                    "Paper balance %.2f USDT (Unrealized %.2f)",
                    paper_wallet.balance + unreal,
                    unreal,
                )
            if pnl_pct >= config["exit_strategy"]["min_gain_to_trail"]:
                if current_price > highest_price:
                    highest_price = current_price
                if highest_price:
                    trailing_stop = calculate_trailing_stop(
                        pd.Series([highest_price]),
                        config["exit_strategy"]["trailing_stop_pct"],
                    )

            exit_signal, trailing_stop = should_exit(
                df_current or best["df"], current_price, trailing_stop, config
            )
            if exit_signal:
                pct = get_partial_exit_percent(pnl_pct * 100)
                sell_amount = (
                    position_size * (pct / 100)
                    if config["exit_strategy"]["scale_out"] and pct > 0
                    else position_size
                )
                logger.info("Executing exit trade amount %.4f", sell_amount)
                await cex_trade_async(
                    exchange,
                    ws_client,
                    config["symbol"],
                    opposite_side(open_side),
                    sell_amount,
                    secrets["TELEGRAM_TOKEN"],
                    config["telegram"]["chat_id"],
                    dry_run=config["execution_mode"] == "dry_run",
                    use_websocket=config.get("use_websocket", False),
                    config=config,
                )
                if paper_wallet:
                    paper_wallet.close(sell_amount, current_price)
                realized_pnl += (
                    (current_price - entry_price)
                    * sell_amount
                    * (1 if open_side == "buy" else -1)
                )
                if sell_amount >= position_size:
                    risk_manager.cancel_stop_order(exchange)
                    risk_manager.deallocate_capital(current_strategy, sell_amount)
                    log_performance(
                        {
                            "symbol": config["symbol"],
                            "regime": entry_regime,
                            "strategy": entry_strategy,
                            "pnl": realized_pnl,
                            "entry_time": entry_time,
                            "exit_time": datetime.utcnow().isoformat(),
                        }
                    )
                    if paper_wallet:
                        logger.info(
                            "Paper balance closed: %.2f USDT", paper_wallet.balance
                        )
                    open_side = None
                    entry_price = None
                    entry_time = None
                    entry_regime = None
                    entry_strategy = None
                    realized_pnl = 0.0
                    position_size = 0.0
                    trailing_stop = 0.0
                    highest_price = 0.0
                    current_strategy = None
                    mark_cooldown(config["symbol"], active_strategy or name)
                    active_strategy = None
                else:
                    position_size -= sell_amount
                    risk_manager.deallocate_capital(current_strategy, sell_amount)
                    risk_manager.update_stop_order(position_size)

        if score < config["signal_threshold"] or direction == "none":
            sym_to_log = best["symbol"] if best else config["symbol"]
            logger.info(
                "Skipping trade for %s \u2013 score %.2f below threshold %.2f or direction none",
                sym_to_log,
                score,
                config["signal_threshold"],
            )
<<<<<<< HEAD
            rejected_score += 1
            logger.info(
                "Loop Summary: %s evaluated | %s trades | %s volume fails | %s score fails | %s unknown regime",
                total_pairs,
                trades_executed,
                rejected_volume,
                rejected_score,
                rejected_regime,
=======
            if direction == "none":
                regime_rejections += 1
            else:
                score_rejections += 1
            logger.info(
                f"Cycle Summary: {total_pairs} pairs evaluated, {signals_generated} signals, "
                f"{trades_executed} trades executed, {volume_rejections} rejected volume, "
                f"{score_rejections} rejected score, {regime_rejections} rejected regime."
>>>>>>> 3b562900
            )
            await asyncio.sleep(config["loop_interval_minutes"] * 60)
            continue

        if config["execution_mode"] != "dry_run":
            if asyncio.iscoroutinefunction(getattr(exchange, "fetch_balance", None)):
                bal = await exchange.fetch_balance()
            else:
                bal = await asyncio.to_thread(exchange.fetch_balance)
            balance = bal["USDT"]["free"]
        else:
            balance = paper_wallet.balance if paper_wallet else 0.0
        if best:
            risk_manager.config.symbol = best["symbol"]
        size = risk_manager.position_size(score, balance)
        if not risk_manager.can_allocate(name, size, balance):
            logger.info("Capital cap reached for %s, skipping", name)
            logger.info(
<<<<<<< HEAD
                "Loop Summary: %s evaluated | %s trades | %s volume fails | %s score fails | %s unknown regime",
                total_pairs,
                trades_executed,
                rejected_volume,
                rejected_score,
                rejected_regime,
=======
                f"Cycle Summary: {total_pairs} pairs evaluated, {signals_generated} signals, "
                f"{trades_executed} trades executed, {volume_rejections} rejected volume, "
                f"{score_rejections} rejected score, {regime_rejections} rejected regime."
>>>>>>> 3b562900
            )
            await asyncio.sleep(config["loop_interval_minutes"] * 60)
            continue

        if env == "onchain":
            logger.info(
                "Executing %s entry %s %.4f at %.4f",
                name,
                direction,
                size,
                current_price,
            )
            await execute_swap(
                "SOL",
                "USDC",
                size,
                user["telegram_token"],
                user["telegram_chat_id"],
                slippage_bps=config.get("solana_slippage_bps", 50),
                dry_run=config["execution_mode"] == "dry_run",
            )
            risk_manager.register_stop_order(
                {
                    "token_in": "SOL",
                    "token_out": "USDC",
                    "amount": size,
                    "dry_run": config["execution_mode"] == "dry_run",
                }
            )
            if paper_wallet:
                paper_wallet.open(trade_side, size, current_price)
        else:
            logger.info(
                "Executing %s entry %s %.4f at %.4f",
                name,
                direction,
                size,
                current_price,
            )
            config["symbol"] = best["symbol"] if best else config["symbol"]
            await cex_trade_async(
                exchange,
                ws_client,
                config["symbol"],
                trade_side,
                size,
                user["telegram_token"],
                user["telegram_chat_id"],
                dry_run=config["execution_mode"] == "dry_run",
                use_websocket=config.get("use_websocket", False),
                config=config,
            )
            stop_price = current_price * (
                1 - risk_manager.config.stop_loss_pct
                if trade_side == "buy"
                else 1 + risk_manager.config.stop_loss_pct
            )
            stop_order = place_stop_order(
                exchange,
                config["symbol"],
                "sell" if trade_side == "buy" else "buy",
                size,
                stop_price,
                user["telegram_token"],
                user["telegram_chat_id"],
                dry_run=config["execution_mode"] == "dry_run",
            )
            risk_manager.register_stop_order(stop_order)
            risk_manager.allocate_capital(name, size)
            if paper_wallet:
                paper_wallet.open(trade_side, size, current_price)
            open_side = trade_side
            entry_price = current_price
            position_size = size
            realized_pnl = 0.0
            entry_time = datetime.utcnow().isoformat()
            entry_regime = regime
            entry_strategy = strategy_name(regime, env)
            highest_price = entry_price
            current_strategy = name
            active_strategy = name
            logger.info("Trade opened at %.4f", entry_price)
            trades_executed += 1

        key = f"{env}_{regime}"
        stats.setdefault(key, {"trades": 0})
        stats[key]["trades"] += 1
        stats_file.write_text(json.dumps(stats))
        logger.info("Updated trade stats %s", stats[key])

        logger.info(
<<<<<<< HEAD
            "Loop Summary: %s evaluated | %s trades | %s volume fails | %s score fails | %s unknown regime",
            total_pairs,
            trades_executed,
            rejected_volume,
            rejected_score,
            rejected_regime,
=======
            f"Cycle Summary: {total_pairs} pairs evaluated, {signals_generated} signals, "
            f"{trades_executed} trades executed, {volume_rejections} rejected volume, "
            f"{score_rejections} rejected score, {regime_rejections} rejected regime."
>>>>>>> 3b562900
        )
        await asyncio.sleep(config["loop_interval_minutes"] * 60)


if __name__ == "__main__":  # pragma: no cover - manual execution
    asyncio.run(main())<|MERGE_RESOLUTION|>--- conflicted
+++ resolved
@@ -166,15 +166,12 @@
         total_pairs = 0
         signals_generated = 0
         trades_executed = 0
-<<<<<<< HEAD
         rejected_volume = 0
         rejected_score = 0
         rejected_regime = 0
-=======
         volume_rejections = 0
         score_rejections = 0
         regime_rejections = 0
->>>>>>> 3b562900
 
         if config.get("optimization", {}).get("enabled"):
             if (
@@ -318,13 +315,10 @@
                     regime_sym,
                 )
                 if "Volume" in reason:
-<<<<<<< HEAD
                     rejected_volume += 1
-=======
                     volume_rejections += 1
                 else:
                     regime_rejections += 1
->>>>>>> 3b562900
                 continue
 
             if direction_sym != "none" and score_sym > best_score:
@@ -482,7 +476,6 @@
                 score,
                 config["signal_threshold"],
             )
-<<<<<<< HEAD
             rejected_score += 1
             logger.info(
                 "Loop Summary: %s evaluated | %s trades | %s volume fails | %s score fails | %s unknown regime",
@@ -491,7 +484,6 @@
                 rejected_volume,
                 rejected_score,
                 rejected_regime,
-=======
             if direction == "none":
                 regime_rejections += 1
             else:
@@ -500,7 +492,6 @@
                 f"Cycle Summary: {total_pairs} pairs evaluated, {signals_generated} signals, "
                 f"{trades_executed} trades executed, {volume_rejections} rejected volume, "
                 f"{score_rejections} rejected score, {regime_rejections} rejected regime."
->>>>>>> 3b562900
             )
             await asyncio.sleep(config["loop_interval_minutes"] * 60)
             continue
@@ -519,18 +510,15 @@
         if not risk_manager.can_allocate(name, size, balance):
             logger.info("Capital cap reached for %s, skipping", name)
             logger.info(
-<<<<<<< HEAD
                 "Loop Summary: %s evaluated | %s trades | %s volume fails | %s score fails | %s unknown regime",
                 total_pairs,
                 trades_executed,
                 rejected_volume,
                 rejected_score,
                 rejected_regime,
-=======
                 f"Cycle Summary: {total_pairs} pairs evaluated, {signals_generated} signals, "
                 f"{trades_executed} trades executed, {volume_rejections} rejected volume, "
                 f"{score_rejections} rejected score, {regime_rejections} rejected regime."
->>>>>>> 3b562900
             )
             await asyncio.sleep(config["loop_interval_minutes"] * 60)
             continue
@@ -622,18 +610,15 @@
         logger.info("Updated trade stats %s", stats[key])
 
         logger.info(
-<<<<<<< HEAD
             "Loop Summary: %s evaluated | %s trades | %s volume fails | %s score fails | %s unknown regime",
             total_pairs,
             trades_executed,
             rejected_volume,
             rejected_score,
             rejected_regime,
-=======
             f"Cycle Summary: {total_pairs} pairs evaluated, {signals_generated} signals, "
             f"{trades_executed} trades executed, {volume_rejections} rejected volume, "
             f"{score_rejections} rejected score, {regime_rejections} rejected regime."
->>>>>>> 3b562900
         )
         await asyncio.sleep(config["loop_interval_minutes"] * 60)
 
