import os
import asyncio
import pandas as pd
import yaml
import asyncio
from dotenv import dotenv_values
from pathlib import Path
import json
from crypto_bot.utils.telegram import send_message
from crypto_bot.utils.logger import setup_logger

from crypto_bot.wallet_manager import load_or_create
from crypto_bot.regime.regime_classifier import classify_regime
from crypto_bot.strategy_router import route
from crypto_bot.signals.signal_scoring import evaluate, evaluate_async
from crypto_bot.risk.risk_manager import RiskManager, RiskConfig
from crypto_bot.risk.exit_manager import (
    calculate_trailing_stop,
    should_exit,
    get_partial_exit_percent,
)

from crypto_bot.execution.cex_executor import (
    execute_trade as cex_trade,
<<<<<<< HEAD
    get_exchange,
    place_stop_order,
=======
    execute_trade_async as cex_trade_async,
from crypto_bot.execution.cex_executor import execute_trade_async as cex_trade_async, get_exchange
from crypto_bot.execution.cex_executor import (
    execute_trade as cex_trade,
    get_exchange,
>>>>>>> 746a3785
)
from crypto_bot.execution.solana_executor import execute_swap
from crypto_bot.fund_manager import (
    check_wallet_balances,
    detect_non_trade_tokens,
    auto_convert_funds,
)

CONFIG_PATH = Path(__file__).resolve().parent / 'config.yaml'
ENV_PATH = Path(__file__).resolve().parent / '.env'

logger = setup_logger('bot', 'crypto_bot/logs/bot.log')


def load_config() -> dict:
    """Load YAML configuration for the bot."""

    with open(CONFIG_PATH) as f:
        logger.info("Loading config from %s", CONFIG_PATH)
        return yaml.safe_load(f)


async def main() -> None:
async def main():
def main() -> None:
    """Entry point for running the trading bot."""

    logger.info("Starting bot")
    config = load_config()
    user = load_or_create()
    secrets = dotenv_values(ENV_PATH)
    os.environ.update(secrets)
    exchange, ws_client = get_exchange(config)
    try:
        await asyncio.to_thread(exchange.fetch_balance)
        if asyncio.iscoroutinefunction(getattr(exchange, "fetch_balance", None)):
            await exchange.fetch_balance()
        else:
            await asyncio.to_thread(exchange.fetch_balance)
    except Exception as e:
        logger.error("Exchange API setup failed: %s", e)
        send_message(
            secrets.get('TELEGRAM_TOKEN'),
            config['telegram']['chat_id'],
            f"API error: {e}",
        )
        return
    risk_config = RiskConfig(**config['risk'])
    risk_manager = RiskManager(risk_config)

    open_side = None
    entry_price = None
    trailing_stop = 0.0
    position_size = 0.0
    highest_price = 0.0
    stats_file = Path('crypto_bot/logs/strategy_stats.json')
    stats = json.loads(stats_file.read_text()) if stats_file.exists() else {}

    mode = user.get('mode', config['mode'])

    while True:
        # Detect deposits of BTC/ETH/XRP and convert to a tradeable token
        balances = await asyncio.to_thread(check_wallet_balances, user.get('wallet_address', ''))
        for token in detect_non_trade_tokens(balances):
            amount = balances[token]
            logger.info("Converting %s %s to USDC", amount, token)
            asyncio.run(
                auto_convert_funds(
                    user.get('wallet_address', ''),
                    token,
                    'USDC',
                    amount,
                    dry_run=config['execution_mode'] == 'dry_run',
                )
            await asyncio.to_thread(
                auto_convert_funds,
                user.get('wallet_address', ''),
                token,
                'USDC',
                amount,
                dry_run=config['execution_mode'] == 'dry_run',
                slippage_bps=config.get('solana_slippage_bps', 50),
            )

        ohlcv = await asyncio.to_thread(
            exchange.fetch_ohlcv,
            config['symbol'],
            timeframe=config['timeframe'],
            limit=100,
        )
        if config.get('use_websocket', False) and hasattr(exchange, 'watch_ohlcv'):
            ohlcv = await exchange.watch_ohlcv(config['symbol'], timeframe=config['timeframe'], limit=100)
        else:
            if asyncio.iscoroutinefunction(getattr(exchange, 'fetch_ohlcv', None)):
                ohlcv = await exchange.fetch_ohlcv(config['symbol'], timeframe=config['timeframe'], limit=100)
            else:
                ohlcv = await asyncio.to_thread(
                    exchange.fetch_ohlcv,
                    config['symbol'],
                    timeframe=config['timeframe'],
                    limit=100,
                )
        df = pd.DataFrame(ohlcv, columns=['timestamp', 'open', 'high', 'low', 'close', 'volume'])
        ohlcv = exchange.fetch_ohlcv(
            config['symbol'], timeframe=config['timeframe'], limit=100
        )
        df = pd.DataFrame(
            ohlcv,
            columns=['timestamp', 'open', 'high', 'low', 'close', 'volume'],
        )

        if not risk_manager.allow_trade(df):
            await asyncio.sleep(config['loop_interval_minutes'] * 60)
            continue

        regime = classify_regime(df)
        logger.info("Market regime classified as %s", regime)
        env = mode if mode != 'auto' else 'cex'
        strategy_fn = route(regime, env)
        score, direction = await evaluate_async(strategy_fn, df)
        logger.info("Signal score %.2f direction %s", score, direction)
        balance = (
            (await asyncio.to_thread(exchange.fetch_balance))["USDT"]["free"]
            if config["execution_mode"] != "dry_run"
        if config['execution_mode'] != 'dry_run':
            if asyncio.iscoroutinefunction(getattr(exchange, 'fetch_balance', None)):
                balance = (await exchange.fetch_balance())['USDT']['free']
            else:
                balance = (await asyncio.to_thread(exchange.fetch_balance))['USDT']['free']
        else:
            balance = 1000
        balance = (
            exchange.fetch_balance()['USDT']['free']
            if config['execution_mode'] != 'dry_run'
            else 1000
        )
        size = risk_manager.position_size(score, balance)

        current_price = df['close'].iloc[-1]

        if open_side:
            pnl_pct = ((current_price - entry_price) / entry_price) * (
                1 if open_side == 'buy' else -1
            )
            pnl_pct = (
                (current_price - entry_price) / entry_price
            ) * (1 if open_side == 'buy' else -1)
            if pnl_pct >= config['exit_strategy']['min_gain_to_trail']:
                if current_price > highest_price:
                    highest_price = current_price
                if highest_price:
                    trailing_stop = calculate_trailing_stop(
                        pd.Series([highest_price]),
                        config['exit_strategy']['trailing_stop_pct'],
                    )

            exit_signal, trailing_stop = should_exit(
                df, current_price, trailing_stop, config
                df,
                current_price,
                trailing_stop,
                config,
            )
            if exit_signal:
                pct = get_partial_exit_percent(pnl_pct * 100)
                sell_amount = (
                    position_size * (pct / 100)
                    if config['exit_strategy']['scale_out'] and pct > 0
                    else position_size
                )
                logger.info("Executing exit trade amount %.4f", sell_amount)
                await cex_trade_async(
                    exchange,
                    ws_client,
                    config['symbol'],
                    'sell' if open_side == 'buy' else 'buy',
                    sell_amount,
                    secrets['TELEGRAM_TOKEN'],
                    config['telegram']['chat_id'],
                    dry_run=config['execution_mode'] == 'dry_run',
                    use_websocket=config.get('use_websocket', False),
                    config=config,
                )
                if sell_amount >= position_size:
                    risk_manager.cancel_stop_order(exchange)
                    open_side = None
                    entry_price = None
                    position_size = 0.0
                    trailing_stop = 0.0
                    highest_price = 0.0
                else:
                    position_size -= sell_amount
                    risk_manager.update_stop_order(position_size)

        if score < config['signal_threshold'] or direction == 'none':
            await asyncio.sleep(config['loop_interval_minutes'] * 60)
            continue

        balance = (
            (await asyncio.to_thread(exchange.fetch_balance))["USDT"]["free"]
        if config['execution_mode'] != 'dry_run':
            if asyncio.iscoroutinefunction(getattr(exchange, 'fetch_balance', None)):
                balance = (await exchange.fetch_balance())['USDT']['free']
            else:
                balance = (await asyncio.to_thread(exchange.fetch_balance))['USDT']['free']
        else:
            balance = 1000
        size = balance * config['trade_size_pct']

        if env == 'onchain':
            asyncio.run(
                execute_swap(
                    'SOL',
                    'USDC',
                    size,
                    user['telegram_token'],
                    user['telegram_chat_id'],
                    dry_run=config['execution_mode'] == 'dry_run',
                )
            await asyncio.to_thread(
                execute_swap,
        balance = (
            exchange.fetch_balance()['USDT']['free']
            if config['execution_mode'] != 'dry_run'
            else 1000
        )
        size = balance * config['trade_size_pct']

        if env == 'onchain':
<<<<<<< HEAD
=======
            await asyncio.to_thread(
                execute_swap,
>>>>>>> 746a3785
            execute_swap(
                'SOL',
                'USDC',
                size,
                user['telegram_token'],
                user['telegram_chat_id'],
<<<<<<< HEAD
                dry_run=config['execution_mode'] == 'dry_run',
            )
            risk_manager.register_stop_order(
                {
                    'token_in': 'SOL',
                    'token_out': 'USDC',
                    'amount': size,
                    'dry_run': config['execution_mode'] == 'dry_run',
                }
            )
=======
                slippage_bps=config.get('solana_slippage_bps', 50),
                dry_run=config['execution_mode'] == 'dry_run',
            )
>>>>>>> 746a3785
        else:
            logger.info("Executing entry %s %.4f", direction, size)
            await cex_trade_async(
                exchange,
                ws_client,
                config['symbol'],
                direction,
                size,
                user['telegram_token'],
                user['telegram_chat_id'],
                dry_run=config['execution_mode'] == 'dry_run',
                use_websocket=config.get('use_websocket', False),
                config=config,
            )
            stop_price = current_price * (
                1 - risk_manager.config.stop_loss_pct
                if direction == 'buy'
                else 1 + risk_manager.config.stop_loss_pct
            )
            stop_order = place_stop_order(
                exchange,
                config['symbol'],
                'sell' if direction == 'buy' else 'buy',
                size,
                stop_price,
                user['telegram_token'],
                user['telegram_chat_id'],
                dry_run=config['execution_mode'] == 'dry_run',
            )
            risk_manager.register_stop_order(stop_order)
            open_side = direction
            entry_price = current_price
            position_size = size
            highest_price = entry_price
            logger.info("Trade opened at %.4f", entry_price)

        key = f"{env}_{regime}"
        stats.setdefault(key, {'trades': 0})
        stats[key]['trades'] += 1
        stats_file.write_text(json.dumps(stats))
        logger.info("Updated trade stats %s", stats[key])

        await asyncio.sleep(config['loop_interval_minutes'] * 60)


if __name__ == '__main__':
    asyncio.run(main())<|MERGE_RESOLUTION|>--- conflicted
+++ resolved
@@ -22,16 +22,13 @@
 
 from crypto_bot.execution.cex_executor import (
     execute_trade as cex_trade,
-<<<<<<< HEAD
     get_exchange,
     place_stop_order,
-=======
     execute_trade_async as cex_trade_async,
 from crypto_bot.execution.cex_executor import execute_trade_async as cex_trade_async, get_exchange
 from crypto_bot.execution.cex_executor import (
     execute_trade as cex_trade,
     get_exchange,
->>>>>>> 746a3785
 )
 from crypto_bot.execution.solana_executor import execute_swap
 from crypto_bot.fund_manager import (
@@ -261,18 +258,14 @@
         size = balance * config['trade_size_pct']
 
         if env == 'onchain':
-<<<<<<< HEAD
-=======
             await asyncio.to_thread(
                 execute_swap,
->>>>>>> 746a3785
             execute_swap(
                 'SOL',
                 'USDC',
                 size,
                 user['telegram_token'],
                 user['telegram_chat_id'],
-<<<<<<< HEAD
                 dry_run=config['execution_mode'] == 'dry_run',
             )
             risk_manager.register_stop_order(
@@ -283,11 +276,9 @@
                     'dry_run': config['execution_mode'] == 'dry_run',
                 }
             )
-=======
                 slippage_bps=config.get('solana_slippage_bps', 50),
                 dry_run=config['execution_mode'] == 'dry_run',
             )
->>>>>>> 746a3785
         else:
             logger.info("Executing entry %s %.4f", direction, size)
             await cex_trade_async(
