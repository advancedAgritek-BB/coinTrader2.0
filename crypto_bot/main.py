--- conflicted
+++ resolved
@@ -162,7 +162,6 @@
                     user.get("telegram_token", ""),
                     config.get("telegram", {}).get("chat_id", ""),
                 )
-<<<<<<< HEAD
                 holdings = {k: (v.get("total") if isinstance(v, dict) else v) for k, v in bal.items()}
                 rotator.rotate(
                     exchange,
@@ -171,8 +170,6 @@
                     user.get("telegram_token", ""),
                     config.get("telegram", {}).get("chat_id", ""),
                 )
-=======
->>>>>>> 72f76ea8
                 last_rotation = time.time()
 
         if config.get("use_websocket", False) and hasattr(exchange, "watch_ohlcv"):
