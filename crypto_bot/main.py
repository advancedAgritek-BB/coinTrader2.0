--- conflicted
+++ resolved
@@ -176,12 +176,9 @@
 
 def _ensure_user_setup() -> None:
     """Ensure a user has configured credentials or launch the wizard."""
-<<<<<<< HEAD
     if USER_CONFIG_PATH.exists():
-=======
     env = _load_env()
     if USER_CONFIG_FILE.exists():
->>>>>>> 4ce31883
         return
     if all(os.getenv(var) for var in REQUIRED_ENV_VARS):
         return
