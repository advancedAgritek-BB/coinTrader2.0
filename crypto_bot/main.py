--- conflicted
+++ resolved
@@ -244,7 +244,6 @@
     return flat
 
 
-<<<<<<< HEAD
 def _cast_to_type(value: str, example: object) -> object:
     """Try to cast a string to the type of `example`."""
     target_type = type(example)
@@ -257,9 +256,7 @@
 
 
 async def _ws_ping_loop(exchange: object, interval: float) -> None:
-=======
 async def _ws_ping_loop(exchange: ccxt.Exchange, interval: float) -> None:
->>>>>>> edd10e56
     """Periodically send WebSocket ping messages."""
     try:
         while True:
