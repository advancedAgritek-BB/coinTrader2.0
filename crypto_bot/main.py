--- conflicted
+++ resolved
@@ -1010,7 +1010,6 @@
                     timing.get("execution_latency", 0.0),
                 )
 
-<<<<<<< HEAD
             if config.get("metrics_enabled") and config.get("metrics_backend") == "csv":
                 metrics = {
                     "timestamp": datetime.utcnow().isoformat(),
@@ -1028,7 +1027,6 @@
                 config["loop_interval_minutes"], unit="m"
             ).total_seconds()
             await asyncio.sleep(delay)
-=======
                 if config.get("metrics_enabled") and config.get("metrics_backend") == "csv":
                     metrics = {
                         "timestamp": datetime.utcnow().isoformat(),
@@ -1055,7 +1053,6 @@
                 continue
             except Exception as exc:  # pragma: no cover - loop errors
                 logger.error("Main loop error: %s", exc, exc_info=True)
->>>>>>> dfe86990
     
     finally:
         if session_state.scan_task:
