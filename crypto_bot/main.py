--- conflicted
+++ resolved
@@ -1131,7 +1131,6 @@
             current_dfs: dict[str, pd.DataFrame] = {}
             current_prices: dict[str, float] = {}
     
-<<<<<<< HEAD
         session_state.df_cache = await update_multi_tf_ohlcv_cache(
             exchange,
             session_state.df_cache,
@@ -1322,7 +1321,6 @@
                         logger.debug("Trade not allowed for %s \u2013 %s", sym, reason)
                         logger.debug(
                             "Trade rejected for %s: %s, score=%.2f, regime=%s",
-=======
             t0 = time.perf_counter()
             symbols = await get_filtered_symbols(exchange, config)
             symbol_time = time.perf_counter() - t0
@@ -1458,7 +1456,6 @@
                     ohlcv_time += time.perf_counter() - t_sc
                     tasks = [
                         analyze_symbol(
->>>>>>> 3c5b6b90
                             sym,
                             {
                                 **{tf: c.get(sym) for tf, c in session_state.df_cache.items()},
