--- conflicted
+++ resolved
@@ -569,17 +569,14 @@
     for i in range(0, total, batch_size):
         batch = symbols[i:i + batch_size]
 
-<<<<<<< HEAD
         limit = min(config.get("scan_lookback_limit", 50), 700)
         tfs = config.get("timeframes", ["1h"])
         tf_sec = timeframe_seconds(None, min(tfs, key=lambda t: timeframe_seconds(None, t)))
         start_since = int(time.time() * 1000 - limit * tf_sec * 1000)
-=======
         limit = scan_limit
         history_since = int((time.time() - 365 * 86400) * 1000)
         limit = int(config.get("scan_deep_limit", config.get("scan_lookback_limit", 50) * 10))
         logger.info("Loading deep OHLCV history starting %s", datetime.utcfromtimestamp(history_since / 1000).isoformat())
->>>>>>> 8165ca55
 
         async with OHLCV_LOCK:
             state.df_cache = await update_multi_tf_ohlcv_cache(
@@ -587,12 +584,9 @@
                 state.df_cache,
                 batch,
                 config,
-<<<<<<< HEAD
                 limit=limit,
                 start_since=start_since,
-=======
                 limit=scan_limit,
->>>>>>> 8165ca55
                 use_websocket=False,
                 force_websocket_history=config.get("force_websocket_history", False),
                 max_concurrent=config.get("max_concurrent_ohlcv"),
@@ -606,12 +600,9 @@
                 state.regime_cache,
                 batch,
                 config,
-<<<<<<< HEAD
                 limit=limit,
                 start_since=start_since,
-=======
                 limit=scan_limit,
->>>>>>> 8165ca55
                 use_websocket=False,
                 force_websocket_history=config.get("force_websocket_history", False),
                 max_concurrent=config.get("max_concurrent_ohlcv"),
