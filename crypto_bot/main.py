--- conflicted
+++ resolved
@@ -1077,7 +1077,6 @@
             except Exception:
                 pass
         else:
-<<<<<<< HEAD
             score, direction = dca_bot.generate_signal(df)
             dca_cfg = ctx.config.get("dca", {})
             max_entries = dca_cfg.get("max_entries", 0)
@@ -1124,10 +1123,8 @@
                 except Exception:
                     pass
 
-=======
             # persist updated fields like 'dca_count'
             ctx.positions[sym] = pos
->>>>>>> ff04a2e6
 
 async def force_exit_all(ctx: BotContext) -> None:
     """Liquidate all open positions immediately."""
