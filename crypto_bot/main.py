import os
import asyncio
import json
import time
from pathlib import Path
from datetime import datetime
from collections import deque, OrderedDict
from dataclasses import dataclass, field

# Track WebSocket ping tasks
WS_PING_TASKS: set[asyncio.Task] = set()

try:
    import ccxt  # type: ignore
except Exception:  # pragma: no cover - optional dependency
    import types

    ccxt = types.SimpleNamespace()

import pandas as pd
import yaml
from dotenv import dotenv_values
from pydantic import ValidationError

from schema.scanner import ScannerConfig

from crypto_bot.utils.telegram import TelegramNotifier, send_test_message
from crypto_bot.utils.trade_reporter import report_entry, report_exit
from crypto_bot.utils.logger import LOG_DIR, setup_logger
from crypto_bot.portfolio_rotator import PortfolioRotator
from crypto_bot.auto_optimizer import optimize_strategies
from crypto_bot.wallet_manager import load_or_create
from crypto_bot.utils.market_analyzer import analyze_symbol
from crypto_bot.strategy_router import strategy_for, strategy_name
from crypto_bot.cooldown_manager import (
    in_cooldown,
    mark_cooldown,
    configure as cooldown_configure,
)
from crypto_bot.phase_runner import BotContext, PhaseRunner
from crypto_bot import grid_state
from crypto_bot.signals.signal_scoring import evaluate_async
from crypto_bot.risk.risk_manager import RiskManager, RiskConfig
from crypto_bot.risk.exit_manager import (
    calculate_trailing_stop,
    should_exit,
    get_partial_exit_percent,
)
from crypto_bot.execution.cex_executor import (
    execute_trade_async as cex_trade_async,
    get_exchange,
    place_stop_order,
)
from crypto_bot.execution.solana_executor import execute_swap
from crypto_bot.fund_manager import (
    check_wallet_balances,
    detect_non_trade_tokens,
    auto_convert_funds,
)
from crypto_bot.paper_wallet import PaperWallet
from crypto_bot.open_position_guard import OpenPositionGuard
from crypto_bot import console_monitor, console_control
from crypto_bot.utils.performance_logger import log_performance
from crypto_bot.utils.strategy_utils import compute_strategy_weights
from crypto_bot.utils.position_logger import log_position, log_balance
from crypto_bot.utils.regime_logger import log_regime
from crypto_bot.utils.metrics_logger import log_cycle as log_cycle_metrics
from crypto_bot.utils.market_loader import (
    load_kraken_symbols,
    load_ohlcv_parallel,
    update_ohlcv_cache,
    update_multi_tf_ohlcv_cache,
    update_regime_tf_cache,
    fetch_ohlcv_async,
    configure as market_loader_configure,
)
from crypto_bot.utils.eval_queue import build_priority_queue
from crypto_bot.utils.symbol_pre_filter import filter_symbols
from crypto_bot.utils.symbol_utils import get_filtered_symbols
from crypto_bot.utils.pnl_logger import log_pnl
from crypto_bot.utils.strategy_analytics import write_scores, write_stats
from crypto_bot.utils.regime_pnl_tracker import log_trade as log_regime_pnl
from crypto_bot.utils.regime_pnl_tracker import get_recent_win_rate
from crypto_bot.utils.trend_confirmation import confirm_multi_tf_trend
from crypto_bot.utils.correlation import compute_correlation_matrix
from crypto_bot.regime.regime_classifier import CONFIG
from crypto_bot.utils.telemetry import telemetry, write_cycle_metrics



CONFIG_PATH = Path(__file__).resolve().parent / "config.yaml"
ENV_PATH = Path(__file__).resolve().parent / ".env"

logger = setup_logger("bot", LOG_DIR / "bot.log", to_console=False)

# Queue of symbols awaiting evaluation across loops
symbol_priority_queue: deque[str] = deque()

# Queue tracking symbols evaluated across cycles
SYMBOL_EVAL_QUEUE: deque[str] = deque()

# Retry parameters for the initial symbol scan
MAX_SYMBOL_SCAN_ATTEMPTS = 3
SYMBOL_SCAN_RETRY_DELAY = 10
MAX_SYMBOL_SCAN_DELAY = 60

# Maximum number of symbols per timeframe to keep in the OHLCV cache
DF_CACHE_MAX_SIZE = 500


@dataclass
class SessionState:
    """Runtime session state shared across tasks."""

    positions: dict[str, dict] = field(default_factory=dict)
    df_cache: dict[str, dict[str, pd.DataFrame]] = field(default_factory=dict)
    regime_cache: dict[str, dict[str, pd.DataFrame]] = field(default_factory=dict)
    last_balance: float | None = None


def update_df_cache(
    cache: dict[str, dict[str, pd.DataFrame]],
    timeframe: str,
    symbol: str,
    df: pd.DataFrame,
    max_size: int = DF_CACHE_MAX_SIZE,
) -> None:
    """Update an OHLCV cache with LRU eviction."""
    tf_cache = cache.setdefault(timeframe, OrderedDict())
    if not isinstance(tf_cache, OrderedDict):
        tf_cache = OrderedDict(tf_cache)
        cache[timeframe] = tf_cache
    tf_cache[symbol] = df
    tf_cache.move_to_end(symbol)
    if len(tf_cache) > max_size:
        tf_cache.popitem(last=False)


def direction_to_side(direction: str) -> str:
    """Translate strategy direction to trade side."""
    return "buy" if direction == "long" else "sell"


def opposite_side(side: str) -> str:
    """Return the opposite trading side."""
    return "sell" if side == "buy" else "buy"


def notify_balance_change(
    notifier: TelegramNotifier | None,
    previous: float | None,
    new_balance: float,
    enabled: bool,
) -> float:
    """Send a notification if the balance changed."""
    if notifier and enabled and previous is not None and new_balance != previous:
        notifier.notify(f"Balance changed: {new_balance:.2f} USDT")
    return new_balance


async def fetch_balance(exchange, paper_wallet, config):
    """Return the latest wallet balance without logging."""
    if config["execution_mode"] != "dry_run":
        if asyncio.iscoroutinefunction(getattr(exchange, "fetch_balance", None)):
            bal = await exchange.fetch_balance()
        else:
            bal = await asyncio.to_thread(exchange.fetch_balance)
        return bal["USDT"]["free"] if isinstance(bal["USDT"], dict) else bal["USDT"]
    return paper_wallet.balance if paper_wallet else 0.0


async def fetch_and_log_balance(exchange, paper_wallet, config):
    """Return the latest wallet balance and log it."""
    latest_balance = await fetch_balance(exchange, paper_wallet, config)
    log_balance(float(latest_balance))
    return latest_balance


def _emit_timing(
    symbol_t: float,
    ohlcv_t: float,
    analyze_t: float,
    total_t: float,
    metrics_path: Path | None = None,
    ohlcv_fetch_latency: float = 0.0,
    execution_latency: float = 0.0,
) -> None:
    """Log timing information and optionally append to metrics CSV."""
    logger.info(
        "\u23f1\ufe0f Cycle timing - Symbols: %.2fs, OHLCV: %.2fs, Analyze: %.2fs, Total: %.2fs",
        symbol_t,
        ohlcv_t,
        analyze_t,
        total_t,
    )
    if metrics_path:
        log_cycle_metrics(
            symbol_t,
            ohlcv_t,
            analyze_t,
            total_t,
            ohlcv_fetch_latency,
            execution_latency,
            metrics_path,
        )


def maybe_update_mode(
    state: dict,
    base_mode: str,
    config: dict,
    notifier: TelegramNotifier | None = None,
) -> None:
    """Switch bot mode based on recent win rate."""

    window = int(config.get("mode_degrade_window", 20))
    threshold = float(config.get("mode_threshold", 0.0))
    conservative = config.get("conservative_mode", "cex")

    win_rate = get_recent_win_rate(window)
    if win_rate < threshold:
        if state.get("mode") != conservative:
            state["mode"] = conservative
            if notifier:
                notifier.notify(
                    f"Win rate {win_rate:.2f} below {threshold:.2f}; mode set to {conservative}"
                )
    else:
        if state.get("mode") != base_mode:
            state["mode"] = base_mode
            if notifier:
                notifier.notify(f"Win rate recovered; mode set to {base_mode}")


def load_config() -> dict:
    """Load YAML configuration for the bot."""
    with open(CONFIG_PATH) as f:
        logger.info("Loading config from %s", CONFIG_PATH)
        data = yaml.safe_load(f) or {}
    try:
        ScannerConfig.model_validate(data)
    except ValidationError as exc:
        print("Invalid configuration:\n", exc)
        raise SystemExit(1)
    return data


def _flatten_config(data: dict, parent: str = "") -> dict:
    """Flatten nested config keys to ENV_STYLE names."""
    flat: dict[str, str] = {}
    for key, value in data.items():
        new_key = f"{parent}_{key}" if parent else key
        if isinstance(value, dict):
            flat.update(_flatten_config(value, new_key))
        else:
            flat[new_key.upper()] = value
    return flat


async def _ws_ping_loop(exchange: object, interval: float) -> None:
    """Periodically send WebSocket ping messages."""
    try:
        while True:
            await asyncio.sleep(interval)
            try:
                ping = getattr(exchange, "ping", None)
                if ping is None:
                    continue
                is_coro = asyncio.iscoroutinefunction(ping)
                clients = getattr(exchange, "clients", None)
                if isinstance(clients, dict):
                    if clients:
                        for client in clients.values():
                            if is_coro:
                                await ping(client)
                            else:
                                await asyncio.to_thread(ping, client)
                    else:
                        continue
                else:
                    if is_coro:
                        await ping()
                    else:
                        await asyncio.to_thread(ping)
            except asyncio.CancelledError:
                raise
            except Exception as exc:  # pragma: no cover - ping failures
                logger.error("WebSocket ping failed: %s", exc, exc_info=True)
    except asyncio.CancelledError:
        pass


async def _watch_position(
    symbol: str,
    exchange: object,
    state: SessionState,
    paper_wallet: PaperWallet | None,
    config: dict,
) -> None:
    """Live update position PnL and log changes."""
    use_ws = config.get("use_websocket", False) and hasattr(exchange, "watch_ticker")
    poll_interval = float(config.get("position_poll_interval", 5))
    ws_ping_interval = float(config.get("ws_ping_interval", 20))
    ping_task: asyncio.Task | None = None
    reconnect_attempts = 0
    max_reconnect = int(config.get("ws_max_retries", 3))

    while symbol in state.positions:
        try:
            if use_ws:
                if ping_task is None:
                    ping_task = asyncio.create_task(
                        _ws_ping_loop(exchange, ws_ping_interval)
                    )
                    WS_PING_TASKS.add(ping_task)
                try:
                    ticker = await asyncio.wait_for(
                        exchange.watch_ticker(symbol), timeout=5
                    )
                    reconnect_attempts = 0
                except asyncio.TimeoutError as to_exc:
                    if to_exc.args:
                        logger.warning(
                            "WebSocket ticker timeout for %s: %s - reconnecting",
                            symbol,
                            to_exc,
                        )
                        close_fn = getattr(exchange, "close", None)
                        if close_fn is None:
                            logger.warning("Exchange missing close method")
                        else:
                            try:
                                if asyncio.iscoroutinefunction(close_fn):
                                    await close_fn()
                                else:
                                    await asyncio.to_thread(close_fn)
                            except Exception as close_err:  # pragma: no cover - cleanup error
                                logger.error(
                                    "Exchange close failed: %s", close_err, exc_info=True
                                )
                        try:
                            exchange, _ = get_exchange(config)
                        except Exception as re_err:
                            reconnect_attempts += 1
                            logger.error(
                                "Reconnection attempt %d failed: %s",
                                reconnect_attempts,
                                re_err,
                                exc_info=True,
                            )
                            if reconnect_attempts >= max_reconnect:
                                logger.error(
                                    "WebSocket reconnection failed repeatedly; switching to REST"
                                )
                                use_ws = False
                            await asyncio.sleep(poll_interval)
                        continue
                    logger.warning(
                        "Ticker update timed out for %s - dropping", symbol
                    )
                    continue
                except asyncio.CancelledError:
                    raise
                except ccxt.RequestTimeout as ws_exc:
                    logger.warning(
                        "WebSocket ticker timeout for %s: %s - reconnecting",
                        symbol,
                        ws_exc,
                    )
                    close_fn = getattr(exchange, "close", None)
                    if close_fn is None:
                        logger.warning("Exchange missing close method")
                    else:
                        try:
                            if asyncio.iscoroutinefunction(close_fn):
                                await close_fn()
                            else:
                                await asyncio.to_thread(close_fn)
                        except Exception as close_err:  # pragma: no cover - cleanup error
                            logger.error(
                                "Exchange close failed: %s", close_err, exc_info=True
                            )
                    try:
                        exchange, _ = get_exchange(config)
                    except Exception as re_err:
                        reconnect_attempts += 1
                        logger.error(
                            "Reconnection attempt %d failed: %s",
                            reconnect_attempts,
                            re_err,
                            exc_info=True,
                        )
                        if reconnect_attempts >= max_reconnect:
                            logger.error("WebSocket reconnection failed repeatedly; switching to REST")
                            use_ws = False
                        await asyncio.sleep(poll_interval)
                    continue
                except Exception as ws_exc:  # pragma: no cover - websocket error
                    logger.error(
                        "WebSocket ticker failed for %s: %s - switching to REST",
                        symbol,
                        ws_exc,
                        exc_info=True,
                    )
                    use_ws = False
                    if ping_task:
                        ping_task.cancel()
                        try:
                            await ping_task
                        except asyncio.CancelledError:
                            pass
                        WS_PING_TASKS.discard(ping_task)
                        ping_task = None
                    await asyncio.sleep(poll_interval)
                    continue
            else:
                if ping_task:
                    ping_task.cancel()
                    try:
                        await ping_task
                    except asyncio.CancelledError:
                        pass
                    WS_PING_TASKS.discard(ping_task)
                    ping_task = None
                if asyncio.iscoroutinefunction(getattr(exchange, "fetch_ticker", None)):
                    ticker = await exchange.fetch_ticker(symbol)
                else:
                    ticker = await asyncio.to_thread(exchange.fetch_ticker, symbol)
                await asyncio.sleep(poll_interval)

            price = (
                ticker.get("last")
                or ticker.get("close")
                or ticker.get("bid")
                or ticker.get("ask")
            )
            if price is None:
                continue

            pos = state.positions.get(symbol)
            if pos is None:
                continue

            pos["last_price"] = price
            pos["pnl"] = (
                (price - pos["entry_price"])
                * pos["size"]
                * (1 if pos["side"] == "buy" else -1)
            )

            balance = await fetch_balance(exchange, paper_wallet, config)
            state.last_balance = balance
            equity = balance
            if paper_wallet:
                equity = float(
                    paper_wallet.balance + paper_wallet.unrealized(symbol, price)
                )
            pos["equity"] = equity
        except asyncio.CancelledError:
            break
        except Exception as exc:  # pragma: no cover - network or runtime error
            logger.error("Watcher error for %s: %s", symbol, exc, exc_info=True)
            await asyncio.sleep(poll_interval)

    if ping_task:
        ping_task.cancel()
        try:
            await ping_task
        except asyncio.CancelledError:
            pass
        WS_PING_TASKS.discard(ping_task)


async def initial_scan(
    exchange: object,
    config: dict,
    state: SessionState,
    notifier: TelegramNotifier | None = None,
) -> None:
    """Populate OHLCV and regime caches before trading begins."""

    symbols = config.get("symbols") or [config.get("symbol")]
    if not symbols:
        return

    batch_size = int(config.get("symbol_batch_size", 10))
    total = len(symbols)
    processed = 0

    for i in range(0, total, batch_size):
        batch = symbols[i : i + batch_size]

        state.df_cache = await update_multi_tf_ohlcv_cache(
            exchange,
            state.df_cache,
            batch,
            config,
            limit=config.get("scan_lookback_limit", 50),
            use_websocket=config.get("use_websocket", False),
            force_websocket_history=config.get("force_websocket_history", False),
            max_concurrent=config.get("max_concurrent_ohlcv"),
            notifier=notifier,
        )

        state.regime_cache = await update_regime_tf_cache(
            exchange,
            state.regime_cache,
            batch,
            config,
            limit=config.get("scan_lookback_limit", 50),
            use_websocket=config.get("use_websocket", False),
            force_websocket_history=config.get("force_websocket_history", False),
            max_concurrent=config.get("max_concurrent_ohlcv"),
            notifier=notifier,
            df_map=state.df_cache,
        )

        processed += len(batch)
        pct = processed / total * 100
        logger.info("Initial scan %.1f%% complete", pct)
        if notifier and config.get("telegram", {}).get("status_updates", True):
            notifier.notify(f"Initial scan {pct:.1f}% complete")

    return


async def fetch_candidates(ctx: BotContext) -> None:
    """Gather symbols for this cycle and build the evaluation batch."""
    t0 = time.perf_counter()
    symbols = await get_filtered_symbols(ctx.exchange, ctx.config)
    ctx.timing["symbol_time"] = time.perf_counter() - t0

    total_available = len(ctx.config.get("symbols") or [ctx.config.get("symbol")])
    ctx.timing["symbol_filter_ratio"] = (
        len(symbols) / total_available if total_available else 1.0
    )

    global symbol_priority_queue
    if not symbol_priority_queue:
        symbol_priority_queue = build_priority_queue(symbols)

    batch_size = ctx.config.get("symbol_batch_size", 10)
    if len(symbol_priority_queue) < batch_size:
        symbol_priority_queue.extend(build_priority_queue(symbols))

    ctx.current_batch = [
        symbol_priority_queue.popleft()
        for _ in range(min(batch_size, len(symbol_priority_queue)))
    ]


async def update_caches(ctx: BotContext) -> None:
    """Update OHLCV and regime caches for the current symbol batch."""
    batch = ctx.current_batch
    if not batch:
        return

    start = time.perf_counter()
    tf_minutes = int(pd.Timedelta(ctx.config.get("timeframe", "1h")).total_seconds() // 60)
    limit = int(max(20, tf_minutes * 3))
    limit = int(ctx.config.get("cycle_lookback_limit", limit))

    ctx.df_cache = await update_multi_tf_ohlcv_cache(
        ctx.exchange,
        ctx.df_cache,
        batch,
        ctx.config,
        limit=limit,
        use_websocket=ctx.config.get("use_websocket", False),
        force_websocket_history=ctx.config.get("force_websocket_history", False),
        max_concurrent=ctx.config.get("max_concurrent_ohlcv"),
        notifier=ctx.notifier if ctx.config.get("telegram", {}).get("status_updates", True) else None,
    )

    ctx.regime_cache = await update_regime_tf_cache(
        ctx.exchange,
        ctx.regime_cache,
        batch,
        ctx.config,
        limit=limit,
        use_websocket=ctx.config.get("use_websocket", False),
        force_websocket_history=ctx.config.get("force_websocket_history", False),
        max_concurrent=ctx.config.get("max_concurrent_ohlcv"),
        notifier=ctx.notifier if ctx.config.get("telegram", {}).get("status_updates", True) else None,
        df_map=ctx.df_cache,
    )

    ctx.timing["ohlcv_fetch_latency"] = time.perf_counter() - start


async def analyse_batch(ctx: BotContext) -> None:
    """Run signal analysis on the current batch."""
    batch = ctx.current_batch
    if not batch:
        ctx.analysis_results = []
        return

    tasks = []
    mode = ctx.config.get("mode", "cex")
    for sym in batch:
        df_map = {tf: c.get(sym) for tf, c in ctx.df_cache.items()}
        for tf, cache in ctx.regime_cache.items():
            df_map[tf] = cache.get(sym)
        tasks.append(analyze_symbol(sym, df_map, mode, ctx.config, ctx.notifier))

    ctx.analysis_results = await asyncio.gather(*tasks)


async def execute_signals(ctx: BotContext) -> None:
    """Open trades for qualified analysis results."""
    results = getattr(ctx, "analysis_results", [])
    if not results:
        return

    # Prioritize by score
    results = [r for r in results if r.get("direction") != "none"]
    results.sort(key=lambda x: x.get("score", 0), reverse=True)
    top_n = ctx.config.get("top_n_symbols", 3)

    for candidate in results[:top_n]:
        if not ctx.position_guard or not ctx.position_guard.can_open(ctx.positions):
            break
        sym = candidate["symbol"]
        if sym in ctx.positions:
            continue

        df = candidate["df"]
        price = df["close"].iloc[-1]
        score = candidate.get("score", 0.0)
        strategy = candidate.get("name", "")
        allowed, _ = ctx.risk_manager.allow_trade(df, strategy)
        if not allowed:
            continue

        size = ctx.risk_manager.position_size(
            score,
            ctx.balance,
            df,
            atr=candidate.get("atr"),
            price=price,
        )

        if not ctx.risk_manager.can_allocate(strategy, size, ctx.balance):
            continue

        amount = size / price if price > 0 else 0.0
        start_exec = time.perf_counter()
        await cex_trade_async(
            ctx.exchange,
            ctx.ws_client,
            sym,
            direction_to_side(candidate["direction"]),
            amount,
            ctx.notifier,
            dry_run=ctx.config.get("execution_mode") == "dry_run",
            use_websocket=ctx.config.get("use_websocket", False),
            config=ctx.config,
        )
        ctx.timing["execution_latency"] = max(
            ctx.timing.get("execution_latency", 0.0),
            time.perf_counter() - start_exec,
        )

        ctx.risk_manager.allocate_capital(strategy, size)
        if ctx.config.get("execution_mode") == "dry_run" and ctx.paper_wallet:
            ctx.paper_wallet.open(sym, direction_to_side(candidate["direction"]), amount, price)
            ctx.balance = ctx.paper_wallet.balance
        ctx.positions[sym] = {
            "side": direction_to_side(candidate["direction"]),
            "entry_price": price,
            "entry_time": datetime.utcnow().isoformat(),
            "regime": candidate.get("regime"),
            "strategy": strategy,
            "confidence": score,
            "pnl": 0.0,
            "size": amount,
            "trailing_stop": 0.0,
            "highest_price": price,
        }


async def handle_exits(ctx: BotContext) -> None:
    """Check open positions for exit conditions."""
    tf = ctx.config.get("timeframe", "1h")
    tf_cache = ctx.df_cache.get(tf, {})
    for sym, pos in list(ctx.positions.items()):
        df = tf_cache.get(sym)
        if df is None or df.empty:
            continue
        current_price = float(df["close"].iloc[-1])
        pnl_pct = (
            (current_price - pos["entry_price"]) / pos["entry_price"]
        ) * (1 if pos["side"] == "buy" else -1)
        if pnl_pct >= ctx.config.get("exit_strategy", {}).get("min_gain_to_trail", 0):
            if current_price > pos.get("highest_price", pos["entry_price"]):
                pos["highest_price"] = current_price
            pos["trailing_stop"] = calculate_trailing_stop(
                pd.Series([pos.get("highest_price", current_price)]),
                ctx.config.get("exit_strategy", {}).get("trailing_stop_pct", 0.1),
            )
        exit_signal, new_stop = should_exit(
            df,
            current_price,
            pos.get("trailing_stop", 0.0),
            ctx.config,
            ctx.risk_manager,
        )
        pos["trailing_stop"] = new_stop
        if exit_signal:
            await cex_trade_async(
                ctx.exchange,
                ctx.ws_client,
                sym,
                opposite_side(pos["side"]),
                pos["size"],
                ctx.notifier,
                dry_run=ctx.config.get("execution_mode") == "dry_run",
                use_websocket=ctx.config.get("use_websocket", False),
                config=ctx.config,
            )
            ctx.risk_manager.deallocate_capital(
                pos.get("strategy", ""), pos["size"] * pos["entry_price"]
            )
            ctx.positions.pop(sym, None)


async def _rotation_loop(
    rotator: PortfolioRotator,
    exchange: object,
    wallet: str,
    state: dict,
    notifier: TelegramNotifier | None,
    check_balance_change: callable,
) -> None:
    """Periodically rotate portfolio holdings."""

    interval = rotator.config.get("interval_days", 7) * 86400
    while True:
        try:
            if state.get("running") and rotator.config.get("enabled"):
                if asyncio.iscoroutinefunction(getattr(exchange, "fetch_balance", None)):
                    bal = await exchange.fetch_balance()
                else:
                    bal = await asyncio.to_thread(exchange.fetch_balance)
                current_balance = (
                    bal.get("USDT", {}).get("free", 0)
                    if isinstance(bal.get("USDT"), dict)
                    else bal.get("USDT", 0)
                )
                check_balance_change(float(current_balance), "external change")
                holdings = {
                    k: (v.get("total") if isinstance(v, dict) else v)
                    for k, v in bal.items()
                }
                await rotator.rotate(exchange, wallet, holdings, notifier)
        except asyncio.CancelledError:
            break
        except Exception as exc:  # pragma: no cover - rotation errors
            logger.error("Rotation loop error: %s", exc, exc_info=True)
        sleep_remaining = interval
        while sleep_remaining > 0:
            sleep_chunk = min(60, sleep_remaining)
            await asyncio.sleep(sleep_chunk)
            sleep_remaining -= sleep_chunk
            if not (rotator.config.get("enabled") and state.get("running")):
                break


async def _main_impl() -> TelegramNotifier:
    """Implementation for running the trading bot."""

    logger.info("Starting bot")
    config = load_config()
    metrics_path = (
        Path(config.get("metrics_csv")) if config.get("metrics_csv") else None
    )
    volume_ratio = 0.01 if config.get("testing_mode") else 1.0
    cooldown_configure(config.get("min_cooldown", 0))
    status_updates = config.get("telegram", {}).get("status_updates", True)
    market_loader_configure(
        config.get("ohlcv_timeout", 60),
        config.get("max_ohlcv_failures", 3),
        config.get("max_ws_limit", 50),
        status_updates,
    )
    secrets = dotenv_values(ENV_PATH)
    flat_cfg = _flatten_config(config)
    for key, val in secrets.items():
        if key in flat_cfg:
            if flat_cfg[key] != val:
                logger.info(
                    "Overriding %s from .env (config.yaml value: %s)",
                    key,
                    flat_cfg[key],
                )
            else:
                logger.info("Using %s from .env (matches config.yaml)", key)
        else:
            logger.info("Setting %s from .env", key)
    os.environ.update(secrets)

    user = load_or_create()

    trade_updates = config.get("telegram", {}).get("trade_updates", True)
    status_updates = config.get("telegram", {}).get("status_updates", True)
    balance_updates = config.get("telegram", {}).get("balance_updates", False)

    tg_cfg = {**config.get("telegram", {})}
    if user.get("telegram_token"):
        tg_cfg["token"] = user["telegram_token"]
    if user.get("telegram_chat_id"):
        tg_cfg["chat_id"] = user["telegram_chat_id"]
    if os.getenv("TELE_CHAT_ADMINS"):
        tg_cfg["chat_admins"] = os.getenv("TELE_CHAT_ADMINS")
    trade_updates = tg_cfg.get("trade_updates", True)
    status_updates = tg_cfg.get("status_updates", status_updates)
    balance_updates = tg_cfg.get("balance_updates", balance_updates)

    notifier = TelegramNotifier.from_config(tg_cfg)
    if status_updates:
        notifier.notify("🤖 CoinTrader2.0 started")

    if notifier.token and notifier.chat_id:
        if not send_test_message(notifier.token, notifier.chat_id, "Bot started"):
            logger.warning("Telegram test message failed; check your token and chat ID")

    # allow user-configured exchange to override YAML setting
    if user.get("exchange"):
        config["exchange"] = user["exchange"]

    exchange, ws_client = get_exchange(config)

    if config.get("scan_markets", False) and not config.get("symbols"):
        attempt = 0
        delay = SYMBOL_SCAN_RETRY_DELAY
        discovered: list[str] | None = None
        while attempt < MAX_SYMBOL_SCAN_ATTEMPTS:
            discovered = await load_kraken_symbols(
                exchange,
                config.get("excluded_symbols", []),
                config,
            )
            if discovered:
                break
            attempt += 1
            if attempt >= MAX_SYMBOL_SCAN_ATTEMPTS:
                break
            logger.warning(
                "Symbol scan empty; retrying in %d seconds (attempt %d/%d)",
                delay,
                attempt + 1,
                MAX_SYMBOL_SCAN_ATTEMPTS,
            )
            if status_updates:
                notifier.notify(
                    f"Symbol scan failed; retrying in {delay}s (attempt {attempt + 1}/{MAX_SYMBOL_SCAN_ATTEMPTS})"
                )
            await asyncio.sleep(delay)
            delay = min(delay * 2, MAX_SYMBOL_SCAN_DELAY)

        if discovered:
            config["symbols"] = discovered
        else:
            logger.error(
                "No symbols discovered after %d attempts; aborting startup",
                MAX_SYMBOL_SCAN_ATTEMPTS,
            )
            if status_updates:
                notifier.notify(
                    f"❌ Startup aborted after {MAX_SYMBOL_SCAN_ATTEMPTS} symbol scan attempts"
                )
            return notifier

    balance_threshold = config.get("balance_change_threshold", 0.01)
    previous_balance = 0.0

    def check_balance_change(new_balance: float, reason: str) -> None:
        nonlocal previous_balance
        delta = new_balance - previous_balance
        if abs(delta) > balance_threshold and notifier:
            notifier.notify(f"Balance changed by {delta:.4f} USDT due to {reason}")
        previous_balance = new_balance

    try:
        if asyncio.iscoroutinefunction(getattr(exchange, "fetch_balance", None)):
            bal = await exchange.fetch_balance()
        else:
            bal = await asyncio.to_thread(exchange.fetch_balance)
        init_bal = (
            bal.get("USDT", {}).get("free", 0)
            if isinstance(bal.get("USDT"), dict)
            else bal.get("USDT", 0)
        )
        log_balance(float(init_bal))
        last_balance = float(init_bal)
        previous_balance = float(init_bal)
    except Exception as exc:  # pragma: no cover - network
        logger.error("Exchange API setup failed: %s", exc)
        if status_updates:
            err = notifier.notify(f"API error: {exc}")
            if err:
                logger.error("Failed to notify user: %s", err)
        return notifier
    risk_params = {**config.get("risk", {})}
    risk_params.update(config.get("sentiment_filter", {}))
    risk_params.update(config.get("volatility_filter", {}))
    risk_params["symbol"] = config.get("symbol", "")
    risk_params["trade_size_pct"] = config.get("trade_size_pct", 0.1)
    risk_params["strategy_allocation"] = config.get("strategy_allocation", {})
    risk_params["volume_threshold_ratio"] = config.get("risk", {}).get(
        "volume_threshold_ratio", 0.1
    )
    risk_params["atr_period"] = config.get("risk", {}).get("atr_period", 14)
    risk_params["stop_loss_atr_mult"] = config.get("risk", {}).get(
        "stop_loss_atr_mult", 2.0
    )
    risk_params["take_profit_atr_mult"] = config.get("risk", {}).get(
        "take_profit_atr_mult", 4.0
    )
    risk_params["volume_ratio"] = volume_ratio
    risk_config = RiskConfig(**risk_params)
    risk_manager = RiskManager(risk_config)

    paper_wallet = None
    if config.get("execution_mode") == "dry_run":
        try:
            start_bal = float(input("Enter paper trading balance in USDT: "))
        except Exception:
            start_bal = 1000.0
        paper_wallet = PaperWallet(start_bal, config.get("max_open_trades", 1))
        log_balance(paper_wallet.balance)
        last_balance = notify_balance_change(
            notifier,
            last_balance,
            float(paper_wallet.balance),
            balance_updates,
        )

    monitor_task = asyncio.create_task(
        console_monitor.monitor_loop(exchange, paper_wallet, LOG_DIR / "bot.log")
    )

    position_tasks: dict[str, asyncio.Task] = {}
    max_open_trades = config.get("max_open_trades", 1)
    position_guard = OpenPositionGuard(max_open_trades)
    active_strategy = None
    stats_file = LOG_DIR / "strategy_stats.json"
    # File tracking individual trade performance used for analytics
    perf_file = LOG_DIR / "strategy_performance.json"
    scores_file = LOG_DIR / "strategy_scores.json"

    rotator = PortfolioRotator()
    last_optimize = 0.0
    last_weight_update = 0.0

    mode = user.get("mode", config.get("mode", "auto"))
    state = {"running": True, "mode": mode}
    # Caches for OHLCV and regime data are stored on the session_state
    # object so they can be shared across tasks.
    last_candle_ts: dict[str, int] = {}
    session_state = SessionState(last_balance=last_balance)

    control_task = asyncio.create_task(console_control.control_loop(state))
    rotation_task = asyncio.create_task(
        _rotation_loop(
            rotator,
            exchange,
            user.get("wallet_address", ""),
            state,
            notifier,
            check_balance_change,
        )
    )
    print("Bot running. Type 'stop' to pause, 'start' to resume, 'quit' to exit.")

    from crypto_bot.telegram_bot_ui import TelegramBotUI

    telegram_bot = (
        TelegramBotUI(
            notifier,
            state,
            LOG_DIR / "bot.log",
            rotator,
            exchange,
            user.get("wallet_address", ""),
            command_cooldown=config.get("telegram", {}).get("command_cooldown", 5),
        )
        if notifier.enabled
        else None
    )

    if telegram_bot:
        telegram_bot.run_async()

    await initial_scan(
        exchange,
        config,
        session_state,
        notifier if status_updates else None,
    )

    base_mode = mode
    loop_count = 0
    ctx = BotContext(
        positions=session_state.positions,
        df_cache=session_state.df_cache,
        regime_cache=session_state.regime_cache,
        config=config,
    )
    ctx.exchange = exchange
    ctx.ws_client = ws_client
    ctx.risk_manager = risk_manager
    ctx.notifier = notifier
    ctx.paper_wallet = paper_wallet
    ctx.position_guard = position_guard
    ctx.balance = last_balance
    runner = PhaseRunner([
        fetch_candidates,
        update_caches,
        analyse_batch,
        execute_signals,
        handle_exits,
    ])

    try:
        while True:
            cycle_start = time.perf_counter()
            symbol_time = ohlcv_time = analyze_time = 0.0
            ctx.timing = await runner.run(ctx)
            execution_latency = 0.0
    

            total_pairs = 0
            signals_generated = 0
            trades_executed = 0
            rejected_volume = 0
            rejected_score = 0
            rejected_regime = 0
            volume_rejections = 0
            score_rejections = 0
            regime_rejections = 0
    
            if time.time() - last_weight_update >= 86400:
                weights = compute_strategy_weights()
                if weights:
                    logger.info("Updating strategy allocation to %s", weights)
                    risk_manager.update_allocation(weights)
                    config["strategy_allocation"] = weights
                last_weight_update = time.time()
    
            if config.get("optimization", {}).get("enabled"):
                if (
                    time.time() - last_optimize
                    >= config["optimization"].get("interval_days", 7) * 86400
                ):
                    optimize_strategies()
                    last_optimize = time.time()
    
            if not state.get("running"):
                await asyncio.sleep(1)
                continue
    
            balances = await asyncio.to_thread(
                check_wallet_balances, user.get("wallet_address", "")
            )
            for token in detect_non_trade_tokens(balances):
                amount = balances[token]
                logger.info("Converting %s %s to USDC", amount, token)
                await auto_convert_funds(
                    user.get("wallet_address", ""),
                    token,
                    "USDC",
                    amount,
                    dry_run=config["execution_mode"] == "dry_run",
                    slippage_bps=config.get("solana_slippage_bps", 50),
                    notifier=notifier,
                )
                if asyncio.iscoroutinefunction(getattr(exchange, "fetch_balance", None)):
                    bal = await exchange.fetch_balance()
                else:
                    bal = await asyncio.to_thread(exchange.fetch_balance)
                bal_val = (
                    bal.get("USDT", {}).get("free", 0)
                    if isinstance(bal.get("USDT"), dict)
                    else bal.get("USDT", 0)
                )
                check_balance_change(float(bal_val), "funds converted")
    
    
    



            allowed_results: list[dict] = []
            df_current = None
            current_dfs: dict[str, pd.DataFrame] = {}
            current_prices: dict[str, float] = {}

            t0 = time.perf_counter()
            symbols = await get_filtered_symbols(exchange, config)
            symbol_time = time.perf_counter() - t0
            start_filter = time.perf_counter()
            global symbol_priority_queue
            if not symbol_priority_queue:
            symbol_priority_queue = build_priority_queue(symbols)
            ticker_fetch_time = time.perf_counter() - start_filter
            total_available = len(config.get("symbols") or [config.get("symbol")])
            symbol_filter_ratio = len(symbols) / total_available if total_available else 1.0
            global SYMBOL_EVAL_QUEUE
            if not SYMBOL_EVAL_QUEUE:
            SYMBOL_EVAL_QUEUE.extend(sym for sym, _ in symbols)
            batch_size = config.get("symbol_batch_size", 10)
            if len(symbol_priority_queue) < batch_size:
            symbol_priority_queue.extend(build_priority_queue(symbols))
            current_batch = [
            symbol_priority_queue.popleft()
            for _ in range(min(batch_size, len(symbol_priority_queue)))
            ]
            telemetry.inc("scan.symbols_considered", len(current_batch))

            t0 = time.perf_counter()
            start_ohlcv = time.perf_counter()
            tf_minutes = int(
                pd.Timedelta(config.get("timeframe", "1h")).total_seconds() // 60
            )
            # already logged in the convert-funds loop – nothing to do here



        allowed_results: list[dict] = []
        df_current = None
        current_dfs: dict[str, pd.DataFrame] = {}
        current_prices: dict[str, float] = {}

        t0 = time.perf_counter()
        symbols = await get_filtered_symbols(exchange, config)
        symbol_time = time.perf_counter() - t0
        start_filter = time.perf_counter()
        global symbol_priority_queue
        if not symbol_priority_queue:
            symbol_priority_queue = build_priority_queue(symbols)
        ticker_fetch_time = time.perf_counter() - start_filter
        total_available = len(config.get("symbols") or [config.get("symbol")])
        symbol_filter_ratio = len(symbols) / total_available if total_available else 1.0
        global SYMBOL_EVAL_QUEUE
        if not SYMBOL_EVAL_QUEUE:
            SYMBOL_EVAL_QUEUE.extend(sym for sym, _ in symbols)
        batch_size = config.get("symbol_batch_size", 10)
        if len(symbol_priority_queue) < batch_size:
            symbol_priority_queue.extend(build_priority_queue(symbols))
        current_batch = [
            symbol_priority_queue.popleft()
            for _ in range(min(batch_size, len(symbol_priority_queue)))
        ]
        telemetry.inc("scan.symbols_considered", len(current_batch))

        t0 = time.perf_counter()
        start_ohlcv = time.perf_counter()
        tf_minutes = int(
            pd.Timedelta(config.get("timeframe", "1h")).total_seconds() // 60
            )
            limit = int(max(20, tf_minutes * 3))
            limit = int(config.get("cycle_lookback_limit", limit))

            session_state.df_cache = await update_multi_tf_ohlcv_cache(
            exchange,
            session_state.df_cache,
            current_batch,
            config,
            limit=limit,
            use_websocket=config.get("use_websocket", False),
            force_websocket_history=config.get("force_websocket_history", False),
            max_concurrent=config.get("max_concurrent_ohlcv"),
            notifier=notifier if status_updates else None,
            )

            session_state.regime_cache = await update_regime_tf_cache(
            exchange,
            session_state.regime_cache,
            current_batch,
            config,
            limit=limit,
            use_websocket=config.get("use_websocket", False),
            force_websocket_history=config.get("force_websocket_history", False),
            max_concurrent=config.get("max_concurrent_ohlcv"),
            notifier=notifier if status_updates else None,
            df_map=session_state.df_cache,
            )
            ohlcv_time = time.perf_counter() - t0
            ohlcv_fetch_latency = time.perf_counter() - start_ohlcv
            if notifier and ohlcv_fetch_latency > 0.5:
            notifier.notify(
                f"\u26a0\ufe0f OHLCV latency {ohlcv_fetch_latency*1000:.0f} ms"
            )
<<<<<<< HEAD
            limit = int(max(20, tf_minutes * 3))
            limit = int(config.get("cycle_lookback_limit", limit))
=======
        limit = int(max(20, tf_minutes * 3))
        limit = int(config.get("cycle_lookback_limit", limit))
>>>>>>> 0192a252
    
            session_state.df_cache = await update_multi_tf_ohlcv_cache(
                exchange,
                session_state.df_cache,
                current_batch,
                config,
                limit=limit,
                use_websocket=config.get("use_websocket", False),
                force_websocket_history=config.get("force_websocket_history", False),
                max_concurrent=config.get("max_concurrent_ohlcv"),
                notifier=notifier if status_updates else None,
            )
    
            session_state.regime_cache = await update_regime_tf_cache(
                exchange,
                session_state.regime_cache,
                current_batch,
                config,
                limit=limit,
                use_websocket=config.get("use_websocket", False),
                force_websocket_history=config.get("force_websocket_history", False),
                max_concurrent=config.get("max_concurrent_ohlcv"),
                notifier=notifier if status_updates else None,
                df_map=session_state.df_cache,
            )
            ohlcv_time = time.perf_counter() - t0
            ohlcv_fetch_latency = time.perf_counter() - start_ohlcv
            if notifier and ohlcv_fetch_latency > 0.5:
                notifier.notify(
                    f"\u26a0\ufe0f OHLCV latency {ohlcv_fetch_latency*1000:.0f} ms"
                )
    
            tasks = []
            analyze_start = time.perf_counter()
            for sym in current_batch:
                logger.debug("🔹 Symbol: %s", sym)
                total_pairs += 1
                df_map = {tf: c.get(sym) for tf, c in session_state.df_cache.items()}
                for tf, cache_tf in session_state.regime_cache.items():
                    df_map[tf] = cache_tf.get(sym)
                df_sym = df_map.get(config["timeframe"])
                if df_sym is None or df_sym.empty:
                    msg = (
                        f"OHLCV fetch failed for {sym} on {config['timeframe']} "
                        f"(limit {limit})"
                    )
                    logger.error(msg)
                    if notifier and status_updates:
                        notifier.notify(msg)
                    continue
    
                expected_cols = ["timestamp", "open", "high", "low", "close", "volume"]
                if not isinstance(df_sym, pd.DataFrame):
                    df_sym = pd.DataFrame(df_sym, columns=expected_cols)
                elif not set(expected_cols).issubset(df_sym.columns):
                    df_sym = pd.DataFrame(df_sym.to_numpy(), columns=expected_cols)
                logger.debug("Fetched %d candles for %s", len(df_sym), sym)
                df_map[config["timeframe"]] = df_sym
                if sym in session_state.positions:
                    df_current = df_sym
                tasks.append(analyze_symbol(sym, df_map, mode, config, notifier))
    
            results = await asyncio.gather(*tasks)
    
            scalpers = [
                r["symbol"]
                for r in results
                if r.get("name") in {"micro_scalp", "bounce_scalper"}
            ]
            if scalpers:
                scalp_tf = config.get("scalp_timeframe", "1m")
                t_sc = time.perf_counter()
                session_state.df_cache[scalp_tf] = await update_ohlcv_cache(
                    exchange,
                    session_state.df_cache.get(scalp_tf, {}),
                    scalpers,
                    timeframe=scalp_tf,
                    limit=100,
                    use_websocket=config.get("use_websocket", False),
                    force_websocket_history=config.get("force_websocket_history", False),
                    config=config,
                    max_concurrent=config.get("max_concurrent_ohlcv"),
                )
                ohlcv_time += time.perf_counter() - t_sc
                tasks = [
                    analyze_symbol(
                        sym,
                        {
                            **{tf: c.get(sym) for tf, c in session_state.df_cache.items()},
                            **{tf: c.get(sym) for tf, c in session_state.regime_cache.items()},
                        },
                        mode,
                        config,
                        notifier,
                    )
                    for sym in scalpers
                ]
                scalper_results = await asyncio.gather(*tasks)
                mapping = {r["symbol"]: r for r in scalper_results}
                results = [mapping.get(r["symbol"], r) for r in results]
                for sym_open in session_state.positions:
                    if sym_open in mapping:
                        current_dfs[sym_open] = session_state.df_cache.get(config["timeframe"], {}).get(
                            sym_open
                        )
    
            analyze_time = time.perf_counter() - analyze_start
    
            for res in results:
                sym = res["symbol"]
                df_sym = res["df"]
                regime_sym = res["regime"]
                log_regime(sym, regime_sym, res["future_return"])
    
                if regime_sym == "unknown":
                    rejected_regime += 1
                    continue
    
                env_sym = res["env"]
                name_sym = res["name"]
                score_sym = res["score"]
                direction_sym = res["direction"]
    
                logger.debug("Regime %s -> Strategy %s", regime_sym, name_sym)
                logger.debug(
                    "Using strategy %s for %s in %s mode",
                    name_sym,
                    sym,
                    env_sym,
                )
    
                if sym not in session_state.positions and in_cooldown(sym, name_sym):
                    continue
    
                params_file = LOG_DIR / "optimized_params.json"
                if params_file.exists():
                    params = json.loads(params_file.read_text())
                    if name_sym in params:
                        risk_manager.config.stop_loss_pct = params[name_sym][
                            "stop_loss_pct"
                        ]
                        risk_manager.config.take_profit_pct = params[name_sym][
                            "take_profit_pct"
                        ]
    
                if direction_sym != "none":
                    signals_generated += 1
    
                allowed, reason = risk_manager.allow_trade(df_sym, name_sym)
                mean_vol = df_sym["volume"].rolling(20).mean().iloc[-1]
                last_vol = df_sym["volume"].iloc[-1]
                logger.debug(
                    f"[TRADE EVAL] {sym} | Signal: {score_sym:.2f} | Volume: {last_vol:.4f}/{mean_vol:.2f} | Allowed: {allowed}"
                )

            allowed_results.sort(key=lambda x: x["score"], reverse=True)
            top_n = config.get("top_n_symbols", 3)
            allowed_results = allowed_results[:top_n]
            corr_matrix = compute_correlation_matrix(
            {r["symbol"]: r["df"] for r in allowed_results}
            )
            filtered_results: list[dict] = []
            for r in allowed_results:
            keep = True
            for kept in filtered_results:
                if not corr_matrix.empty:
                    corr = corr_matrix.at[r["symbol"], kept["symbol"]]
                    if abs(corr) > 0.95:
                        keep = False
                        break
            if keep:
                filtered_results.append(r)

            best = filtered_results[0] if filtered_results else None

            open_syms = list(session_state.positions.keys())
            if open_syms:
            tf_cache = session_state.df_cache.get(config["timeframe"], {})
            update_syms: list[str] = []
            for s in open_syms:
                ts = None
                df_prev = session_state.df_cache.get(config["timeframe"], {}).get(s)
                if df_prev is not None and not df_prev.empty:
                    ts = int(df_prev["timestamp"].iloc[-1])
                if ts is None or last_candle_ts.get(s) != ts:
                    update_syms.append(s)
            if update_syms:
                if not allowed:
                    logger.debug("Trade not allowed for %s \u2013 %s", sym, reason)
                    logger.debug(
                        "Trade rejected for %s: %s, score=%.2f, regime=%s",
                        sym,
                        reason,
                        score_sym,
                        regime_sym,
                    )
                    if "Volume" in reason:
                        rejected_volume += 1
                        volume_rejections += 1
                    else:
                        regime_rejections += 1
                    continue
    
                base_min = config.get(
                    "min_confidence_score", config.get("signal_threshold", 0.3)
                )
                min_score = res.get("min_confidence", base_min)
                if direction_sym != "none" and score_sym >= min_score:
                    allowed_results.append(
                        {
                            "symbol": sym,
                            "df": df_sym,
                            "regime": regime_sym,
                            "env": env_sym,
                            "name": name_sym,
                            "direction": direction_sym,
                            "score": score_sym,
                            "atr": res.get("atr"),
                        }
                    )
    
            allowed_results.sort(key=lambda x: x["score"], reverse=True)
            top_n = config.get("top_n_symbols", 3)
            allowed_results = allowed_results[:top_n]
            corr_matrix = compute_correlation_matrix(
                {r["symbol"]: r["df"] for r in allowed_results}
            )
            filtered_results: list[dict] = []
            for r in allowed_results:
                keep = True
                for kept in filtered_results:
                    if not corr_matrix.empty:
                        corr = corr_matrix.at[r["symbol"], kept["symbol"]]
                        if abs(corr) > 0.95:
                            keep = False
                            break
                if keep:
                    filtered_results.append(r)
    
            best = filtered_results[0] if filtered_results else None
    
            open_syms = list(session_state.positions.keys())
            if open_syms:
                tf_cache = session_state.df_cache.get(config["timeframe"], {})
                update_syms: list[str] = []
                for s in open_syms:
                    ts = None
                    df_prev = session_state.df_cache.get(config["timeframe"], {}).get(s)
                    if df_prev is not None and not df_prev.empty:
                        ts = int(df_prev["timestamp"].iloc[-1])
                    if ts is None or last_candle_ts.get(s) != ts:
                        update_syms.append(s)
                if update_syms:
                    tf_cache = await update_ohlcv_cache(
                        exchange,
                        tf_cache,
                        update_syms,
                        timeframe=config["timeframe"],
                        limit=100,
                        use_websocket=config.get("use_websocket", False),
                        force_websocket_history=config.get("force_websocket_history", False),
                        config=config,
                        max_concurrent=config.get("max_concurrent_ohlcv"),
                    )
                    for s in update_syms:
                        df_new = tf_cache.get(s)
                        if df_new is not None and not df_new.empty:
                            last_candle_ts[s] = int(df_new["timestamp"].iloc[-1])
                    session_state.df_cache[config["timeframe"]] = tf_cache
                    df_cache[config["timeframe"]] = tf_cache
                session_state.df_cache[config["timeframe"]] = await update_ohlcv_cache(
                    exchange,
                    session_state.df_cache.get(config["timeframe"], {}),
                    open_syms,
                    timeframe=config["timeframe"],
                    limit=100,
                    use_websocket=config.get("use_websocket", False),
                    force_websocket_history=config.get("force_websocket_history", False),
                    config=config,
                    max_concurrent=config.get("max_concurrent_ohlcv"),
                )
                for s in update_syms:
                    df_new = tf_cache.get(s)
                    if df_new is not None and not df_new.empty:
                        last_candle_ts[s] = int(df_new["timestamp"].iloc[-1])
                        update_df_cache(
                            session_state.df_cache,
                            config["timeframe"],
                            s,
                            df_new,
                        )
                session_state.df_cache[config["timeframe"]] = tf_cache
            session_state.df_cache[config["timeframe"]] = await update_ohlcv_cache(
                exchange,
                session_state.df_cache.get(config["timeframe"], {}),
                open_syms,
                timeframe=config["timeframe"],
                limit=100,
                use_websocket=config.get("use_websocket", False),
                force_websocket_history=config.get("force_websocket_history", False),
                config=config,
                max_concurrent=config.get("max_concurrent_ohlcv"),
            )

            for sym in open_syms:
            df_current = session_state.df_cache.get(config["timeframe"], {}).get(sym)
            if df_current is None:
                # Fallback to direct fetch if cache is missing
                try:
                    if config.get("use_websocket", False) and hasattr(
                        exchange, "watch_ohlcv"
                    ):
                        data = await exchange.watch_ohlcv(
                            sym,
                            timeframe=config["timeframe"],
                            limit=100,
                        )
                    else:
                        if asyncio.iscoroutinefunction(
                            getattr(exchange, "fetch_ohlcv", None)
    
            for sym in open_syms:
                df_current = session_state.df_cache.get(config["timeframe"], {}).get(sym)
                if df_current is None:
                    # Fallback to direct fetch if cache is missing
                    try:
                        if config.get("use_websocket", False) and hasattr(
                            exchange, "watch_ohlcv"
                        ):
                            data = await exchange.watch_ohlcv(
                                sym,
                                timeframe=config["timeframe"],
                                limit=100,
                            )
                        else:
                            if asyncio.iscoroutinefunction(
                                getattr(exchange, "fetch_ohlcv", None)
                            ):
                                data = await exchange.fetch_ohlcv(
                                    sym,
                                    timeframe=config["timeframe"],
                                    limit=100,
                                )
                            else:
                                data = await asyncio.to_thread(
                                    exchange.fetch_ohlcv,
                                    sym,
                                    timeframe=config["timeframe"],
                                    limit=100,
                                )
                    except Exception as exc:  # pragma: no cover - network
                        logger.error(
                            "OHLCV fetch failed for %s on %s (limit %d): %s",
                            sym,
                            config["timeframe"],
                            100,
                            exc,
                            exc_info=True,
                        )
                        continue
    
                    if data and len(data[0]) > 6:
                        data = [[c[0], c[1], c[2], c[3], c[4], c[6]] for c in data]
                    df_current = pd.DataFrame(
                        data,
                        columns=["timestamp", "open", "high", "low", "close", "volume"],
                    )
                    update_df_cache(
                        session_state.df_cache,
                        config["timeframe"],
                        sym,
                        df_current,
                    )
                    update_df_cache(session_state.df_cache, config["timeframe"], sym, df_current)
                if df_current is not None and not df_current.empty:
                    last_candle_ts[sym] = int(df_current["timestamp"].iloc[-1])
                    update_df_cache(
                        session_state.df_cache,
                        config["timeframe"],
                        sym,
                        df_current,
                    )
    
                current_dfs[sym] = df_current
                current_prices[sym] = df_current["close"].iloc[-1]
    
            df_current = current_dfs.get(best["symbol"] if best else "")
            current_price = None
            if best:
                if df_current is None:
                    df_current = best["df"]
                current_price = df_current["close"].iloc[-1]
    
            if best:
                score = best["score"]
                direction = best["direction"]
                trade_side = direction_to_side(direction)
                env = best["env"]
                regime = best["regime"]
                name = best["name"]
            else:
                score = -1
                direction = "none"
                trade_side = None
    
            for sym, pos in list(session_state.positions.items()):
                cur_price = current_prices.get(sym)
                df_cur = current_dfs.get(sym)
                if cur_price is None or df_cur is None:
                    continue
                pnl_pct = ((cur_price - pos["entry_price"]) / pos["entry_price"]) * (
                    1 if pos["side"] == "buy" else -1
                )
                update_df_cache(session_state.df_cache, config["timeframe"], sym, df_current)
            if df_current is not None and not df_current.empty:
                last_candle_ts[sym] = int(df_current["timestamp"].iloc[-1])
                update_df_cache(
                    session_state.df_cache,
                    config["timeframe"],
                    sym,
                    df_current,
                if pnl_pct >= config["exit_strategy"]["min_gain_to_trail"]:
                    if cur_price > pos.get("highest_price", pos["entry_price"]):
                        pos["highest_price"] = cur_price
                    pos["trailing_stop"] = calculate_trailing_stop(
                        pd.Series([pos.get("highest_price", cur_price)]),
                        config["exit_strategy"]["trailing_stop_pct"],
                    )
                risk_manager.stop_order = risk_manager.get_stop_order(sym)
                exit_signal, new_stop = should_exit(
                    df_cur,
                    cur_price,
                    pos.get("trailing_stop", 0.0),
                    config,
                    risk_manager,
                )
                pos["trailing_stop"] = new_stop
                equity = paper_wallet.balance if paper_wallet else session_state.last_balance
                if paper_wallet:
                    unreal = paper_wallet.unrealized(sym, cur_price)
                    equity += unreal
                pos["equity"] = float(equity)
                session_state.last_balance = notify_balance_change(
                    notifier,
                    session_state.last_balance,
                    float(equity),
                    balance_updates,
                )
                if exit_signal:
                    pct = get_partial_exit_percent(pnl_pct * 100)
                    sell_amount = (
                        pos["size"] * (pct / 100)
                        if config["exit_strategy"]["scale_out"] and pct > 0
                        else pos["size"]
                    )
                    _start_exec = time.perf_counter()
                    await cex_trade_async(
                        exchange,
                        ws_client,
                        sym,
                        opposite_side(pos["side"]),
                        sell_amount,
                        notifier,
                        dry_run=config["execution_mode"] == "dry_run",
                        use_websocket=config.get("use_websocket", False),
                        config=config,
                    )
                    lat = time.perf_counter() - _start_exec
                    execution_latency = max(execution_latency, lat)
                    if notifier and lat > 0.5:
                        notifier.notify(f"\u26a0\ufe0f Execution latency {lat*1000:.0f} ms")
                    if paper_wallet:
                        paper_wallet.close(sym, sell_amount, cur_price)
                    pos["pnl"] = pos.get("pnl", 0.0) + (
                        (cur_price - pos["entry_price"])
                        * sell_amount
                        * (1 if pos["side"] == "buy" else -1)
                    )
                    if sell_amount >= pos["size"]:
                        risk_manager.cancel_stop_order(exchange, sym)
                        risk_manager.deallocate_capital(
                            pos["strategy"], sell_amount * pos["entry_price"]
                        )
                        log_performance(
                            {
                                "symbol": sym,
                                "regime": pos.get("regime"),
                                "strategy": pos.get("strategy"),
                                "pnl": pos["pnl"],
                                "entry_time": pos.get("entry_time"),
                                "exit_time": datetime.utcnow().isoformat(),
                            }
                        )
                        log_pnl(
                            pos.get("strategy", ""),
                            sym,
                            pos["entry_price"],
                            cur_price,
                            pos["pnl"],
                            pos.get("confidence", 0.0),
                            pos["side"],
                        )
                        log_regime_pnl(
                            pos.get("regime", "unknown"),
                            pos.get("strategy", ""),
                            pos["pnl"],
                        )
                        session_state.last_balance = await fetch_balance(exchange, paper_wallet, config)
                        log_position(
                            sym,
                            pos["side"],
                            sell_amount,
                            pos["entry_price"],
                            cur_price,
                            float(paper_wallet.balance if paper_wallet else session_state.last_balance),
                        )
                        mark_cooldown(sym, active_strategy or pos.get("strategy", ""))
                        task = position_tasks.pop(sym, None)
                        if task:
                            task.cancel()
                            try:
                                await task
                            except asyncio.CancelledError:
                                pass
                        session_state.positions.pop(sym, None)
                        last_candle_ts.pop(sym, None)
                        session_state.last_balance = await fetch_and_log_balance(
                            exchange, paper_wallet, config
                        )
                        equity = paper_wallet.balance if paper_wallet else session_state.last_balance
                        log_position(
                            sym,
                            pos["side"],
                            pos["size"],
                            pos["entry_price"],
                            cur_price,
                            float(equity),
                            pnl=pos["pnl"],
                        )
                    else:
                        pos["size"] -= sell_amount
                        risk_manager.deallocate_capital(
                            pos["strategy"], sell_amount * pos["entry_price"]
                        )
                        risk_manager.update_stop_order(pos["size"], symbol=sym)
                        session_state.last_balance = await fetch_balance(exchange, paper_wallet, config)
                        session_state.last_balance = await fetch_balance(exchange, paper_wallet, config)
    
            if not position_guard.can_open(session_state.positions):
                continue
    
            if not filtered_results:
                continue
    
            for candidate in filtered_results:
                if candidate["symbol"] in session_state.positions:
                    logger.info(
                        "Existing position on %s still open – skipping new trade",
                        candidate["symbol"],
                    )
                    continue
                if not position_guard.can_open(session_state.positions):
                    break
                score = candidate["score"]
                direction = candidate["direction"]
                trade_side = direction_to_side(direction)
                env = candidate["env"]
                regime = candidate["regime"]
                name = candidate["name"]
                current_price = candidate["df"]["close"].iloc[-1]
                risk_manager.config.symbol = candidate["symbol"]
                df_for_size = candidate["df"]
    
                if score < config["signal_threshold"]:
                    rejected_score += 1
                    score_rejections += 1
                    continue
                logger.info(
                    "Cycle Summary: %s pairs evaluated, %s signals, %s trades executed, %s rejected volume, %s rejected score, %s rejected regime.",
                    total_pairs,
                    signals_generated,
                    trades_executed,
                    volume_rejections,
                    score_rejections,
                    regime_rejections,
                )
            risk_manager.stop_order = risk_manager.get_stop_order(sym)
            exit_signal, new_stop = should_exit(
                df_cur,
                cur_price,
                pos.get("trailing_stop", 0.0),
                config,
                risk_manager,
            )
            pos["trailing_stop"] = new_stop
            equity = paper_wallet.balance if paper_wallet else session_state.last_balance
            if paper_wallet:
                unreal = paper_wallet.unrealized(sym, cur_price)
                equity += unreal
            pos["equity"] = float(equity)
            session_state.last_balance = notify_balance_change(
                notifier,
                session_state.last_balance,
                float(equity),
                balance_updates,
            )
            if exit_signal:
                pct = get_partial_exit_percent(pnl_pct * 100)
                sell_amount = (
                    pos["size"] * (pct / 100)
                    if config["exit_strategy"]["scale_out"] and pct > 0
                    else pos["size"]
                metrics = {
                    "timestamp": datetime.utcnow().isoformat(),
                    "ticker_fetch_time": ticker_fetch_time,
                    "symbol_filter_ratio": symbol_filter_ratio,
                    "ohlcv_fetch_latency": ohlcv_fetch_latency,
                    "execution_latency": execution_latency,
                    "unknown_regimes": rejected_regime,
                }
                write_cycle_metrics(metrics, config)
                logger.info("Sleeping for %s minutes", config["loop_interval_minutes"])
                await asyncio.sleep(config["loop_interval_minutes"] * 60)
    
                poll_mod = config.get("balance_poll_mod", 1)
                balance = last_balance if last_balance is not None else 0.0
                if trades_executed > 0 or loop_count % poll_mod == 0:
                    if config["execution_mode"] != "dry_run":
                        bal = await (
                            exchange.fetch_balance()
                            if asyncio.iscoroutinefunction(
                                getattr(exchange, "fetch_balance", None)
                            )
                            else asyncio.to_thread(exchange.fetch_balance)
                        )
                        balance = bal["USDT"]["free"]
                    else:
                        balance = paper_wallet.balance if paper_wallet else 0.0
                    check_balance_change(float(balance), "external change")
    
                size = risk_manager.position_size(
                    score,
                    balance,
                    df_for_size,
                    atr=candidate.get("atr"),
                    price=current_price,
                )
                order_amount = size / current_price if current_price > 0 else 0.0
    
                if not risk_manager.can_allocate(name, size, balance):
                    logger.info("Capital cap reached for %s, skipping", name)
                    logger.info(
                        "Loop Summary: %s evaluated | %s trades | %s volume fails | %s score fails | %s unknown regime",
                        total_pairs,
                        trades_executed,
                        rejected_volume,
                        rejected_score,
                        rejected_regime,
                    )
                    logger.info(
                        "Cycle Summary: %s pairs evaluated, %s signals, %s trades executed, %s rejected volume, %s rejected score, %s rejected regime.",
                        total_pairs,
                        signals_generated,
                        trades_executed,
                        volume_rejections,
                        score_rejections,
                        regime_rejections,
                    )
                    if (
                        config.get("metrics_enabled")
                        and config.get("metrics_backend") == "csv"
                    ):
                        metrics = {
                            "timestamp": datetime.utcnow().isoformat(),
                            "ticker_fetch_time": ticker_fetch_time,
                            "symbol_filter_ratio": symbol_filter_ratio,
                            "ohlcv_fetch_latency": ohlcv_fetch_latency,
                            "execution_latency": execution_latency,
                            "unknown_regimes": rejected_regime,
                        }
                        write_cycle_metrics(metrics, config)
                    logger.info("Sleeping for %s minutes", config["loop_interval_minutes"])
                    await asyncio.sleep(config["loop_interval_minutes"] * 60)
                    continue
    
                _start_exec = time.perf_counter()
                order = await cex_trade_async(
                    exchange,
                    ws_client,
                    candidate["symbol"],
                    trade_side,
                    order_amount,
                    notifier,
                    dry_run=config["execution_mode"] == "dry_run",
                    use_websocket=config.get("use_websocket", False),
                    config=config,
                )
                lat = time.perf_counter() - _start_exec
                execution_latency = max(execution_latency, lat)
                if notifier and lat > 0.5:
                    notifier.notify(f"\u26a0\ufe0f Execution latency {lat*1000:.0f} ms")
                atr_val = candidate.get("atr")
                if atr_val:
                    stop_price = (
                        current_price - atr_val * risk_manager.config.stop_loss_atr_mult
                        if trade_side == "buy"
                        else current_price
                        + atr_val * risk_manager.config.stop_loss_atr_mult
                    )
                    take_profit_price = (
                        current_price + atr_val * risk_manager.config.take_profit_atr_mult
                        if trade_side == "buy"
                        else current_price
                        - atr_val * risk_manager.config.take_profit_atr_mult
                    )
                    session_state.last_balance = await fetch_balance(exchange, paper_wallet, config)
                    log_position(
                        sym,
                        pos["side"],
                        sell_amount,
                        pos["entry_price"],
                        cur_price,
                        float(paper_wallet.balance if paper_wallet else session_state.last_balance),
                else:
                    stop_price = current_price * (
                        1 - risk_manager.config.stop_loss_pct
                        if trade_side == "buy"
                        else 1 + risk_manager.config.stop_loss_pct
                    )
                    mark_cooldown(sym, active_strategy or pos.get("strategy", ""))
                    task = position_tasks.pop(sym, None)
                    if task:
                        task.cancel()
                        try:
                            await task
                        except asyncio.CancelledError:
                            pass
                    last_candle_ts.pop(sym, None)
                    session_state.positions.pop(sym, None)
                    session_state.last_balance = await fetch_and_log_balance(
                    last_candle_ts.pop(sym, None)
                    session_state.last_balance = await fetch_and_log_balance(
                        exchange, paper_wallet, config
                    take_profit_price = current_price * (
                        1 + risk_manager.config.take_profit_pct
                        if trade_side == "buy"
                        else 1 - risk_manager.config.take_profit_pct
                    )
                    equity = paper_wallet.balance if paper_wallet else session_state.last_balance
                    log_position(
                        sym,
                        pos["side"],
                        pos["size"],
                        pos["entry_price"],
                        cur_price,
                        float(equity),
                        pnl=pos["pnl"],
                stop_order = place_stop_order(
                    exchange,
                    candidate["symbol"],
                    "sell" if trade_side == "buy" else "buy",
                    order_amount,
                    stop_price,
                    notifier=notifier,
                    dry_run=config["execution_mode"] == "dry_run",
                )
                risk_manager.register_stop_order(
                    stop_order,
                    strategy=strategy_name(regime, env),
                    symbol=candidate["symbol"],
                    entry_price=current_price,
                    confidence=score,
                    direction=trade_side,
                    take_profit=take_profit_price,
                )
                risk_manager.allocate_capital(name, size)
                if config["execution_mode"] == "dry_run" and paper_wallet:
                    paper_wallet.open(
                        candidate["symbol"], trade_side, order_amount, current_price
                    )
                    session_state.last_balance = paper_wallet.balance
                else:
                    if asyncio.iscoroutinefunction(
                        getattr(exchange, "fetch_balance", None)
                    ):
                        bal = await exchange.fetch_balance()
                    else:
                        bal = await asyncio.to_thread(exchange.fetch_balance)
                    session_state.last_balance = (
                        bal["USDT"]["free"]
                        if isinstance(bal["USDT"], dict)
                        else bal["USDT"]
                    )
                    risk_manager.update_stop_order(pos["size"], symbol=sym)
                    session_state.last_balance = await fetch_balance(exchange, paper_wallet, config)
                    session_state.last_balance = await fetch_balance(exchange, paper_wallet, config)

            if not position_guard.can_open(session_state.positions):
            continue

            if not filtered_results:
            continue

            for candidate in filtered_results:
            if candidate["symbol"] in session_state.positions:
                logger.info(
                    "Existing position on %s still open – skipping new trade",
                check_balance_change(float(session_state.last_balance), "trade executed")
                log_balance(float(session_state.last_balance))
                session_state.last_balance = notify_balance_change(
                    notifier,
                    session_state.last_balance,
                    float(session_state.last_balance),
                    balance_updates,
                )
                log_position(
                    candidate["symbol"],
                    trade_side,
                    order_amount,
                    current_price,
                    current_price,
                    float(session_state.last_balance),
                )
                if strategy_name(regime, env).startswith("grid"):
                    grid_state.record_fill(candidate["symbol"])
                session_state.positions[candidate["symbol"]] = {
                    "side": trade_side,
                    "entry_price": current_price,
                    "entry_time": datetime.utcnow().isoformat(),
                    "regime": regime,
                    "strategy": strategy_name(regime, env),
                    "confidence": score,
                    "pnl": 0.0,
                    "size": order_amount,
                    "trailing_stop": 0.0,
                    "highest_price": current_price,
                }
                position_tasks[candidate["symbol"]] = asyncio.create_task(
                    _watch_position(
                        candidate["symbol"],
                        exchange,
                        session_state,
                        paper_wallet,
                        config,
                    )
                )
                active_strategy = name
                if notifier and trade_updates:
                    report_entry(
                        notifier,
                        candidate["symbol"],
                        strategy_name(regime, env),
                        score,
                        direction,
                    )
                logger.info("Trade opened at %.4f", current_price)
                trades_executed += 1
                if not position_guard.can_open(session_state.positions):
                    break
    
            write_scores(scores_file, perf_file)
            write_stats(stats_file, perf_file)
    
            logger.info(
                "Loop Summary: %s evaluated | %s trades | %s volume fails | %s score fails | %s unknown regime",
                total_pairs,
                trades_executed,
                rejected_volume,
                rejected_score,
                rejected_regime,
            )
            logger.info(
                "Cycle Summary: %s pairs evaluated, %s signals, %s trades executed, %s rejected volume, %s rejected score, %s rejected regime.",
                total_pairs,
                signals_generated,
                trades_executed,
                volume_rejections,
                score_rejections,
                regime_rejections,
            )
            total_time = time.perf_counter() - cycle_start
            _emit_timing(
                ctx.timing.get("fetch_candidates", 0.0),
                ctx.timing.get("update_caches", 0.0),
                ctx.timing.get("analyse_batch", 0.0),
                total_time,
                metrics_path,
                ctx.timing.get("ohlcv_fetch_latency", 0.0),
                ctx.timing.get("execution_latency", 0.0),
            )
            await asyncio.sleep(config["loop_interval_minutes"] * 60)

            poll_mod = config.get("balance_poll_mod", 1)
            balance = last_balance if last_balance is not None else 0.0
            if trades_executed > 0 or loop_count % poll_mod == 0:
                if config["execution_mode"] != "dry_run":
                    bal = await (
                        exchange.fetch_balance()
                        if asyncio.iscoroutinefunction(
                            getattr(exchange, "fetch_balance", None)
                        )
                        else asyncio.to_thread(exchange.fetch_balance)
                    )
                    balance = bal["USDT"]["free"]
                    session_state.last_balance = balance
                else:
                    balance = paper_wallet.balance if paper_wallet else 0.0
                    session_state.last_balance = balance
                check_balance_change(float(balance), "external change")

            size = risk_manager.position_size(
                score,
                balance,
                df_for_size,
                atr=candidate.get("atr"),
                price=current_price,
            )
            order_amount = size / current_price if current_price > 0 else 0.0

            if not risk_manager.can_allocate(name, size, balance):
                logger.info("Capital cap reached for %s, skipping", name)
                logger.info(
                    "Loop Summary: %s evaluated | %s trades | %s volume fails | %s score fails | %s unknown regime",
                    total_pairs,
                    trades_executed,
                    rejected_volume,
                    rejected_score,
                    rejected_regime,
                )
                logger.info(
                    "Cycle Summary: %s pairs evaluated, %s signals, %s trades executed, %s rejected volume, %s rejected score, %s rejected regime.",
                    total_pairs,
                    signals_generated,
                    trades_executed,
                    volume_rejections,
                    score_rejections,
                    regime_rejections,
                )
                if (
                    config.get("metrics_enabled")
                    and config.get("metrics_backend") == "csv"
                ):
                    metrics = {
                        "timestamp": datetime.utcnow().isoformat(),
                        "ticker_fetch_time": ticker_fetch_time,
                        "symbol_filter_ratio": symbol_filter_ratio,
                        "ohlcv_fetch_latency": ohlcv_fetch_latency,
                        "execution_latency": execution_latency,
                        "unknown_regimes": rejected_regime,
                    }
                    write_cycle_metrics(metrics, config)
                logger.info("Sleeping for %s minutes", config["loop_interval_minutes"])
                await asyncio.sleep(config["loop_interval_minutes"] * 60)
                continue

            _start_exec = time.perf_counter()
            order = await cex_trade_async(
                exchange,
                ws_client,
                candidate["symbol"],
                trade_side,
                order_amount,
                notifier,
                dry_run=config["execution_mode"] == "dry_run",
                use_websocket=config.get("use_websocket", False),
                config=config,
            )
            lat = time.perf_counter() - _start_exec
            execution_latency = max(execution_latency, lat)
            if notifier and lat > 0.5:
                notifier.notify(f"\u26a0\ufe0f Execution latency {lat*1000:.0f} ms")
            atr_val = candidate.get("atr")
            if atr_val:
                stop_price = (
                    current_price - atr_val * risk_manager.config.stop_loss_atr_mult
                    if trade_side == "buy"
                    else current_price
                    + atr_val * risk_manager.config.stop_loss_atr_mult
                )
                take_profit_price = (
                    current_price + atr_val * risk_manager.config.take_profit_atr_mult
                    if trade_side == "buy"
                    else current_price
                    - atr_val * risk_manager.config.take_profit_atr_mult
                )
            else:
                stop_price = current_price * (
                    1 - risk_manager.config.stop_loss_pct
                    if trade_side == "buy"
                    else 1 + risk_manager.config.stop_loss_pct
                )
                take_profit_price = current_price * (
                    1 + risk_manager.config.take_profit_pct
                    if trade_side == "buy"
                    else 1 - risk_manager.config.take_profit_pct
                )
            stop_order = place_stop_order(
                exchange,
                candidate["symbol"],
                "sell" if trade_side == "buy" else "buy",
                order_amount,
                stop_price,
                notifier=notifier,
                dry_run=config["execution_mode"] == "dry_run",
            )
            risk_manager.register_stop_order(
                stop_order,
                strategy=strategy_name(regime, env),
                symbol=candidate["symbol"],
                entry_price=current_price,
                confidence=score,
                direction=trade_side,
                take_profit=take_profit_price,
            )
            risk_manager.allocate_capital(name, size)
            if config["execution_mode"] == "dry_run" and paper_wallet:
                paper_wallet.open(
                    candidate["symbol"], trade_side, order_amount, current_price
                )
                session_state.last_balance = paper_wallet.balance
            else:
                if asyncio.iscoroutinefunction(
                    getattr(exchange, "fetch_balance", None)
                ):
                    bal = await exchange.fetch_balance()
                else:
                    bal = await asyncio.to_thread(exchange.fetch_balance)
                session_state.last_balance = (
                    bal["USDT"]["free"]
                    if isinstance(bal["USDT"], dict)
                    else bal["USDT"]
                )
            check_balance_change(float(session_state.last_balance), "trade executed")
            log_balance(float(session_state.last_balance))
            session_state.last_balance = notify_balance_change(
                notifier,
                session_state.last_balance,
                float(session_state.last_balance),
                balance_updates,
            )
            log_position(
                candidate["symbol"],
                trade_side,
                order_amount,
                current_price,
                current_price,
                float(session_state.last_balance),
            )
            if strategy_name(regime, env).startswith("grid"):
                grid_state.record_fill(candidate["symbol"])
            session_state.positions[candidate["symbol"]] = {
                "side": trade_side,
                "entry_price": current_price,
                "entry_time": datetime.utcnow().isoformat(),
                "regime": regime,
                "strategy": strategy_name(regime, env),
                "confidence": score,
                "pnl": 0.0,
                "size": order_amount,
                "trailing_stop": 0.0,
                "highest_price": current_price,
            }
            position_tasks[candidate["symbol"]] = asyncio.create_task(
                _watch_position(
                    candidate["symbol"],
                    exchange,
                    session_state,
                    paper_wallet,
                    config,
                )
            )
            active_strategy = name
            if notifier and trade_updates:
                report_entry(
                    notifier,
                    candidate["symbol"],
                    strategy_name(regime, env),
                    score,
                    direction,
                )
            logger.info("Trade opened at %.4f", current_price)
            trades_executed += 1
            if not position_guard.can_open(session_state.positions):
                break

            write_scores(scores_file, perf_file)
            write_stats(stats_file, perf_file)

            logger.info(
            "Loop Summary: %s evaluated | %s trades | %s volume fails | %s score fails | %s unknown regime",
            total_pairs,
            trades_executed,
            rejected_volume,
            rejected_score,
            rejected_regime,
            )
            logger.info(
            "Cycle Summary: %s pairs evaluated, %s signals, %s trades executed, %s rejected volume, %s rejected score, %s rejected regime.",
            total_pairs,
            signals_generated,
            trades_executed,
            volume_rejections,
            score_rejections,
            regime_rejections,
            )
            total_time = time.perf_counter() - cycle_start
            timing = getattr(ctx, "timing", {})
            _emit_timing(
            timing.get("fetch_candidates", symbol_time),
            timing.get("update_caches", ohlcv_time),
            timing.get("analyse_batch", analyze_time),
            total_time,
            metrics_path,
            ohlcv_fetch_latency,
            execution_latency,
            )
            if config.get("metrics_enabled") and config.get("metrics_backend") == "csv":
            metrics = {
                "timestamp": datetime.utcnow().isoformat(),
                "ticker_fetch_time": ticker_fetch_time,
                "symbol_filter_ratio": symbol_filter_ratio,
                "ohlcv_fetch_latency": ohlcv_fetch_latency,
                "execution_latency": execution_latency,
                "unknown_regimes": rejected_regime,
            }
            write_cycle_metrics(metrics, config)
            summary = f"Cycle complete: {total_pairs} symbols, {trades_executed} trades"
            if notifier and status_updates:
            notifier.notify(summary)
            logger.info("Sleeping for %s minutes", config["loop_interval_minutes"])
            await asyncio.sleep(config["loop_interval_minutes"] * 60)
    
    finally:
        monitor_task.cancel()
        control_task.cancel()
        rotation_task.cancel()
        for task in list(position_tasks.values()):
            task.cancel()
        for task in list(position_tasks.values()):
            try:
                await task
            except asyncio.CancelledError:
                pass
        position_tasks.clear()
        if telegram_bot:
            telegram_bot.stop()
        try:
            await monitor_task
        except asyncio.CancelledError:
            pass
        try:
            await rotation_task
        except asyncio.CancelledError:
            pass
        try:
            await control_task
        except asyncio.CancelledError:
            pass
        for task in list(WS_PING_TASKS):
            task.cancel()
        for task in list(WS_PING_TASKS):
            try:
                await task
            except asyncio.CancelledError:
                pass
        WS_PING_TASKS.clear()
        if hasattr(exchange, "close"):
            if asyncio.iscoroutinefunction(getattr(exchange, "close")):
                await exchange.close()
            else:
                await asyncio.to_thread(exchange.close)

    return notifier


async def main() -> None:
    """Entry point for running the trading bot with error handling."""
    notifier: TelegramNotifier | None = None
    try:
        notifier = await _main_impl()
    except Exception as exc:  # pragma: no cover - error path
        logger.exception("Unhandled error in main: %s", exc)
        if notifier:
            notifier.notify(f"❌ Bot stopped: {exc}")
    finally:
        if notifier:
            notifier.notify("Bot shutting down")
        logger.info("Bot shutting down")


if __name__ == "__main__":  # pragma: no cover - manual execution
    asyncio.run(main())<|MERGE_RESOLUTION|>--- conflicted
+++ resolved
@@ -1192,13 +1192,10 @@
             notifier.notify(
                 f"\u26a0\ufe0f OHLCV latency {ohlcv_fetch_latency*1000:.0f} ms"
             )
-<<<<<<< HEAD
             limit = int(max(20, tf_minutes * 3))
             limit = int(config.get("cycle_lookback_limit", limit))
-=======
         limit = int(max(20, tf_minutes * 3))
         limit = int(config.get("cycle_lookback_limit", limit))
->>>>>>> 0192a252
     
             session_state.df_cache = await update_multi_tf_ohlcv_cache(
                 exchange,
