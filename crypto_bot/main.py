--- conflicted
+++ resolved
@@ -765,9 +765,7 @@
     )
 
     base_mode = mode
-<<<<<<< HEAD
     loop_count = 0
-=======
     ctx = BotContext(positions, df_cache, regime_cache, config)
     ctx.exchange = exchange
     ctx.ws_client = ws_client
@@ -778,7 +776,6 @@
         execute_signals,
         handle_exits,
     ])
->>>>>>> c450f9ad
 
     while True:
         loop_count += 1
