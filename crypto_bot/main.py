import os
import asyncio
import contextlib
import json
import time
from pathlib import Path
from datetime import datetime
from collections import deque, OrderedDict, defaultdict
from dataclasses import dataclass, field

# Track WebSocket ping tasks
WS_PING_TASKS: set[asyncio.Task] = set()

try:
    import ccxt  # type: ignore
except Exception:  # pragma: no cover - optional dependency
    import types

    ccxt = types.SimpleNamespace()

import pandas as pd
import yaml
from dotenv import dotenv_values
from pydantic import ValidationError

from schema.scanner import ScannerConfig

from crypto_bot.utils.telegram import TelegramNotifier, send_test_message
from crypto_bot.utils.trade_reporter import report_entry, report_exit
from crypto_bot.utils.logger import LOG_DIR, setup_logger
from crypto_bot.portfolio_rotator import PortfolioRotator
from crypto_bot.wallet_manager import load_or_create
from crypto_bot.utils.market_analyzer import analyze_symbol
from crypto_bot.strategy_router import strategy_for, strategy_name
from crypto_bot.cooldown_manager import (
    configure as cooldown_configure,
    in_cooldown,
    mark_cooldown,
)
from crypto_bot.phase_runner import BotContext, PhaseRunner
from crypto_bot.risk.risk_manager import RiskManager, RiskConfig
from crypto_bot.risk.exit_manager import (
    calculate_trailing_stop,
    should_exit,
    get_partial_exit_percent,
)
from crypto_bot.execution.cex_executor import (
    execute_trade_async as cex_trade_async,
    get_exchange,
    place_stop_order,
)
from crypto_bot.strategy.grid_bot import GridConfig
from crypto_bot.open_position_guard import OpenPositionGuard
from crypto_bot import console_monitor, console_control
from crypto_bot.utils.performance_logger import log_performance
from crypto_bot.utils.position_logger import log_position, log_balance
from crypto_bot.utils.regime_logger import log_regime
from crypto_bot.utils.market_loader import (
    load_kraken_symbols,
    update_ohlcv_cache,
    update_multi_tf_ohlcv_cache,
    update_regime_tf_cache,
    timeframe_seconds,
    configure as market_loader_configure,
)
from crypto_bot.utils.eval_queue import build_priority_queue
from crypto_bot.utils.symbol_utils import get_filtered_symbols, fix_symbol
from crypto_bot.utils.metrics_logger import log_cycle as log_cycle_metrics
from crypto_bot.utils.pnl_logger import log_pnl
from crypto_bot.utils.regime_pnl_tracker import log_trade as log_regime_pnl
from crypto_bot.utils.regime_pnl_tracker import get_recent_win_rate
from crypto_bot.paper_wallet import PaperWallet
from crypto_bot import grid_state
from crypto_bot.utils.strategy_utils import compute_strategy_weights
from crypto_bot.auto_optimizer import optimize_strategies
from crypto_bot.utils.telemetry import telemetry, write_cycle_metrics
from crypto_bot.utils.correlation import compute_correlation_matrix
from crypto_bot.utils.strategy_analytics import write_scores, write_stats
from crypto_bot.fund_manager import (
    auto_convert_funds,
    check_wallet_balances,
    detect_non_trade_tokens,
)
from crypto_bot.utils.balance import get_usdt_balance, get_btc_balance
from crypto_bot.regime.regime_classifier import CONFIG


def _fix_symbol(sym: str) -> str:
    """Internal wrapper for tests to normalize symbols."""
    return fix_symbol(sym)


CONFIG_PATH = Path(__file__).resolve().parent / "config.yaml"
ENV_PATH = Path(__file__).resolve().parent / ".env"

logger = setup_logger("bot", LOG_DIR / "bot.log", to_console=False)

# Queue of symbols awaiting evaluation across loops
symbol_priority_queue: deque[str] = deque()

# Queue tracking symbols evaluated across cycles
SYMBOL_EVAL_QUEUE: deque[str] = deque()

# Protects shared queues for future multi-tasking scenarios
QUEUE_LOCK = asyncio.Lock()

# Retry parameters for the initial symbol scan
MAX_SYMBOL_SCAN_ATTEMPTS = 3
SYMBOL_SCAN_RETRY_DELAY = 10
MAX_SYMBOL_SCAN_DELAY = 60

# Maximum number of symbols per timeframe to keep in the OHLCV cache
DF_CACHE_MAX_SIZE = 500


@dataclass
class SessionState:
    """Runtime session state shared across tasks."""

    positions: dict[str, dict] = field(default_factory=dict)
    df_cache: dict[str, dict[str, pd.DataFrame]] = field(default_factory=dict)
    regime_cache: dict[str, dict[str, pd.DataFrame]] = field(default_factory=dict)
    last_balance: float | None = None
    scan_task: asyncio.Task | None = None


def update_df_cache(
    cache: dict[str, dict[str, pd.DataFrame]],
    timeframe: str,
    symbol: str,
    df: pd.DataFrame,
    max_size: int = DF_CACHE_MAX_SIZE,
) -> None:
    """Update an OHLCV cache with LRU eviction."""
    tf_cache = cache.setdefault(timeframe, OrderedDict())
    if not isinstance(tf_cache, OrderedDict):
        tf_cache = OrderedDict(tf_cache)
        cache[timeframe] = tf_cache
    tf_cache[symbol] = df
    tf_cache.move_to_end(symbol)
    if len(tf_cache) > max_size:
        tf_cache.popitem(last=False)


def direction_to_side(direction: str) -> str:
    """Translate strategy direction to trade side."""
    return "buy" if direction == "long" else "sell"


def opposite_side(side: str) -> str:
    """Return the opposite trading side."""
    return "sell" if side == "buy" else "buy"


def notify_balance_change(
    notifier: TelegramNotifier | None,
    previous: float | None,
    new_balance: float,
    enabled: bool,
) -> float:
    """Send a notification if the balance changed."""
    if notifier and enabled and previous is not None and new_balance != previous:
        notifier.notify(f"Balance changed: {new_balance:.2f} USDT")
    return new_balance


async def fetch_balance(exchange, paper_wallet, config):
    """Return the latest wallet balance without logging."""
    if config["execution_mode"] != "dry_run":
        if asyncio.iscoroutinefunction(getattr(exchange, "fetch_balance", None)):
            bal = await exchange.fetch_balance()
        else:
            bal = await asyncio.to_thread(exchange.fetch_balance)
        return bal["USDT"]["free"] if isinstance(bal["USDT"], dict) else bal["USDT"]
    return paper_wallet.balance if paper_wallet else 0.0


async def fetch_and_log_balance(exchange, paper_wallet, config):
    """Return the latest wallet balance and log it."""
    latest_balance = await fetch_balance(exchange, paper_wallet, config)
    log_balance(float(latest_balance))
    return latest_balance


def _emit_timing(
    symbol_t: float,
    ohlcv_t: float,
    analyze_t: float,
    total_t: float,
    metrics_path: Path | None = None,
    ohlcv_fetch_latency: float = 0.0,
    execution_latency: float = 0.0,
) -> None:
    """Log timing information and optionally append to metrics CSV."""
    logger.info(
        "\u23f1\ufe0f Cycle timing - Symbols: %.2fs, OHLCV: %.2fs, Analyze: %.2fs, Total: %.2fs",
        symbol_t,
        ohlcv_t,
        analyze_t,
        total_t,
    )
    if metrics_path:
        log_cycle_metrics(
            symbol_t,
            ohlcv_t,
            analyze_t,
            total_t,
            ohlcv_fetch_latency,
            execution_latency,
            metrics_path,
        )

def load_config() -> dict:
    """Load YAML configuration for the bot."""
    with open(CONFIG_PATH) as f:
        logger.info("Loading config from %s", CONFIG_PATH)
        data = yaml.safe_load(f) or {}

    if "symbol" in data:
        data["symbol"] = fix_symbol(data["symbol"])
    if "symbols" in data:
        data["symbols"] = [fix_symbol(s) for s in data.get("symbols", [])]
    try:
        if hasattr(ScannerConfig, "model_validate"):
            ScannerConfig.model_validate(data)
        else:  # pragma: no cover - for Pydantic < 2
            ScannerConfig.parse_obj(data)
    except ValidationError as exc:
        print("Invalid configuration:\n", exc)
        raise SystemExit(1)
    return data


def _flatten_config(data: dict, parent: str = "") -> dict:
    """Flatten nested config keys to ENV_STYLE names."""
    flat: dict[str, str] = {}
    for key, value in data.items():
        new_key = f"{parent}_{key}" if parent else key
        if isinstance(value, dict):
            flat.update(_flatten_config(value, new_key))
        else:
            flat[new_key.upper()] = value
    return flat


def _cast_to_type(value: str, example: object) -> object:
    """Try to cast a string to the type of `example`."""
    target_type = type(example)
    if target_type is bool:
        return value.lower() in {"1", "true", "yes", "on"}
    try:
        return target_type(value)
    except Exception:
        return value


async def _ws_ping_loop(exchange: ccxt.Exchange, interval: float) -> None:
    """Periodically send WebSocket ping messages."""
    try:
        while True:
            await asyncio.sleep(interval)
            try:
                ping = getattr(exchange, "ping", None)
                if ping is None:
                    continue
                is_coro = asyncio.iscoroutinefunction(ping)
                clients = getattr(exchange, "clients", None)
                if isinstance(clients, dict):
                    if clients:
                        for client in clients.values():
                            if is_coro:
                                await ping(client)
                            else:
                                await asyncio.to_thread(ping, client)
                    else:
                        continue
                else:
                    if is_coro:
                        await ping()
                    else:
                        await asyncio.to_thread(ping)
            except asyncio.CancelledError:
                raise
            except Exception as exc:  # pragma: no cover - ping failures
                logger.error("WebSocket ping failed: %s", exc, exc_info=True)
    except asyncio.CancelledError:
        pass




async def initial_scan(
    exchange: object,
    config: dict,
    state: SessionState,
    notifier: TelegramNotifier | None = None,
) -> None:
    """Populate OHLCV and regime caches before trading begins."""

    symbols = config.get("symbols") or [config.get("symbol")]
    if not symbols:
        return

    batch_size = int(config.get("symbol_batch_size", 10))
    total = len(symbols)
    processed = 0

    for i in range(0, total, batch_size):
        batch = symbols[i : i + batch_size]

        state.df_cache = await update_multi_tf_ohlcv_cache(
            exchange,
            state.df_cache,
            batch,
            config,
            limit=config.get("scan_lookback_limit", 50),
            use_websocket=config.get("use_websocket", False),
            force_websocket_history=config.get("force_websocket_history", False),
            max_concurrent=config.get("max_concurrent_ohlcv"),
            notifier=notifier,
        )

        state.regime_cache = await update_regime_tf_cache(
            exchange,
            state.regime_cache,
            batch,
            config,
            limit=config.get("scan_lookback_limit", 50),
            use_websocket=config.get("use_websocket", False),
            force_websocket_history=config.get("force_websocket_history", False),
            max_concurrent=config.get("max_concurrent_ohlcv"),
            notifier=notifier,
            df_map=state.df_cache,
        )

        processed += len(batch)
        pct = processed / total * 100
        logger.info("Initial scan %.1f%% complete", pct)
        if notifier and config.get("telegram", {}).get("status_updates", True):
            notifier.notify(f"Initial scan {pct:.1f}% complete")

    return


async def fetch_candidates(ctx: BotContext) -> None:
    """Gather symbols for this cycle and build the evaluation batch."""
    t0 = time.perf_counter()
    symbols = await get_filtered_symbols(ctx.exchange, ctx.config)
    ctx.timing["symbol_time"] = time.perf_counter() - t0

    total_available = len(ctx.config.get("symbols") or [ctx.config.get("symbol")])
    ctx.timing["symbol_filter_ratio"] = (
        len(symbols) / total_available if total_available else 1.0
    )

    global symbol_priority_queue
    batch_size = ctx.config.get("symbol_batch_size", 10)
    async with QUEUE_LOCK:
        if not symbol_priority_queue:
            symbol_priority_queue = build_priority_queue(symbols)
        if len(symbol_priority_queue) < batch_size:
            symbol_priority_queue.extend(build_priority_queue(symbols))
        ctx.current_batch = [
            symbol_priority_queue.popleft()
            for _ in range(min(batch_size, len(symbol_priority_queue)))
        ]


async def update_caches(ctx: BotContext) -> None:
    """Update OHLCV and regime caches for the current symbol batch."""
    batch = ctx.current_batch
    if not batch:
        return

    start = time.perf_counter()
    tf_minutes = int(pd.Timedelta(ctx.config.get("timeframe", "1h")).total_seconds() // 60)
    limit = min(150, tf_minutes * 2)
    limit = int(ctx.config.get("cycle_lookback_limit") or limit)

    ctx.df_cache = await update_multi_tf_ohlcv_cache(
        ctx.exchange,
        ctx.df_cache,
        batch,
        ctx.config,
        limit=limit,
        use_websocket=ctx.config.get("use_websocket", False),
        force_websocket_history=ctx.config.get("force_websocket_history", False),
        max_concurrent=ctx.config.get("max_concurrent_ohlcv"),
        notifier=ctx.notifier if ctx.config.get("telegram", {}).get("status_updates", True) else None,
    )

    ctx.regime_cache = await update_regime_tf_cache(
        ctx.exchange,
        ctx.regime_cache,
        batch,
        ctx.config,
        limit=limit,
        use_websocket=ctx.config.get("use_websocket", False),
        force_websocket_history=ctx.config.get("force_websocket_history", False),
        max_concurrent=ctx.config.get("max_concurrent_ohlcv"),
        notifier=ctx.notifier if ctx.config.get("telegram", {}).get("status_updates", True) else None,
        df_map=ctx.df_cache,
    )

    ctx.timing["ohlcv_fetch_latency"] = time.perf_counter() - start


async def analyse_batch(ctx: BotContext) -> None:
    """Run signal analysis on the current batch."""
    batch = ctx.current_batch
    if not batch:
        ctx.analysis_results = []
        return

    mode = ctx.config.get("mode", "cex")
    sem = asyncio.Semaphore(ctx.config.get("analysis_concurrency", 10))

    async def bounded_analyze(sym: str):
        async with sem:
            df_map = {tf: c.get(sym) for tf, c in ctx.df_cache.items()}
            for tf, cache in ctx.regime_cache.items():
                df_map[tf] = cache.get(sym)
            return await analyze_symbol(sym, df_map, mode, ctx.config, ctx.notifier)

    tasks = [bounded_analyze(sym) for sym in batch]
    ctx.analysis_results = await asyncio.gather(*tasks)


async def execute_signals(ctx: BotContext) -> None:
    """Open trades for qualified analysis results."""
    results = getattr(ctx, "analysis_results", [])
    if not results:
        return

    # Prioritize by score
    results = [r for r in results if not r.get("skip") and r.get("direction") != "none"]
    results.sort(key=lambda x: x.get("score", 0), reverse=True)
    top_n = ctx.config.get("top_n_symbols", 3)

    for candidate in results[:top_n]:
        if not ctx.position_guard or not ctx.position_guard.can_open(ctx.positions):
            break
        sym = candidate["symbol"]
        if sym in ctx.positions:
            continue

        df = candidate["df"]
        price = df["close"].iloc[-1]
        score = candidate.get("score", 0.0)
        strategy = candidate.get("name", "")
        allowed, _ = ctx.risk_manager.allow_trade(df, strategy)
        if not allowed:
            continue

        size = ctx.risk_manager.position_size(
            score,
            ctx.balance,
            df,
            atr=candidate.get("atr"),
            price=price,
        )

        leverage = candidate.get("leverage", 1)
        size *= leverage

        if not ctx.risk_manager.can_allocate(strategy, size, ctx.balance):
            continue

        amount = size / price if price > 0 else 0.0
        start_exec = time.perf_counter()
        params = None
        if candidate.get("name") == "grid_bot":
            grid_cfg = GridConfig.from_dict(ctx.config.get("grid_bot"))
            params = {"leverage": grid_cfg.leverage}
        await cex_trade_async(
            ctx.exchange,
            ctx.ws_client,
            sym,
            direction_to_side(candidate["direction"]),
            amount,
            ctx.notifier,
            dry_run=ctx.config.get("execution_mode") == "dry_run",
            use_websocket=ctx.config.get("use_websocket", False),
            config=ctx.config,
            params=params,
            leverage=leverage,
        )
        ctx.timing["execution_latency"] = max(
            ctx.timing.get("execution_latency", 0.0),
            time.perf_counter() - start_exec,
        )

        ctx.risk_manager.allocate_capital(strategy, size)
        if ctx.config.get("execution_mode") == "dry_run" and ctx.paper_wallet:
            ctx.paper_wallet.open(sym, direction_to_side(candidate["direction"]), amount, price)
            ctx.balance = ctx.paper_wallet.balance
        ctx.positions[sym] = {
            "side": direction_to_side(candidate["direction"]),
            "entry_price": price,
            "entry_time": datetime.utcnow().isoformat(),
            "regime": candidate.get("regime"),
            "strategy": strategy,
            "confidence": score,
            "pnl": 0.0,
            "size": amount,
            "trailing_stop": 0.0,
            "highest_price": price,
        }
        try:
            log_position(
                sym,
                direction_to_side(candidate["direction"]),
                amount,
                price,
                price,
                ctx.balance,
            )
        except Exception:
            pass


async def handle_exits(ctx: BotContext) -> None:
    """Check open positions for exit conditions."""
    tf = ctx.config.get("timeframe", "1h")
    tf_cache = ctx.df_cache.get(tf, {})
    for sym, pos in list(ctx.positions.items()):
        df = tf_cache.get(sym)
        if df is None or df.empty:
            continue
        current_price = float(df["close"].iloc[-1])
        pnl_pct = (
            (current_price - pos["entry_price"]) / pos["entry_price"]
        ) * (1 if pos["side"] == "buy" else -1)
        if pnl_pct >= ctx.config.get("exit_strategy", {}).get("min_gain_to_trail", 0):
            if current_price > pos.get("highest_price", pos["entry_price"]):
                pos["highest_price"] = current_price
            pos["trailing_stop"] = calculate_trailing_stop(
                pd.Series([pos.get("highest_price", current_price)]),
                ctx.config.get("exit_strategy", {}).get("trailing_stop_pct", 0.1),
            )
        exit_signal, new_stop = should_exit(
            df,
            current_price,
            pos.get("trailing_stop", 0.0),
            ctx.config,
            ctx.risk_manager,
        )
        pos["trailing_stop"] = new_stop
        if exit_signal:
            await cex_trade_async(
                ctx.exchange,
                ctx.ws_client,
                sym,
                opposite_side(pos["side"]),
                pos["size"],
                ctx.notifier,
                dry_run=ctx.config.get("execution_mode") == "dry_run",
                use_websocket=ctx.config.get("use_websocket", False),
                config=ctx.config,
            )
            if ctx.config.get("execution_mode") == "dry_run" and ctx.paper_wallet:
                try:
                    ctx.paper_wallet.close(sym, pos["size"], current_price)
                    ctx.balance = ctx.paper_wallet.balance
                except Exception:
                    pass
            ctx.risk_manager.deallocate_capital(
                pos.get("strategy", ""), pos["size"] * pos["entry_price"]
            )
            ctx.positions.pop(sym, None)
            try:
                log_position(
                    sym,
                    pos["side"],
                    pos["size"],
                    pos["entry_price"],
                    current_price,
                    ctx.balance,
                )
            except Exception:
                pass


async def _rotation_loop(
    rotator: PortfolioRotator,
    exchange: object,
    wallet: str,
    state: dict,
    notifier: TelegramNotifier | None,
    check_balance_change: callable,
) -> None:
    """Periodically rotate portfolio holdings."""

    interval = rotator.config.get("interval_days", 7) * 86400
    while True:
        try:
            if state.get("running") and rotator.config.get("enabled"):
                if asyncio.iscoroutinefunction(getattr(exchange, "fetch_balance", None)):
                    bal = await exchange.fetch_balance()
                else:
                    bal = await asyncio.to_thread(exchange.fetch_balance)
                current_balance = (
                    bal.get("USDT", {}).get("free", 0)
                    if isinstance(bal.get("USDT"), dict)
                    else bal.get("USDT", 0)
                )
                check_balance_change(
                    "USDT", float(current_balance), "external change"
                )
                holdings = {
                    k: (v.get("total") if isinstance(v, dict) else v)
                    for k, v in bal.items()
                }
                await rotator.rotate(exchange, wallet, holdings, notifier)
        except asyncio.CancelledError:
            break
        except Exception as exc:  # pragma: no cover - rotation errors
            logger.error("Rotation loop error: %s", exc, exc_info=True)
        sleep_remaining = interval
        while sleep_remaining > 0:
            sleep_chunk = min(60, sleep_remaining)
            await asyncio.sleep(sleep_chunk)
            sleep_remaining -= sleep_chunk
            if not (rotator.config.get("enabled") and state.get("running")):
                break


async def handle_fund_conversions(
    exchange: object,
    config: dict,
    notifier: TelegramNotifier | None,
    user_wallet: str,
    check_balance_change: callable,
) -> None:
    """Convert unsupported funding tokens to BTC and update balance."""

    balances = await asyncio.to_thread(check_wallet_balances, user_wallet)
    for token in detect_non_trade_tokens(balances):
        amount = balances[token]
        logger.info("Converting %s %s to BTC", amount, token)
        await auto_convert_funds(
            user_wallet,
            token,
            "BTC",
            amount,
            dry_run=config.get("execution_mode") == "dry_run",
            slippage_bps=config.get("solana_slippage_bps", 50),
            notifier=notifier,
        )
<<<<<<< HEAD
        bal_val = await get_btc_balance(exchange, config)
        check_balance_change(float(bal_val), "funds converted", currency="BTC")
        if notifier:
            notifier.notify(f"Converted to {bal_val:.6f} BTC")
=======
        bal_val = await get_usdt_balance(exchange, config)
        check_balance_change("BTC", float(bal_val), "funds converted")
>>>>>>> 882be5e8


async def refresh_open_position_data(
    exchange: object,
    ctx: BotContext,
    last_candle_ts: dict[str, int],
    config: dict,
) -> None:
    """Update OHLCV data for open positions if a new candle formed."""

    tf = config.get("timeframe", "1h")
    tf_sec = timeframe_seconds(None, tf)
    open_syms: list[str] = []
    for sym in ctx.positions:
        last_ts = last_candle_ts.get(sym, 0)
        if time.time() - last_ts >= tf_sec:
            open_syms.append(sym)
    if open_syms:
        tf_cache = ctx.df_cache.get(tf, {})
        tf_cache = await update_ohlcv_cache(
            exchange,
            tf_cache,
            open_syms,
            timeframe=tf,
            limit=2,
            use_websocket=config.get("use_websocket", False),
            force_websocket_history=config.get("force_websocket_history", False),
            max_concurrent=config.get("max_concurrent_ohlcv"),
        )
        ctx.df_cache[tf] = tf_cache
        for sym in open_syms:
            df = tf_cache.get(sym)
            if df is not None and not df.empty:
                last_candle_ts[sym] = int(df["timestamp"].iloc[-1])


async def _main_impl() -> TelegramNotifier:
    """Implementation for running the trading bot."""

    logger.info("Starting bot")
    config = load_config()
    dotenv_values(ENV_PATH)
    user = load_or_create()
    status_updates = config.get("telegram", {}).get("status_updates", True)
    balance_updates = config.get("telegram", {}).get("balance_updates", False)
    volume_ratio = config.get("volume_ratio", 1.0)
    tg_cfg = {
        "token": user.get("telegram_token", ""),
        "chat_id": user.get("telegram_chat_id", ""),
        "enabled": True,
    }
    notifier = TelegramNotifier.from_config(tg_cfg)
    send_test_message(notifier.token, notifier.chat_id, "Bot started")
    get_exchange(config)
    if status_updates:
        notifier.notify("🤖 CoinTrader2.0 started")

    if notifier.token and notifier.chat_id:
        if not send_test_message(notifier.token, notifier.chat_id, "Bot started"):
            logger.warning("Telegram test message failed; check your token and chat ID")

    # allow user-configured exchange to override YAML setting
    if user.get("exchange"):
        config["exchange"] = user["exchange"]

    exchange, ws_client = get_exchange(config)

    if not hasattr(exchange, "load_markets"):
        logger.error(
            "The installed ccxt package is missing or a local stub is in use."
        )
        if status_updates:
            notifier.notify(
                "❌ ccxt library not found or stubbed; check your installation"
            )
        return notifier

    if config.get("scan_markets", False) and not config.get("symbols"):
        attempt = 0
        delay = SYMBOL_SCAN_RETRY_DELAY
        discovered: list[str] | None = None
        while attempt < MAX_SYMBOL_SCAN_ATTEMPTS:
            discovered = await load_kraken_symbols(
                exchange,
                config.get("excluded_symbols", []),
                config,
            )
            if discovered:
                break
            attempt += 1
            if attempt >= MAX_SYMBOL_SCAN_ATTEMPTS:
                break
            logger.warning(
                "Symbol scan empty; retrying in %d seconds (attempt %d/%d)",
                delay,
                attempt + 1,
                MAX_SYMBOL_SCAN_ATTEMPTS,
            )
            if status_updates:
                notifier.notify(
                    f"Symbol scan failed; retrying in {delay}s (attempt {attempt + 1}/{MAX_SYMBOL_SCAN_ATTEMPTS})"
                )
            await asyncio.sleep(delay)
            delay = min(delay * 2, MAX_SYMBOL_SCAN_DELAY)

        if discovered:
            config["symbols"] = discovered
        else:
            logger.error(
                "No symbols discovered after %d attempts; aborting startup",
                MAX_SYMBOL_SCAN_ATTEMPTS,
            )
            if status_updates:
                notifier.notify(
                    f"❌ Startup aborted after {MAX_SYMBOL_SCAN_ATTEMPTS} symbol scan attempts"
                )
            return notifier

    balance_threshold = config.get("balance_change_threshold", 0.01)
<<<<<<< HEAD
    previous_balance: dict[str, float] = {"USDT": 0.0}

    def check_balance_change(
        new_balance: float,
        reason: str,
        *,
        currency: str = "USDT",
    ) -> None:
=======
    previous_balance: dict[str, float] = {}

    def check_balance_change(currency: str, new_balance: float, reason: str) -> None:
>>>>>>> 882be5e8
        nonlocal previous_balance
        prev = previous_balance.get(currency, 0.0)
        delta = new_balance - prev
        if abs(delta) > balance_threshold and notifier:
            notifier.notify(
                f"Balance changed by {delta:.4f} {currency} due to {reason}"
            )
        previous_balance[currency] = new_balance

    try:
        if asyncio.iscoroutinefunction(getattr(exchange, "fetch_balance", None)):
            bal = await exchange.fetch_balance()
        else:
            bal = await asyncio.to_thread(exchange.fetch_balance)
        init_bal = (
            bal.get("USDT", {}).get("free", 0)
            if isinstance(bal.get("USDT"), dict)
            else bal.get("USDT", 0)
        )
        log_balance(float(init_bal))
        last_balance = float(init_bal)
<<<<<<< HEAD
        previous_balance = {"USDT": float(init_bal)}
=======
        previous_balance["USDT"] = float(init_bal)
>>>>>>> 882be5e8
    except Exception as exc:  # pragma: no cover - network
        logger.error("Exchange API setup failed: %s", exc)
        if status_updates:
            err = notifier.notify(f"API error: {exc}")
            if err:
                logger.error("Failed to notify user: %s", err)
        return notifier
    risk_params = {**config.get("risk", {})}
    risk_params.update(config.get("sentiment_filter", {}))
    risk_params.update(config.get("volatility_filter", {}))
    risk_params["symbol"] = config.get("symbol", "")
    risk_params["trade_size_pct"] = config.get("trade_size_pct", 0.1)
    risk_params["strategy_allocation"] = config.get("strategy_allocation", {})
    risk_params["volume_threshold_ratio"] = config.get("risk", {}).get(
        "volume_threshold_ratio", 0.1
    )
    risk_params["atr_period"] = config.get("risk", {}).get("atr_period", 14)
    risk_params["stop_loss_atr_mult"] = config.get("risk", {}).get(
        "stop_loss_atr_mult", 2.0
    )
    risk_params["take_profit_atr_mult"] = config.get("risk", {}).get(
        "take_profit_atr_mult", 4.0
    )
    risk_params["volume_ratio"] = volume_ratio
    risk_config = RiskConfig(**risk_params)
    risk_manager = RiskManager(risk_config)

    paper_wallet = None
    if config.get("execution_mode") == "dry_run":
        try:
            start_bal = float(input("Enter paper trading balance in USDT: "))
        except Exception:
            start_bal = 1000.0
        paper_wallet = PaperWallet(start_bal, config.get("max_open_trades", 1))
        log_balance(paper_wallet.balance)
        last_balance = notify_balance_change(
            notifier,
            last_balance,
            float(paper_wallet.balance),
            balance_updates,
        )

    monitor_task = asyncio.create_task(
        console_monitor.monitor_loop(exchange, paper_wallet, LOG_DIR / "bot.log")
    )

    position_tasks: dict[str, asyncio.Task] = {}
    max_open_trades = config.get("max_open_trades", 1)
    position_guard = OpenPositionGuard(max_open_trades)
    rotator = PortfolioRotator()

    mode = user.get("mode", config.get("mode", "auto"))
    state = {"running": True, "mode": mode}
    # Caches for OHLCV and regime data are stored on the session_state
    session_state = SessionState(last_balance=last_balance)
    last_candle_ts: dict[str, int] = {}

    control_task = asyncio.create_task(console_control.control_loop(state))
    rotation_task = asyncio.create_task(
        _rotation_loop(
            rotator,
            exchange,
            user.get("wallet_address", ""),
            state,
            notifier,
            check_balance_change,
        )
    )
    print("Bot running. Type 'stop' to pause, 'start' to resume, 'quit' to exit.")

    from crypto_bot.telegram_bot_ui import TelegramBotUI

    telegram_bot = (
        TelegramBotUI(
            notifier,
            state,
            LOG_DIR / "bot.log",
            rotator,
            exchange,
            user.get("wallet_address", ""),
            command_cooldown=config.get("telegram", {}).get("command_cooldown", 5),
        )
        if notifier.enabled
        else None
    )

    if telegram_bot:
        telegram_bot.run_async()

    meme_wave_task = None
    if config.get("meme_wave_sniper", {}).get("enabled"):
        from crypto_bot.solana import start_runner
        meme_wave_task = start_runner(config.get("meme_wave_sniper", {}))
    sniper_cfg = config.get("meme_wave_sniper", {})
    sniper_task = None
    if sniper_cfg.get("enabled"):
        from crypto_bot.solana.runner import run as sniper_run

        sniper_task = asyncio.create_task(sniper_run(sniper_cfg))

    if config.get("scan_in_background", True):
        session_state.scan_task = asyncio.create_task(
            initial_scan(
                exchange,
                config,
                session_state,
                notifier if status_updates else None,
            )
        )
    else:
        await initial_scan(
            exchange,
            config,
            session_state,
            notifier if status_updates else None,
        )

    ctx = BotContext(
        positions=session_state.positions,
        df_cache=session_state.df_cache,
        regime_cache=session_state.regime_cache,
        config=config,
    )
    ctx.exchange = exchange
    ctx.ws_client = ws_client
    ctx.risk_manager = risk_manager
    ctx.notifier = notifier
    ctx.paper_wallet = paper_wallet
    ctx.position_guard = position_guard
    ctx.balance = last_balance
    runner = PhaseRunner([
        fetch_candidates,
        update_caches,
        analyse_batch,
        execute_signals,
        handle_exits,
    ])

    
    loop_count = 0
    last_weight_update = last_optimize = 0.0
    metrics_path = Path(config.get("metrics_output_file", LOG_DIR / "metrics.csv"))

    try:
        while True:
            delay_override: float | None = None
            try:
                cycle_start = time.perf_counter()
                ctx.timing = await runner.run(ctx)
                loop_count += 1

                if time.time() - last_weight_update >= config.get("weight_update_minutes", 60) * 60:
                    weights = compute_strategy_weights()
                    if weights:
                        logger.info("Updating strategy allocation to %s", weights)
                        risk_manager.update_allocation(weights)
                        config["strategy_allocation"] = weights
                    last_weight_update = time.time()

                if config.get("optimization", {}).get("enabled"):
                    if (
                        time.time() - last_optimize
                        >= config["optimization"].get("interval_days", 7) * 86400
                    ):
                        optimize_strategies()
                        last_optimize = time.time()

                if not state.get("running"):
                    await asyncio.sleep(1)
                    continue
            except asyncio.CancelledError:
                raise
            except ccxt.NetworkError as exc:
                logger.warning("Network error: %s; retrying shortly", exc)
                delay_override = 5
            except ccxt.ExchangeError as exc:
                logger.error("Exchange error: %s", exc)
                delay_override = 5
            except Exception as exc:  # pragma: no cover - loop errors
                logger.error("Main loop error: %s", exc, exc_info=True)

            try:
                await handle_fund_conversions(
                    exchange,
                    config,
                    notifier,
                    user.get("wallet_address", ""),
                    check_balance_change,
                )

                await refresh_open_position_data(exchange, ctx, last_candle_ts, config)
            except Exception as exc:
                logger.error("Post-iteration error: %s", exc, exc_info=True)

            total_time = time.perf_counter() - cycle_start
            timing = getattr(ctx, "timing", {})
            _emit_timing(
                timing.get("fetch_candidates", 0.0),
                timing.get("update_caches", 0.0),
                timing.get("analyse_batch", 0.0),
                total_time,
                metrics_path,
                timing.get("ohlcv_fetch_latency", 0.0),
                timing.get("execution_latency", 0.0),
            )

            if config.get("metrics_enabled") and config.get("metrics_backend") == "csv":
                metrics = {
                    "timestamp": datetime.utcnow().isoformat(),
                    "ticker_fetch_time": timing.get("fetch_candidates", 0.0),
                    "symbol_filter_ratio": timing.get("symbol_filter_ratio", 1.0),
                    "ohlcv_fetch_latency": timing.get("ohlcv_fetch_latency", 0.0),
                    "execution_latency": timing.get("execution_latency", 0.0),
                    "unknown_regimes": sum(
                        1 for r in getattr(ctx, "analysis_results", []) if r.get("regime") == "unknown"
                    ),
                }
                write_cycle_metrics(metrics, config)
            logger.info("Sleeping for %s minutes", config["loop_interval_minutes"])
            delay = delay_override if delay_override is not None else pd.Timedelta(
                config["loop_interval_minutes"], unit="m"
            ).total_seconds()
            await asyncio.sleep(delay)
    finally:
        if session_state.scan_task:
            session_state.scan_task.cancel()
            try:
                await session_state.scan_task
            except asyncio.CancelledError:
                pass
        monitor_task.cancel()
        control_task.cancel()
        rotation_task.cancel()
        if sniper_task:
            sniper_task.cancel()
        for task in list(position_tasks.values()):
            task.cancel()
        for task in list(position_tasks.values()):
            try:
                await task
            except asyncio.CancelledError:
                pass
        position_tasks.clear()
        if meme_wave_task:
            meme_wave_task.cancel()
            try:
                await meme_wave_task
            except asyncio.CancelledError:
                pass
        if telegram_bot:
            telegram_bot.stop()
        try:
            await monitor_task
        except asyncio.CancelledError:
            pass
        try:
            await rotation_task
        except asyncio.CancelledError:
            pass
        if sniper_task:
            try:
                await sniper_task
            except asyncio.CancelledError:
                pass
        try:
            await control_task
        except asyncio.CancelledError:
            pass
        for task in list(WS_PING_TASKS):
            task.cancel()
        for task in list(WS_PING_TASKS):
            try:
                await task
            except asyncio.CancelledError:
                pass
        WS_PING_TASKS.clear()
        if hasattr(exchange, "close"):
            if asyncio.iscoroutinefunction(getattr(exchange, "close")):
                with contextlib.suppress(Exception):
                    await exchange.close()
            else:
                with contextlib.suppress(Exception):
                    await asyncio.to_thread(exchange.close)

    return notifier
async def main() -> None:
    """Entry point for running the trading bot with error handling."""
    notifier: TelegramNotifier | None = None
    try:
        notifier = await _main_impl()
    except Exception as exc:  # pragma: no cover - error path
        logger.exception("Unhandled error in main: %s", exc)
        if notifier:
            notifier.notify(f"❌ Bot stopped: {exc}")
    finally:
        if notifier:
            notifier.notify("Bot shutting down")
        logger.info("Bot shutting down")


if __name__ == "__main__":  # pragma: no cover - manual execution
    asyncio.run(main())<|MERGE_RESOLUTION|>--- conflicted
+++ resolved
@@ -647,15 +647,12 @@
             slippage_bps=config.get("solana_slippage_bps", 50),
             notifier=notifier,
         )
-<<<<<<< HEAD
         bal_val = await get_btc_balance(exchange, config)
         check_balance_change(float(bal_val), "funds converted", currency="BTC")
         if notifier:
             notifier.notify(f"Converted to {bal_val:.6f} BTC")
-=======
         bal_val = await get_usdt_balance(exchange, config)
         check_balance_change("BTC", float(bal_val), "funds converted")
->>>>>>> 882be5e8
 
 
 async def refresh_open_position_data(
@@ -775,7 +772,6 @@
             return notifier
 
     balance_threshold = config.get("balance_change_threshold", 0.01)
-<<<<<<< HEAD
     previous_balance: dict[str, float] = {"USDT": 0.0}
 
     def check_balance_change(
@@ -784,11 +780,9 @@
         *,
         currency: str = "USDT",
     ) -> None:
-=======
     previous_balance: dict[str, float] = {}
 
     def check_balance_change(currency: str, new_balance: float, reason: str) -> None:
->>>>>>> 882be5e8
         nonlocal previous_balance
         prev = previous_balance.get(currency, 0.0)
         delta = new_balance - prev
@@ -810,11 +804,8 @@
         )
         log_balance(float(init_bal))
         last_balance = float(init_bal)
-<<<<<<< HEAD
         previous_balance = {"USDT": float(init_bal)}
-=======
         previous_balance["USDT"] = float(init_bal)
->>>>>>> 882be5e8
     except Exception as exc:  # pragma: no cover - network
         logger.error("Exchange API setup failed: %s", exc)
         if status_updates:
