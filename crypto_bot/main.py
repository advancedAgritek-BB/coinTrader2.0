import os
import sys
import asyncio
import contextlib
import time
from pathlib import Path
from datetime import datetime
from collections import deque, OrderedDict
from dataclasses import dataclass, field
import inspect

import aiohttp

# Track WebSocket ping tasks
WS_PING_TASKS: set[asyncio.Task] = set()

try:
    import ccxt  # type: ignore
except Exception:  # pragma: no cover - optional dependency
    import types

    ccxt = types.SimpleNamespace()

import pandas as pd
import numpy as np
import yaml
from dotenv import dotenv_values
from pydantic import ValidationError

from schema.scanner import (
    ScannerConfig,
    SolanaScannerConfig,
    PythConfig,
)

from crypto_bot.utils.telegram import TelegramNotifier, send_test_message
from crypto_bot.utils.trade_reporter import report_entry, report_exit
from crypto_bot.utils.logger import LOG_DIR, setup_logger
from crypto_bot.portfolio_rotator import PortfolioRotator
from crypto_bot.wallet_manager import load_or_create
from crypto_bot.utils.market_analyzer import analyze_symbol
from crypto_bot.strategy_router import strategy_for, strategy_name
from crypto_bot.cooldown_manager import (
    configure as cooldown_configure,
    in_cooldown,
    mark_cooldown,
)
from crypto_bot.phase_runner import BotContext, PhaseRunner
from crypto_bot.risk.risk_manager import RiskManager, RiskConfig
from crypto_bot.risk.exit_manager import (
    calculate_trailing_stop,
    should_exit,
    get_partial_exit_percent,
)
from crypto_bot.execution.cex_executor import (
    execute_trade_async as cex_trade_async,
    get_exchange,
    place_stop_order,
)
from crypto_bot.open_position_guard import OpenPositionGuard
from crypto_bot import console_monitor, console_control
from crypto_bot.utils.performance_logger import log_performance
from crypto_bot.utils.position_logger import log_position, log_balance
from crypto_bot.utils.regime_logger import log_regime
from crypto_bot.utils.market_loader import (
    load_kraken_symbols,
    update_ohlcv_cache,
    update_multi_tf_ohlcv_cache,
    update_regime_tf_cache,
    timeframe_seconds,
    configure as market_loader_configure,
    fetch_order_book_async,
)
from crypto_bot.utils.pair_cache import load_liquid_pairs
from crypto_bot.utils.eval_queue import build_priority_queue
from crypto_bot.solana import get_solana_new_tokens
from crypto_bot.utils.symbol_utils import get_filtered_symbols, fix_symbol

# Backwards compatibility for tests
_fix_symbol = fix_symbol
from crypto_bot.utils.metrics_logger import log_cycle as log_cycle_metrics
from crypto_bot.utils.pnl_logger import log_pnl
from crypto_bot.utils.regime_pnl_tracker import log_trade as log_regime_pnl
from crypto_bot.utils.regime_pnl_tracker import get_recent_win_rate
from crypto_bot.paper_wallet import PaperWallet
from crypto_bot import grid_state
from crypto_bot.utils.strategy_utils import compute_strategy_weights
from crypto_bot.auto_optimizer import optimize_strategies
from crypto_bot.utils.telemetry import telemetry, write_cycle_metrics
from crypto_bot.utils.correlation import compute_correlation_matrix
from crypto_bot.utils.strategy_analytics import write_scores, write_stats
from crypto_bot.monitoring import record_sol_scanner_metrics
from crypto_bot.fund_manager import (
    auto_convert_funds,
    check_wallet_balances,
    detect_non_trade_tokens,
)
from crypto_bot.regime.regime_classifier import CONFIG, classify_regime_async
from crypto_bot.volatility_filter import calc_atr
from crypto_bot.solana.exit import monitor_price



CONFIG_PATH = Path(__file__).resolve().parent / "config.yaml"
ENV_PATH = Path(__file__).resolve().parent / ".env"

# Track the modification time of the loaded configuration
_LAST_CONFIG_MTIME = CONFIG_PATH.stat().st_mtime

logger = setup_logger("bot", LOG_DIR / "bot.log", to_console=False)

# Queue of symbols awaiting evaluation across loops
symbol_priority_queue: deque[str] = deque()

# Queue tracking symbols evaluated across cycles
SYMBOL_EVAL_QUEUE: deque[str] = deque()

# Protects shared queues for future multi-tasking scenarios
QUEUE_LOCK = asyncio.Lock()

# Retry parameters for the initial symbol scan
MAX_SYMBOL_SCAN_ATTEMPTS = 3
SYMBOL_SCAN_RETRY_DELAY = 10
MAX_SYMBOL_SCAN_DELAY = 60

# Maximum number of symbols per timeframe to keep in the OHLCV cache
DF_CACHE_MAX_SIZE = 500

# Track regime analysis statistics
UNKNOWN_COUNT = 0
TOTAL_ANALYSES = 0


@dataclass
class SessionState:
    """Runtime session state shared across tasks."""

    positions: dict[str, dict] = field(default_factory=dict)
    df_cache: dict[str, dict[str, pd.DataFrame]] = field(default_factory=dict)
    regime_cache: dict[str, dict[str, pd.DataFrame]] = field(default_factory=dict)
    last_balance: float | None = None
    scan_task: asyncio.Task | None = None


def update_df_cache(
    cache: dict[str, dict[str, pd.DataFrame]],
    timeframe: str,
    symbol: str,
    df: pd.DataFrame,
    max_size: int = DF_CACHE_MAX_SIZE,
) -> None:
    """Update an OHLCV cache with LRU eviction."""
    tf_cache = cache.setdefault(timeframe, OrderedDict())
    if not isinstance(tf_cache, OrderedDict):
        tf_cache = OrderedDict(tf_cache)
        cache[timeframe] = tf_cache
    tf_cache[symbol] = df
    tf_cache.move_to_end(symbol)
    if len(tf_cache) > max_size:
        tf_cache.popitem(last=False)


def compute_average_atr(symbols: list[str], df_cache: dict, timeframe: str) -> float:
    """Return the average ATR for symbols present in ``df_cache``."""
    atr_values: list[float] = []
    tf_cache = df_cache.get(timeframe, {})
    for sym in symbols:
        df = tf_cache.get(sym)
        if df is None or df.empty:
            continue
        atr_values.append(calc_atr(df))
    return sum(atr_values) / len(atr_values) if atr_values else 0.0


def is_market_pumping(
    symbols: list[str], df_cache: dict, timeframe: str = "1h", lookback_hours: int = 24
) -> bool:
    """Return ``True`` when the average % change over ``lookback_hours`` exceeds ~10%."""

    tf_cache = df_cache.get(timeframe, {})
    if not tf_cache:
        return False

    sec = timeframe_seconds(None, timeframe)
    candles = int(lookback_hours * 3600 / sec) if sec else 0
    changes: list[float] = []
    for sym in symbols:
        df = tf_cache.get(sym)
        if df is None or df.empty or "close" not in df:
            continue
        closes = df["close"]
        if len(closes) == 0:
            continue
        start_idx = -candles - 1 if candles and len(closes) > candles else 0
        try:
            start = float(closes[start_idx])
            end = float(closes[-1])
        except Exception:
            continue
        if start == 0:
            continue
        changes.append((end - start) / start)

    avg_change = sum(changes) / len(changes) if changes else 0.0
    return avg_change >= 0.10


def direction_to_side(direction: str) -> str:
    """Translate strategy direction to trade side."""
    return "buy" if direction == "long" else "sell"


def opposite_side(side: str) -> str:
    """Return the opposite trading side."""
    return "sell" if side == "buy" else "buy"


def _closest_wall_distance(book: dict, entry: float, side: str) -> float | None:
    """Return distance to the nearest bid/ask wall from ``entry``."""
    if not isinstance(book, dict):
        return None
    levels = book.get("asks") if side == "buy" else book.get("bids")
    if not levels:
        return None
    dists = []
    for price, _amount in levels:
        if side == "buy" and price > entry:
            dists.append(price - entry)
        elif side == "sell" and price < entry:
            dists.append(entry - price)
    if not dists:
        return None
    return min(dists)


def notify_balance_change(
    notifier: TelegramNotifier | None,
    previous: float | None,
    new_balance: float,
    enabled: bool,
) -> float:
    """Send a notification if the balance changed."""
    if notifier and enabled and previous is not None and new_balance != previous:
        notifier.notify(f"Balance changed: {new_balance:.2f} USDT")
    return new_balance


async def fetch_balance(exchange, paper_wallet, config):
    """Return the latest wallet balance without logging."""
    if config["execution_mode"] != "dry_run":
        if asyncio.iscoroutinefunction(getattr(exchange, "fetch_balance", None)):
            bal = await exchange.fetch_balance()
        else:
            bal = await asyncio.to_thread(exchange.fetch_balance)
        return bal["USDT"]["free"] if isinstance(bal["USDT"], dict) else bal["USDT"]
    return paper_wallet.balance if paper_wallet else 0.0


async def fetch_and_log_balance(exchange, paper_wallet, config):
    """Return the latest wallet balance and log it."""
    latest_balance = await fetch_balance(exchange, paper_wallet, config)
    log_balance(float(latest_balance))
    return latest_balance


async def refresh_balance(ctx: BotContext) -> float:
    """Update ``ctx.balance`` from the exchange or paper wallet."""
    latest = await fetch_and_log_balance(
        ctx.exchange,
        ctx.paper_wallet,
        ctx.config,
    )
    ctx.balance = notify_balance_change(
        ctx.notifier,
        ctx.balance,
        float(latest),
        ctx.config.get("telegram", {}).get("balance_updates", False),
    )
    return ctx.balance


def _emit_timing(
    symbol_t: float,
    ohlcv_t: float,
    analyze_t: float,
    total_t: float,
    metrics_path: Path | None = None,
    ohlcv_fetch_latency: float = 0.0,
    execution_latency: float = 0.0,
) -> None:
    """Log timing information and optionally append to metrics CSV."""
    logger.info(
        "\u23f1\ufe0f Cycle timing - Symbols: %.2fs, OHLCV: %.2fs, Analyze: %.2fs, Total: %.2fs",
        symbol_t,
        ohlcv_t,
        analyze_t,
        total_t,
    )
    if metrics_path:
        log_cycle_metrics(
            symbol_t,
            ohlcv_t,
            analyze_t,
            total_t,
            ohlcv_fetch_latency,
            execution_latency,
            metrics_path,
        )


def load_config() -> dict:
    """Load YAML configuration for the bot."""
    with open(CONFIG_PATH) as f:
        logger.info("Loading config from %s", CONFIG_PATH)
        data = yaml.safe_load(f) or {}

    strat_dir = CONFIG_PATH.parent.parent / "config" / "strategies"
    trend_file = strat_dir / "trend_bot.yaml"
    if trend_file.exists():
        with open(trend_file) as sf:
            overrides = yaml.safe_load(sf) or {}
        trend_cfg = data.get("trend", {})
        if isinstance(trend_cfg, dict):
            trend_cfg.update(overrides)
        else:
            trend_cfg = overrides
        data["trend"] = trend_cfg

    if "symbol" in data:
        data["symbol"] = fix_symbol(data["symbol"])
    if "symbols" in data:
        data["symbols"] = [fix_symbol(s) for s in data.get("symbols", [])]
    if "onchain_symbols" in data:
        data["onchain_symbols"] = [fix_symbol(s) for s in data.get("onchain_symbols", [])]
    elif "solana_symbols" in data:
        data["onchain_symbols"] = [fix_symbol(s) for s in data.get("solana_symbols", [])]
    try:
        if hasattr(ScannerConfig, "model_validate"):
            ScannerConfig.model_validate(data)
        else:  # pragma: no cover - for Pydantic < 2
            ScannerConfig.parse_obj(data)
    except ValidationError as exc:
        print("Invalid configuration:\n", exc)
        raise SystemExit(1)

    try:
        raw_scanner = data.get("solana_scanner", {}) or {}
        if hasattr(SolanaScannerConfig, "model_validate"):
            scanner = SolanaScannerConfig.model_validate(raw_scanner)
        else:  # pragma: no cover - for Pydantic < 2
            scanner = SolanaScannerConfig.parse_obj(raw_scanner)
        data["solana_scanner"] = scanner.dict()
    except ValidationError as exc:
        print("Invalid configuration (solana_scanner):\n", exc)
        raise SystemExit(1)

    try:
        raw_pyth = data.get("pyth", {}) or {}
        if hasattr(PythConfig, "model_validate"):
            pyth_cfg = PythConfig.model_validate(raw_pyth)
        else:  # pragma: no cover - for Pydantic < 2
            pyth_cfg = PythConfig.parse_obj(raw_pyth)
        data["pyth"] = pyth_cfg.dict()
    except ValidationError as exc:
        print("Invalid configuration (pyth):\n", exc)
        raise SystemExit(1)

    return data


def maybe_reload_config(state: dict, config: dict) -> None:
    """Reload configuration when ``state['reload']`` is set."""
    if state.get("reload"):
        new_cfg = load_config()
        config.clear()
        config.update(new_cfg)
        state.pop("reload", None)


def _flatten_config(data: dict, parent: str = "") -> dict:
    """Flatten nested config keys to ENV_STYLE names."""
    flat: dict[str, str] = {}
    for key, value in data.items():
        new_key = f"{parent}_{key}" if parent else key
        if isinstance(value, dict):
            flat.update(_flatten_config(value, new_key))
        else:
            flat[new_key.upper()] = value
    return flat


def reload_config(
    config: dict,
    ctx: BotContext,
    risk_manager: RiskManager,
    rotator: PortfolioRotator,
    position_guard: OpenPositionGuard,
    *,
    force: bool = False,
) -> None:
    """Reload the YAML config and update dependent objects."""
    global _LAST_CONFIG_MTIME

    try:
        mtime = CONFIG_PATH.stat().st_mtime
    except OSError:
        mtime = _LAST_CONFIG_MTIME

    if not force and mtime == _LAST_CONFIG_MTIME:
        return

    new_config = load_config()
    _LAST_CONFIG_MTIME = mtime

    config.clear()
    config.update(new_config)
    ctx.config = config

    rotator.config = config.get("portfolio_rotation", rotator.config)
    position_guard.max_open_trades = config.get(
        "max_open_trades", position_guard.max_open_trades
    )

    cooldown_configure(config.get("min_cooldown", 0))
    market_loader_configure(
        config.get("ohlcv_timeout", 120),
        config.get("max_ohlcv_failures", 3),
        config.get("max_ws_limit", 50),
        config.get("telegram", {}).get("status_updates", True),
        max_concurrent=config.get("max_concurrent_ohlcv"),
    )

    volume_ratio = 0.01 if config.get("testing_mode") else 1.0
    risk_params = {**config.get("risk", {})}
    risk_params.update(config.get("sentiment_filter", {}))
    risk_params.update(config.get("volatility_filter", {}))
    risk_params["symbol"] = config.get("symbol", "")
    risk_params["trade_size_pct"] = config.get("trade_size_pct", 0.1)
    risk_params["strategy_allocation"] = config.get("strategy_allocation", {})
    risk_params["volume_threshold_ratio"] = config.get("risk", {}).get(
        "volume_threshold_ratio", 0.1
    )
    risk_params["atr_period"] = config.get("risk", {}).get("atr_period", 14)
    risk_params["stop_loss_atr_mult"] = config.get("risk", {}).get(
        "stop_loss_atr_mult", 2.0
    )
    risk_params["take_profit_atr_mult"] = config.get("risk", {}).get(
        "take_profit_atr_mult", 4.0
    )
    risk_params["volume_ratio"] = volume_ratio
    risk_manager.config = RiskConfig(**risk_params)


async def _ws_ping_loop(exchange: object, interval: float) -> None:
    """Periodically send WebSocket ping messages."""
    try:
        while True:
            await asyncio.sleep(interval)
            try:
                ping = getattr(exchange, "ping", None)
                if ping is None:
                    continue
                is_coro = asyncio.iscoroutinefunction(ping)
                clients = getattr(exchange, "clients", None)
                if isinstance(clients, dict):
                    if clients:
                        for client in list(clients.values()):
                            if is_coro:
                                await ping(client)
                            else:
                                await asyncio.to_thread(ping, client)
                            logger.debug("Sent WebSocket ping to Kraken")
                    else:
                        continue
                else:
                    if is_coro:
                        await ping()
                    else:
                        await asyncio.to_thread(ping)
                    logger.debug("Sent WebSocket ping to Kraken")
            except asyncio.CancelledError:
                raise
            except Exception as exc:  # pragma: no cover - ping failures
                logger.error("WebSocket ping failed: %s", exc, exc_info=True)
    except asyncio.CancelledError:
        pass


async def initial_scan(
    exchange: object,
    config: dict,
    state: SessionState,
    notifier: TelegramNotifier | None = None,
) -> None:
    """Populate OHLCV and regime caches before trading begins."""

    symbols = (
        (config.get("symbols") or [config.get("symbol")])
        + config.get("onchain_symbols", [])
    )
    symbols = [s for s in symbols if s]
    symbols = list(dict.fromkeys(symbols))
    if not symbols:
        return

    batch_size = int(config.get("symbol_batch_size", 10))
    total = len(symbols)
    processed = 0

    for i in range(0, total, batch_size):
        batch = symbols[i : i + batch_size]

        limit = min(config.get("scan_lookback_limit", 50), 700)

        state.df_cache = await update_multi_tf_ohlcv_cache(
            exchange,
            state.df_cache,
            batch,
            config,
            limit=limit,
            use_websocket=False,
            force_websocket_history=config.get("force_websocket_history", False),
            max_concurrent=config.get("max_concurrent_ohlcv"),
            notifier=notifier,
            priority_queue=symbol_priority_queue,
        )

        state.regime_cache = await update_regime_tf_cache(
            exchange,
            state.regime_cache,
            batch,
            config,
            limit=limit,
            use_websocket=False,
            force_websocket_history=config.get("force_websocket_history", False),
            max_concurrent=config.get("max_concurrent_ohlcv"),
            notifier=notifier,
            df_map=state.df_cache,
        )

        processed += len(batch)
        pct = processed / total * 100
        logger.info("Initial scan %.1f%% complete", pct)
        if notifier and config.get("telegram", {}).get("status_updates", True):
            notifier.notify(f"Initial scan {pct:.1f}% complete")

    return


async def fetch_candidates(ctx: BotContext) -> None:
    """Gather symbols for this cycle and build the evaluation batch."""
    t0 = time.perf_counter()

    sf = ctx.config.setdefault("symbol_filter", {})

    if (
        not ctx.config.get("symbols")
        and not ctx.config.get("onchain_symbols")
        and not ctx.config.get("symbol")
    ):
        ctx.config["symbol"] = "BTC/USDT"
    orig_min_volume = sf.get("min_volume_usd")
    orig_volume_pct = sf.get("volume_percentile")

    pump = is_market_pumping(
        (ctx.config.get("symbols") or [ctx.config.get("symbol")])
        + ctx.config.get("onchain_symbols", []),
        ctx.df_cache,
        ctx.config.get("timeframe", "1h"),
    )
    if pump:
        sf["min_volume_usd"] = 500
        sf["volume_percentile"] = 5

    try:
<<<<<<< HEAD
        symbols, onchain_tokens = await get_filtered_symbols(ctx.exchange, ctx.config)
=======
        symbols, onchain_syms = await get_filtered_symbols(ctx.exchange, ctx.config)
>>>>>>> d23bc1ac
    finally:
        if pump:
            sf["min_volume_usd"] = orig_min_volume
            sf["volume_percentile"] = orig_volume_pct

    ctx.timing["symbol_time"] = time.perf_counter() - t0

    solana_tokens: list[str] = list(onchain_syms)
    sol_cfg = ctx.config.get("solana_scanner", {})
    if sol_cfg.get("enabled"):
        try:
<<<<<<< HEAD
            solana_tokens = await get_solana_new_tokens(sol_cfg)
=======
            new_tokens = await get_solana_new_tokens(sol_cfg)
            solana_tokens.extend(new_tokens)
            symbols.extend((m, 0.0) for m in new_tokens)
>>>>>>> d23bc1ac
        except Exception as exc:  # pragma: no cover - best effort
            logger.error("Solana scanner failed: %s", exc)

    symbol_names = [s for s, _ in symbols]
    avg_atr = compute_average_atr(
        symbol_names, ctx.df_cache, ctx.config.get("timeframe", "1h")
    )
    adaptive_cfg = ctx.config.get("adaptive_scan", {})
    if adaptive_cfg.get("enabled"):
        baseline = adaptive_cfg.get("atr_baseline", 0.01)
        max_factor = adaptive_cfg.get("max_factor", 2.0)
        volatility_factor = min(max_factor, max(1.0, avg_atr / baseline))
    else:
        volatility_factor = 1.0
    ctx.volatility_factor = volatility_factor

    total_available = len(
        (ctx.config.get("symbols") or [ctx.config.get("symbol")])
        + ctx.config.get("onchain_symbols", [])
    )
    ctx.timing["symbol_filter_ratio"] = (
        len(symbols) / total_available if total_available else 1.0
    )

    global symbol_priority_queue
    base_size = ctx.config.get("symbol_batch_size", 10)
    batch_size = int(base_size * volatility_factor)
    async with QUEUE_LOCK:
        if not symbol_priority_queue:
            all_scores = symbols + [(s, 0.0) for s in onchain_tokens]
            symbol_priority_queue = build_priority_queue(all_scores)
        if onchain_tokens:
            for sym in reversed(onchain_tokens):
                symbol_priority_queue.appendleft(sym)
        if solana_tokens:
            for sym in reversed(solana_tokens):
                symbol_priority_queue.appendleft(sym)
        if len(symbol_priority_queue) < batch_size:
            symbol_priority_queue.extend(
                build_priority_queue(symbols + [(s, 0.0) for s in onchain_tokens])
            )
        ctx.current_batch = [
            symbol_priority_queue.popleft()
            for _ in range(min(batch_size, len(symbol_priority_queue)))
        ]


async def scan_arbitrage(exchange: object, config: dict) -> list[str]:
    """Return symbols with profitable Solana arbitrage opportunities."""
    pairs: list[str] = config.get("arbitrage_pairs", [])
    if not pairs:
        return []

    try:
        from crypto_bot.utils.market_loader import fetch_geckoterminal_ohlcv
    except Exception:
        fetch_geckoterminal_ohlcv = None

    gecko_prices: dict[str, float] = {}
    if fetch_geckoterminal_ohlcv:
        for sym in pairs:
            try:
                res = await fetch_geckoterminal_ohlcv(sym, limit=1, return_price=True)
            except Exception:
                res = None
            if res:
                _data, _vol, price = res
                gecko_prices[sym] = price

    remaining = [s for s in pairs if s not in gecko_prices]
    dex_prices: dict[str, float] = gecko_prices.copy()
    if remaining:
        try:
            from crypto_bot.solana import fetch_solana_prices
        except Exception:
            fetch_solana_prices = None
        if fetch_solana_prices:
            dex_prices.update(await fetch_solana_prices(remaining))
    results: list[str] = []
    threshold = float(config.get("arbitrage_threshold", 0.0))

    for sym in pairs:
        dex_price = dex_prices.get(sym)
        if not dex_price:
            continue
        try:
            if asyncio.iscoroutinefunction(getattr(exchange, "fetch_ticker", None)):
                ticker = await exchange.fetch_ticker(sym)
            else:
                ticker = await asyncio.to_thread(exchange.fetch_ticker, sym)
        except Exception:
            continue
        cex_price = ticker.get("last") or ticker.get("close")
        if cex_price is None:
            continue
        try:
            cex_val = float(cex_price)
        except Exception:
            continue
        if cex_val <= 0:
            continue
        diff = abs(dex_price - cex_val) / cex_val
        if diff >= threshold:
            results.append(sym)
    return results


async def update_caches(ctx: BotContext) -> None:
    """Update OHLCV and regime caches for the current symbol batch."""
    batch = ctx.current_batch
    if not batch:
        return

    start = time.perf_counter()
    tf_minutes = int(
        pd.Timedelta(ctx.config.get("timeframe", "1h")).total_seconds() // 60
    )
    limit = max(150, tf_minutes * 2)
    limit = int(ctx.config.get("cycle_lookback_limit") or limit)

    max_concurrent = ctx.config.get("max_concurrent_ohlcv")
    if isinstance(max_concurrent, (int, float)):
        max_concurrent = int(max_concurrent)
        if ctx.volatility_factor > 5:
            max_concurrent = max(1, max_concurrent // 2)

    ctx.df_cache = await update_multi_tf_ohlcv_cache(
        ctx.exchange,
        ctx.df_cache,
        batch,
        ctx.config,
        limit=limit,
        use_websocket=ctx.config.get("use_websocket", False),
        force_websocket_history=ctx.config.get("force_websocket_history", False),
        max_concurrent=max_concurrent,
        notifier=(
            ctx.notifier
            if ctx.config.get("telegram", {}).get("status_updates", True)
            else None
        ),
        priority_queue=symbol_priority_queue,
    )

    ctx.regime_cache = await update_regime_tf_cache(
        ctx.exchange,
        ctx.regime_cache,
        batch,
        ctx.config,
        limit=limit,
        use_websocket=ctx.config.get("use_websocket", False),
        force_websocket_history=ctx.config.get("force_websocket_history", False),
        max_concurrent=max_concurrent,
        notifier=(
            ctx.notifier
            if ctx.config.get("telegram", {}).get("status_updates", True)
            else None
        ),
        df_map=ctx.df_cache,
    )

    tf = ctx.config.get("timeframe", "1h")
    for sym in batch:
        df = ctx.df_cache.get(tf, {}).get(sym)
        logger.info("%s OHLCV: %d candles", sym, len(df) if df is not None else 0)

    vol_thresh = ctx.config.get("bounce_scalper", {}).get("vol_zscore_threshold")
    if vol_thresh is not None:
        tf = ctx.config.get("timeframe", "1h")
        status_updates = ctx.config.get("telegram", {}).get("status_updates", True)
        for sym in batch:
            df = ctx.df_cache.get(tf, {}).get(sym)
            if df is None or df.empty or "volume" not in df:
                continue
            vols = df["volume"].to_numpy(dtype=float)
            mean = float(np.mean(vols)) if len(vols) else 0.0
            std = float(np.std(vols))
            if std <= 0:
                continue
            z_scores = (vols - mean) / std
            z_max = float(np.max(z_scores))
            if z_max > vol_thresh:
                async with QUEUE_LOCK:
                    symbol_priority_queue.appendleft(sym)
                msg = f"Volume spike priority for {sym}: z={z_max:.2f}"
                logger.info(msg)
                if status_updates and ctx.notifier:
                    ctx.notifier.notify(msg)

    ctx.timing["ohlcv_fetch_latency"] = time.perf_counter() - start


async def enrich_with_pyth(ctx: BotContext) -> None:
    """Update cached OHLCV using the latest Pyth prices."""
    batch = ctx.current_batch
    if not batch:
        return

    async with aiohttp.ClientSession() as session:
        for sym in batch:
            if not sym.endswith("/USDC"):
                continue
            base = sym.split("/")[0]
            try:
                url = f"https://hermes.pyth.network/v2/price_feeds?query={base}"
                async with session.get(url, timeout=10) as resp:
                    feeds = await resp.json()
            except Exception:
                continue

            feed_id = None
            for item in feeds:
                attrs = item.get("attributes", {})
                if attrs.get("base") == base and attrs.get("quote_currency") == "USD":
                    feed_id = item.get("id")
                    break
            if not feed_id:
                continue

            try:
                url = (
                    "https://hermes.pyth.network/api/latest_price_feeds?ids[]="
                    f"{feed_id}"
                )
                async with session.get(url, timeout=10) as resp:
                    data = await resp.json()
            except Exception:
                continue

            if not data:
                continue

            price_info = data[0].get("price")
            if not price_info:
                continue

            price = float(price_info.get("price", 0)) * (
                10 ** price_info.get("expo", 0)
            )

            for cache in ctx.df_cache.values():
                df = cache.get(sym)
                if df is not None and not df.empty:
                    df.loc[df.index[-1], "close"] = price


async def analyse_batch(ctx: BotContext) -> None:
    """Run signal analysis on the current batch."""
    batch = ctx.current_batch
    if not batch:
        ctx.analysis_results = []
        return

    tasks = []
    mode = ctx.config.get("mode", "cex")
    for sym in batch:
        df_map = {tf: c.get(sym) for tf, c in ctx.df_cache.items()}
        for tf, cache in ctx.regime_cache.items():
            df_map[tf] = cache.get(sym)
        tasks.append(analyze_symbol(sym, df_map, mode, ctx.config, ctx.notifier))

    ctx.analysis_results = await asyncio.gather(*tasks)

    global UNKNOWN_COUNT, TOTAL_ANALYSES
    for res in ctx.analysis_results:
        if res.get("skip"):
            continue
        logger.info(
            f"Analysis for {res['symbol']}: regime={res['regime']}, score={res['score']}"
        )
        TOTAL_ANALYSES += 1
        if res.get("regime") == "unknown":
            UNKNOWN_COUNT += 1


async def execute_signals(ctx: BotContext) -> None:
    """Open trades for qualified analysis results."""
    results = getattr(ctx, "analysis_results", [])
    if not results:
        logger.info("No analysis results to act on")
        return

    # Prioritize by score
    results = [r for r in results if not r.get("skip") and r.get("direction") != "none"]
    if not results:
        logger.info("All signals filtered out - nothing actionable")
        return
    results.sort(key=lambda x: x.get("score", 0), reverse=True)
    top_n = ctx.config.get("top_n_symbols", 3)
    executed = 0

    for candidate in results[:top_n]:
        logger.info("Analysis result: %s", candidate)
        if not ctx.position_guard or not ctx.position_guard.can_open(ctx.positions):
            logger.info("Max open trades reached; skipping remaining signals")
            break
        sym = candidate["symbol"]
        if ctx.balance <= 0:
            old_balance = ctx.balance
            latest = await refresh_balance(ctx)
            logger.info(
                "Balance was %.2f; refreshed to %.2f for %s",
                old_balance,
                latest,
                sym,
            )
        if sym in ctx.positions:
            logger.info("Existing position for %s - skipping", sym)
            continue

        df = candidate["df"]
        price = df["close"].iloc[-1]
        score = candidate.get("score", 0.0)
        strategy = candidate.get("name", "")
        allowed, reason = ctx.risk_manager.allow_trade(df, strategy, sym)
        if not allowed:
            logger.info("Trade blocked for %s: %s", sym, reason)
            continue

        probs = candidate.get("probabilities", {})
        reg_prob = float(probs.get(candidate.get("regime"), 0.0))
        size = ctx.risk_manager.position_size(
            reg_prob,
            ctx.balance,
            df,
            atr=candidate.get("atr"),
            price=price,
        )
        if size <= 0:
            logger.info("Calculated size %.4f for %s - skipping", size, sym)
            continue

        if not ctx.risk_manager.can_allocate(strategy, size, ctx.balance):
            logger.info(
                "Insufficient capital to allocate %.4f for %s via %s",
                size,
                sym,
                strategy,
            )
            continue

        amount = size / price if price > 0 else 0.0
        side = direction_to_side(candidate["direction"])
        if side == "sell" and not ctx.config.get("allow_short", False):
            logger.info("Short selling disabled; skipping signal for %s", sym)
            continue
        start_exec = time.perf_counter()
        executed_via_sniper = False
        if sym.endswith("/USDC"):
            from crypto_bot.solana import sniper_solana

            sol_score, _ = sniper_solana.generate_signal(df)
            if sol_score > 0.7:
                from crypto_bot.solana_trading import sniper_trade

                base, quote = sym.split("/")
                await sniper_trade(
                    ctx.config.get("wallet_address", ""),
                    quote,
                    base,
                    size,
                    dry_run=ctx.config.get("execution_mode") == "dry_run",
                    slippage_bps=ctx.config.get("solana_slippage_bps", 50),
                    notifier=ctx.notifier,
                )
                executed_via_sniper = True

        if not executed_via_sniper:
            order = await cex_trade_async(
                ctx.exchange,
                ctx.ws_client,
                sym,
                side,
                amount,
                ctx.notifier,
                dry_run=ctx.config.get("execution_mode") == "dry_run",
                use_websocket=ctx.config.get("use_websocket", False),
                config=ctx.config,
            )
            if order:
                executed += 1
                take_profit = None
                if strategy == "bounce_scalper":
                    depth = int(ctx.config.get("liquidity_depth", 10))
                    book = await fetch_order_book_async(ctx.exchange, sym, depth)
                    dist = _closest_wall_distance(book, price, side)
                    if dist is not None:
                        take_profit = dist * 0.8
                ctx.risk_manager.register_stop_order(
                    order,
                    strategy=strategy,
                    symbol=sym,
                    entry_price=price,
                    confidence=score,
                    direction=side,
                    take_profit=take_profit,
                )
        else:
            executed += 1
        ctx.timing["execution_latency"] = max(
            ctx.timing.get("execution_latency", 0.0),
            time.perf_counter() - start_exec,
        )

        if ctx.config.get("execution_mode") == "dry_run" and ctx.paper_wallet:
            ctx.paper_wallet.open(sym, side, amount, price)
            ctx.balance = ctx.paper_wallet.balance
        ctx.risk_manager.allocate_capital(strategy, size)
        ctx.positions[sym] = {
            "side": side,
            "entry_price": price,
            "entry_time": datetime.utcnow().isoformat(),
            "regime": candidate.get("regime"),
            "strategy": strategy,
            "confidence": score,
            "pnl": 0.0,
            "size": amount,
            "trailing_stop": 0.0,
            "highest_price": price,
            "dca_count": 0,
        }
        try:
            log_position(
                sym,
                side,
                amount,
                price,
                price,
                ctx.balance,
            )
        except Exception:
            pass

        await refresh_balance(ctx)

        if strategy == "micro_scalp":
            asyncio.create_task(_monitor_micro_scalp_exit(ctx, sym))

    if executed == 0:
        logger.info(
            "No trades executed from %d candidate signals", len(results[:top_n])
        )


async def handle_exits(ctx: BotContext) -> None:
    """Check open positions for exit conditions."""
    tf = ctx.config.get("timeframe", "1h")
    tf_cache = ctx.df_cache.get(tf, {})
    for sym, pos in list(ctx.positions.items()):
        df = tf_cache.get(sym)
        if df is None or df.empty:
            continue
        current_price = float(df["close"].iloc[-1])
        pnl_pct = ((current_price - pos["entry_price"]) / pos["entry_price"]) * (
            1 if pos["side"] == "buy" else -1
        )
        if pnl_pct >= ctx.config.get("exit_strategy", {}).get("min_gain_to_trail", 0):
            if current_price > pos.get("highest_price", pos["entry_price"]):
                pos["highest_price"] = current_price
            pos["trailing_stop"] = calculate_trailing_stop(
                pd.Series([pos.get("highest_price", current_price)]),
                ctx.config.get("exit_strategy", {}).get("trailing_stop_pct", 0.1),
            )

        # DCA before evaluating exit conditions
        dca_cfg = ctx.config.get("dca", {})
        dca_score, dca_dir = dca_bot.generate_signal(df)
        if (
            dca_dir == "long"
            and dca_score > 0
            and pos.get("dca_count", 0) < dca_cfg.get("max_entries", 0)
        ):
            add_amount = pos["size"] * dca_cfg.get("size_multiplier", 1.0)
            add_value = add_amount * current_price
            if ctx.risk_manager.can_allocate(pos.get("strategy", ""), add_value, ctx.balance):
                await cex_trade_async(
                    ctx.exchange,
                    ctx.ws_client,
                    sym,
                    pos["side"],
                    add_amount,
                    ctx.notifier,
                    dry_run=ctx.config.get("execution_mode") == "dry_run",
                    use_websocket=ctx.config.get("use_websocket", False),
                    config=ctx.config,
                )
                if ctx.config.get("execution_mode") == "dry_run" and ctx.paper_wallet:
                    try:
                        ctx.paper_wallet.open(sym, pos["side"], add_amount, current_price)
                        ctx.balance = ctx.paper_wallet.balance
                    except Exception:
                        pass
                await refresh_balance(ctx)
                ctx.risk_manager.allocate_capital(pos.get("strategy", ""), add_value)
                prev_amount = pos["size"]
                pos["size"] += add_amount
                pos["entry_price"] = (
                    pos["entry_price"] * prev_amount + current_price * add_amount
                ) / pos["size"]
                pos["dca_count"] = pos.get("dca_count", 0) + 1
                ctx.risk_manager.update_stop_order(pos["size"], symbol=sym)
        exit_signal, new_stop = should_exit(
            df,
            current_price,
            pos.get("trailing_stop", 0.0),
            ctx.config,
            ctx.risk_manager,
        )
        pos["trailing_stop"] = new_stop
        if exit_signal:
            await cex_trade_async(
                ctx.exchange,
                ctx.ws_client,
                sym,
                opposite_side(pos["side"]),
                pos["size"],
                ctx.notifier,
                dry_run=ctx.config.get("execution_mode") == "dry_run",
                use_websocket=ctx.config.get("use_websocket", False),
                config=ctx.config,
            )
            if ctx.config.get("execution_mode") == "dry_run" and ctx.paper_wallet:
                try:
                    ctx.paper_wallet.close(sym, pos["size"], current_price)
                    ctx.balance = ctx.paper_wallet.balance
                except Exception:
                    pass
            await refresh_balance(ctx)
            ctx.risk_manager.deallocate_capital(
                pos.get("strategy", ""), pos["size"] * pos["entry_price"]
            )
            ctx.positions.pop(sym, None)
            try:
                log_position(
                    sym,
                    pos["side"],
                    pos["size"],
                    pos["entry_price"],
                    current_price,
                    ctx.balance,
                )
            except Exception:
                pass
        else:
            score, direction = dca_bot.generate_signal(df)
            dca_cfg = ctx.config.get("dca", {})
            max_entries = dca_cfg.get("max_entries", 0)
            size_pct = dca_cfg.get("size_pct", 1.0)
            if (
                direction == "long"
                and pos.get("dca_count", 0) < max_entries
                and ctx.risk_manager.capital_tracker.can_allocate(
                    pos.get("strategy", ""), pos["size"] * size_pct * current_price, ctx.balance
                )
            ):
                new_size = pos["size"] * size_pct
                await cex_trade_async(
                    ctx.exchange,
                    ctx.ws_client,
                    sym,
                    pos["side"],
                    new_size,
                    ctx.notifier,
                    dry_run=ctx.config.get("execution_mode") == "dry_run",
                    use_websocket=ctx.config.get("use_websocket", False),
                    config=ctx.config,
                )
                if ctx.config.get("execution_mode") == "dry_run" and ctx.paper_wallet:
                    try:
                        ctx.paper_wallet.open(sym, pos["side"], new_size, current_price)
                        ctx.balance = ctx.paper_wallet.balance
                    except Exception:
                        pass
                ctx.risk_manager.allocate_capital(
                    pos.get("strategy", ""), new_size * current_price
                )
                pos["size"] += new_size
                pos["dca_count"] = pos.get("dca_count", 0) + 1
                try:
                    log_position(
                        sym,
                        pos["side"],
                        pos["size"],
                        pos["entry_price"],
                        current_price,
                        ctx.balance,
                    )
                except Exception:
                    pass

            # persist updated fields like 'dca_count'
            ctx.positions[sym] = pos

async def force_exit_all(ctx: BotContext) -> None:
    """Liquidate all open positions immediately."""
    tf = ctx.config.get("timeframe", "1h")
    tf_cache = ctx.df_cache.get(tf, {})
    for sym, pos in list(ctx.positions.items()):
        df = tf_cache.get(sym)
        exit_price = pos["entry_price"]
        if df is not None and not df.empty:
            exit_price = float(df["close"].iloc[-1])

        await cex_trade_async(
            ctx.exchange,
            ctx.ws_client,
            sym,
            opposite_side(pos["side"]),
            pos["size"],
            ctx.notifier,
            dry_run=ctx.config.get("execution_mode") == "dry_run",
            use_websocket=ctx.config.get("use_websocket", False),
            config=ctx.config,
        )

        if ctx.config.get("execution_mode") == "dry_run" and ctx.paper_wallet:
            try:
                ctx.paper_wallet.close(sym, pos["size"], exit_price)
                ctx.balance = ctx.paper_wallet.balance
            except Exception:
                pass

        await refresh_balance(ctx)

        ctx.risk_manager.deallocate_capital(
            pos.get("strategy", ""), pos["size"] * pos["entry_price"]
        )
        ctx.positions.pop(sym, None)
        try:
            log_position(
                sym,
                pos["side"],
                pos["size"],
                pos["entry_price"],
                exit_price,
                ctx.balance,
            )
        except Exception:
            pass


async def _monitor_micro_scalp_exit(ctx: BotContext, sym: str) -> None:
    """Monitor a micro-scalp trade and exit based on :func:`monitor_price`."""
    pos = ctx.positions.get(sym)
    if not pos:
        return

    tf = ctx.config.get("scalp_timeframe", "1m")

    def feed() -> float:
        df = ctx.df_cache.get(tf, {}).get(sym)
        if df is None or df.empty:
            return pos["entry_price"]
        return float(df["close"].iloc[-1])

    res = await monitor_price(feed, pos["entry_price"], {})
    exit_price = res.get("exit_price", feed())

    await cex_trade_async(
        ctx.exchange,
        ctx.ws_client,
        sym,
        opposite_side(pos["side"]),
        pos["size"],
        ctx.notifier,
        dry_run=ctx.config.get("execution_mode") == "dry_run",
        use_websocket=ctx.config.get("use_websocket", False),
        config=ctx.config,
    )

    if ctx.config.get("execution_mode") == "dry_run" and ctx.paper_wallet:
        try:
            ctx.paper_wallet.close(sym, pos["size"], exit_price)
            ctx.balance = ctx.paper_wallet.balance
        except Exception:
            pass

    await refresh_balance(ctx)

    ctx.risk_manager.deallocate_capital(
        pos.get("strategy", ""), pos["size"] * pos["entry_price"]
    )
    ctx.positions.pop(sym, None)
    try:
        log_position(
            sym, pos["side"], pos["size"], pos["entry_price"], exit_price, ctx.balance
        )
    except Exception:
        pass


async def _rotation_loop(
    rotator: PortfolioRotator,
    exchange: object,
    wallet: str,
    state: dict,
    notifier: TelegramNotifier | None,
    check_balance_change: callable,
) -> None:
    """Periodically rotate portfolio holdings."""

    interval = rotator.config.get("interval_days", 7) * 86400
    while True:
        try:
            if state.get("running") and rotator.config.get("enabled"):
                if asyncio.iscoroutinefunction(
                    getattr(exchange, "fetch_balance", None)
                ):
                    bal = await exchange.fetch_balance()
                else:
                    bal = await asyncio.to_thread(exchange.fetch_balance)
                current_balance = (
                    bal.get("USDT", {}).get("free", 0)
                    if isinstance(bal.get("USDT"), dict)
                    else bal.get("USDT", 0)
                )
                check_balance_change(float(current_balance), "external change")
                holdings = {
                    k: (v.get("total") if isinstance(v, dict) else v)
                    for k, v in bal.items()
                }
                await rotator.rotate(exchange, wallet, holdings, notifier)
        except asyncio.CancelledError:
            break
        except Exception as exc:  # pragma: no cover - rotation errors
            logger.error("Rotation loop error: %s", exc, exc_info=True)
        sleep_remaining = interval
        while sleep_remaining > 0:
            sleep_chunk = min(60, sleep_remaining)
            await asyncio.sleep(sleep_chunk)
            sleep_remaining -= sleep_chunk
            if not (rotator.config.get("enabled") and state.get("running")):
                break


async def _main_impl() -> TelegramNotifier:
    """Implementation for running the trading bot."""

    logger.info("Starting bot")
    global UNKNOWN_COUNT, TOTAL_ANALYSES
    config = load_config()
    from crypto_bot.utils.token_registry import TOKEN_MINTS, load_token_mints
    TOKEN_MINTS.update(await load_token_mints())
<<<<<<< HEAD
    onchain_syms = [fix_symbol(s) for s in config.get("onchain_symbols", [])]
    onchain_syms = [f"{s}/USDC" if "/" not in s else s for s in onchain_syms]
    if onchain_syms:
        config["onchain_symbols"] = onchain_syms
=======
    sol_syms = [fix_symbol(s) for s in config.get("solana_symbols", [])]
    sol_syms = [f"{s}/USDC" if "/" not in s else s for s in sol_syms]
    if sol_syms:
        config["onchain_symbols"] = sol_syms
>>>>>>> d23bc1ac
    global _LAST_CONFIG_MTIME
    try:
        _LAST_CONFIG_MTIME = CONFIG_PATH.stat().st_mtime
    except OSError:
        pass
    metrics_path = (
        Path(config.get("metrics_csv")) if config.get("metrics_csv") else None
    )

    async def solana_scan_loop() -> None:
        """Periodically fetch new Solana tokens and queue them."""
        cfg = config.get("solana_scanner", {})
        interval = cfg.get("interval_minutes", 5) * 60
        while True:
            try:
                tokens = await get_solana_new_tokens(cfg)
                if tokens:
                    async with QUEUE_LOCK:
                        for sym in reversed(tokens):
                            symbol_priority_queue.appendleft(sym)
            except asyncio.CancelledError:
                break
            except Exception as exc:  # pragma: no cover - best effort
                logger.error("Solana scan error: %s", exc)
            await asyncio.sleep(interval)

    volume_ratio = 0.01 if config.get("testing_mode") else 1.0
    cooldown_configure(config.get("min_cooldown", 0))
    status_updates = config.get("telegram", {}).get("status_updates", True)
    market_loader_configure(
        config.get("ohlcv_timeout", 120),
        config.get("max_ohlcv_failures", 3),
        config.get("max_ws_limit", 50),
        status_updates,
        max_concurrent=config.get("max_concurrent_ohlcv"),
    )
    secrets = dotenv_values(ENV_PATH)
    flat_cfg = _flatten_config(config)
    for key, val in secrets.items():
        if key in flat_cfg:
            if flat_cfg[key] != val:
                logger.info(
                    "Overriding %s from .env (config.yaml value: %s)",
                    key,
                    flat_cfg[key],
                )
            else:
                logger.info("Using %s from .env (matches config.yaml)", key)
        else:
            logger.info("Setting %s from .env", key)
    os.environ.update(secrets)

    user = load_or_create()

    status_updates = config.get("telegram", {}).get("status_updates", True)
    balance_updates = config.get("telegram", {}).get("balance_updates", False)

    tg_cfg = {**config.get("telegram", {})}
    if user.get("telegram_token"):
        tg_cfg["token"] = user["telegram_token"]
    if user.get("telegram_chat_id"):
        tg_cfg["chat_id"] = user["telegram_chat_id"]
    if os.getenv("TELE_CHAT_ADMINS"):
        tg_cfg["chat_admins"] = os.getenv("TELE_CHAT_ADMINS")
    status_updates = tg_cfg.get("status_updates", status_updates)
    balance_updates = tg_cfg.get("balance_updates", balance_updates)

    notifier = TelegramNotifier.from_config(tg_cfg)
    if status_updates:
        notifier.notify("🤖 CoinTrader2.0 started")

    if notifier.token and notifier.chat_id:
        if not send_test_message(notifier.token, notifier.chat_id, "Bot started"):
            logger.warning("Telegram test message failed; check your token and chat ID")

    # allow user-configured exchange to override YAML setting
    if user.get("exchange"):
        config["exchange"] = user["exchange"]

    exchange, ws_client = get_exchange(config)
    if hasattr(exchange, "options"):
        opts = getattr(exchange, "options", {})
        opts["ws"] = {"ping_interval": 10, "ping_timeout": 45}
        exchange.options = opts

    ping_interval = int(config.get("ws_ping_interval", 0) or 0)
    if ping_interval > 0 and hasattr(exchange, "ping"):
        task = asyncio.create_task(_ws_ping_loop(exchange, ping_interval))
        WS_PING_TASKS.add(task)

    if not hasattr(exchange, "load_markets"):
        logger.error("The installed ccxt package is missing or a local stub is in use.")
        if status_updates:
            notifier.notify(
                "❌ ccxt library not found or stubbed; check your installation"
            )
        # Continue startup even if ccxt is missing for testing environments

    if (
        config.get("scan_markets", True)
        and not config.get("symbols")
        and not config.get("onchain_symbols")
    if config.get("scan_markets", True) and (
        not config.get("symbols") or config.get("mode") == "auto"
    ):
        attempt = 0
        delay = SYMBOL_SCAN_RETRY_DELAY
        discovered: list[str] | None = None
        while attempt < MAX_SYMBOL_SCAN_ATTEMPTS:
            start_scan = time.perf_counter()
            discovered = await load_kraken_symbols(
                exchange,
                config.get("excluded_symbols", []),
                config,
            )
            latency = time.perf_counter() - start_scan
            record_sol_scanner_metrics(len(discovered or []), latency, config)
            if discovered:
                break
            attempt += 1
            if attempt >= MAX_SYMBOL_SCAN_ATTEMPTS:
                break
            logger.warning(
                "Symbol scan empty; retrying in %d seconds (attempt %d/%d)",
                delay,
                attempt + 1,
                MAX_SYMBOL_SCAN_ATTEMPTS,
            )
            if status_updates:
                notifier.notify(
                    f"Symbol scan failed; retrying in {delay}s (attempt {attempt + 1}/{MAX_SYMBOL_SCAN_ATTEMPTS})"
                )
            if inspect.iscoroutinefunction(asyncio.sleep):
                await asyncio.sleep(delay)
            else:  # pragma: no cover - compatibility with patched sleep
                asyncio.sleep(delay)
            delay = min(delay * 2, MAX_SYMBOL_SCAN_DELAY)

        if discovered:
            config["symbols"] = discovered
        elif discovered is None:
            cached = load_liquid_pairs()
            if isinstance(cached, list):
                config["symbols"] = cached
                logger.warning("Using cached pairs due to symbol scan failure")
            else:
                logger.error(
                    "No symbols discovered after %d attempts; aborting startup",
                    MAX_SYMBOL_SCAN_ATTEMPTS,
                )
                if status_updates:
                    notifier.notify(
                        f"❌ Startup aborted after {MAX_SYMBOL_SCAN_ATTEMPTS} symbol scan attempts"
                    )
                return notifier
        else:
            logger.error(
                "No symbols discovered after %d attempts; aborting startup",
                MAX_SYMBOL_SCAN_ATTEMPTS,
            )
            if status_updates:
                notifier.notify(
                    f"❌ Startup aborted after {MAX_SYMBOL_SCAN_ATTEMPTS} symbol scan attempts"
                )
            return notifier

    balance_threshold = config.get("balance_change_threshold", 0.01)
    previous_balance = 0.0

    def check_balance_change(new_balance: float, reason: str) -> None:
        nonlocal previous_balance
        delta = new_balance - previous_balance
        if abs(delta) > balance_threshold and notifier:
            notifier.notify(f"Balance changed by {delta:.4f} USDT due to {reason}")
        previous_balance = new_balance

    try:
        if asyncio.iscoroutinefunction(getattr(exchange, "fetch_balance", None)):
            bal = await exchange.fetch_balance()
        else:
            bal = await asyncio.to_thread(exchange.fetch_balance)
        init_bal = (
            bal.get("USDT", {}).get("free", 0)
            if isinstance(bal.get("USDT"), dict)
            else bal.get("USDT", 0)
        )
        log_balance(float(init_bal))
        last_balance = float(init_bal)
        previous_balance = float(init_bal)
    except Exception as exc:  # pragma: no cover - network
        logger.error("Exchange API setup failed: %s", exc)
        if status_updates:
            err = notifier.notify(f"API error: {exc}")
            if err:
                logger.error("Failed to notify user: %s", err)
        return notifier
    risk_params = {**config.get("risk", {})}
    risk_params.update(config.get("sentiment_filter", {}))
    risk_params.update(config.get("volatility_filter", {}))
    risk_params["symbol"] = config.get("symbol", "")
    risk_params["trade_size_pct"] = config.get("trade_size_pct", 0.1)
    risk_params["strategy_allocation"] = config.get("strategy_allocation", {})
    risk_params["volume_threshold_ratio"] = config.get("risk", {}).get(
        "volume_threshold_ratio", 0.1
    )
    risk_params["atr_period"] = config.get("risk", {}).get("atr_period", 14)
    risk_params["stop_loss_atr_mult"] = config.get("risk", {}).get(
        "stop_loss_atr_mult", 2.0
    )
    risk_params["take_profit_atr_mult"] = config.get("risk", {}).get(
        "take_profit_atr_mult", 4.0
    )
    risk_params["volume_ratio"] = volume_ratio
    risk_config = RiskConfig(**risk_params)
    risk_manager = RiskManager(risk_config)

    paper_wallet = None
    if config.get("execution_mode") == "dry_run":
        try:
            start_bal = float(input("Enter paper trading balance in USDT: "))
        except Exception:
            start_bal = 1000.0
        paper_wallet = PaperWallet(
            start_bal,
            config.get("max_open_trades", 1),
            config.get("allow_short", False),
        )
        log_balance(paper_wallet.balance)
        last_balance = notify_balance_change(
            notifier,
            last_balance,
            float(paper_wallet.balance),
            balance_updates,
        )

    monitor_task = asyncio.create_task(
        console_monitor.monitor_loop(exchange, paper_wallet, LOG_DIR / "bot.log")
    )

    position_tasks: dict[str, asyncio.Task] = {}
    max_open_trades = config.get("max_open_trades", 1)
    position_guard = OpenPositionGuard(max_open_trades)
    rotator = PortfolioRotator()

    mode = user.get("mode", config.get("mode", "auto"))
    state = {"running": True, "mode": mode}
    # Caches for OHLCV and regime data are stored on the session_state
    session_state = SessionState(last_balance=last_balance)
    last_candle_ts: dict[str, int] = {}

    control_task = None
    if sys.stdin.isatty():
        control_task = asyncio.create_task(console_control.control_loop(state))
    rotation_task = asyncio.create_task(
        _rotation_loop(
            rotator,
            exchange,
            user.get("wallet_address", ""),
            state,
            notifier,
            check_balance_change,
        )
    )
    solana_scan_task: asyncio.Task | None = None
    if config.get("solana_scanner", {}).get("enabled"):
        solana_scan_task = asyncio.create_task(solana_scan_loop())
    print("Bot running. Type 'stop' to pause, 'start' to resume, 'quit' to exit.")

    from crypto_bot.telegram_bot_ui import TelegramBotUI

    telegram_bot = (
        TelegramBotUI(
            notifier,
            state,
            LOG_DIR / "bot.log",
            rotator,
            exchange,
            user.get("wallet_address", ""),
            command_cooldown=config.get("telegram", {}).get("command_cooldown", 5),
        )
        if notifier.enabled and notifier.token and notifier.chat_id
        else None
    )

    if telegram_bot:
        telegram_bot.run_async()

    meme_wave_task = None
    if config.get("meme_wave_sniper", {}).get("enabled"):
        from crypto_bot.solana import start_runner

        meme_wave_task = start_runner(config.get("meme_wave_sniper", {}))
    sniper_cfg = config.get("meme_wave_sniper", {})
    sniper_task = None
    if sniper_cfg.get("enabled"):
        from crypto_bot.solana.runner import run as sniper_run

        sniper_task = asyncio.create_task(sniper_run(sniper_cfg))

    if config.get("scan_in_background", True):
        session_state.scan_task = asyncio.create_task(
            initial_scan(
                exchange,
                config,
                session_state,
                notifier if status_updates else None,
            )
        )
    else:
        await initial_scan(
            exchange,
            config,
            session_state,
            notifier if status_updates else None,
        )

    ctx = BotContext(
        positions=session_state.positions,
        df_cache=session_state.df_cache,
        regime_cache=session_state.regime_cache,
        config=config,
    )
    ctx.exchange = exchange
    ctx.ws_client = ws_client
    ctx.risk_manager = risk_manager
    ctx.notifier = notifier
    ctx.paper_wallet = paper_wallet
    ctx.position_guard = position_guard
    ctx.balance = await fetch_and_log_balance(exchange, paper_wallet, config)
    last_balance = ctx.balance
    runner = PhaseRunner(
        [
            fetch_candidates,
            update_caches,
            enrich_with_pyth,
            analyse_batch,
            refresh_balance,
            execute_signals,
            handle_exits,
        ]
    )

    loop_count = 0
    last_weight_update = last_optimize = 0.0

    try:
        while True:
            maybe_reload_config(state, config)
            reload_config(
                config,
                ctx,
                risk_manager,
                rotator,
                position_guard,
                force=state.get("reload", False),
            )
            state["reload"] = False

            if state.get("liquidate_all"):
                await force_exit_all(ctx)
                state["liquidate_all"] = False

            if config.get("arbitrage_enabled", True):
                try:
                    arb_syms = await scan_arbitrage(exchange, config)
                    if arb_syms:
                        async with QUEUE_LOCK:
                            for sym in reversed(arb_syms):
                                symbol_priority_queue.appendleft(sym)
                except Exception as exc:  # pragma: no cover - best effort
                    logger.error("Arbitrage scan error: %s", exc)

            cycle_start = time.perf_counter()
            ctx.timing = await runner.run(ctx)
            loop_count += 1

            if time.time() - last_weight_update >= 86400:
                weights = compute_strategy_weights()
                if weights:
                    logger.info("Updating strategy allocation to %s", weights)
                    risk_manager.update_allocation(weights)
                    config["strategy_allocation"] = weights
                last_weight_update = time.time()

            if config.get("optimization", {}).get("enabled"):
                if (
                    time.time() - last_optimize
                    >= config["optimization"].get("interval_days", 7) * 86400
                ):
                    optimize_strategies()
                    last_optimize = time.time()

            if not state.get("running"):
                await asyncio.sleep(1)
                continue

            balances = await asyncio.to_thread(
                check_wallet_balances, user.get("wallet_address", "")
            )
            for token in detect_non_trade_tokens(balances):
                amount = balances[token]
                logger.info("Converting %s %s to USDC", amount, token)
                await auto_convert_funds(
                    user.get("wallet_address", ""),
                    token,
                    "USDC",
                    amount,
                    dry_run=config["execution_mode"] == "dry_run",
                    slippage_bps=config.get("solana_slippage_bps", 50),
                    notifier=notifier,
                )
                if asyncio.iscoroutinefunction(
                    getattr(exchange, "fetch_balance", None)
                ):
                    bal = await exchange.fetch_balance()
                else:
                    bal = await asyncio.to_thread(exchange.fetch_balance)
                bal_val = (
                    bal.get("USDT", {}).get("free", 0)
                    if isinstance(bal.get("USDT"), dict)
                    else bal.get("USDT", 0)
                )
                check_balance_change(float(bal_val), "funds converted")

            # Refresh OHLCV for open positions if a new candle has formed
            tf = config.get("timeframe", "1h")
            tf_sec = timeframe_seconds(None, tf)
            open_syms: list[str] = []
            for sym in ctx.positions:
                last_ts = last_candle_ts.get(sym, 0)
                if time.time() - last_ts >= tf_sec:
                    open_syms.append(sym)
            if open_syms:
                tf_cache = ctx.df_cache.get(tf, {})
                tf_cache = await update_ohlcv_cache(
                    exchange,
                    tf_cache,
                    open_syms,
                    timeframe=tf,
                    limit=2,
                    use_websocket=config.get("use_websocket", False),
                    force_websocket_history=config.get(
                        "force_websocket_history", False
                    ),
                    max_concurrent=config.get("max_concurrent_ohlcv"),
                )
                ctx.df_cache[tf] = tf_cache
                session_state.df_cache[tf] = tf_cache
                for sym in open_syms:
                    df = tf_cache.get(sym)
                    if df is not None and not df.empty:
                        last_candle_ts[sym] = int(df["timestamp"].iloc[-1])
                        higher_df = ctx.df_cache.get(
                            config.get("higher_timeframe", "1d"), {}
                        ).get(sym)
                        regime, _ = await classify_regime_async(df, higher_df)
                        ctx.positions[sym]["regime"] = regime
                        TOTAL_ANALYSES += 1
                        if regime == "unknown":
                            UNKNOWN_COUNT += 1

            total_time = time.perf_counter() - cycle_start
            timing = getattr(ctx, "timing", {})
            _emit_timing(
                timing.get("fetch_candidates", 0.0),
                timing.get("update_caches", 0.0),
                timing.get("analyse_batch", 0.0),
                total_time,
                metrics_path,
                timing.get("ohlcv_fetch_latency", 0.0),
                timing.get("execution_latency", 0.0),
            )

            if config.get("metrics_enabled") and config.get("metrics_backend") == "csv":
                metrics = {
                    "timestamp": datetime.utcnow().isoformat(),
                    "ticker_fetch_time": timing.get("fetch_candidates", 0.0),
                    "symbol_filter_ratio": timing.get("symbol_filter_ratio", 1.0),
                    "ohlcv_fetch_latency": timing.get("ohlcv_fetch_latency", 0.0),
                    "execution_latency": timing.get("execution_latency", 0.0),
                    "unknown_regimes": sum(
                        1
                        for r in getattr(ctx, "analysis_results", [])
                        if r.get("regime") == "unknown"
                    ),
                }
                write_cycle_metrics(metrics, config)

            unknown_rate = UNKNOWN_COUNT / max(TOTAL_ANALYSES, 1)
            if unknown_rate > 0.2 and ctx.notifier:
                ctx.notifier.notify(f"⚠️ Unknown regime rate {unknown_rate:.1%}")
            delay = config.get("loop_interval_minutes", 1) / max(
                ctx.volatility_factor, 1e-6
            )
            logger.info("Sleeping for %.2f minutes", delay)
            await asyncio.sleep(delay * 60)

    finally:
        if hasattr(exchange, "close"):
            if asyncio.iscoroutinefunction(getattr(exchange, "close")):
                with contextlib.suppress(Exception):
                    await exchange.close()
            else:
                with contextlib.suppress(Exception):
                    await asyncio.to_thread(exchange.close)
        if solana_scan_task:
            solana_scan_task.cancel()
            try:
                await solana_scan_task
            except asyncio.CancelledError:
                pass
        if session_state.scan_task:
            session_state.scan_task.cancel()
            try:
                await session_state.scan_task
            except asyncio.CancelledError:
                pass
        monitor_task.cancel()
        if control_task:
            control_task.cancel()
        rotation_task.cancel()
        if sniper_task:
            sniper_task.cancel()
        for task in list(position_tasks.values()):
            task.cancel()
        for task in list(position_tasks.values()):
            try:
                await task
            except asyncio.CancelledError:
                pass
        position_tasks.clear()
        if meme_wave_task:
            meme_wave_task.cancel()
            try:
                await meme_wave_task
            except asyncio.CancelledError:
                pass
        if telegram_bot:
            telegram_bot.stop()
        try:
            await monitor_task
        except asyncio.CancelledError:
            pass
        try:
            await rotation_task
        except asyncio.CancelledError:
            pass
        if sniper_task:
            try:
                await sniper_task
            except asyncio.CancelledError:
                pass
        if control_task:
            try:
                await control_task
            except asyncio.CancelledError:
                pass
        for task in list(WS_PING_TASKS):
            task.cancel()
        for task in list(WS_PING_TASKS):
            try:
                await task
            except asyncio.CancelledError:
                pass
        WS_PING_TASKS.clear()

    return notifier


async def main() -> None:
    """Entry point for running the trading bot with error handling."""
    notifier: TelegramNotifier | None = None
    try:
        notifier = await _main_impl()
    except Exception as exc:  # pragma: no cover - error path
        logger.exception("Unhandled error in main: %s", exc)
        if notifier:
            notifier.notify(f"❌ Bot stopped: {exc}")
    finally:
        if notifier:
            notifier.notify("Bot shutting down")
        logger.info("Bot shutting down")


if __name__ == "__main__":  # pragma: no cover - manual execution
    asyncio.run(main())<|MERGE_RESOLUTION|>--- conflicted
+++ resolved
@@ -573,11 +573,8 @@
         sf["volume_percentile"] = 5
 
     try:
-<<<<<<< HEAD
         symbols, onchain_tokens = await get_filtered_symbols(ctx.exchange, ctx.config)
-=======
         symbols, onchain_syms = await get_filtered_symbols(ctx.exchange, ctx.config)
->>>>>>> d23bc1ac
     finally:
         if pump:
             sf["min_volume_usd"] = orig_min_volume
@@ -589,13 +586,10 @@
     sol_cfg = ctx.config.get("solana_scanner", {})
     if sol_cfg.get("enabled"):
         try:
-<<<<<<< HEAD
             solana_tokens = await get_solana_new_tokens(sol_cfg)
-=======
             new_tokens = await get_solana_new_tokens(sol_cfg)
             solana_tokens.extend(new_tokens)
             symbols.extend((m, 0.0) for m in new_tokens)
->>>>>>> d23bc1ac
         except Exception as exc:  # pragma: no cover - best effort
             logger.error("Solana scanner failed: %s", exc)
 
@@ -1338,17 +1332,14 @@
     config = load_config()
     from crypto_bot.utils.token_registry import TOKEN_MINTS, load_token_mints
     TOKEN_MINTS.update(await load_token_mints())
-<<<<<<< HEAD
     onchain_syms = [fix_symbol(s) for s in config.get("onchain_symbols", [])]
     onchain_syms = [f"{s}/USDC" if "/" not in s else s for s in onchain_syms]
     if onchain_syms:
         config["onchain_symbols"] = onchain_syms
-=======
     sol_syms = [fix_symbol(s) for s in config.get("solana_symbols", [])]
     sol_syms = [f"{s}/USDC" if "/" not in s else s for s in sol_syms]
     if sol_syms:
         config["onchain_symbols"] = sol_syms
->>>>>>> d23bc1ac
     global _LAST_CONFIG_MTIME
     try:
         _LAST_CONFIG_MTIME = CONFIG_PATH.stat().st_mtime
