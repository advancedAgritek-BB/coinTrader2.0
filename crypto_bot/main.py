import os
import sys
import asyncio
import contextlib
import time
from pathlib import Path
from datetime import datetime
from collections import deque, OrderedDict
from dataclasses import dataclass, field
import inspect

import aiohttp

try:
    import ccxt  # type: ignore
except Exception:  # pragma: no cover - optional dependency
    import types

    ccxt = types.SimpleNamespace()

import pandas as pd
import numpy as np
import yaml
import requests
from dotenv import dotenv_values
from pydantic import ValidationError

from schema.scanner import (
    ScannerConfig,
    SolanaScannerConfig,
    PythConfig,
)

from crypto_bot.utils.telegram import TelegramNotifier, send_test_message
from crypto_bot.utils.logger import LOG_DIR, setup_logger
from crypto_bot.portfolio_rotator import PortfolioRotator
from crypto_bot.wallet_manager import load_or_create
from crypto_bot.utils.market_analyzer import analyze_symbol
from crypto_bot.strategy import dca_bot
from crypto_bot.cooldown_manager import (
    configure as cooldown_configure,
)
from crypto_bot.phase_runner import BotContext, PhaseRunner
from crypto_bot.risk.risk_manager import RiskManager, RiskConfig
from crypto_bot.risk.exit_manager import (
    calculate_trailing_stop,
    should_exit,
)
from crypto_bot.execution.cex_executor import (
    execute_trade_async as cex_trade_async,
    get_exchange,
)
from crypto_bot.open_position_guard import OpenPositionGuard
from crypto_bot import console_monitor, console_control
from crypto_bot.utils.position_logger import log_position, log_balance
from crypto_bot.utils.market_loader import (
    load_kraken_symbols,
    update_ohlcv_cache,
    update_multi_tf_ohlcv_cache,
    update_regime_tf_cache,
    timeframe_seconds,
    configure as market_loader_configure,
    fetch_order_book_async,
    fetch_ohlcv_async,
)
from crypto_bot.utils.pair_cache import load_liquid_pairs
from crypto_bot.utils.eval_queue import build_priority_queue
from crypto_bot.solana import get_solana_new_tokens
from crypto_bot.utils.symbol_utils import get_filtered_symbols, fix_symbol
from crypto_bot.utils.metrics_logger import log_cycle as log_cycle_metrics
from crypto_bot.paper_wallet import PaperWallet
from crypto_bot.utils.strategy_utils import compute_strategy_weights
from crypto_bot.auto_optimizer import optimize_strategies
from crypto_bot.utils.telemetry import write_cycle_metrics
from crypto_bot.utils.token_registry import TOKEN_MINTS

from crypto_bot.monitoring import record_sol_scanner_metrics
from crypto_bot.fund_manager import (
    auto_convert_funds,
    check_wallet_balances,
    detect_non_trade_tokens,
)
from crypto_bot.regime.regime_classifier import (
    classify_regime_async,
    classify_regime_cached,
)
from crypto_bot.volatility_filter import calc_atr
from crypto_bot.solana.exit import monitor_price

# Backwards compatibility for tests
_fix_symbol = fix_symbol

CONFIG_PATH = Path(__file__).resolve().parent / "config.yaml"
ENV_PATH = Path(__file__).resolve().parent / ".env"

# Track the modification time of the loaded configuration
_LAST_CONFIG_MTIME = CONFIG_PATH.stat().st_mtime

logger = setup_logger("bot", LOG_DIR / "bot.log", to_console=False)

# Track WebSocket ping tasks
WS_PING_TASKS: set[asyncio.Task] = set()

# Queue of symbols awaiting evaluation across loops
symbol_priority_queue: deque[str] = deque()

# Protects shared queues for future multi-tasking scenarios
QUEUE_LOCK = asyncio.Lock()
# Protects OHLCV cache updates
OHLCV_LOCK = asyncio.Lock()

# Retry parameters for the initial symbol scan
MAX_SYMBOL_SCAN_ATTEMPTS = 3
SYMBOL_SCAN_RETRY_DELAY = 10
MAX_SYMBOL_SCAN_DELAY = 60

# Maximum number of symbols per timeframe to keep in the OHLCV cache
DF_CACHE_MAX_SIZE = 500

# Track regime analysis statistics
UNKNOWN_COUNT = 0
TOTAL_ANALYSES = 0


@dataclass
class SessionState:
    """Runtime session state shared across tasks."""

    positions: dict[str, dict] = field(default_factory=dict)
    df_cache: dict[str, dict[str, pd.DataFrame]] = field(default_factory=dict)
    regime_cache: dict[str, dict[str, pd.DataFrame]] = field(default_factory=dict)
    last_balance: float | None = None
    scan_task: asyncio.Task | None = None


def update_df_cache(
    cache: dict[str, dict[str, pd.DataFrame]],
    timeframe: str,
    symbol: str,
    df: pd.DataFrame,
    max_size: int = DF_CACHE_MAX_SIZE,
) -> None:
    """Update an OHLCV cache with LRU eviction."""
    tf_cache = cache.setdefault(timeframe, OrderedDict())
    if not isinstance(tf_cache, OrderedDict):
        tf_cache = OrderedDict(tf_cache)
        cache[timeframe] = tf_cache
    tf_cache[symbol] = df
    tf_cache.move_to_end(symbol)
    if len(tf_cache) > max_size:
        tf_cache.popitem(last=False)


def fetch_solana_historical(mint: str, timeframe: str, limit: int = 200) -> pd.DataFrame | None:
    """Return historical OHLCV data for ``mint`` using Birdeye."""
    api_key = os.getenv("BIRDEYE_API_KEY")
    if not api_key:
        logger.error("BIRDEYE_API_KEY not set")
        return None

    seconds = timeframe_seconds(None, timeframe)
    if not seconds:
        logger.error("Invalid timeframe %s", timeframe)
        return None

    now = int(time.time())
    start = now - seconds * (limit + 1)
    url = "https://public-api.birdeye.so/defi/ohlcv"
    params = {
        "address": mint,
        "timeframe": timeframe,
        "from": start,
        "to": now,
    }

    try:
        resp = requests.get(url, params=params, headers={"X-API-KEY": api_key}, timeout=10)
        resp.raise_for_status()
        data = resp.json().get("data", [])
    except Exception as exc:  # pragma: no cover - network failures
        logger.error("Birdeye OHLCV error for %s: %s", mint, exc)
        return None

    rows = []
    for item in data[-limit:]:
        try:
            ts = int(item.get("t") or item.get("timestamp") or item.get("time", 0)) * 1000
            rows.append([
                ts,
                float(item.get("o") or item.get("open")),
                float(item.get("h") or item.get("high")),
                float(item.get("l") or item.get("low")),
                float(item.get("c") or item.get("close")),
                float(item.get("v") or item.get("volume", 0)),
            ])
        except Exception:
            continue

    if not rows:
        return None
    return pd.DataFrame(rows, columns=["timestamp", "open", "high", "low", "close", "volume"])


def compute_average_atr(symbols: list[str], df_cache: dict, timeframe: str) -> float:
    """Return the average ATR for symbols present in ``df_cache``."""
    atr_values: list[float] = []
    tf_cache = df_cache.get(timeframe, {})
    for sym in symbols:
        df = tf_cache.get(sym)
        if df is None or df.empty:
            continue
        atr_values.append(calc_atr(df))
    return sum(atr_values) / len(atr_values) if atr_values else 0.0


def is_market_pumping(
    symbols: list[str], df_cache: dict, timeframe: str = "1h", lookback_hours: int = 24
) -> bool:
    """Return ``True`` when the average % change over ``lookback_hours`` exceeds ~10%."""

    tf_cache = df_cache.get(timeframe, {})
    if not tf_cache:
        return False

    sec = timeframe_seconds(None, timeframe)
    candles = int(lookback_hours * 3600 / sec) if sec else 0
    changes: list[float] = []
    for sym in symbols:
        df = tf_cache.get(sym)
        if df is None or df.empty or "close" not in df:
            continue
        closes = df["close"]
        if len(closes) == 0:
            continue
        start_idx = -candles - 1 if candles and len(closes) > candles else 0
        try:
            start = float(closes[start_idx])
            end = float(closes[-1])
        except Exception:
            continue
        if start == 0:
            continue
        changes.append((end - start) / start)

    avg_change = sum(changes) / len(changes) if changes else 0.0
    return avg_change >= 0.10


async def get_market_regime(ctx: BotContext) -> str:
    """Return the market regime for the first cached symbol."""

    base_tf = ctx.config.get("timeframe", "1h")
    tf_cache = ctx.df_cache.get(base_tf, {})
    if not tf_cache:
        return "unknown"

    sym, df = next(iter(tf_cache.items()))
    higher_tf = ctx.config.get("higher_timeframe", "1d")
    higher_df = ctx.df_cache.get(higher_tf, {}).get(sym)
    label, _ = await classify_regime_cached(sym, base_tf, df, higher_df)
    return label.split("_")[-1]


def direction_to_side(direction: str) -> str:
    """Translate strategy direction to trade side."""
    return "buy" if direction == "long" else "sell"


def opposite_side(side: str) -> str:
    """Return the opposite trading side."""
    return "sell" if side == "buy" else "buy"


def _closest_wall_distance(book: dict, entry: float, side: str) -> float | None:
    """Return distance to the nearest bid/ask wall from ``entry``."""
    if not isinstance(book, dict):
        return None
    levels = book.get("asks") if side == "buy" else book.get("bids")
    if not levels:
        return None
    dists = []
    for price, _amount in levels:
        if side == "buy" and price > entry:
            dists.append(price - entry)
        elif side == "sell" and price < entry:
            dists.append(entry - price)
    if not dists:
        return None
    return min(dists)


def notify_balance_change(
    notifier: TelegramNotifier | None,
    previous: float | None,
    new_balance: float,
    enabled: bool,
) -> float:
    """Send a notification if the balance changed."""
    if notifier and enabled and previous is not None and new_balance != previous:
        notifier.notify(f"Balance changed: {new_balance:.2f} USDT")
    return new_balance


async def fetch_balance(exchange, paper_wallet, config):
    """Return the latest wallet balance without logging."""
    if config["execution_mode"] != "dry_run":
        if asyncio.iscoroutinefunction(getattr(exchange, "fetch_balance", None)):
            bal = await exchange.fetch_balance()
        else:
            bal = await asyncio.to_thread(exchange.fetch_balance)
        return bal["USDT"]["free"] if isinstance(bal["USDT"], dict) else bal["USDT"]
    return paper_wallet.balance if paper_wallet else 0.0


async def fetch_and_log_balance(exchange, paper_wallet, config):
    """Return the latest wallet balance and log it."""
    latest_balance = await fetch_balance(exchange, paper_wallet, config)
    log_balance(float(latest_balance))
    return latest_balance


async def refresh_balance(ctx: BotContext) -> float:
    """Update ``ctx.balance`` from the exchange or paper wallet."""
    latest = await fetch_and_log_balance(
        ctx.exchange,
        ctx.paper_wallet,
        ctx.config,
    )
    ctx.balance = notify_balance_change(
        ctx.notifier,
        ctx.balance,
        float(latest),
        ctx.config.get("telegram", {}).get("balance_updates", False),
    )
    return ctx.balance


def _emit_timing(
    symbol_t: float,
    ohlcv_t: float,
    analyze_t: float,
    total_t: float,
    metrics_path: Path | None = None,
    ohlcv_fetch_latency: float = 0.0,
    execution_latency: float = 0.0,
) -> None:
    """Log timing information and optionally append to metrics CSV."""
    logger.info(
        "\u23f1\ufe0f Cycle timing - Symbols: %.2fs, OHLCV: %.2fs, Analyze: %.2fs, Total: %.2fs",
        symbol_t,
        ohlcv_t,
        analyze_t,
        total_t,
    )
    if metrics_path:
        log_cycle_metrics(
            symbol_t,
            ohlcv_t,
            analyze_t,
            total_t,
            ohlcv_fetch_latency,
            execution_latency,
            metrics_path,
        )


def load_config() -> dict:
    """Load YAML configuration for the bot."""
    with open(CONFIG_PATH) as f:
        logger.info("Loading config from %s", CONFIG_PATH)
        data = yaml.safe_load(f) or {}

    strat_dir = CONFIG_PATH.parent.parent / "config" / "strategies"
    trend_file = strat_dir / "trend_bot.yaml"
    if trend_file.exists():
        with open(trend_file) as sf:
            overrides = yaml.safe_load(sf) or {}
        trend_cfg = data.get("trend", {})
        if isinstance(trend_cfg, dict):
            trend_cfg.update(overrides)
        else:
            trend_cfg = overrides
        data["trend"] = trend_cfg

    if "symbol" in data:
        data["symbol"] = fix_symbol(data["symbol"])
    if "symbols" in data:
        data["symbols"] = [fix_symbol(s) for s in data.get("symbols", [])]
    if "onchain_symbols" in data:
        data["onchain_symbols"] = [fix_symbol(s) for s in data.get("onchain_symbols", [])]
    elif "solana_symbols" in data:
        data["onchain_symbols"] = [fix_symbol(s) for s in data.get("solana_symbols", [])]
    try:
        if hasattr(ScannerConfig, "model_validate"):
            ScannerConfig.model_validate(data)
        else:  # pragma: no cover - for Pydantic < 2
            ScannerConfig.parse_obj(data)
    except ValidationError as exc:
        print("Invalid configuration:\n", exc)
        raise SystemExit(1)

    try:
        raw_scanner = data.get("solana_scanner", {}) or {}
        if hasattr(SolanaScannerConfig, "model_validate"):
            scanner = SolanaScannerConfig.model_validate(raw_scanner)
        else:  # pragma: no cover - for Pydantic < 2
            scanner = SolanaScannerConfig.parse_obj(raw_scanner)
        data["solana_scanner"] = scanner.dict()
    except ValidationError as exc:
        print("Invalid configuration (solana_scanner):\n", exc)
        raise SystemExit(1)

    try:
        raw_pyth = data.get("pyth", {}) or {}
        if hasattr(PythConfig, "model_validate"):
            pyth_cfg = PythConfig.model_validate(raw_pyth)
        else:  # pragma: no cover - for Pydantic < 2
            pyth_cfg = PythConfig.parse_obj(raw_pyth)
        data["pyth"] = pyth_cfg.dict()
    except ValidationError as exc:
        print("Invalid configuration (pyth):\n", exc)
        raise SystemExit(1)

    return data


def maybe_reload_config(state: dict, config: dict) -> None:
    """Reload configuration when ``state['reload']`` is set."""
    if state.get("reload"):
        new_cfg = load_config()
        config.clear()
        config.update(new_cfg)
        state.pop("reload", None)


def _flatten_config(data: dict, parent: str = "") -> dict:
    """Flatten nested config keys to ENV_STYLE names."""
    flat: dict[str, str] = {}
    for key, value in data.items():
        new_key = f"{parent}_{key}" if parent else key
        if isinstance(value, dict):
            flat.update(_flatten_config(value, new_key))
        else:
            flat[new_key.upper()] = value
    return flat


def reload_config(
    config: dict,
    ctx: BotContext,
    risk_manager: RiskManager,
    rotator: PortfolioRotator,
    position_guard: OpenPositionGuard,
    *,
    force: bool = False,
) -> None:
    """Reload the YAML config and update dependent objects."""
    global _LAST_CONFIG_MTIME

    try:
        mtime = CONFIG_PATH.stat().st_mtime
    except OSError:
        mtime = _LAST_CONFIG_MTIME

    if not force and mtime == _LAST_CONFIG_MTIME:
        return

    new_config = load_config()
    _LAST_CONFIG_MTIME = mtime

    config.clear()
    config.update(new_config)
    ctx.config = config

    rotator.config = config.get("portfolio_rotation", rotator.config)
    position_guard.max_open_trades = config.get(
        "max_open_trades", position_guard.max_open_trades
    )

    cooldown_configure(config.get("min_cooldown", 0))
    market_loader_configure(
        config.get("ohlcv_timeout", 120),
        config.get("max_ohlcv_failures", 3),
        config.get("max_ws_limit", 50),
        config.get("telegram", {}).get("status_updates", True),
        max_concurrent=config.get("max_concurrent_ohlcv"),
    )

    volume_ratio = 0.01 if config.get("testing_mode") else 1.0
    risk_params = {**config.get("risk", {})}
    risk_params.update(config.get("sentiment_filter", {}))
    risk_params.update(config.get("volatility_filter", {}))
    risk_params["symbol"] = config.get("symbol", "")
    risk_params["trade_size_pct"] = config.get("trade_size_pct", 0.1)
    risk_params["strategy_allocation"] = config.get("strategy_allocation", {})
    risk_params["volume_threshold_ratio"] = config.get("risk", {}).get(
        "volume_threshold_ratio", 0.1
    )
    risk_params["atr_period"] = config.get("risk", {}).get("atr_period", 14)
    risk_params["stop_loss_atr_mult"] = config.get("risk", {}).get(
        "stop_loss_atr_mult", 2.0
    )
    risk_params["take_profit_atr_mult"] = config.get("risk", {}).get(
        "take_profit_atr_mult", 4.0
    )
    risk_params["volume_ratio"] = volume_ratio
    risk_manager.config = RiskConfig(**risk_params)


async def _ws_ping_loop(exchange: object, interval: float) -> None:
    """Periodically send WebSocket ping messages."""
    try:
        while True:
            await asyncio.sleep(interval)
            try:
                ping = getattr(exchange, "ping", None)
                if ping is None:
                    continue
                is_coro = asyncio.iscoroutinefunction(ping)
                clients = getattr(exchange, "clients", None)
                if isinstance(clients, dict):
                    if clients:
                        for client in list(clients.values()):
                            if is_coro:
                                await ping(client)
                            else:
                                await asyncio.to_thread(ping, client)
                            logger.debug("Sent WebSocket ping to Kraken")
                    else:
                        continue
                else:
                    if is_coro:
                        await ping()
                    else:
                        await asyncio.to_thread(ping)
                    logger.debug("Sent WebSocket ping to Kraken")
            except asyncio.CancelledError:
                raise
            except Exception as exc:  # pragma: no cover - ping failures
                logger.error("WebSocket ping failed: %s", exc, exc_info=True)
    except asyncio.CancelledError:
        pass


async def initial_scan(
    exchange: object,
    config: dict,
    state: SessionState,
    notifier: TelegramNotifier | None = None,
) -> None:
    """Populate OHLCV and regime caches before trading begins."""

    symbols = (
        (config.get("symbols") or [config.get("symbol")])
        + config.get("onchain_symbols", [])
    )
    symbols = [s for s in symbols if s]
    symbols = list(dict.fromkeys(symbols))
    if not symbols:
        return

    onchain_symbols = [s for s in config.get("onchain_symbols", []) if s]

    batch_size = int(config.get("symbol_batch_size", 10))
    total = len(symbols)
    processed = 0
    scan_limit = min(config.get("scan_lookback_limit", 50), 700)

    for i in range(0, total, batch_size):
        batch = symbols[i:i + batch_size]

<<<<<<< HEAD
        limit = scan_limit
=======
        history_since = int((time.time() - 365 * 86400) * 1000)
        limit = int(config.get("scan_deep_limit", config.get("scan_lookback_limit", 50) * 10))
        logger.info("Loading deep OHLCV history starting %s", datetime.utcfromtimestamp(history_since / 1000).isoformat())
>>>>>>> 163f0799

        async with OHLCV_LOCK:
            state.df_cache = await update_multi_tf_ohlcv_cache(
                exchange,
                state.df_cache,
                batch,
                config,
                limit=scan_limit,
                use_websocket=False,
                force_websocket_history=config.get("force_websocket_history", False),
                max_concurrent=config.get("max_concurrent_ohlcv"),
                notifier=notifier,
                priority_queue=symbol_priority_queue,
                start_since=history_since,
            )

            state.regime_cache = await update_regime_tf_cache(
                exchange,
                state.regime_cache,
                batch,
                config,
                limit=scan_limit,
                use_websocket=False,
                force_websocket_history=config.get("force_websocket_history", False),
                max_concurrent=config.get("max_concurrent_ohlcv"),
                notifier=notifier,
                df_map=state.df_cache,
            )
        logger.info("Deep historical OHLCV loaded for %d symbols", len(batch))

            for sym in batch:
                if sym not in onchain_symbols:
                    continue
                base = sym.split("/")[0]
                mint = TOKEN_MINTS.get(base.upper(), base)
                for tf in config.get("timeframes", ["1h"]):
                    df = await asyncio.to_thread(
                        fetch_solana_historical, mint, tf, limit=limit
                    )
                    if isinstance(df, pd.DataFrame) and not df.empty:
                        update_df_cache(state.df_cache, tf, sym, df)

        processed += len(batch)
        pct = processed / total * 100
        logger.info("Initial scan %.1f%% complete", pct)
        if notifier and config.get("telegram", {}).get("status_updates", True):
            notifier.notify(f"Initial scan {pct:.1f}% complete")

    onchain_syms = config.get("onchain_symbols", [])
    if onchain_syms:
        try:
            from crypto_bot.solana import fetch_solana_historical
        except Exception:
            fetch_solana_historical = None
        if fetch_solana_historical:
            timeframes = config.get("timeframes", ["1h"])
            for sym in onchain_syms:
                for tf in timeframes:
                    try:
                        df = await fetch_solana_historical(
                            sym, timeframe=tf, limit=scan_limit
                        )
                    except Exception:
                        continue
                    if isinstance(df, pd.DataFrame):
                        update_df_cache(state.df_cache, tf, sym, df)

    return


async def fetch_candidates(ctx: BotContext) -> None:
    """Gather symbols for this cycle and build the evaluation batch."""
    t0 = time.perf_counter()

    global symbol_priority_queue

    sf = ctx.config.setdefault("symbol_filter", {})

    if (
        not ctx.config.get("symbols")
        and not ctx.config.get("onchain_symbols")
        and not ctx.config.get("symbol")
    ):
        ctx.config["symbol"] = "BTC/USDT"
    orig_min_volume = sf.get("min_volume_usd")
    orig_volume_pct = sf.get("volume_percentile")

    pump = is_market_pumping(
        (ctx.config.get("symbols") or [ctx.config.get("symbol")])
        + ctx.config.get("onchain_symbols", []),
        ctx.df_cache,
        ctx.config.get("timeframe", "1h"),
    )
    if pump:
        sf["min_volume_usd"] = 500
        sf["volume_percentile"] = 5
        if ctx.risk_manager:
            weights = ctx.config.get("strategy_allocation", {}).copy()
            weights["sniper_solana"] = 0.6
            ctx.config["strategy_allocation"] = weights
            ctx.risk_manager.update_allocation(weights)
        ctx.config["mode"] = "auto"

    try:
        symbols, onchain_syms = await get_filtered_symbols(ctx.exchange, ctx.config)
    finally:
        if pump:
            sf["min_volume_usd"] = orig_min_volume
            sf["volume_percentile"] = orig_volume_pct

    ctx.timing["symbol_time"] = time.perf_counter() - t0

    solana_tokens: list[str] = list(onchain_syms)
    sol_cfg = ctx.config.get("solana_scanner", {})

    regime = "unknown"
    try:
        regime = await get_market_regime(ctx)
    except Exception:  # pragma: no cover - safety
        pass

    if regime == "trending" and ctx.config.get("arbitrage_enabled", True):
        try:
            arb_syms = await scan_arbitrage(ctx.exchange, ctx.config)
            symbols.extend((s, 2.0) for s in arb_syms)
        except Exception as exc:  # pragma: no cover - best effort
            logger.error("Arbitrage scan error: %s", exc)

    if regime == "volatile" and sol_cfg.get("enabled"):
        try:
            new_tokens = await get_solana_new_tokens(sol_cfg)
            solana_tokens.extend(new_tokens)
            symbols.extend((m, 0.0) for m in new_tokens)
        except Exception as exc:  # pragma: no cover - best effort
            logger.error("Solana scanner failed: %s", exc)

    symbol_names = [s for s, _ in symbols]
    avg_atr = compute_average_atr(
        symbol_names, ctx.df_cache, ctx.config.get("timeframe", "1h")
    )
    adaptive_cfg = ctx.config.get("adaptive_scan", {})
    if adaptive_cfg.get("enabled"):
        baseline = adaptive_cfg.get("atr_baseline", 0.01)
        max_factor = adaptive_cfg.get("max_factor", 2.0)
        volatility_factor = min(max_factor, max(1.0, avg_atr / baseline))
    else:
        volatility_factor = 1.0
    ctx.volatility_factor = volatility_factor

    total_available = len(
        (ctx.config.get("symbols") or [ctx.config.get("symbol")])
        + ctx.config.get("onchain_symbols", [])
    )
    ctx.timing["symbol_filter_ratio"] = (
        len(symbols) / total_available if total_available else 1.0
    )

    base_size = ctx.config.get("symbol_batch_size", 10)
    batch_size = int(base_size * volatility_factor)
    async with QUEUE_LOCK:
        if not symbol_priority_queue:
            all_scores = symbols + [(s, 0.0) for s in onchain_syms]
            symbol_priority_queue = build_priority_queue(all_scores)
        if onchain_syms:
            for sym in reversed(onchain_syms):
                symbol_priority_queue.appendleft(sym)
        if solana_tokens:
            for sym in reversed(solana_tokens):
                symbol_priority_queue.appendleft(sym)
        if len(symbol_priority_queue) < batch_size:
            symbol_priority_queue.extend(
                build_priority_queue(symbols + [(s, 0.0) for s in onchain_syms])
            )
        ctx.current_batch = [
            symbol_priority_queue.popleft()
            for _ in range(min(batch_size, len(symbol_priority_queue)))
        ]


async def scan_arbitrage(exchange: object, config: dict) -> list[str]:
    """Return symbols with profitable Solana arbitrage opportunities."""
    pairs: list[str] = config.get("arbitrage_pairs", [])
    if not pairs:
        return []

    try:
        from crypto_bot.utils.market_loader import fetch_geckoterminal_ohlcv
    except Exception:
        fetch_geckoterminal_ohlcv = None

    gecko_prices: dict[str, float] = {}
    if fetch_geckoterminal_ohlcv:
        for sym in pairs:
            try:
                res = await fetch_geckoterminal_ohlcv(sym, limit=1, return_price=True)
            except Exception:
                res = None
            if res:
                _data, _vol, price = res
                gecko_prices[sym] = price

    remaining = [s for s in pairs if s not in gecko_prices]
    dex_prices: dict[str, float] = gecko_prices.copy()
    if remaining:
        try:
            from crypto_bot.solana import fetch_solana_prices
        except Exception:
            fetch_solana_prices = None
        if fetch_solana_prices:
            dex_prices.update(await fetch_solana_prices(remaining))
    results: list[str] = []
    threshold = float(config.get("arbitrage_threshold", 0.0))

    for sym in pairs:
        dex_price = dex_prices.get(sym)
        if not dex_price:
            continue
        try:
            if asyncio.iscoroutinefunction(getattr(exchange, "fetch_ticker", None)):
                ticker = await exchange.fetch_ticker(sym)
            else:
                ticker = await asyncio.to_thread(exchange.fetch_ticker, sym)
        except Exception:
            continue
        cex_price = ticker.get("last") or ticker.get("close")
        if cex_price is None:
            continue
        try:
            cex_val = float(cex_price)
        except Exception:
            continue
        if cex_val <= 0:
            continue
        diff = abs(dex_price - cex_val) / cex_val
        if diff >= threshold:
            results.append(sym)
    return results


async def update_caches(ctx: BotContext) -> None:
    """Update OHLCV and regime caches for the current symbol batch."""
    batch = ctx.current_batch
    if not batch:
        return

    start = time.perf_counter()
    tf_minutes = int(
        pd.Timedelta(ctx.config.get("timeframe", "1h")).total_seconds() // 60
    )
    limit = max(150, tf_minutes * 2)
    limit = int(ctx.config.get("cycle_lookback_limit") or limit)

    max_concurrent = ctx.config.get("max_concurrent_ohlcv")
    if isinstance(max_concurrent, (int, float)):
        max_concurrent = int(max_concurrent)
        if ctx.volatility_factor > 5:
            max_concurrent = max(1, max_concurrent // 2)

    async with OHLCV_LOCK:
        try:
            ctx.df_cache = await update_multi_tf_ohlcv_cache(
                ctx.exchange,
                ctx.df_cache,
                batch,
                ctx.config,
                limit=limit,
                use_websocket=ctx.config.get("use_websocket", False),
                force_websocket_history=ctx.config.get(
                    "force_websocket_history", False
                ),
                max_concurrent=max_concurrent,
                notifier=(
                    ctx.notifier
                    if ctx.config.get("telegram", {}).get("status_updates", True)
                    else None
                ),
                priority_queue=symbol_priority_queue,
            )
        except Exception as exc:
            logger.warning("WS OHLCV failed: %s - falling back to REST", exc)
            ctx.df_cache = await update_multi_tf_ohlcv_cache(
                ctx.exchange,
                ctx.df_cache,
                batch,
                ctx.config,
                limit=limit,
                use_websocket=False,
                force_websocket_history=ctx.config.get(
                    "force_websocket_history", False
                ),
                max_concurrent=max_concurrent,
                notifier=(
                    ctx.notifier
                    if ctx.config.get("telegram", {}).get("status_updates", True)
                    else None
                ),
                priority_queue=symbol_priority_queue,
            )

            ctx.regime_cache = await update_regime_tf_cache(
                ctx.exchange,
                ctx.regime_cache,
                batch,
                ctx.config,
                limit=limit,
                use_websocket=ctx.config.get("use_websocket", False),
                force_websocket_history=ctx.config.get(
                    "force_websocket_history", False
                ),
                max_concurrent=max_concurrent,
                notifier=(
                    ctx.notifier
                    if ctx.config.get("telegram", {}).get("status_updates", True)
                    else None
                ),
                df_map=ctx.df_cache,
            )

    tf = ctx.config.get("timeframe", "1h")
    for sym in batch:
        df = ctx.df_cache.get(tf, {}).get(sym)
        logger.info("%s OHLCV: %d candles", sym, len(df) if df is not None else 0)

    vol_thresh = ctx.config.get("bounce_scalper", {}).get("vol_zscore_threshold")
    if vol_thresh is not None:
        tf = ctx.config.get("timeframe", "1h")
        status_updates = ctx.config.get("telegram", {}).get("status_updates", True)
        for sym in batch:
            df = ctx.df_cache.get(tf, {}).get(sym)
            if df is None or df.empty or "volume" not in df:
                continue
            vols = df["volume"].to_numpy(dtype=float)
            mean = float(np.mean(vols)) if len(vols) else 0.0
            std = float(np.std(vols))
            if std <= 0:
                continue
            z_scores = (vols - mean) / std
            z_max = float(np.max(z_scores))
            if z_max > vol_thresh:
                async with QUEUE_LOCK:
                    symbol_priority_queue.appendleft(sym)
                msg = f"Volume spike priority for {sym}: z={z_max:.2f}"
                logger.info(msg)
                if status_updates and ctx.notifier:
                    ctx.notifier.notify(msg)

    if ctx.config.get("use_websocket", True):
        timeframe = ctx.config.get("timeframe", "1h")
        try:
            # Subscribe to WS for live candles
            await ctx.exchange.watch_ohlcv(batch, timeframe)
        except Exception as exc:  # pragma: no cover - network
            logger.warning("WS subscribe failed: %s", exc)

    ctx.timing["ohlcv_fetch_latency"] = time.perf_counter() - start


async def enrich_with_pyth(ctx: BotContext) -> None:
    """Update cached OHLCV using the latest Pyth prices."""
    batch = ctx.current_batch
    if not batch:
        return

    async with aiohttp.ClientSession() as session:
        for sym in batch:
            if not sym.endswith("/USDC"):
                continue
            base = sym.split("/")[0]
            try:
                url = f"https://hermes.pyth.network/v2/price_feeds?query={base}"
                async with session.get(url, timeout=10) as resp:
                    feeds = await resp.json()
            except Exception:
                continue

            feed_id = None
            for item in feeds:
                attrs = item.get("attributes", {})
                if attrs.get("base") == base and attrs.get("quote_currency") == "USD":
                    feed_id = item.get("id")
                    break
            if not feed_id:
                continue

            try:
                url = (
                    "https://hermes.pyth.network/api/latest_price_feeds?ids[]="
                    f"{feed_id}"
                )
                async with session.get(url, timeout=10) as resp:
                    data = await resp.json()
            except Exception:
                continue

            if not data:
                continue

            price_info = data[0].get("price")
            if not price_info:
                continue

            price = float(price_info.get("price", 0)) * (
                10 ** price_info.get("expo", 0)
            )

            async with OHLCV_LOCK:
                for cache in ctx.df_cache.values():
                    df = cache.get(sym)
                    if df is not None and not df.empty:
                        df.loc[df.index[-1], "close"] = price


async def analyse_batch(ctx: BotContext) -> None:
    """Run signal analysis on the current batch."""
    batch = ctx.current_batch
    if not batch:
        ctx.analysis_results = []
        return

    tasks = []
    mode = ctx.config.get("mode", "cex")
    for sym in batch:
        df_map = {tf: c.get(sym) for tf, c in ctx.df_cache.items()}
        for tf, cache in ctx.regime_cache.items():
            df_map[tf] = cache.get(sym)
        tasks.append(analyze_symbol(sym, df_map, mode, ctx.config, ctx.notifier))

    ctx.analysis_results = await asyncio.gather(*tasks)

    global UNKNOWN_COUNT, TOTAL_ANALYSES
    for res in ctx.analysis_results:
        if res.get("skip"):
            continue
        logger.info(
            f"Analysis for {res['symbol']}: regime={res['regime']}, score={res['score']}"
        )
        TOTAL_ANALYSES += 1
        if res.get("regime") == "unknown":
            UNKNOWN_COUNT += 1


async def execute_signals(ctx: BotContext) -> None:
    """Open trades for qualified analysis results."""
    results = getattr(ctx, "analysis_results", [])
    if not results:
        logger.info("No analysis results to act on")
        return

    # Prioritize by score
    results = [r for r in results if not r.get("skip") and r.get("direction") != "none"]
    if not results:
        logger.info("All signals filtered out - nothing actionable")
        return
    results.sort(key=lambda x: x.get("score", 0), reverse=True)
    top_n = ctx.config.get("top_n_symbols", 3)
    executed = 0

    for candidate in results[:top_n]:
        logger.info("Analysis result: %s", candidate)
        if not ctx.position_guard or not ctx.position_guard.can_open(ctx.positions):
            logger.info("Max open trades reached; skipping remaining signals")
            break
        sym = candidate["symbol"]
        if ctx.balance <= 0:
            old_balance = ctx.balance
            latest = await refresh_balance(ctx)
            logger.info(
                "Balance was %.2f; refreshed to %.2f for %s",
                old_balance,
                latest,
                sym,
            )
        if sym in ctx.positions:
            logger.info("Existing position for %s - skipping", sym)
            continue

        df = candidate["df"]
        price = df["close"].iloc[-1]
        score = candidate.get("score", 0.0)
        strategy = candidate.get("name", "")
        allowed, reason = ctx.risk_manager.allow_trade(df, strategy, sym)
        if not allowed:
            logger.info("Trade blocked for %s: %s", sym, reason)
            continue

        probs = candidate.get("probabilities", {})
        reg_prob = float(probs.get(candidate.get("regime"), 0.0))
        size = ctx.risk_manager.position_size(
            reg_prob,
            ctx.balance,
            df,
            atr=candidate.get("atr"),
            price=price,
        )
        if size <= 0:
            logger.info("Calculated size %.4f for %s - skipping", size, sym)
            continue

        if not ctx.risk_manager.can_allocate(strategy, size, ctx.balance):
            logger.info(
                "Insufficient capital to allocate %.4f for %s via %s",
                size,
                sym,
                strategy,
            )
            continue

        amount = size / price if price > 0 else 0.0
        side = direction_to_side(candidate["direction"])
        if side == "sell" and not ctx.config.get("allow_short", False):
            logger.info("Short selling disabled; skipping signal for %s", sym)
            continue
        start_exec = time.perf_counter()
        executed_via_sniper = False
        if sym.endswith("/USDC"):
            from crypto_bot.solana import sniper_solana

            sol_score, _ = sniper_solana.generate_signal(df)
            if sol_score > 0.7:
                from crypto_bot.solana_trading import sniper_trade

                base, quote = sym.split("/")
                await sniper_trade(
                    ctx.config.get("wallet_address", ""),
                    quote,
                    base,
                    size,
                    dry_run=ctx.config.get("execution_mode") == "dry_run",
                    slippage_bps=ctx.config.get("solana_slippage_bps", 50),
                    notifier=ctx.notifier,
                )
                executed_via_sniper = True

        if not executed_via_sniper:
            order = await cex_trade_async(
                ctx.exchange,
                ctx.ws_client,
                sym,
                side,
                amount,
                ctx.notifier,
                dry_run=ctx.config.get("execution_mode") == "dry_run",
                use_websocket=ctx.config.get("use_websocket", False),
                config=ctx.config,
            )
            if order:
                executed += 1
                take_profit = None
                if strategy == "bounce_scalper":
                    depth = int(ctx.config.get("liquidity_depth", 10))
                    book = await fetch_order_book_async(ctx.exchange, sym, depth)
                    dist = _closest_wall_distance(book, price, side)
                    if dist is not None:
                        take_profit = dist * 0.8
                ctx.risk_manager.register_stop_order(
                    order,
                    strategy=strategy,
                    symbol=sym,
                    entry_price=price,
                    confidence=score,
                    direction=side,
                    take_profit=take_profit,
                )
        else:
            executed += 1
        ctx.timing["execution_latency"] = max(
            ctx.timing.get("execution_latency", 0.0),
            time.perf_counter() - start_exec,
        )

        if ctx.config.get("execution_mode") == "dry_run" and ctx.paper_wallet:
            ctx.paper_wallet.open(sym, side, amount, price)
            ctx.balance = ctx.paper_wallet.balance
        ctx.risk_manager.allocate_capital(strategy, size)
        ctx.positions[sym] = {
            "side": side,
            "entry_price": price,
            "entry_time": datetime.utcnow().isoformat(),
            "regime": candidate.get("regime"),
            "strategy": strategy,
            "confidence": score,
            "pnl": 0.0,
            "size": amount,
            "trailing_stop": 0.0,
            "highest_price": price,
            "dca_count": 0,
        }
        try:
            log_position(
                sym,
                side,
                amount,
                price,
                price,
                ctx.balance,
            )
        except Exception:
            pass

        await refresh_balance(ctx)

        if strategy == "micro_scalp":
            asyncio.create_task(_monitor_micro_scalp_exit(ctx, sym))

    if executed == 0:
        logger.info(
            "No trades executed from %d candidate signals", len(results[:top_n])
        )


async def handle_exits(ctx: BotContext) -> None:
    """Check open positions for exit conditions."""
    tf = ctx.config.get("timeframe", "1h")
    tf_cache = ctx.df_cache.get(tf, {})
    for sym, pos in list(ctx.positions.items()):
        df = tf_cache.get(sym)
        if df is None or df.empty:
            continue
        current_price = float(df["close"].iloc[-1])
        pnl_pct = ((current_price - pos["entry_price"]) / pos["entry_price"]) * (
            1 if pos["side"] == "buy" else -1
        )
        if pnl_pct >= ctx.config.get("exit_strategy", {}).get("min_gain_to_trail", 0):
            if current_price > pos.get("highest_price", pos["entry_price"]):
                pos["highest_price"] = current_price
            pos["trailing_stop"] = calculate_trailing_stop(
                pd.Series([pos.get("highest_price", current_price)]),
                ctx.config.get("exit_strategy", {}).get("trailing_stop_pct", 0.1),
            )

        # DCA before evaluating exit conditions
        dca_cfg = ctx.config.get("dca", {})
        dca_score, dca_dir = dca_bot.generate_signal(df)
        if (
            dca_dir == "long"
            and dca_score > 0
            and pos.get("dca_count", 0) < dca_cfg.get("max_entries", 0)
        ):
            add_amount = pos["size"] * dca_cfg.get("size_multiplier", 1.0)
            add_value = add_amount * current_price
            if ctx.risk_manager.can_allocate(pos.get("strategy", ""), add_value, ctx.balance):
                await cex_trade_async(
                    ctx.exchange,
                    ctx.ws_client,
                    sym,
                    pos["side"],
                    add_amount,
                    ctx.notifier,
                    dry_run=ctx.config.get("execution_mode") == "dry_run",
                    use_websocket=ctx.config.get("use_websocket", False),
                    config=ctx.config,
                )
                if ctx.config.get("execution_mode") == "dry_run" and ctx.paper_wallet:
                    try:
                        ctx.paper_wallet.open(sym, pos["side"], add_amount, current_price)
                        ctx.balance = ctx.paper_wallet.balance
                    except Exception:
                        pass
                await refresh_balance(ctx)
                ctx.risk_manager.allocate_capital(pos.get("strategy", ""), add_value)
                prev_amount = pos["size"]
                pos["size"] += add_amount
                pos["entry_price"] = (
                    pos["entry_price"] * prev_amount + current_price * add_amount
                ) / pos["size"]
                pos["dca_count"] = pos.get("dca_count", 0) + 1
                ctx.risk_manager.update_stop_order(pos["size"], symbol=sym)
        exit_signal, new_stop = should_exit(
            df,
            current_price,
            pos.get("trailing_stop", 0.0),
            ctx.config,
            ctx.risk_manager,
        )
        pos["trailing_stop"] = new_stop
        if exit_signal:
            await cex_trade_async(
                ctx.exchange,
                ctx.ws_client,
                sym,
                opposite_side(pos["side"]),
                pos["size"],
                ctx.notifier,
                dry_run=ctx.config.get("execution_mode") == "dry_run",
                use_websocket=ctx.config.get("use_websocket", False),
                config=ctx.config,
            )
            if ctx.config.get("execution_mode") == "dry_run" and ctx.paper_wallet:
                try:
                    ctx.paper_wallet.close(sym, pos["size"], current_price)
                    ctx.balance = ctx.paper_wallet.balance
                except Exception:
                    pass
            await refresh_balance(ctx)
            ctx.risk_manager.deallocate_capital(
                pos.get("strategy", ""), pos["size"] * pos["entry_price"]
            )
            ctx.positions.pop(sym, None)
            try:
                log_position(
                    sym,
                    pos["side"],
                    pos["size"],
                    pos["entry_price"],
                    current_price,
                    ctx.balance,
                )
            except Exception:
                pass
        else:
            score, direction = dca_bot.generate_signal(df)
            dca_cfg = ctx.config.get("dca", {})
            max_entries = dca_cfg.get("max_entries", 0)
            size_pct = dca_cfg.get("size_pct", 1.0)
            if (
                direction == "long"
                and pos.get("dca_count", 0) < max_entries
                and ctx.risk_manager.capital_tracker.can_allocate(
                    pos.get("strategy", ""), pos["size"] * size_pct * current_price, ctx.balance
                )
            ):
                new_size = pos["size"] * size_pct
                await cex_trade_async(
                    ctx.exchange,
                    ctx.ws_client,
                    sym,
                    pos["side"],
                    new_size,
                    ctx.notifier,
                    dry_run=ctx.config.get("execution_mode") == "dry_run",
                    use_websocket=ctx.config.get("use_websocket", False),
                    config=ctx.config,
                )
                if ctx.config.get("execution_mode") == "dry_run" and ctx.paper_wallet:
                    try:
                        ctx.paper_wallet.open(sym, pos["side"], new_size, current_price)
                        ctx.balance = ctx.paper_wallet.balance
                    except Exception:
                        pass
                ctx.risk_manager.allocate_capital(
                    pos.get("strategy", ""), new_size * current_price
                )
                pos["size"] += new_size
                pos["dca_count"] = pos.get("dca_count", 0) + 1
                try:
                    log_position(
                        sym,
                        pos["side"],
                        pos["size"],
                        pos["entry_price"],
                        current_price,
                        ctx.balance,
                    )
                except Exception:
                    pass

            # persist updated fields like 'dca_count'
            ctx.positions[sym] = pos


async def force_exit_all(ctx: BotContext) -> None:
    """Liquidate all open positions immediately."""
    tf = ctx.config.get("timeframe", "1h")
    tf_cache = ctx.df_cache.get(tf, {})
    for sym, pos in list(ctx.positions.items()):
        df = tf_cache.get(sym)
        exit_price = pos["entry_price"]
        if df is not None and not df.empty:
            exit_price = float(df["close"].iloc[-1])

        await cex_trade_async(
            ctx.exchange,
            ctx.ws_client,
            sym,
            opposite_side(pos["side"]),
            pos["size"],
            ctx.notifier,
            dry_run=ctx.config.get("execution_mode") == "dry_run",
            use_websocket=ctx.config.get("use_websocket", False),
            config=ctx.config,
        )

        if ctx.config.get("execution_mode") == "dry_run" and ctx.paper_wallet:
            try:
                ctx.paper_wallet.close(sym, pos["size"], exit_price)
                ctx.balance = ctx.paper_wallet.balance
            except Exception:
                pass

        await refresh_balance(ctx)

        ctx.risk_manager.deallocate_capital(
            pos.get("strategy", ""), pos["size"] * pos["entry_price"]
        )
        ctx.positions.pop(sym, None)
        try:
            log_position(
                sym,
                pos["side"],
                pos["size"],
                pos["entry_price"],
                exit_price,
                ctx.balance,
            )
        except Exception:
            pass


async def _monitor_micro_scalp_exit(ctx: BotContext, sym: str) -> None:
    """Monitor a micro-scalp trade and exit based on :func:`monitor_price`."""
    pos = ctx.positions.get(sym)
    if not pos:
        return

    tf = ctx.config.get("scalp_timeframe", "1m")

    def feed() -> float:
        df = ctx.df_cache.get(tf, {}).get(sym)
        if df is None or df.empty:
            return pos["entry_price"]
        return float(df["close"].iloc[-1])

    res = await monitor_price(feed, pos["entry_price"], {})
    exit_price = res.get("exit_price", feed())

    await cex_trade_async(
        ctx.exchange,
        ctx.ws_client,
        sym,
        opposite_side(pos["side"]),
        pos["size"],
        ctx.notifier,
        dry_run=ctx.config.get("execution_mode") == "dry_run",
        use_websocket=ctx.config.get("use_websocket", False),
        config=ctx.config,
    )

    if ctx.config.get("execution_mode") == "dry_run" and ctx.paper_wallet:
        try:
            ctx.paper_wallet.close(sym, pos["size"], exit_price)
            ctx.balance = ctx.paper_wallet.balance
        except Exception:
            pass

    await refresh_balance(ctx)

    ctx.risk_manager.deallocate_capital(
        pos.get("strategy", ""), pos["size"] * pos["entry_price"]
    )
    ctx.positions.pop(sym, None)
    try:
        log_position(
            sym, pos["side"], pos["size"], pos["entry_price"], exit_price, ctx.balance
        )
    except Exception:
        pass


async def _rotation_loop(
    rotator: PortfolioRotator,
    exchange: object,
    wallet: str,
    state: dict,
    notifier: TelegramNotifier | None,
    check_balance_change: callable,
) -> None:
    """Periodically rotate portfolio holdings."""

    interval = rotator.config.get("interval_days", 7) * 86400
    while True:
        try:
            if state.get("running") and rotator.config.get("enabled"):
                if asyncio.iscoroutinefunction(
                    getattr(exchange, "fetch_balance", None)
                ):
                    bal = await exchange.fetch_balance()
                else:
                    bal = await asyncio.to_thread(exchange.fetch_balance)
                current_balance = (
                    bal.get("USDT", {}).get("free", 0)
                    if isinstance(bal.get("USDT"), dict)
                    else bal.get("USDT", 0)
                )
                check_balance_change(float(current_balance), "external change")
                holdings = {
                    k: (v.get("total") if isinstance(v, dict) else v)
                    for k, v in bal.items()
                }
                await rotator.rotate(exchange, wallet, holdings, notifier)
        except asyncio.CancelledError:
            break
        except Exception as exc:  # pragma: no cover - rotation errors
            logger.error("Rotation loop error: %s", exc, exc_info=True)
        sleep_remaining = interval
        while sleep_remaining > 0:
            sleep_chunk = min(60, sleep_remaining)
            await asyncio.sleep(sleep_chunk)
            sleep_remaining -= sleep_chunk
            if not (rotator.config.get("enabled") and state.get("running")):
                break


async def _main_impl() -> TelegramNotifier:
    """Implementation for running the trading bot."""

    logger.info("Starting bot")
    global UNKNOWN_COUNT, TOTAL_ANALYSES
    config = load_config()
    from crypto_bot.utils.token_registry import (
        TOKEN_MINTS,
        load_token_mints,
        set_token_mints,
    )
    mapping = await load_token_mints()
    if mapping:
        set_token_mints({**TOKEN_MINTS, **mapping})
    onchain_syms = [fix_symbol(s) for s in config.get("onchain_symbols", [])]
    onchain_syms = [f"{s}/USDC" if "/" not in s else s for s in onchain_syms]
    if onchain_syms:
        config["onchain_symbols"] = onchain_syms
    sol_syms = [fix_symbol(s) for s in config.get("solana_symbols", [])]
    sol_syms = [f"{s}/USDC" if "/" not in s else s for s in sol_syms]
    if sol_syms:
        config["onchain_symbols"] = sol_syms
    global _LAST_CONFIG_MTIME
    try:
        _LAST_CONFIG_MTIME = CONFIG_PATH.stat().st_mtime
    except OSError:
        pass
    metrics_path = (
        Path(config.get("metrics_csv")) if config.get("metrics_csv") else None
    )

    async def solana_scan_loop() -> None:
        """Periodically fetch new Solana tokens and queue them."""
        cfg = config.get("solana_scanner", {})
        interval = cfg.get("interval_minutes", 5) * 60
        while True:
            try:
                tokens = await get_solana_new_tokens(cfg)
                if tokens:
                    async with QUEUE_LOCK:
                        for sym in reversed(tokens):
                            symbol_priority_queue.appendleft(sym)
            except asyncio.CancelledError:
                break
            except Exception as exc:  # pragma: no cover - best effort
                logger.error("Solana scan error: %s", exc)
            await asyncio.sleep(interval)

    volume_ratio = 0.01 if config.get("testing_mode") else 1.0
    cooldown_configure(config.get("min_cooldown", 0))
    status_updates = config.get("telegram", {}).get("status_updates", True)
    market_loader_configure(
        config.get("ohlcv_timeout", 120),
        config.get("max_ohlcv_failures", 3),
        config.get("max_ws_limit", 50),
        status_updates,
        max_concurrent=config.get("max_concurrent_ohlcv"),
    )
    secrets = dotenv_values(ENV_PATH)
    flat_cfg = _flatten_config(config)
    for key, val in secrets.items():
        if key in flat_cfg:
            if flat_cfg[key] != val:
                logger.info(
                    "Overriding %s from .env (config.yaml value: %s)",
                    key,
                    flat_cfg[key],
                )
            else:
                logger.info("Using %s from .env (matches config.yaml)", key)
        else:
            logger.info("Setting %s from .env", key)
    os.environ.update(secrets)

    user = load_or_create()

    status_updates = config.get("telegram", {}).get("status_updates", True)
    balance_updates = config.get("telegram", {}).get("balance_updates", False)

    tg_cfg = {**config.get("telegram", {})}
    if user.get("telegram_token"):
        tg_cfg["token"] = user["telegram_token"]
    if user.get("telegram_chat_id"):
        tg_cfg["chat_id"] = user["telegram_chat_id"]
    if os.getenv("TELE_CHAT_ADMINS"):
        tg_cfg["chat_admins"] = os.getenv("TELE_CHAT_ADMINS")
    status_updates = tg_cfg.get("status_updates", status_updates)
    balance_updates = tg_cfg.get("balance_updates", balance_updates)

    notifier = TelegramNotifier.from_config(tg_cfg)
    if status_updates:
        notifier.notify("🤖 CoinTrader2.0 started")

    if notifier.token and notifier.chat_id:
        if not send_test_message(notifier.token, notifier.chat_id, "Bot started"):
            logger.warning("Telegram test message failed; check your token and chat ID")

    # allow user-configured exchange to override YAML setting
    if user.get("exchange"):
        config["exchange"] = user["exchange"]

    exchange, ws_client = get_exchange(config)
    if hasattr(exchange, "options"):
        opts = getattr(exchange, "options", {})
        opts["ws"] = {"ping_interval": 10, "ping_timeout": 45}
        exchange.options = opts

    ping_interval = int(config.get("ws_ping_interval", 0) or 0)
    if ping_interval > 0 and hasattr(exchange, "ping"):
        task = asyncio.create_task(_ws_ping_loop(exchange, ping_interval))
        WS_PING_TASKS.add(task)

    if not hasattr(exchange, "load_markets"):
        logger.error("The installed ccxt package is missing or a local stub is in use.")
        if status_updates:
            notifier.notify(
                "❌ ccxt library not found or stubbed; check your installation"
            )
        # Continue startup even if ccxt is missing for testing environments

    if config.get("scan_markets", True) and not config.get("symbols"):
        attempt = 0
        delay = SYMBOL_SCAN_RETRY_DELAY
        discovered: list[str] | None = None
        while attempt < MAX_SYMBOL_SCAN_ATTEMPTS:
            start_scan = time.perf_counter()
            discovered = await load_kraken_symbols(
                exchange,
                config.get("excluded_symbols", []),
                config,
            )
            latency = time.perf_counter() - start_scan
            record_sol_scanner_metrics(len(discovered or []), latency, config)
            if discovered:
                break
            attempt += 1
            if attempt >= MAX_SYMBOL_SCAN_ATTEMPTS:
                break
            logger.warning(
                "Symbol scan empty; retrying in %d seconds (attempt %d/%d)",
                delay,
                attempt + 1,
                MAX_SYMBOL_SCAN_ATTEMPTS,
            )
            if status_updates:
                notifier.notify(
                    f"Symbol scan failed; retrying in {delay}s (attempt {attempt + 1}/{MAX_SYMBOL_SCAN_ATTEMPTS})"
                )
            if inspect.iscoroutinefunction(asyncio.sleep):
                await asyncio.sleep(delay)
            else:  # pragma: no cover - compatibility with patched sleep
                asyncio.sleep(delay)
            delay = min(delay * 2, MAX_SYMBOL_SCAN_DELAY)

        if discovered:
            config["symbols"] = discovered + config.get("onchain_symbols", [])
        elif discovered is None:
            cached = load_liquid_pairs()
            if isinstance(cached, list):
                config["symbols"] = cached + config.get("onchain_symbols", [])
                logger.warning("Using cached pairs due to symbol scan failure")
            else:
                logger.error(
                    "No symbols discovered after %d attempts; aborting startup",
                    MAX_SYMBOL_SCAN_ATTEMPTS,
                )
                if status_updates:
                    notifier.notify(
                        f"❌ Startup aborted after {MAX_SYMBOL_SCAN_ATTEMPTS} symbol scan attempts"
                    )
                return notifier
        else:
            logger.error(
                "No symbols discovered after %d attempts; aborting startup",
                MAX_SYMBOL_SCAN_ATTEMPTS,
            )
            if status_updates:
                notifier.notify(
                    f"❌ Startup aborted after {MAX_SYMBOL_SCAN_ATTEMPTS} symbol scan attempts"
                )
            return notifier

    balance_threshold = config.get("balance_change_threshold", 0.01)
    previous_balance = 0.0

    def check_balance_change(new_balance: float, reason: str) -> None:
        nonlocal previous_balance
        delta = new_balance - previous_balance
        if abs(delta) > balance_threshold and notifier:
            notifier.notify(f"Balance changed by {delta:.4f} USDT due to {reason}")
        previous_balance = new_balance

    try:
        if asyncio.iscoroutinefunction(getattr(exchange, "fetch_balance", None)):
            bal = await exchange.fetch_balance()
        else:
            bal = await asyncio.to_thread(exchange.fetch_balance)
        init_bal = (
            bal.get("USDT", {}).get("free", 0)
            if isinstance(bal.get("USDT"), dict)
            else bal.get("USDT", 0)
        )
        log_balance(float(init_bal))
        last_balance = float(init_bal)
        previous_balance = float(init_bal)
    except Exception as exc:  # pragma: no cover - network
        logger.error("Exchange API setup failed: %s", exc)
        if status_updates:
            err = notifier.notify(f"API error: {exc}")
            if err:
                logger.error("Failed to notify user: %s", err)
        return notifier
    risk_params = {**config.get("risk", {})}
    risk_params.update(config.get("sentiment_filter", {}))
    risk_params.update(config.get("volatility_filter", {}))
    risk_params["symbol"] = config.get("symbol", "")
    risk_params["trade_size_pct"] = config.get("trade_size_pct", 0.1)
    risk_params["strategy_allocation"] = config.get("strategy_allocation", {})
    risk_params["volume_threshold_ratio"] = config.get("risk", {}).get(
        "volume_threshold_ratio", 0.1
    )
    risk_params["atr_period"] = config.get("risk", {}).get("atr_period", 14)
    risk_params["stop_loss_atr_mult"] = config.get("risk", {}).get(
        "stop_loss_atr_mult", 2.0
    )
    risk_params["take_profit_atr_mult"] = config.get("risk", {}).get(
        "take_profit_atr_mult", 4.0
    )
    risk_params["volume_ratio"] = volume_ratio
    risk_config = RiskConfig(**risk_params)
    risk_manager = RiskManager(risk_config)

    paper_wallet = None
    if config.get("execution_mode") == "dry_run":
        try:
            start_bal = float(input("Enter paper trading balance in USDT: "))
        except Exception:
            start_bal = 1000.0
        paper_wallet = PaperWallet(
            start_bal,
            config.get("max_open_trades", 1),
            config.get("allow_short", False),
        )
        log_balance(paper_wallet.balance)
        last_balance = notify_balance_change(
            notifier,
            last_balance,
            float(paper_wallet.balance),
            balance_updates,
        )

    monitor_task = asyncio.create_task(
        console_monitor.monitor_loop(exchange, paper_wallet, LOG_DIR / "bot.log")
    )

    position_tasks: dict[str, asyncio.Task] = {}
    max_open_trades = config.get("max_open_trades", 1)
    position_guard = OpenPositionGuard(max_open_trades)
    rotator = PortfolioRotator()

    mode = user.get("mode", config.get("mode", "auto"))
    state = {"running": True, "mode": mode}
    # Caches for OHLCV and regime data are stored on the session_state
    session_state = SessionState(last_balance=last_balance)
    last_candle_ts: dict[str, int] = {}

    control_task = None
    if sys.stdin.isatty():
        control_task = asyncio.create_task(console_control.control_loop(state))
    rotation_task = asyncio.create_task(
        _rotation_loop(
            rotator,
            exchange,
            user.get("wallet_address", ""),
            state,
            notifier,
            check_balance_change,
        )
    )
    solana_scan_task: asyncio.Task | None = None
    if config.get("solana_scanner", {}).get("enabled"):
        solana_scan_task = asyncio.create_task(solana_scan_loop())
    print("Bot running. Type 'stop' to pause, 'start' to resume, 'quit' to exit.")

    from crypto_bot.telegram_bot_ui import TelegramBotUI

    telegram_bot = (
        TelegramBotUI(
            notifier,
            state,
            LOG_DIR / "bot.log",
            rotator,
            exchange,
            user.get("wallet_address", ""),
            command_cooldown=config.get("telegram", {}).get("command_cooldown", 5),
        )
        if notifier.enabled and notifier.token and notifier.chat_id
        else None
    )

    if telegram_bot:
        telegram_bot.run_async()

    meme_wave_task = None
    if config.get("meme_wave_sniper", {}).get("enabled"):
        from crypto_bot.solana import start_runner

        meme_wave_task = start_runner(config.get("meme_wave_sniper", {}))
    sniper_cfg = config.get("meme_wave_sniper", {})
    sniper_task = None
    if sniper_cfg.get("enabled"):
        from crypto_bot.solana.runner import run as sniper_run

        sniper_task = asyncio.create_task(sniper_run(sniper_cfg))

    if config.get("scan_in_background", True):
        session_state.scan_task = asyncio.create_task(
            initial_scan(
                exchange,
                config,
                session_state,
                notifier if status_updates else None,
            )
        )
    else:
        await initial_scan(
            exchange,
            config,
            session_state,
            notifier if status_updates else None,
        )

    ctx = BotContext(
        positions=session_state.positions,
        df_cache=session_state.df_cache,
        regime_cache=session_state.regime_cache,
        config=config,
    )
    ctx.exchange = exchange
    ctx.ws_client = ws_client
    ctx.risk_manager = risk_manager
    ctx.notifier = notifier
    ctx.paper_wallet = paper_wallet
    ctx.position_guard = position_guard
    ctx.balance = await fetch_and_log_balance(exchange, paper_wallet, config)
    last_balance = ctx.balance
    runner = PhaseRunner(
        [
            fetch_candidates,
            update_caches,
            enrich_with_pyth,
            analyse_batch,
            refresh_balance,
            execute_signals,
            handle_exits,
        ]
    )

    loop_count = 0
    last_weight_update = last_optimize = 0.0

    try:
        while True:
            maybe_reload_config(state, config)
            reload_config(
                config,
                ctx,
                risk_manager,
                rotator,
                position_guard,
                force=state.get("reload", False),
            )
            state["reload"] = False

            if state.get("liquidate_all"):
                await force_exit_all(ctx)
                state["liquidate_all"] = False

            if config.get("arbitrage_enabled", True):
                try:
                    arb_syms = await scan_arbitrage(exchange, config)
                    if arb_syms:
                        async with QUEUE_LOCK:
                            for sym in reversed(arb_syms):
                                symbol_priority_queue.appendleft(sym)
                except Exception as exc:  # pragma: no cover - best effort
                    logger.error("Arbitrage scan error: %s", exc)

            cycle_start = time.perf_counter()
            ctx.timing = await runner.run(ctx)
            loop_count += 1

            if time.time() - last_weight_update >= 86400:
                weights = compute_strategy_weights()
                if weights:
                    logger.info("Updating strategy allocation to %s", weights)
                    risk_manager.update_allocation(weights)
                    config["strategy_allocation"] = weights
                last_weight_update = time.time()

            if config.get("optimization", {}).get("enabled"):
                if (
                    time.time() - last_optimize
                    >= config["optimization"].get("interval_days", 7) * 86400
                ):
                    optimize_strategies()
                    last_optimize = time.time()

            if not state.get("running"):
                await asyncio.sleep(1)
                continue

            balances = await asyncio.to_thread(
                check_wallet_balances, user.get("wallet_address", "")
            )
            for token in detect_non_trade_tokens(balances):
                amount = balances[token]
                logger.info("Converting %s %s to USDC", amount, token)
                await auto_convert_funds(
                    user.get("wallet_address", ""),
                    token,
                    "USDC",
                    amount,
                    dry_run=config["execution_mode"] == "dry_run",
                    slippage_bps=config.get("solana_slippage_bps", 50),
                    notifier=notifier,
                )
                if asyncio.iscoroutinefunction(
                    getattr(exchange, "fetch_balance", None)
                ):
                    bal = await exchange.fetch_balance()
                else:
                    bal = await asyncio.to_thread(exchange.fetch_balance)
                bal_val = (
                    bal.get("USDT", {}).get("free", 0)
                    if isinstance(bal.get("USDT"), dict)
                    else bal.get("USDT", 0)
                )
                check_balance_change(float(bal_val), "funds converted")

            # Refresh OHLCV for open positions if a new candle has formed
            tf = config.get("timeframe", "1h")
            tf_sec = timeframe_seconds(None, tf)
            open_syms: list[str] = []
            for sym in ctx.positions:
                last_ts = last_candle_ts.get(sym, 0)
                if time.time() - last_ts >= tf_sec:
                    open_syms.append(sym)
            if open_syms:
                async with OHLCV_LOCK:
                    tf_cache = ctx.df_cache.get(tf, {})
                    tf_cache = await update_ohlcv_cache(
                        exchange,
                        tf_cache,
                        open_syms,
                        timeframe=tf,
                        limit=2,
                        use_websocket=config.get("use_websocket", False),
                        force_websocket_history=config.get(
                            "force_websocket_history", False
                        ),
                        max_concurrent=config.get("max_concurrent_ohlcv"),
                    )
                    ctx.df_cache[tf] = tf_cache
                    session_state.df_cache[tf] = tf_cache
                for sym in open_syms:
                    df = tf_cache.get(sym)
                    if df is not None and not df.empty:
                        last_candle_ts[sym] = int(df["timestamp"].iloc[-1])
                        higher_df = ctx.df_cache.get(
                            config.get("higher_timeframe", "1d"), {}
                        ).get(sym)
                        regime, _ = await classify_regime_async(df, higher_df)
                        ctx.positions[sym]["regime"] = regime
                        TOTAL_ANALYSES += 1
                        if regime == "unknown":
                            UNKNOWN_COUNT += 1

            total_time = time.perf_counter() - cycle_start
            timing = getattr(ctx, "timing", {})
            _emit_timing(
                timing.get("fetch_candidates", 0.0),
                timing.get("update_caches", 0.0),
                timing.get("analyse_batch", 0.0),
                total_time,
                metrics_path,
                timing.get("ohlcv_fetch_latency", 0.0),
                timing.get("execution_latency", 0.0),
            )

            if config.get("metrics_enabled") and config.get("metrics_backend") == "csv":
                metrics = {
                    "timestamp": datetime.utcnow().isoformat(),
                    "ticker_fetch_time": timing.get("fetch_candidates", 0.0),
                    "symbol_filter_ratio": timing.get("symbol_filter_ratio", 1.0),
                    "ohlcv_fetch_latency": timing.get("ohlcv_fetch_latency", 0.0),
                    "execution_latency": timing.get("execution_latency", 0.0),
                    "unknown_regimes": sum(
                        1
                        for r in getattr(ctx, "analysis_results", [])
                        if r.get("regime") == "unknown"
                    ),
                }
                write_cycle_metrics(metrics, config)

            unknown_rate = UNKNOWN_COUNT / max(TOTAL_ANALYSES, 1)
            if unknown_rate > 0.2 and ctx.notifier:
                ctx.notifier.notify(f"⚠️ Unknown regime rate {unknown_rate:.1%}")
            delay = config.get("loop_interval_minutes", 1) / max(
                ctx.volatility_factor, 1e-6
            )
            logger.info("Sleeping for %.2f minutes", delay)
            await asyncio.sleep(delay * 60)

    finally:
        if hasattr(exchange, "close"):
            if asyncio.iscoroutinefunction(getattr(exchange, "close")):
                with contextlib.suppress(Exception):
                    await exchange.close()
            else:
                with contextlib.suppress(Exception):
                    await asyncio.to_thread(exchange.close)
        if solana_scan_task:
            solana_scan_task.cancel()
            try:
                await solana_scan_task
            except asyncio.CancelledError:
                pass
        if session_state.scan_task:
            session_state.scan_task.cancel()
            try:
                await session_state.scan_task
            except asyncio.CancelledError:
                pass
        monitor_task.cancel()
        if control_task:
            control_task.cancel()
        rotation_task.cancel()
        if sniper_task:
            sniper_task.cancel()
        for task in list(position_tasks.values()):
            task.cancel()
        for task in list(position_tasks.values()):
            try:
                await task
            except asyncio.CancelledError:
                pass
        position_tasks.clear()
        if meme_wave_task:
            meme_wave_task.cancel()
            try:
                await meme_wave_task
            except asyncio.CancelledError:
                pass
        if telegram_bot:
            telegram_bot.stop()
        try:
            await monitor_task
        except asyncio.CancelledError:
            pass
        try:
            await rotation_task
        except asyncio.CancelledError:
            pass
        if sniper_task:
            try:
                await sniper_task
            except asyncio.CancelledError:
                pass
        if control_task:
            try:
                await control_task
            except asyncio.CancelledError:
                pass
        for task in list(WS_PING_TASKS):
            task.cancel()
        for task in list(WS_PING_TASKS):
            try:
                await task
            except asyncio.CancelledError:
                pass
        WS_PING_TASKS.clear()

    return notifier


async def main() -> None:
    """Entry point for running the trading bot with error handling."""
    notifier: TelegramNotifier | None = None
    try:
        notifier = await _main_impl()
    except Exception as exc:  # pragma: no cover - error path
        logger.exception("Unhandled error in main: %s", exc)
        if notifier:
            notifier.notify(f"❌ Bot stopped: {exc}")
    finally:
        if notifier:
            notifier.notify("Bot shutting down")
        logger.info("Bot shutting down")


if __name__ == "__main__":  # pragma: no cover - manual execution
    asyncio.run(main())<|MERGE_RESOLUTION|>--- conflicted
+++ resolved
@@ -569,13 +569,10 @@
     for i in range(0, total, batch_size):
         batch = symbols[i:i + batch_size]
 
-<<<<<<< HEAD
         limit = scan_limit
-=======
         history_since = int((time.time() - 365 * 86400) * 1000)
         limit = int(config.get("scan_deep_limit", config.get("scan_lookback_limit", 50) * 10))
         logger.info("Loading deep OHLCV history starting %s", datetime.utcfromtimestamp(history_since / 1000).isoformat())
->>>>>>> 163f0799
 
         async with OHLCV_LOCK:
             state.df_cache = await update_multi_tf_ohlcv_cache(
