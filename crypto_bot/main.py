import os
import sys
import asyncio
import contextlib
import time
from pathlib import Path
from datetime import datetime
from collections import deque, OrderedDict
from dataclasses import dataclass, field
import inspect
import threading

import aiohttp

try:
    import ccxt  # type: ignore
except Exception:  # pragma: no cover - optional dependency
    import types

    ccxt = types.SimpleNamespace()

import pandas as pd
import numpy as np
import yaml
import requests
from dotenv import dotenv_values
from pydantic import ValidationError

from schema.scanner import (
    ScannerConfig,
    SolanaScannerConfig,
    PythConfig,
)

from crypto_bot.utils.telegram import TelegramNotifier, send_test_message
from crypto_bot.utils.logger import LOG_DIR, setup_logger
from crypto_bot.portfolio_rotator import PortfolioRotator
from crypto_bot.wallet_manager import load_or_create
from crypto_bot.utils.market_analyzer import analyze_symbol
from crypto_bot.strategy import dca_bot
from crypto_bot.cooldown_manager import (
    configure as cooldown_configure,
)
from crypto_bot.phase_runner import BotContext, PhaseRunner
from crypto_bot.risk.risk_manager import RiskManager, RiskConfig
from crypto_bot.risk.exit_manager import (
    calculate_trailing_stop,
    should_exit,
)
from crypto_bot.execution.cex_executor import (
    execute_trade_async as cex_trade_async,
    get_exchange,
)
from crypto_bot.open_position_guard import OpenPositionGuard
from crypto_bot import console_monitor, console_control
from crypto_bot.utils.position_logger import log_position, log_balance
from crypto_bot.utils.market_loader import (
    load_kraken_symbols,
    update_ohlcv_cache,
    update_multi_tf_ohlcv_cache,
    update_regime_tf_cache,
    timeframe_seconds,
    configure as market_loader_configure,
    fetch_order_book_async,
)
from crypto_bot.utils.pair_cache import load_liquid_pairs
from crypto_bot.utils.eval_queue import build_priority_queue
from crypto_bot.solana import get_solana_new_tokens
from crypto_bot.utils.symbol_utils import get_filtered_symbols, fix_symbol
from crypto_bot.utils.metrics_logger import log_cycle as log_cycle_metrics
from crypto_bot.paper_wallet import PaperWallet
from crypto_bot.utils.strategy_utils import compute_strategy_weights
from crypto_bot.auto_optimizer import optimize_strategies
from crypto_bot.utils.telemetry import write_cycle_metrics
from crypto_bot.utils.token_registry import TOKEN_MINTS

from crypto_bot.monitoring import record_sol_scanner_metrics
from crypto_bot.fund_manager import (
    auto_convert_funds,
    check_wallet_balances,
    detect_non_trade_tokens,
)
from crypto_bot.regime.regime_classifier import (
    classify_regime_async,
    classify_regime_cached,
)
from crypto_bot.volatility_filter import calc_atr
from crypto_bot.solana.exit import monitor_price

# Backwards compatibility for tests
_fix_symbol = fix_symbol

CONFIG_PATH = Path(__file__).resolve().parent / "config.yaml"
ENV_PATH = Path(__file__).resolve().parent / ".env"

# Track the modification time of the loaded configuration
_LAST_CONFIG_MTIME = CONFIG_PATH.stat().st_mtime

logger = setup_logger("bot", LOG_DIR / "bot.log", to_console=False)

# Track WebSocket ping tasks
WS_PING_TASKS: set[asyncio.Task] = set()

# Queue of symbols awaiting evaluation across loops
symbol_priority_queue: deque[str] = deque()

# Protects shared queues for future multi-tasking scenarios
QUEUE_LOCK = asyncio.Lock()
# Protects OHLCV cache updates
OHLCV_LOCK = asyncio.Lock()

# Retry parameters for the initial symbol scan
MAX_SYMBOL_SCAN_ATTEMPTS = 3
SYMBOL_SCAN_RETRY_DELAY = 10
MAX_SYMBOL_SCAN_DELAY = 60

# Maximum number of symbols per timeframe to keep in the OHLCV cache
DF_CACHE_MAX_SIZE = 500

# Track regime analysis statistics
UNKNOWN_COUNT = 0
TOTAL_ANALYSES = 0


@dataclass
class SessionState:
    """Runtime session state shared across tasks."""

    positions: dict[str, dict] = field(default_factory=dict)
    df_cache: dict[str, dict[str, pd.DataFrame]] = field(default_factory=dict)
    regime_cache: dict[str, dict[str, pd.DataFrame]] = field(default_factory=dict)
    last_balance: float | None = None
    scan_task: asyncio.Task | None = None


def update_df_cache(
    cache: dict[str, dict[str, pd.DataFrame]],
    timeframe: str,
    symbol: str,
    df: pd.DataFrame,
    max_size: int = DF_CACHE_MAX_SIZE,
) -> None:
    """Update an OHLCV cache with LRU eviction."""
    tf_cache = cache.setdefault(timeframe, OrderedDict())
    if not isinstance(tf_cache, OrderedDict):
        tf_cache = OrderedDict(tf_cache)
        cache[timeframe] = tf_cache
    tf_cache[symbol] = df
    tf_cache.move_to_end(symbol)
    if len(tf_cache) > max_size:
        tf_cache.popitem(last=False)


BIRDEYE_MIN_INTERVAL = 2.0
_birdeye_lock = threading.Lock()
_last_birdeye_time = 0.0


def _throttle_birdeye() -> None:
    """Enforce a minimum delay between Birdeye API requests."""
    global _last_birdeye_time
    with _birdeye_lock:
        now = time.monotonic()
        wait = BIRDEYE_MIN_INTERVAL - (now - _last_birdeye_time)
        if wait > 0:
            time.sleep(wait)
        _last_birdeye_time = time.monotonic()


def fetch_solana_historical(mint: str, timeframe: str, limit: int = 200) -> pd.DataFrame | None:
    """Return historical OHLCV data for ``mint`` using Birdeye."""
    api_key = os.getenv("BIRDEYE_API_KEY")
    if not api_key:
        logger.error("BIRDEYE_API_KEY not set")
        return None

    seconds = timeframe_seconds(None, timeframe)
    if not seconds:
        logger.error("Invalid timeframe %s", timeframe)
        return None

    now = int(time.time())
    start = now - seconds * (limit + 1)
    url = "https://public-api.birdeye.so/defi/ohlcv"
    params = {
        "address": mint,
        "timeframe": timeframe,
        "from": start,
        "to": now,
    }

    try:
        _throttle_birdeye()
        resp = requests.get(url, params=params, headers={"X-API-KEY": api_key}, timeout=10)
        resp.raise_for_status()
        data = resp.json().get("data", [])
    except Exception as exc:  # pragma: no cover - network failures
        logger.error("Birdeye OHLCV error for %s: %s", mint, exc)
        return None

    rows = []
    for item in data[-limit:]:
        try:
            ts = int(item.get("t") or item.get("timestamp") or item.get("time", 0)) * 1000
            rows.append([
                ts,
                float(item.get("o") or item.get("open")),
                float(item.get("h") or item.get("high")),
                float(item.get("l") or item.get("low")),
                float(item.get("c") or item.get("close")),
                float(item.get("v") or item.get("volume", 0)),
            ])
        except Exception:
            continue

    if not rows:
        return None
    return pd.DataFrame(rows, columns=["timestamp", "open", "high", "low", "close", "volume"])


def compute_average_atr(symbols: list[str], df_cache: dict, timeframe: str) -> float:
    """Return the average ATR for symbols present in ``df_cache``."""
    atr_values: list[float] = []
    tf_cache = df_cache.get(timeframe, {})
    for sym in symbols:
        df = tf_cache.get(sym)
        if df is None or df.empty:
            continue
        atr_values.append(calc_atr(df))
    return sum(atr_values) / len(atr_values) if atr_values else 0.0


def is_market_pumping(
    symbols: list[str], df_cache: dict, timeframe: str = "1h", lookback_hours: int = 24
) -> bool:
    """Return ``True`` when the average % change over ``lookback_hours`` exceeds ~5%."""

    tf_cache = df_cache.get(timeframe, {})
    if not tf_cache:
        return False

    sec = timeframe_seconds(None, timeframe)
    candles = int(lookback_hours * 3600 / sec) if sec else 0
    changes: list[float] = []
    for sym in symbols:
        df = tf_cache.get(sym)
        if df is None or df.empty or "close" not in df:
            continue
        closes = df["close"]
        if len(closes) == 0:
            continue
        start_idx = -candles - 1 if candles and len(closes) > candles else 0
        try:
            start = float(closes[start_idx])
            end = float(closes[-1])
        except Exception:
            continue
        if start == 0:
            continue
        changes.append((end - start) / start)

    avg_change = sum(changes) / len(changes) if changes else 0.0
    return avg_change >= 0.05


async def get_market_regime(ctx: BotContext) -> str:
    """Return the market regime for the first cached symbol."""

    base_tf = ctx.config.get("timeframe", "1h")
    tf_cache = ctx.df_cache.get(base_tf, {})
    if not tf_cache:
        return "unknown"

    sym, df = next(iter(tf_cache.items()))
    higher_tf = ctx.config.get("higher_timeframe", "1d")
    higher_df = ctx.df_cache.get(higher_tf, {}).get(sym)
    label, info = await classify_regime_cached(sym, base_tf, df, higher_df)
    regime = label.split("_")[-1]
    logger.info(
        "Regime for %s [%s/%s]: %s",
        sym,
        base_tf,
        higher_tf,
        regime,
    )
    if regime == "unknown":
        logger.info(
            "Unknown regime details: bars=%s/%s info=%s",
            len(df) if df is not None else 0,
            len(higher_df) if isinstance(higher_df, pd.DataFrame) else 0,
            info,
        )
    return regime


def direction_to_side(direction: str) -> str:
    """Translate strategy direction to trade side."""
    return "buy" if direction == "long" else "sell"


def opposite_side(side: str) -> str:
    """Return the opposite trading side."""
    return "sell" if side == "buy" else "buy"


def _closest_wall_distance(book: dict, entry: float, side: str) -> float | None:
    """Return distance to the nearest bid/ask wall from ``entry``."""
    if not isinstance(book, dict):
        return None
    levels = book.get("asks") if side == "buy" else book.get("bids")
    if not levels:
        return None
    dists = []
    for price, _amount in levels:
        if side == "buy" and price > entry:
            dists.append(price - entry)
        elif side == "sell" and price < entry:
            dists.append(entry - price)
    if not dists:
        return None
    return min(dists)


def notify_balance_change(
    notifier: TelegramNotifier | None,
    previous: float | None,
    new_balance: float,
    enabled: bool,
) -> float:
    """Send a notification if the balance changed."""
    if notifier and enabled and previous is not None and new_balance != previous:
        notifier.notify(f"Balance changed: {new_balance:.2f} USDT")
    return new_balance


async def fetch_balance(exchange, paper_wallet, config):
    """Return the latest wallet balance without logging."""
    if config["execution_mode"] != "dry_run":
        if asyncio.iscoroutinefunction(getattr(exchange, "fetch_balance", None)):
            bal = await exchange.fetch_balance()
        else:
            bal = await asyncio.to_thread(exchange.fetch_balance)
        return bal["USDT"]["free"] if isinstance(bal["USDT"], dict) else bal["USDT"]
    return paper_wallet.balance if paper_wallet else 0.0


async def fetch_and_log_balance(exchange, paper_wallet, config):
    """Return the latest wallet balance and log it."""
    latest_balance = await fetch_balance(exchange, paper_wallet, config)
    log_balance(float(latest_balance))
    return latest_balance


async def refresh_balance(ctx: BotContext) -> float:
    """Update ``ctx.balance`` from the exchange or paper wallet."""
    latest = await fetch_and_log_balance(
        ctx.exchange,
        ctx.paper_wallet,
        ctx.config,
    )
    ctx.balance = notify_balance_change(
        ctx.notifier,
        ctx.balance,
        float(latest),
        ctx.config.get("telegram", {}).get("balance_updates", False),
    )
    return ctx.balance


def _emit_timing(
    symbol_t: float,
    ohlcv_t: float,
    analyze_t: float,
    total_t: float,
    metrics_path: Path | None = None,
    ohlcv_fetch_latency: float = 0.0,
    execution_latency: float = 0.0,
) -> None:
    """Log timing information and optionally append to metrics CSV."""
    logger.info(
        "\u23f1\ufe0f Cycle timing - Symbols: %.2fs, OHLCV: %.2fs, Analyze: %.2fs, Total: %.2fs",
        symbol_t,
        ohlcv_t,
        analyze_t,
        total_t,
    )
    if metrics_path:
        log_cycle_metrics(
            symbol_t,
            ohlcv_t,
            analyze_t,
            total_t,
            ohlcv_fetch_latency,
            execution_latency,
            metrics_path,
        )


def load_config() -> dict:
    """Load YAML configuration for the bot."""
    with open(CONFIG_PATH) as f:
        logger.info("Loading config from %s", CONFIG_PATH)
        data = yaml.safe_load(f) or {}

    strat_dir = CONFIG_PATH.parent.parent / "config" / "strategies"
    trend_file = strat_dir / "trend_bot.yaml"
    if trend_file.exists():
        with open(trend_file) as sf:
            overrides = yaml.safe_load(sf) or {}
        trend_cfg = data.get("trend", {})
        if isinstance(trend_cfg, dict):
            trend_cfg.update(overrides)
        else:
            trend_cfg = overrides
        data["trend"] = trend_cfg

    if "symbol" in data:
        data["symbol"] = fix_symbol(data["symbol"])
    if "symbols" in data:
        data["symbols"] = [fix_symbol(s) for s in data.get("symbols", [])]
    if "onchain_symbols" in data:
        data["onchain_symbols"] = [fix_symbol(s) for s in data.get("onchain_symbols", [])]
    elif "solana_symbols" in data:
        data["onchain_symbols"] = [fix_symbol(s) for s in data.get("solana_symbols", [])]
    try:
        if hasattr(ScannerConfig, "model_validate"):
            ScannerConfig.model_validate(data)
        else:  # pragma: no cover - for Pydantic < 2
            ScannerConfig.parse_obj(data)
    except ValidationError as exc:
        print("Invalid configuration:\n", exc)
        raise SystemExit(1)

    try:
        raw_scanner = data.get("solana_scanner", {}) or {}
        if hasattr(SolanaScannerConfig, "model_validate"):
            scanner = SolanaScannerConfig.model_validate(raw_scanner)
        else:  # pragma: no cover - for Pydantic < 2
            scanner = SolanaScannerConfig.parse_obj(raw_scanner)
        data["solana_scanner"] = scanner.dict()
    except ValidationError as exc:
        print("Invalid configuration (solana_scanner):\n", exc)
        raise SystemExit(1)

    try:
        raw_pyth = data.get("pyth", {}) or {}
        if hasattr(PythConfig, "model_validate"):
            pyth_cfg = PythConfig.model_validate(raw_pyth)
        else:  # pragma: no cover - for Pydantic < 2
            pyth_cfg = PythConfig.parse_obj(raw_pyth)
        data["pyth"] = pyth_cfg.dict()
    except ValidationError as exc:
        print("Invalid configuration (pyth):\n", exc)
        raise SystemExit(1)

    return data


def maybe_reload_config(state: dict, config: dict) -> None:
    """Reload configuration when ``state['reload']`` is set."""
    if state.get("reload"):
        new_cfg = load_config()
        config.clear()
        config.update(new_cfg)
        state.pop("reload", None)


def _flatten_config(data: dict, parent: str = "") -> dict:
    """Flatten nested config keys to ENV_STYLE names."""
    flat: dict[str, str] = {}
    for key, value in data.items():
        new_key = f"{parent}_{key}" if parent else key
        if isinstance(value, dict):
            flat.update(_flatten_config(value, new_key))
        else:
            flat[new_key.upper()] = value
    return flat


def reload_config(
    config: dict,
    ctx: BotContext,
    risk_manager: RiskManager,
    rotator: PortfolioRotator,
    position_guard: OpenPositionGuard,
    *,
    force: bool = False,
) -> None:
    """Reload the YAML config and update dependent objects."""
    global _LAST_CONFIG_MTIME

    try:
        mtime = CONFIG_PATH.stat().st_mtime
    except OSError:
        mtime = _LAST_CONFIG_MTIME

    if not force and mtime == _LAST_CONFIG_MTIME:
        return

    new_config = load_config()
    _LAST_CONFIG_MTIME = mtime

    config.clear()
    config.update(new_config)
    ctx.config = config

    rotator.config = config.get("portfolio_rotation", rotator.config)
    position_guard.max_open_trades = config.get(
        "max_open_trades", position_guard.max_open_trades
    )

    cooldown_configure(config.get("min_cooldown", 0))
    market_loader_configure(
        config.get("ohlcv_timeout", 120),
        config.get("max_ohlcv_failures", 3),
        config.get("max_ws_limit", 50),
        config.get("telegram", {}).get("status_updates", True),
        max_concurrent=config.get("max_concurrent_ohlcv"),
        gecko_limit=config.get("gecko_limit"),
    )

    volume_ratio = 0.01 if config.get("testing_mode") else 1.0
    risk_params = {**config.get("risk", {})}
    risk_params.update(config.get("sentiment_filter", {}))
    risk_params.update(config.get("volatility_filter", {}))
    risk_params["symbol"] = config.get("symbol", "")
    risk_params["trade_size_pct"] = config.get("trade_size_pct", 0.1)
    risk_params["strategy_allocation"] = config.get("strategy_allocation", {})
    risk_params["volume_threshold_ratio"] = config.get("risk", {}).get(
        "volume_threshold_ratio", 0.05
    )
    risk_params["atr_period"] = config.get("risk", {}).get("atr_period", 14)
    risk_params["stop_loss_atr_mult"] = config.get("risk", {}).get(
        "stop_loss_atr_mult", 2.0
    )
    risk_params["take_profit_atr_mult"] = config.get("risk", {}).get(
        "take_profit_atr_mult", 4.0
    )
    risk_params["volume_ratio"] = volume_ratio
    risk_manager.config = RiskConfig(**risk_params)


async def _ws_ping_loop(exchange: object, interval: float) -> None:
    """Periodically send WebSocket ping messages."""
    try:
        while True:
            await asyncio.sleep(interval)
            try:
                ping = getattr(exchange, "ping", None)
                if ping is None:
                    continue
                is_coro = asyncio.iscoroutinefunction(ping)
                clients = getattr(exchange, "clients", None)
                if isinstance(clients, dict):
                    if clients:
                        for client in list(clients.values()):
                            if is_coro:
                                await ping(client)
                            else:
                                await asyncio.to_thread(ping, client)
                            logger.debug("Sent WebSocket ping to Kraken")
                    else:
                        continue
                else:
                    if is_coro:
                        await ping()
                    else:
                        await asyncio.to_thread(ping)
                    logger.debug("Sent WebSocket ping to Kraken")
            except asyncio.CancelledError:
                raise
            except Exception as exc:  # pragma: no cover - ping failures
                logger.error("WebSocket ping failed: %s", exc, exc_info=True)
    except asyncio.CancelledError:
        pass


async def registry_update_loop(interval_minutes: float) -> None:
    """Periodically refresh the Solana token registry."""
    from crypto_bot.utils import token_registry as registry

    while True:
        try:
            mapping = await registry.load_token_mints(force_refresh=True)
            if mapping:
                registry.set_token_mints({**registry.TOKEN_MINTS, **mapping})
        except asyncio.CancelledError:
            break
        except Exception as exc:  # pragma: no cover - best effort
            logger.error("Token registry update error: %s", exc)
        await asyncio.sleep(interval_minutes * 60)


async def initial_scan(
    exchange: object,
    config: dict,
    state: SessionState,
    notifier: TelegramNotifier | None = None,
) -> None:
    """Populate OHLCV and regime caches before trading begins."""

    ranked, onchain_symbols = await get_filtered_symbols(exchange, config)
    symbols = [s for s, _ in ranked]
    top_n = int(config.get("scan_deep_top", 50))
    symbols = symbols[:top_n]
    for sym in onchain_symbols:
        if sym not in symbols:
            symbols.append(sym)
    symbols = list(dict.fromkeys(symbols))
    if not symbols:
        return

    # Save the local sync fetch function so it isn't shadowed later
    fetch_solana_historical_sync = fetch_solana_historical

<<<<<<< HEAD
    batch_size = int(config.get("symbol_batch_size", 10))
    total = len(symbols)
    processed = 0

    sf = config.get("symbol_filter", {})
    scan_limit = int(sf.get("initial_history_candles", config.get("scan_lookback_limit", 50)))
    scan_limit = min(scan_limit, 700)
=======
    scan_limit = min(config.get("scan_lookback_limit", 50), 700)
>>>>>>> 076ed428

    lookback_limit = scan_limit
    tfs = config.get("timeframes", ["1h"])
    tf_sec = timeframe_seconds(None, min(tfs, key=lambda t: timeframe_seconds(None, t)))
    lookback_since = int(time.time() * 1000 - lookback_limit * tf_sec * 1000)

<<<<<<< HEAD
        lookback_limit = scan_limit
        tfs = sf.get("initial_timeframes", config.get("timeframes", ["1h"]))
        tf_sec = timeframe_seconds(None, min(tfs, key=lambda t: timeframe_seconds(None, t)))
        lookback_since = int(time.time() * 1000 - lookback_limit * tf_sec * 1000)

        history_since = int((time.time() - 365 * 86400) * 1000)
        deep_limit = int(
            sf.get(
                "initial_history_candles",
                config.get(
                    "scan_deep_limit",
                    config.get("scan_lookback_limit", 50) * 10,
                ),
            )
        )
        logger.info(
            "Loading deep OHLCV history starting %s",
            datetime.utcfromtimestamp(history_since / 1000).isoformat(),
        )

        async with OHLCV_LOCK:
            state.df_cache = await update_multi_tf_ohlcv_cache(
                exchange,
                state.df_cache,
                batch,
                {**config, "timeframes": tfs},
                limit=deep_limit,
                start_since=history_since,
                use_websocket=False,
                force_websocket_history=config.get("force_websocket_history", False),
                max_concurrent=config.get("max_concurrent_ohlcv"),
                notifier=notifier,
                priority_queue=symbol_priority_queue,
            )

            state.regime_cache = await update_regime_tf_cache(
                exchange,
                state.regime_cache,
                batch,
                {**config, "timeframes": tfs},
                limit=scan_limit,
                start_since=lookback_since,
                use_websocket=False,
                force_websocket_history=config.get("force_websocket_history", False),
                max_concurrent=config.get("max_concurrent_ohlcv"),
                notifier=notifier,
                df_map=state.df_cache,
            )
        logger.info("Deep historical OHLCV loaded for %d symbols", len(batch))

        for sym in batch:
            if sym not in onchain_symbols:
                continue
            base = sym.split("/")[0]
            mint = TOKEN_MINTS.get(base.upper(), base)
            for tf in tfs:
                df = await asyncio.to_thread(
                    fetch_solana_historical_sync, mint, tf, limit=scan_limit
                )
                if isinstance(df, pd.DataFrame) and not df.empty:
                    update_df_cache(state.df_cache, tf, sym, df)

        processed += len(batch)
        pct = processed / total * 100
        logger.info("Initial scan %.1f%% complete", pct)
        if notifier and config.get("telegram", {}).get("status_updates", True):
            notifier.notify(f"Initial scan {pct:.1f}% complete")
=======
    history_since = int((time.time() - 365 * 86400) * 1000)
    deep_limit = int(
        config.get("scan_deep_limit", config.get("scan_lookback_limit", 50) * 10)
    )
    logger.info(
        "Loading deep OHLCV history starting %s",
        datetime.utcfromtimestamp(history_since / 1000).isoformat(),
    )

    async with OHLCV_LOCK:
        state.df_cache = await update_multi_tf_ohlcv_cache(
            exchange,
            state.df_cache,
            symbols,
            config,
            limit=deep_limit,
            start_since=history_since,
            use_websocket=False,
            force_websocket_history=config.get("force_websocket_history", False),
            max_concurrent=config.get("max_concurrent_ohlcv"),
            notifier=notifier,
            priority_queue=symbol_priority_queue,
        )

        state.regime_cache = await update_regime_tf_cache(
            exchange,
            state.regime_cache,
            symbols,
            config,
            limit=scan_limit,
            start_since=lookback_since,
            use_websocket=False,
            force_websocket_history=config.get("force_websocket_history", False),
            max_concurrent=config.get("max_concurrent_ohlcv"),
            notifier=notifier,
            df_map=state.df_cache,
        )
    logger.info("Deep historical OHLCV loaded for %d symbols", len(symbols))

    for sym in symbols:
        if sym not in onchain_symbols:
            continue
        base = sym.split("/")[0]
        mint = TOKEN_MINTS.get(base.upper(), base)
        for tf in config.get("timeframes", ["1h"]):
            df = await asyncio.to_thread(
                fetch_solana_historical_sync, mint, tf, limit=scan_limit
            )
            if isinstance(df, pd.DataFrame) and not df.empty:
                update_df_cache(state.df_cache, tf, sym, df)
>>>>>>> 076ed428

    onchain_syms = config.get("onchain_symbols", [])
    if onchain_syms:
        try:
            from crypto_bot.solana import fetch_solana_historical as fetch_solana_historical_async
        except Exception:
            fetch_solana_historical_async = None
        if fetch_solana_historical_async:
            timeframes = sf.get("initial_timeframes", config.get("timeframes", ["1h"]))
            for sym in onchain_syms:
                for tf in timeframes:
                    try:
                        df = await fetch_solana_historical_async(
                            sym, timeframe=tf, limit=scan_limit
                        )
                    except Exception:
                        continue
                    if isinstance(df, pd.DataFrame):
                        update_df_cache(state.df_cache, tf, sym, df)

    return


async def fetch_candidates(ctx: BotContext) -> None:
    """Gather symbols for this cycle and build the evaluation batch."""
    t0 = time.perf_counter()

    global symbol_priority_queue

    sf = ctx.config.setdefault("symbol_filter", {})

    if (
        not ctx.config.get("symbols")
        and not ctx.config.get("onchain_symbols")
        and not ctx.config.get("symbol")
    ):
        ctx.config["symbol"] = "BTC/USDT"
    orig_min_volume = sf.get("min_volume_usd")
    orig_volume_pct = sf.get("volume_percentile")

    pump = is_market_pumping(
        (ctx.config.get("symbols") or [ctx.config.get("symbol")])
        + ctx.config.get("onchain_symbols", []),
        ctx.df_cache,
        ctx.config.get("timeframe", "1h"),
    )
    if pump:
        sf["min_volume_usd"] = 500
        sf["volume_percentile"] = 5
        if ctx.risk_manager:
            weights = ctx.config.get("strategy_allocation", {}).copy()
            weights["sniper_solana"] = 0.6
            ctx.config["strategy_allocation"] = weights
            ctx.risk_manager.update_allocation(weights)
        ctx.config["mode"] = "auto"

    try:
        symbols, onchain_syms = await get_filtered_symbols(ctx.exchange, ctx.config)
    finally:
        if pump:
            sf["min_volume_usd"] = orig_min_volume
            sf["volume_percentile"] = orig_volume_pct

    ctx.timing["symbol_time"] = time.perf_counter() - t0

    solana_tokens: list[str] = list(onchain_syms)
    sol_cfg = ctx.config.get("solana_scanner", {})

    regime = "unknown"
    try:
        regime = await get_market_regime(ctx)
    except Exception:  # pragma: no cover - safety
        pass

    if regime == "trending" and ctx.config.get("arbitrage_enabled", True):
        try:
            arb_syms = await scan_arbitrage(ctx.exchange, ctx.config)
            symbols.extend((s, 2.0) for s in arb_syms)
        except Exception as exc:  # pragma: no cover - best effort
            logger.error("Arbitrage scan error: %s", exc)

    if regime == "volatile" and sol_cfg.get("enabled"):
        try:
            new_tokens = await get_solana_new_tokens(sol_cfg)
            solana_tokens.extend(new_tokens)
            symbols.extend((m, 0.0) for m in new_tokens)
        except Exception as exc:  # pragma: no cover - best effort
            logger.error("Solana scanner failed: %s", exc)

    symbol_names = [s for s, _ in symbols]
    avg_atr = compute_average_atr(
        symbol_names, ctx.df_cache, ctx.config.get("timeframe", "1h")
    )
    adaptive_cfg = ctx.config.get("adaptive_scan", {})
    if adaptive_cfg.get("enabled"):
        baseline = adaptive_cfg.get("atr_baseline", 0.01)
        max_factor = adaptive_cfg.get("max_factor", 2.0)
        volatility_factor = min(max_factor, max(1.0, avg_atr / baseline))
    else:
        volatility_factor = 1.0
    ctx.volatility_factor = volatility_factor

    total_available = len(
        (ctx.config.get("symbols") or [ctx.config.get("symbol")])
        + ctx.config.get("onchain_symbols", [])
    )
    ctx.timing["symbol_filter_ratio"] = (
        len(symbols) / total_available if total_available else 1.0
    )

    base_size = ctx.config.get("symbol_batch_size", 10)
    batch_size = int(base_size * volatility_factor)
    async with QUEUE_LOCK:
        if not symbol_priority_queue:
            all_scores = symbols + [(s, 0.0) for s in onchain_syms]
            symbol_priority_queue = build_priority_queue(all_scores)
        if onchain_syms:
            for sym in reversed(onchain_syms):
                symbol_priority_queue.appendleft(sym)
        if solana_tokens:
            for sym in reversed(solana_tokens):
                symbol_priority_queue.appendleft(sym)
        if len(symbol_priority_queue) < batch_size:
            symbol_priority_queue.extend(
                build_priority_queue(symbols + [(s, 0.0) for s in onchain_syms])
            )
        ctx.current_batch = [
            symbol_priority_queue.popleft()
            for _ in range(min(batch_size, len(symbol_priority_queue)))
        ]


async def scan_arbitrage(exchange: object, config: dict) -> list[str]:
    """Return symbols with profitable Solana arbitrage opportunities."""
    pairs: list[str] = config.get("arbitrage_pairs", [])
    if not pairs:
        return []

    try:
        from crypto_bot.utils.market_loader import fetch_geckoterminal_ohlcv
    except Exception:
        fetch_geckoterminal_ohlcv = None

    gecko_prices: dict[str, float] = {}
    if fetch_geckoterminal_ohlcv:
        for sym in pairs:
            try:
                res = await fetch_geckoterminal_ohlcv(sym, limit=1, return_price=True)
            except Exception:
                res = None
            if res:
                _data, _vol, price = res
                gecko_prices[sym] = price

    remaining = [s for s in pairs if s not in gecko_prices]
    dex_prices: dict[str, float] = gecko_prices.copy()
    if remaining:
        try:
            from crypto_bot.solana import fetch_solana_prices
        except Exception:
            fetch_solana_prices = None
        if fetch_solana_prices:
            dex_prices.update(await fetch_solana_prices(remaining))
    results: list[str] = []
    threshold = float(config.get("arbitrage_threshold", 0.0))

    for sym in pairs:
        dex_price = dex_prices.get(sym)
        if not dex_price:
            continue
        try:
            if asyncio.iscoroutinefunction(getattr(exchange, "fetch_ticker", None)):
                ticker = await exchange.fetch_ticker(sym)
            else:
                ticker = await asyncio.to_thread(exchange.fetch_ticker, sym)
        except Exception:
            continue
        cex_price = ticker.get("last") or ticker.get("close")
        if cex_price is None:
            continue
        try:
            cex_val = float(cex_price)
        except Exception:
            continue
        if cex_val <= 0:
            continue
        diff = abs(dex_price - cex_val) / cex_val
        if diff >= threshold:
            results.append(sym)
    return results


async def update_caches(ctx: BotContext) -> None:
    """Update OHLCV and regime caches for the current symbol batch."""
    batch = ctx.current_batch
    if not batch:
        return

    start = time.perf_counter()
    tf_minutes = int(
        pd.Timedelta(ctx.config.get("timeframe", "1h")).total_seconds() // 60
    )
    limit = max(150, tf_minutes * 2)
    limit = int(ctx.config.get("cycle_lookback_limit") or limit)
    start_since = int(time.time() * 1000 - limit * tf_minutes * 60 * 1000)

    max_concurrent = ctx.config.get("max_concurrent_ohlcv")
    if isinstance(max_concurrent, (int, float)):
        max_concurrent = int(max_concurrent)
        if ctx.volatility_factor > 5:
            max_concurrent = max(1, max_concurrent // 2)

    async with OHLCV_LOCK:
        try:
            ctx.df_cache = await update_multi_tf_ohlcv_cache(
                ctx.exchange,
                ctx.df_cache,
                batch,
                ctx.config,
                limit=limit,
                use_websocket=ctx.config.get("use_websocket", False),
                force_websocket_history=ctx.config.get(
                    "force_websocket_history", False
                ),
                max_concurrent=max_concurrent,
                notifier=(
                    ctx.notifier
                    if ctx.config.get("telegram", {}).get("status_updates", True)
                    else None
                ),
                priority_queue=symbol_priority_queue,
            )
        except Exception as exc:
            logger.warning("WS OHLCV failed: %s - falling back to REST", exc)
            ctx.df_cache = await update_multi_tf_ohlcv_cache(
                ctx.exchange,
                ctx.df_cache,
                batch,
                ctx.config,
                limit=limit,
                start_since=start_since,
                use_websocket=False,
                force_websocket_history=ctx.config.get(
                    "force_websocket_history", False
                ),
                max_concurrent=max_concurrent,
                notifier=(
                    ctx.notifier
                    if ctx.config.get("telegram", {}).get("status_updates", True)
                    else None
                ),
                priority_queue=symbol_priority_queue,
            )

            ctx.regime_cache = await update_regime_tf_cache(
                ctx.exchange,
                ctx.regime_cache,
                batch,
                ctx.config,
                limit=limit,
                use_websocket=ctx.config.get("use_websocket", False),
                force_websocket_history=ctx.config.get(
                    "force_websocket_history", False
                ),
                max_concurrent=max_concurrent,
                notifier=(
                    ctx.notifier
                    if ctx.config.get("telegram", {}).get("status_updates", True)
                    else None
                ),
                df_map=ctx.df_cache,
            )

    tf = ctx.config.get("timeframe", "1h")
    for sym in batch:
        df = ctx.df_cache.get(tf, {}).get(sym)
        logger.info("%s OHLCV: %d candles", sym, len(df) if df is not None else 0)

    vol_thresh = ctx.config.get("bounce_scalper", {}).get("vol_zscore_threshold")
    if vol_thresh is not None:
        tf = ctx.config.get("timeframe", "1h")
        status_updates = ctx.config.get("telegram", {}).get("status_updates", True)
        for sym in batch:
            df = ctx.df_cache.get(tf, {}).get(sym)
            if df is None or df.empty or "volume" not in df:
                continue
            vols = df["volume"].to_numpy(dtype=float)
            mean = float(np.mean(vols)) if len(vols) else 0.0
            std = float(np.std(vols))
            if std <= 0:
                continue
            z_scores = (vols - mean) / std
            z_max = float(np.max(z_scores))
            if z_max > vol_thresh:
                async with QUEUE_LOCK:
                    symbol_priority_queue.appendleft(sym)
                msg = f"Volume spike priority for {sym}: z={z_max:.2f}"
                logger.info(msg)
                if status_updates and ctx.notifier:
                    ctx.notifier.notify(msg)

    if ctx.config.get("use_websocket", True):
        timeframe = ctx.config.get("timeframe", "1h")
        try:
            # Subscribe to WS for live candles
            await ctx.exchange.watch_ohlcv(batch, timeframe)
        except Exception as exc:  # pragma: no cover - network
            logger.warning("WS subscribe failed: %s", exc)

    ctx.timing["ohlcv_fetch_latency"] = time.perf_counter() - start


async def enrich_with_pyth(ctx: BotContext) -> None:
    """Update cached OHLCV using the latest Pyth prices."""
    batch = ctx.current_batch
    if not batch:
        return

    async with aiohttp.ClientSession() as session:
        for sym in batch:
            if not sym.endswith("/USDC"):
                continue
            base = sym.split("/")[0]
            try:
                url = f"https://hermes.pyth.network/v2/price_feeds?query={base}"
                async with session.get(url, timeout=10) as resp:
                    feeds = await resp.json()
            except Exception:
                continue

            feed_id = None
            for item in feeds:
                attrs = item.get("attributes", {})
                if attrs.get("base") == base and attrs.get("quote_currency") == "USD":
                    feed_id = item.get("id")
                    break
            if not feed_id:
                continue

            try:
                url = (
                    "https://hermes.pyth.network/api/latest_price_feeds?ids[]="
                    f"{feed_id}"
                )
                async with session.get(url, timeout=10) as resp:
                    data = await resp.json()
            except Exception:
                continue

            if not data:
                continue

            price_info = data[0].get("price")
            if not price_info:
                continue

            price = float(price_info.get("price", 0)) * (
                10 ** price_info.get("expo", 0)
            )

            async with OHLCV_LOCK:
                for cache in ctx.df_cache.values():
                    df = cache.get(sym)
                    if df is not None and not df.empty:
                        df.loc[df.index[-1], "close"] = price


async def analyse_batch(ctx: BotContext) -> None:
    """Run signal analysis on the current batch."""
    batch = ctx.current_batch
    if not batch:
        logger.info("analyse_batch called with empty batch")
        ctx.analysis_results = []
        return

    logger.info(
        "analyse_batch starting with %d symbols: %s",
        len(batch),
        batch,
    )

    tasks = []
    mode = ctx.config.get("mode", "cex")
    for sym in batch:
        df_map = {tf: c.get(sym) for tf, c in ctx.df_cache.items()}
        for tf, cache in ctx.regime_cache.items():
            df_map[tf] = cache.get(sym)
        tasks.append(analyze_symbol(sym, df_map, mode, ctx.config, ctx.notifier))

    results = await asyncio.gather(*tasks, return_exceptions=True)

    ctx.analysis_results = []
    for sym, res in zip(batch, results):
        if isinstance(res, Exception):
            logger.error("Analysis failed for %s: %s", sym, res)
        else:
            ctx.analysis_results.append(res)

    global UNKNOWN_COUNT, TOTAL_ANALYSES
    for res in ctx.analysis_results:
        if res.get("skip"):
            continue
        logger.info(
            "Analysis for %s: regime=%s, score=%s",
            res["symbol"],
            res["regime"],
            res["score"],
        )
        TOTAL_ANALYSES += 1
        if res.get("regime") == "unknown":
            UNKNOWN_COUNT += 1

    logger.info(
        "analyse_batch produced %d results (%d skipped)",
        len(ctx.analysis_results),
        sum(1 for r in ctx.analysis_results if r.get("skip")),
    )


async def execute_signals(ctx: BotContext) -> None:
    """Open trades for qualified analysis results."""
    results = getattr(ctx, "analysis_results", [])
    if not results:
        logger.info("No analysis results to act on")
        return

    # Prioritize by score
    results = [r for r in results if not r.get("skip") and r.get("direction") != "none"]
    if not results:
        logger.info("All signals filtered out - nothing actionable")
        return
    results.sort(key=lambda x: x.get("score", 0), reverse=True)
    top_n = ctx.config.get("top_n_symbols", 10)
    executed = 0

    for candidate in results[:top_n]:
        logger.info("Analysis result: %s", candidate)
        if not ctx.position_guard or not ctx.position_guard.can_open(ctx.positions):
            logger.info("Max open trades reached; skipping remaining signals")
            break
        sym = candidate["symbol"]
        logger.info("[EVAL] evaluating %s", sym)
        outcome_reason = ""
        if ctx.balance <= 0:
            old_balance = ctx.balance
            latest = await refresh_balance(ctx)
            logger.info(
                "Balance was %.2f; refreshed to %.2f for %s",
                old_balance,
                latest,
                sym,
            )
        if sym in ctx.positions:
            outcome_reason = "existing position"
            logger.info("[EVAL] %s -> %s", sym, outcome_reason)
            continue

        df = candidate["df"]
        price = df["close"].iloc[-1]
        score = candidate.get("score", 0.0)
        strategy = candidate.get("name", "")
        allowed, reason = ctx.risk_manager.allow_trade(df, strategy, sym)
        if not allowed:
            outcome_reason = f"blocked: {reason}"
            logger.info("[EVAL] %s -> %s", sym, outcome_reason)
            continue

        probs = candidate.get("probabilities", {})
        reg_prob = float(probs.get(candidate.get("regime"), 0.0))
        size = ctx.risk_manager.position_size(
            reg_prob,
            ctx.balance,
            df,
            atr=candidate.get("atr"),
            price=price,
        )
        if size <= 0:
            await refresh_balance(ctx)
            size = ctx.risk_manager.position_size(
                reg_prob,
                ctx.balance,
                df,
                atr=candidate.get("atr"),
                price=price,
            )
            if size <= 0:
                outcome_reason = f"size {size:.4f}"
                logger.info("[EVAL] %s -> %s", sym, outcome_reason)
                continue

        if not ctx.risk_manager.can_allocate(strategy, size, ctx.balance):
            logger.info(
                "Insufficient capital to allocate %.4f for %s via %s",
                size,
                sym,
                strategy,
            )
            outcome_reason = "insufficient capital"
            logger.info("[EVAL] %s -> %s", sym, outcome_reason)
            continue

        amount = size / price if price > 0 else 0.0
        side = direction_to_side(candidate["direction"])
        if side == "sell" and not ctx.config.get("allow_short", False):
            outcome_reason = "short selling disabled"
            logger.info("[EVAL] %s -> %s", sym, outcome_reason)
            continue
        start_exec = time.perf_counter()
        executed_via_sniper = False
        if sym.endswith("/USDC"):
            from crypto_bot.solana import sniper_solana

            sol_score, _ = sniper_solana.generate_signal(df)
            if sol_score > 0.7:
                from crypto_bot.solana_trading import sniper_trade

                base, quote = sym.split("/")
                await sniper_trade(
                    ctx.config.get("wallet_address", ""),
                    quote,
                    base,
                    size,
                    dry_run=ctx.config.get("execution_mode") == "dry_run",
                    slippage_bps=ctx.config.get("solana_slippage_bps", 50),
                    notifier=ctx.notifier,
                )
                executed_via_sniper = True

        if not executed_via_sniper:
            order = await cex_trade_async(
                ctx.exchange,
                ctx.ws_client,
                sym,
                side,
                amount,
                ctx.notifier,
                dry_run=ctx.config.get("execution_mode") == "dry_run",
                use_websocket=ctx.config.get("use_websocket", False),
                config=ctx.config,
            )
            if order:
                executed += 1
                logger.info("[EVAL] %s -> executed %s %.4f", sym, side, amount)
                take_profit = None
                if strategy == "bounce_scalper":
                    depth = int(ctx.config.get("liquidity_depth", 10))
                    book = await fetch_order_book_async(ctx.exchange, sym, depth)
                    dist = _closest_wall_distance(book, price, side)
                    if dist is not None:
                        take_profit = dist * 0.8
                ctx.risk_manager.register_stop_order(
                    order,
                    strategy=strategy,
                    symbol=sym,
                    entry_price=price,
                    confidence=score,
                    direction=side,
                    take_profit=take_profit,
                )
        else:
            executed += 1
            logger.info("[EVAL] %s -> executed %s %.4f", sym, side, amount)
        ctx.timing["execution_latency"] = max(
            ctx.timing.get("execution_latency", 0.0),
            time.perf_counter() - start_exec,
        )

        if ctx.config.get("execution_mode") == "dry_run" and ctx.paper_wallet:
            ctx.paper_wallet.open(sym, side, amount, price)
            ctx.balance = ctx.paper_wallet.balance
        ctx.risk_manager.allocate_capital(strategy, size)
        ctx.positions[sym] = {
            "side": side,
            "entry_price": price,
            "entry_time": datetime.utcnow().isoformat(),
            "regime": candidate.get("regime"),
            "strategy": strategy,
            "confidence": score,
            "pnl": 0.0,
            "size": amount,
            "trailing_stop": 0.0,
            "highest_price": price,
            "dca_count": 0,
        }
        try:
            log_position(
                sym,
                side,
                amount,
                price,
                price,
                ctx.balance,
            )
        except Exception:
            pass

        await refresh_balance(ctx)

        if strategy == "micro_scalp":
            asyncio.create_task(_monitor_micro_scalp_exit(ctx, sym))

    if executed == 0:
        logger.info(
            "No trades executed from %d candidate signals", len(results[:top_n])
        )


async def handle_exits(ctx: BotContext) -> None:
    """Check open positions for exit conditions."""
    tf = ctx.config.get("timeframe", "1h")
    tf_cache = ctx.df_cache.get(tf, {})
    for sym, pos in list(ctx.positions.items()):
        df = tf_cache.get(sym)
        if df is None or df.empty:
            continue
        current_price = float(df["close"].iloc[-1])
        pnl_pct = ((current_price - pos["entry_price"]) / pos["entry_price"]) * (
            1 if pos["side"] == "buy" else -1
        )
        if pnl_pct >= ctx.config.get("exit_strategy", {}).get("min_gain_to_trail", 0):
            if current_price > pos.get("highest_price", pos["entry_price"]):
                pos["highest_price"] = current_price
            pos["trailing_stop"] = calculate_trailing_stop(
                pd.Series([pos.get("highest_price", current_price)]),
                ctx.config.get("exit_strategy", {}).get("trailing_stop_pct", 0.1),
            )

        # DCA before evaluating exit conditions
        dca_cfg = ctx.config.get("dca", {})
        dca_score, dca_dir = dca_bot.generate_signal(df)
        if (
            dca_dir == "long"
            and dca_score > 0
            and pos.get("dca_count", 0) < dca_cfg.get("max_entries", 0)
        ):
            add_amount = pos["size"] * dca_cfg.get("size_multiplier", 1.0)
            add_value = add_amount * current_price
            if ctx.risk_manager.can_allocate(pos.get("strategy", ""), add_value, ctx.balance):
                await cex_trade_async(
                    ctx.exchange,
                    ctx.ws_client,
                    sym,
                    pos["side"],
                    add_amount,
                    ctx.notifier,
                    dry_run=ctx.config.get("execution_mode") == "dry_run",
                    use_websocket=ctx.config.get("use_websocket", False),
                    config=ctx.config,
                )
                if ctx.config.get("execution_mode") == "dry_run" and ctx.paper_wallet:
                    try:
                        ctx.paper_wallet.open(sym, pos["side"], add_amount, current_price)
                        ctx.balance = ctx.paper_wallet.balance
                    except Exception:
                        pass
                await refresh_balance(ctx)
                ctx.risk_manager.allocate_capital(pos.get("strategy", ""), add_value)
                prev_amount = pos["size"]
                pos["size"] += add_amount
                pos["entry_price"] = (
                    pos["entry_price"] * prev_amount + current_price * add_amount
                ) / pos["size"]
                pos["dca_count"] = pos.get("dca_count", 0) + 1
                ctx.risk_manager.update_stop_order(pos["size"], symbol=sym)
        exit_signal, new_stop = should_exit(
            df,
            current_price,
            pos.get("trailing_stop", 0.0),
            ctx.config,
            ctx.risk_manager,
        )
        pos["trailing_stop"] = new_stop
        if exit_signal:
            await cex_trade_async(
                ctx.exchange,
                ctx.ws_client,
                sym,
                opposite_side(pos["side"]),
                pos["size"],
                ctx.notifier,
                dry_run=ctx.config.get("execution_mode") == "dry_run",
                use_websocket=ctx.config.get("use_websocket", False),
                config=ctx.config,
            )
            if ctx.config.get("execution_mode") == "dry_run" and ctx.paper_wallet:
                try:
                    ctx.paper_wallet.close(sym, pos["size"], current_price)
                    ctx.balance = ctx.paper_wallet.balance
                except Exception:
                    pass
            await refresh_balance(ctx)
            ctx.risk_manager.deallocate_capital(
                pos.get("strategy", ""), pos["size"] * pos["entry_price"]
            )
            ctx.positions.pop(sym, None)
            try:
                log_position(
                    sym,
                    pos["side"],
                    pos["size"],
                    pos["entry_price"],
                    current_price,
                    ctx.balance,
                )
            except Exception:
                pass
        else:
            score, direction = dca_bot.generate_signal(df)
            dca_cfg = ctx.config.get("dca", {})
            max_entries = dca_cfg.get("max_entries", 0)
            size_pct = dca_cfg.get("size_pct", 1.0)
            if (
                direction == "long"
                and pos.get("dca_count", 0) < max_entries
                and ctx.risk_manager.capital_tracker.can_allocate(
                    pos.get("strategy", ""), pos["size"] * size_pct * current_price, ctx.balance
                )
            ):
                new_size = pos["size"] * size_pct
                await cex_trade_async(
                    ctx.exchange,
                    ctx.ws_client,
                    sym,
                    pos["side"],
                    new_size,
                    ctx.notifier,
                    dry_run=ctx.config.get("execution_mode") == "dry_run",
                    use_websocket=ctx.config.get("use_websocket", False),
                    config=ctx.config,
                )
                if ctx.config.get("execution_mode") == "dry_run" and ctx.paper_wallet:
                    try:
                        ctx.paper_wallet.open(sym, pos["side"], new_size, current_price)
                        ctx.balance = ctx.paper_wallet.balance
                    except Exception:
                        pass
                ctx.risk_manager.allocate_capital(
                    pos.get("strategy", ""), new_size * current_price
                )
                pos["size"] += new_size
                pos["dca_count"] = pos.get("dca_count", 0) + 1
                try:
                    log_position(
                        sym,
                        pos["side"],
                        pos["size"],
                        pos["entry_price"],
                        current_price,
                        ctx.balance,
                    )
                except Exception:
                    pass

            # persist updated fields like 'dca_count'
            ctx.positions[sym] = pos


async def force_exit_all(ctx: BotContext) -> None:
    """Liquidate all open positions immediately."""
    tf = ctx.config.get("timeframe", "1h")
    tf_cache = ctx.df_cache.get(tf, {})
    for sym, pos in list(ctx.positions.items()):
        df = tf_cache.get(sym)
        exit_price = pos["entry_price"]
        if df is not None and not df.empty:
            exit_price = float(df["close"].iloc[-1])

        await cex_trade_async(
            ctx.exchange,
            ctx.ws_client,
            sym,
            opposite_side(pos["side"]),
            pos["size"],
            ctx.notifier,
            dry_run=ctx.config.get("execution_mode") == "dry_run",
            use_websocket=ctx.config.get("use_websocket", False),
            config=ctx.config,
        )

        if ctx.config.get("execution_mode") == "dry_run" and ctx.paper_wallet:
            try:
                ctx.paper_wallet.close(sym, pos["size"], exit_price)
                ctx.balance = ctx.paper_wallet.balance
            except Exception:
                pass

        await refresh_balance(ctx)

        ctx.risk_manager.deallocate_capital(
            pos.get("strategy", ""), pos["size"] * pos["entry_price"]
        )
        ctx.positions.pop(sym, None)
        try:
            log_position(
                sym,
                pos["side"],
                pos["size"],
                pos["entry_price"],
                exit_price,
                ctx.balance,
            )
        except Exception:
            pass


async def _monitor_micro_scalp_exit(ctx: BotContext, sym: str) -> None:
    """Monitor a micro-scalp trade and exit based on :func:`monitor_price`."""
    pos = ctx.positions.get(sym)
    if not pos:
        return

    tf = ctx.config.get("scalp_timeframe", "1m")

    def feed() -> float:
        df = ctx.df_cache.get(tf, {}).get(sym)
        if df is None or df.empty:
            return pos["entry_price"]
        return float(df["close"].iloc[-1])

    res = await monitor_price(feed, pos["entry_price"], {})
    exit_price = res.get("exit_price", feed())

    await cex_trade_async(
        ctx.exchange,
        ctx.ws_client,
        sym,
        opposite_side(pos["side"]),
        pos["size"],
        ctx.notifier,
        dry_run=ctx.config.get("execution_mode") == "dry_run",
        use_websocket=ctx.config.get("use_websocket", False),
        config=ctx.config,
    )

    if ctx.config.get("execution_mode") == "dry_run" and ctx.paper_wallet:
        try:
            ctx.paper_wallet.close(sym, pos["size"], exit_price)
            ctx.balance = ctx.paper_wallet.balance
        except Exception:
            pass

    await refresh_balance(ctx)

    ctx.risk_manager.deallocate_capital(
        pos.get("strategy", ""), pos["size"] * pos["entry_price"]
    )
    ctx.positions.pop(sym, None)
    try:
        log_position(
            sym, pos["side"], pos["size"], pos["entry_price"], exit_price, ctx.balance
        )
    except Exception:
        pass


async def _rotation_loop(
    rotator: PortfolioRotator,
    exchange: object,
    wallet: str,
    state: dict,
    notifier: TelegramNotifier | None,
    check_balance_change: callable,
) -> None:
    """Periodically rotate portfolio holdings."""

    interval = rotator.config.get("interval_days", 7) * 86400
    while True:
        try:
            if state.get("running") and rotator.config.get("enabled"):
                if asyncio.iscoroutinefunction(
                    getattr(exchange, "fetch_balance", None)
                ):
                    bal = await exchange.fetch_balance()
                else:
                    bal = await asyncio.to_thread(exchange.fetch_balance)
                current_balance = (
                    bal.get("USDT", {}).get("free", 0)
                    if isinstance(bal.get("USDT"), dict)
                    else bal.get("USDT", 0)
                )
                check_balance_change(float(current_balance), "external change")
                holdings = {
                    k: (v.get("total") if isinstance(v, dict) else v)
                    for k, v in bal.items()
                }
                await rotator.rotate(exchange, wallet, holdings, notifier)
        except asyncio.CancelledError:
            break
        except Exception as exc:  # pragma: no cover - rotation errors
            logger.error("Rotation loop error: %s", exc, exc_info=True)
        sleep_remaining = interval
        while sleep_remaining > 0:
            sleep_chunk = min(60, sleep_remaining)
            await asyncio.sleep(sleep_chunk)
            sleep_remaining -= sleep_chunk
            if not (rotator.config.get("enabled") and state.get("running")):
                break


async def _main_impl() -> TelegramNotifier:
    """Implementation for running the trading bot."""

    logger.info("Starting bot")
    global UNKNOWN_COUNT, TOTAL_ANALYSES
    config = load_config()
    from crypto_bot.utils.token_registry import (
        TOKEN_MINTS,
        load_token_mints,
        set_token_mints,
    )
    mapping = await load_token_mints()
    if mapping:
        set_token_mints({**TOKEN_MINTS, **mapping})
    onchain_syms = [fix_symbol(s) for s in config.get("onchain_symbols", [])]
    onchain_syms = [f"{s}/USDC" if "/" not in s else s for s in onchain_syms]
    if onchain_syms:
        config["onchain_symbols"] = onchain_syms
    sol_syms = [fix_symbol(s) for s in config.get("solana_symbols", [])]
    sol_syms = [f"{s}/USDC" if "/" not in s else s for s in sol_syms]
    if sol_syms:
        config["onchain_symbols"] = sol_syms
    global _LAST_CONFIG_MTIME
    try:
        _LAST_CONFIG_MTIME = CONFIG_PATH.stat().st_mtime
    except OSError:
        pass
    metrics_path = (
        Path(config.get("metrics_csv")) if config.get("metrics_csv") else None
    )

    async def solana_scan_loop() -> None:
        """Periodically fetch new Solana tokens and queue them."""
        cfg = config.get("solana_scanner", {})
        interval = cfg.get("interval_minutes", 5) * 60
        while True:
            try:
                tokens = await get_solana_new_tokens(cfg)
                if tokens:
                    async with QUEUE_LOCK:
                        for sym in reversed(tokens):
                            symbol_priority_queue.appendleft(sym)
            except asyncio.CancelledError:
                break
            except Exception as exc:  # pragma: no cover - best effort
                logger.error("Solana scan error: %s", exc)
            await asyncio.sleep(interval)

    volume_ratio = 0.01 if config.get("testing_mode") else 1.0
    cooldown_configure(config.get("min_cooldown", 0))
    status_updates = config.get("telegram", {}).get("status_updates", True)
    market_loader_configure(
        config.get("ohlcv_timeout", 120),
        config.get("max_ohlcv_failures", 3),
        config.get("max_ws_limit", 50),
        status_updates,
        max_concurrent=config.get("max_concurrent_ohlcv"),
        gecko_limit=config.get("gecko_limit"),
    )
    secrets = dotenv_values(ENV_PATH)
    flat_cfg = _flatten_config(config)
    for key, val in secrets.items():
        if key in flat_cfg:
            if flat_cfg[key] != val:
                logger.info(
                    "Overriding %s from .env (config.yaml value: %s)",
                    key,
                    flat_cfg[key],
                )
            else:
                logger.info("Using %s from .env (matches config.yaml)", key)
        else:
            logger.info("Setting %s from .env", key)
    os.environ.update(secrets)

    user = load_or_create()

    status_updates = config.get("telegram", {}).get("status_updates", True)
    balance_updates = config.get("telegram", {}).get("balance_updates", False)

    tg_cfg = {**config.get("telegram", {})}
    if user.get("telegram_token"):
        tg_cfg["token"] = user["telegram_token"]
    if user.get("telegram_chat_id"):
        tg_cfg["chat_id"] = user["telegram_chat_id"]
    if os.getenv("TELE_CHAT_ADMINS"):
        tg_cfg["chat_admins"] = os.getenv("TELE_CHAT_ADMINS")
    status_updates = tg_cfg.get("status_updates", status_updates)
    balance_updates = tg_cfg.get("balance_updates", balance_updates)

    notifier = TelegramNotifier.from_config(tg_cfg)
    if status_updates:
        notifier.notify("🤖 CoinTrader2.0 started")

    if notifier.token and notifier.chat_id:
        if not send_test_message(notifier.token, notifier.chat_id, "Bot started"):
            logger.warning("Telegram test message failed; check your token and chat ID")

    # allow user-configured exchange to override YAML setting
    if user.get("exchange"):
        config["exchange"] = user["exchange"]

    exchange, ws_client = get_exchange(config)
    if hasattr(exchange, "options"):
        opts = getattr(exchange, "options", {})
        opts["ws"] = {"ping_interval": 10, "ping_timeout": 45}
        exchange.options = opts

    ping_interval = int(config.get("ws_ping_interval", 0) or 0)
    if ping_interval > 0 and hasattr(exchange, "ping"):
        task = asyncio.create_task(_ws_ping_loop(exchange, ping_interval))
        WS_PING_TASKS.add(task)

    if not hasattr(exchange, "load_markets"):
        logger.error("The installed ccxt package is missing or a local stub is in use.")
        if status_updates:
            notifier.notify(
                "❌ ccxt library not found or stubbed; check your installation"
            )
        # Continue startup even if ccxt is missing for testing environments

    if config.get("scan_markets", True) and not config.get("symbols"):
        attempt = 0
        delay = SYMBOL_SCAN_RETRY_DELAY
        discovered: list[str] | None = None
        while attempt < MAX_SYMBOL_SCAN_ATTEMPTS:
            start_scan = time.perf_counter()
            discovered = await load_kraken_symbols(
                exchange,
                config.get("excluded_symbols", []),
                config,
            )
            latency = time.perf_counter() - start_scan
            record_sol_scanner_metrics(len(discovered or []), latency, config)
            if discovered:
                break
            attempt += 1
            if attempt >= MAX_SYMBOL_SCAN_ATTEMPTS:
                break
            logger.warning(
                "Symbol scan empty; retrying in %d seconds (attempt %d/%d)",
                delay,
                attempt + 1,
                MAX_SYMBOL_SCAN_ATTEMPTS,
            )
            if status_updates:
                notifier.notify(
                    f"Symbol scan failed; retrying in {delay}s (attempt {attempt + 1}/{MAX_SYMBOL_SCAN_ATTEMPTS})"
                )
            if inspect.iscoroutinefunction(asyncio.sleep):
                await asyncio.sleep(delay)
            else:  # pragma: no cover - compatibility with patched sleep
                asyncio.sleep(delay)
            delay = min(delay * 2, MAX_SYMBOL_SCAN_DELAY)

        if discovered:
            config["symbols"] = discovered + config.get("onchain_symbols", [])
        elif discovered is None:
            cached = load_liquid_pairs()
            if isinstance(cached, list):
                config["symbols"] = cached + config.get("onchain_symbols", [])
                logger.warning("Using cached pairs due to symbol scan failure")
            else:
                logger.error(
                    "No symbols discovered after %d attempts; aborting startup",
                    MAX_SYMBOL_SCAN_ATTEMPTS,
                )
                if status_updates:
                    notifier.notify(
                        f"❌ Startup aborted after {MAX_SYMBOL_SCAN_ATTEMPTS} symbol scan attempts"
                    )
                return notifier
        else:
            logger.error(
                "No symbols discovered after %d attempts; aborting startup",
                MAX_SYMBOL_SCAN_ATTEMPTS,
            )
            if status_updates:
                notifier.notify(
                    f"❌ Startup aborted after {MAX_SYMBOL_SCAN_ATTEMPTS} symbol scan attempts"
                )
            return notifier

    balance_threshold = config.get("balance_change_threshold", 0.01)
    previous_balance = 0.0

    def check_balance_change(new_balance: float, reason: str) -> None:
        nonlocal previous_balance
        delta = new_balance - previous_balance
        if abs(delta) > balance_threshold and notifier:
            notifier.notify(f"Balance changed by {delta:.4f} USDT due to {reason}")
        previous_balance = new_balance

    try:
        if asyncio.iscoroutinefunction(getattr(exchange, "fetch_balance", None)):
            bal = await exchange.fetch_balance()
        else:
            bal = await asyncio.to_thread(exchange.fetch_balance)
        init_bal = (
            bal.get("USDT", {}).get("free", 0)
            if isinstance(bal.get("USDT"), dict)
            else bal.get("USDT", 0)
        )
        log_balance(float(init_bal))
        last_balance = float(init_bal)
        previous_balance = float(init_bal)
    except Exception as exc:  # pragma: no cover - network
        logger.error("Exchange API setup failed: %s", exc)
        if status_updates:
            err = notifier.notify(f"API error: {exc}")
            if err:
                logger.error("Failed to notify user: %s", err)
        return notifier
    risk_params = {**config.get("risk", {})}
    risk_params.update(config.get("sentiment_filter", {}))
    risk_params.update(config.get("volatility_filter", {}))
    risk_params["symbol"] = config.get("symbol", "")
    risk_params["trade_size_pct"] = config.get("trade_size_pct", 0.1)
    risk_params["strategy_allocation"] = config.get("strategy_allocation", {})
    risk_params["volume_threshold_ratio"] = config.get("risk", {}).get(
        "volume_threshold_ratio", 0.05
    )
    risk_params["atr_period"] = config.get("risk", {}).get("atr_period", 14)
    risk_params["stop_loss_atr_mult"] = config.get("risk", {}).get(
        "stop_loss_atr_mult", 2.0
    )
    risk_params["take_profit_atr_mult"] = config.get("risk", {}).get(
        "take_profit_atr_mult", 4.0
    )
    risk_params["volume_ratio"] = volume_ratio
    risk_config = RiskConfig(**risk_params)
    risk_manager = RiskManager(risk_config)

    paper_wallet = None
    if config.get("execution_mode") == "dry_run":
        try:
            start_bal = float(input("Enter paper trading balance in USDT: "))
        except Exception:
            start_bal = 1000.0
        paper_wallet = PaperWallet(
            start_bal,
            config.get("max_open_trades", 1),
            config.get("allow_short", False),
        )
        log_balance(paper_wallet.balance)
        last_balance = notify_balance_change(
            notifier,
            last_balance,
            float(paper_wallet.balance),
            balance_updates,
        )

    monitor_task = asyncio.create_task(
        console_monitor.monitor_loop(exchange, paper_wallet, LOG_DIR / "bot.log")
    )

    position_tasks: dict[str, asyncio.Task] = {}
    max_open_trades = config.get("max_open_trades", 1)
    position_guard = OpenPositionGuard(max_open_trades)
    rotator = PortfolioRotator()

    mode = user.get("mode", config.get("mode", "auto"))
    state = {"running": True, "mode": mode}
    # Caches for OHLCV and regime data are stored on the session_state
    session_state = SessionState(last_balance=last_balance)
    last_candle_ts: dict[str, int] = {}

    control_task = None
    if sys.stdin.isatty():
        control_task = asyncio.create_task(console_control.control_loop(state))
    rotation_task = asyncio.create_task(
        _rotation_loop(
            rotator,
            exchange,
            user.get("wallet_address", ""),
            state,
            notifier,
            check_balance_change,
        )
    )
    solana_scan_task: asyncio.Task | None = None
    if config.get("solana_scanner", {}).get("enabled"):
        solana_scan_task = asyncio.create_task(solana_scan_loop())
    registry_task = asyncio.create_task(
        registry_update_loop(
            config.get("token_registry", {}).get(
                "refresh_interval_minutes", 15
            )
        )
    )
    print("Bot running. Type 'stop' to pause, 'start' to resume, 'quit' to exit.")

    from crypto_bot.telegram_bot_ui import TelegramBotUI

    telegram_bot = (
        TelegramBotUI(
            notifier,
            state,
            LOG_DIR / "bot.log",
            rotator,
            exchange,
            user.get("wallet_address", ""),
            command_cooldown=config.get("telegram", {}).get("command_cooldown", 5),
        )
        if notifier.enabled and notifier.token and notifier.chat_id
        else None
    )

    if telegram_bot:
        telegram_bot.run_async()

    meme_wave_task = None
    if config.get("meme_wave_sniper", {}).get("enabled"):
        from crypto_bot.solana import start_runner

        meme_wave_task = start_runner(config.get("meme_wave_sniper", {}))
    sniper_cfg = config.get("meme_wave_sniper", {})
    sniper_task = None
    if sniper_cfg.get("enabled"):
        from crypto_bot.solana.runner import run as sniper_run

        sniper_task = asyncio.create_task(sniper_run(sniper_cfg))

    if config.get("scan_in_background", True):
        session_state.scan_task = asyncio.create_task(
            initial_scan(
                exchange,
                config,
                session_state,
                notifier if status_updates else None,
            )
        )
    else:
        await initial_scan(
            exchange,
            config,
            session_state,
            notifier if status_updates else None,
        )

    ctx = BotContext(
        positions=session_state.positions,
        df_cache=session_state.df_cache,
        regime_cache=session_state.regime_cache,
        config=config,
    )
    ctx.exchange = exchange
    ctx.ws_client = ws_client
    ctx.risk_manager = risk_manager
    ctx.notifier = notifier
    ctx.paper_wallet = paper_wallet
    ctx.position_guard = position_guard
    ctx.balance = await fetch_and_log_balance(exchange, paper_wallet, config)
    last_balance = ctx.balance
    runner = PhaseRunner(
        [
            fetch_candidates,
            update_caches,
            enrich_with_pyth,
            analyse_batch,
            refresh_balance,
            execute_signals,
            handle_exits,
        ]
    )

    loop_count = 0
    last_weight_update = last_optimize = 0.0

    try:
        while True:
            maybe_reload_config(state, config)
            reload_config(
                config,
                ctx,
                risk_manager,
                rotator,
                position_guard,
                force=state.get("reload", False),
            )
            state["reload"] = False

            if state.get("liquidate_all"):
                await force_exit_all(ctx)
                state["liquidate_all"] = False

            if config.get("arbitrage_enabled", True):
                try:
                    arb_syms = await scan_arbitrage(exchange, config)
                    if arb_syms:
                        async with QUEUE_LOCK:
                            for sym in reversed(arb_syms):
                                symbol_priority_queue.appendleft(sym)
                except Exception as exc:  # pragma: no cover - best effort
                    logger.error("Arbitrage scan error: %s", exc)

            cycle_start = time.perf_counter()
            ctx.timing = await runner.run(ctx)
            loop_count += 1

            if time.time() - last_weight_update >= 86400:
                weights = compute_strategy_weights()
                if weights:
                    logger.info("Updating strategy allocation to %s", weights)
                    risk_manager.update_allocation(weights)
                    config["strategy_allocation"] = weights
                last_weight_update = time.time()

            if config.get("optimization", {}).get("enabled"):
                if (
                    time.time() - last_optimize
                    >= config["optimization"].get("interval_days", 7) * 86400
                ):
                    optimize_strategies()
                    last_optimize = time.time()

            if not state.get("running"):
                await asyncio.sleep(1)
                continue

            balances = await asyncio.to_thread(
                check_wallet_balances, user.get("wallet_address", "")
            )
            for token in detect_non_trade_tokens(balances):
                amount = balances[token]
                logger.info("Converting %s %s to USDC", amount, token)
                await auto_convert_funds(
                    user.get("wallet_address", ""),
                    token,
                    "USDC",
                    amount,
                    dry_run=config["execution_mode"] == "dry_run",
                    slippage_bps=config.get("solana_slippage_bps", 50),
                    notifier=notifier,
                )
                if asyncio.iscoroutinefunction(
                    getattr(exchange, "fetch_balance", None)
                ):
                    bal = await exchange.fetch_balance()
                else:
                    bal = await asyncio.to_thread(exchange.fetch_balance)
                bal_val = (
                    bal.get("USDT", {}).get("free", 0)
                    if isinstance(bal.get("USDT"), dict)
                    else bal.get("USDT", 0)
                )
                check_balance_change(float(bal_val), "funds converted")

            # Refresh OHLCV for open positions if a new candle has formed
            tf = config.get("timeframe", "1h")
            tf_sec = timeframe_seconds(None, tf)
            open_syms: list[str] = []
            for sym in ctx.positions:
                last_ts = last_candle_ts.get(sym, 0)
                if time.time() - last_ts >= tf_sec:
                    open_syms.append(sym)
            if open_syms:
                async with OHLCV_LOCK:
                    tf_cache = ctx.df_cache.get(tf, {})
                    tf_cache = await update_ohlcv_cache(
                        exchange,
                        tf_cache,
                        open_syms,
                        timeframe=tf,
                        limit=2,
                        use_websocket=config.get("use_websocket", False),
                        force_websocket_history=config.get(
                            "force_websocket_history", False
                        ),
                        max_concurrent=config.get("max_concurrent_ohlcv"),
                    )
                    ctx.df_cache[tf] = tf_cache
                    session_state.df_cache[tf] = tf_cache
                for sym in open_syms:
                    df = tf_cache.get(sym)
                    if df is not None and not df.empty:
                        last_candle_ts[sym] = int(df["timestamp"].iloc[-1])
                        higher_df = ctx.df_cache.get(
                            config.get("higher_timeframe", "1d"), {}
                        ).get(sym)
                        regime, _ = await classify_regime_async(df, higher_df)
                        ctx.positions[sym]["regime"] = regime
                        TOTAL_ANALYSES += 1
                        if regime == "unknown":
                            UNKNOWN_COUNT += 1

            total_time = time.perf_counter() - cycle_start
            timing = getattr(ctx, "timing", {})
            _emit_timing(
                timing.get("fetch_candidates", 0.0),
                timing.get("update_caches", 0.0),
                timing.get("analyse_batch", 0.0),
                total_time,
                metrics_path,
                timing.get("ohlcv_fetch_latency", 0.0),
                timing.get("execution_latency", 0.0),
            )

            if config.get("metrics_enabled") and config.get("metrics_backend") == "csv":
                metrics = {
                    "timestamp": datetime.utcnow().isoformat(),
                    "ticker_fetch_time": timing.get("fetch_candidates", 0.0),
                    "symbol_filter_ratio": timing.get("symbol_filter_ratio", 1.0),
                    "ohlcv_fetch_latency": timing.get("ohlcv_fetch_latency", 0.0),
                    "execution_latency": timing.get("execution_latency", 0.0),
                    "unknown_regimes": sum(
                        1
                        for r in getattr(ctx, "analysis_results", [])
                        if r.get("regime") == "unknown"
                    ),
                }
                write_cycle_metrics(metrics, config)

            unknown_rate = UNKNOWN_COUNT / max(TOTAL_ANALYSES, 1)
            if unknown_rate > 0.2 and ctx.notifier:
                ctx.notifier.notify(f"⚠️ Unknown regime rate {unknown_rate:.1%}")
            delay = config.get("loop_interval_minutes", 1) / max(
                ctx.volatility_factor, 1e-6
            )
            logger.info("Sleeping for %.2f minutes", delay)
            await asyncio.sleep(delay * 60)

    finally:
        if hasattr(exchange, "close"):
            if asyncio.iscoroutinefunction(getattr(exchange, "close")):
                with contextlib.suppress(Exception):
                    await exchange.close()
            else:
                with contextlib.suppress(Exception):
                    await asyncio.to_thread(exchange.close)
        if solana_scan_task:
            solana_scan_task.cancel()
            try:
                await solana_scan_task
            except asyncio.CancelledError:
                pass
        if registry_task:
            registry_task.cancel()
            try:
                await registry_task
            except asyncio.CancelledError:
                pass
        if session_state.scan_task:
            session_state.scan_task.cancel()
            try:
                await session_state.scan_task
            except asyncio.CancelledError:
                pass
        monitor_task.cancel()
        if control_task:
            control_task.cancel()
        rotation_task.cancel()
        if sniper_task:
            sniper_task.cancel()
        for task in list(position_tasks.values()):
            task.cancel()
        for task in list(position_tasks.values()):
            try:
                await task
            except asyncio.CancelledError:
                pass
        position_tasks.clear()
        if meme_wave_task:
            meme_wave_task.cancel()
            try:
                await meme_wave_task
            except asyncio.CancelledError:
                pass
        if telegram_bot:
            telegram_bot.stop()
        try:
            await monitor_task
        except asyncio.CancelledError:
            pass
        try:
            await rotation_task
        except asyncio.CancelledError:
            pass
        if sniper_task:
            try:
                await sniper_task
            except asyncio.CancelledError:
                pass
        if control_task:
            try:
                await control_task
            except asyncio.CancelledError:
                pass
        for task in list(WS_PING_TASKS):
            task.cancel()
        for task in list(WS_PING_TASKS):
            try:
                await task
            except asyncio.CancelledError:
                pass
        WS_PING_TASKS.clear()

    return notifier


async def main() -> None:
    """Entry point for running the trading bot with error handling."""
    notifier: TelegramNotifier | None = None
    try:
        notifier = await _main_impl()
    except Exception as exc:  # pragma: no cover - error path
        logger.exception("Unhandled error in main: %s", exc)
        if notifier:
            notifier.notify(f"❌ Bot stopped: {exc}")
    finally:
        if notifier:
            notifier.notify("Bot shutting down")
        logger.info("Bot shutting down")


if __name__ == "__main__":  # pragma: no cover - manual execution
    asyncio.run(main())<|MERGE_RESOLUTION|>--- conflicted
+++ resolved
@@ -613,7 +613,6 @@
     # Save the local sync fetch function so it isn't shadowed later
     fetch_solana_historical_sync = fetch_solana_historical
 
-<<<<<<< HEAD
     batch_size = int(config.get("symbol_batch_size", 10))
     total = len(symbols)
     processed = 0
@@ -621,16 +620,13 @@
     sf = config.get("symbol_filter", {})
     scan_limit = int(sf.get("initial_history_candles", config.get("scan_lookback_limit", 50)))
     scan_limit = min(scan_limit, 700)
-=======
     scan_limit = min(config.get("scan_lookback_limit", 50), 700)
->>>>>>> 076ed428
 
     lookback_limit = scan_limit
     tfs = config.get("timeframes", ["1h"])
     tf_sec = timeframe_seconds(None, min(tfs, key=lambda t: timeframe_seconds(None, t)))
     lookback_since = int(time.time() * 1000 - lookback_limit * tf_sec * 1000)
 
-<<<<<<< HEAD
         lookback_limit = scan_limit
         tfs = sf.get("initial_timeframes", config.get("timeframes", ["1h"]))
         tf_sec = timeframe_seconds(None, min(tfs, key=lambda t: timeframe_seconds(None, t)))
@@ -698,7 +694,6 @@
         logger.info("Initial scan %.1f%% complete", pct)
         if notifier and config.get("telegram", {}).get("status_updates", True):
             notifier.notify(f"Initial scan {pct:.1f}% complete")
-=======
     history_since = int((time.time() - 365 * 86400) * 1000)
     deep_limit = int(
         config.get("scan_deep_limit", config.get("scan_lookback_limit", 50) * 10)
@@ -749,7 +744,6 @@
             )
             if isinstance(df, pd.DataFrame) and not df.empty:
                 update_df_cache(state.df_cache, tf, sym, df)
->>>>>>> 076ed428
 
     onchain_syms = config.get("onchain_symbols", [])
     if onchain_syms:
