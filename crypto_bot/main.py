import asyncio
import os
import sys
import contextlib
import time
from pathlib import Path
from datetime import datetime
from collections import deque, OrderedDict
from dataclasses import dataclass, field
import inspect
import re

import aiohttp
from typing import Mapping

try:
    import ccxt  # type: ignore
except Exception:  # pragma: no cover - optional dependency
    import types

    ccxt = types.SimpleNamespace()

import pandas as pd
import numpy as np
import yaml
from dotenv import dotenv_values
from pydantic import ValidationError

from schema.scanner import (
    ScannerConfig,
    SolanaScannerConfig,
    PythConfig,
)

from crypto_bot.utils.telegram import TelegramNotifier, send_test_message
from crypto_bot.utils.logger import LOG_DIR, setup_logger
from crypto_bot.portfolio_rotator import PortfolioRotator
from crypto_bot.wallet_manager import load_or_create
from crypto_bot.utils.market_analyzer import analyze_symbol
from crypto_bot.strategy import dca_bot
from crypto_bot.cooldown_manager import (
    configure as cooldown_configure,
)
from crypto_bot.phase_runner import BotContext, PhaseRunner
from crypto_bot.risk.risk_manager import RiskManager, RiskConfig
from crypto_bot.risk.exit_manager import (
    calculate_trailing_stop,
    should_exit,
)
from crypto_bot.execution.cex_executor import (
    execute_trade_async as cex_trade_async,
    get_exchange,
    get_exchanges,
)
from crypto_bot.open_position_guard import OpenPositionGuard
from crypto_bot import console_monitor, console_control
from crypto_bot.utils.position_logger import log_position, log_balance
from crypto_bot.utils.market_loader import (
    load_kraken_symbols,
    update_ohlcv_cache,
    update_multi_tf_ohlcv_cache,
    update_regime_tf_cache,
    fetch_ohlcv_for_token,
    timeframe_seconds,
    configure as market_loader_configure,
    fetch_order_book_async,
)
from crypto_bot.utils.pair_cache import PAIR_FILE, load_liquid_pairs
from tasks.refresh_pairs import (
    DEFAULT_MIN_VOLUME_USD,
    DEFAULT_TOP_K,
    refresh_pairs_async,
)
from crypto_bot.utils.eval_queue import build_priority_queue
from crypto_bot.solana import get_solana_new_tokens
from crypto_bot.utils.symbol_utils import get_filtered_symbols, fix_symbol
from crypto_bot.utils import symbol_utils
from crypto_bot.utils.metrics_logger import log_cycle as log_cycle_metrics
from crypto_bot.paper_wallet import PaperWallet
from crypto_bot.utils.strategy_utils import compute_strategy_weights
from crypto_bot.auto_optimizer import optimize_strategies
from crypto_bot.utils.telemetry import write_cycle_metrics
from crypto_bot.utils.token_registry import TOKEN_MINTS
from crypto_bot.utils import pnl_logger, regime_pnl_tracker, trade_logger

from crypto_bot.monitoring import record_sol_scanner_metrics
from crypto_bot.fund_manager import (
    auto_convert_funds,
    check_wallet_balances,
    detect_non_trade_tokens,
)
from crypto_bot.regime.regime_classifier import (
    classify_regime_async,
    classify_regime_cached,
)
from crypto_bot.volatility_filter import calc_atr
from crypto_bot.solana.exit import monitor_price
from crypto_bot.execution.solana_mempool import SolanaMempoolMonitor

# Backwards compatibility for tests
_fix_symbol = fix_symbol

CONFIG_PATH = Path(__file__).resolve().parent / "config.yaml"
ENV_PATH = Path(__file__).resolve().parent / ".env"

# Track the modification time of the loaded configuration
_LAST_CONFIG_MTIME = CONFIG_PATH.stat().st_mtime

logger = setup_logger("bot", LOG_DIR / "bot.log", to_console=False)

# Pattern for environment variable placeholders like ${VAR}
_PLACEHOLDER_RE = re.compile(r"\$\{([^}]+)\}")


def replace_placeholders(value):
    """Recursively replace ${VAR} placeholders in ``value`` using env vars."""

    if isinstance(value, dict):
        return {k: replace_placeholders(v) for k, v in value.items()}
    if isinstance(value, list):
        return [replace_placeholders(v) for v in value]
    if isinstance(value, str):
        return _PLACEHOLDER_RE.sub(lambda m: os.getenv(m.group(1), m.group(0)), value)
    return value

# Track WebSocket ping tasks
WS_PING_TASKS: set[asyncio.Task] = set()
# Track async sniper trade tasks
SNIPER_TASKS: set[asyncio.Task] = set()
# Track newly scanned Solana tokens pending evaluation
NEW_SOLANA_TOKENS: set[str] = set()
# Track async cross-chain arb tasks
CROSS_ARB_TASKS: set[asyncio.Task] = set()
# Background task for one-off Solana scans
SOLANA_SCAN_TASK: asyncio.Task | None = None

# Queue of symbols awaiting evaluation across loops
symbol_priority_queue: deque[str] = deque()

# Cache of recently queued Solana tokens to avoid duplicates
SOLANA_CACHE_SIZE = 50
recent_solana_tokens: deque[str] = deque()
recent_solana_set: set[str] = set()

# Protects shared queues for future multi-tasking scenarios
QUEUE_LOCK = asyncio.Lock()
# Protects OHLCV cache updates
OHLCV_LOCK = asyncio.Lock()

# Retry parameters for the initial symbol scan
MAX_SYMBOL_SCAN_ATTEMPTS = 3
SYMBOL_SCAN_RETRY_DELAY = 10
MAX_SYMBOL_SCAN_DELAY = 60

# Maximum number of symbols per timeframe to keep in the OHLCV cache
DF_CACHE_MAX_SIZE = 500

# Track regime analysis statistics
UNKNOWN_COUNT = 0
TOTAL_ANALYSES = 0


@dataclass
class SessionState:
    """Runtime session state shared across tasks."""

    positions: dict[str, dict] = field(default_factory=dict)
    df_cache: dict[str, dict[str, pd.DataFrame]] = field(default_factory=dict)
    regime_cache: dict[str, dict[str, pd.DataFrame]] = field(default_factory=dict)
    last_balance: float | None = None
    scan_task: asyncio.Task | None = None


def update_df_cache(
    cache: dict[str, dict[str, pd.DataFrame]],
    timeframe: str,
    symbol: str,
    df: pd.DataFrame,
    max_size: int = DF_CACHE_MAX_SIZE,
) -> None:
    """Update an OHLCV cache with LRU eviction."""
    tf_cache = cache.setdefault(timeframe, OrderedDict())
    if not isinstance(tf_cache, OrderedDict):
        tf_cache = OrderedDict(tf_cache)
        cache[timeframe] = tf_cache
    tf_cache[symbol] = df
    tf_cache.move_to_end(symbol)
    if len(tf_cache) > max_size:
        tf_cache.popitem(last=False)


def compute_average_atr(symbols: list[str], df_cache: dict, timeframe: str) -> float:
    """Return the average ATR for symbols present in ``df_cache``."""
    atr_values: list[float] = []
    tf_cache = df_cache.get(timeframe, {})
    for sym in symbols:
        df = tf_cache.get(sym)
        if df is None or df.empty or "close" not in df:
            continue
        atr_values.append(calc_atr(df))
    return sum(atr_values) / len(atr_values) if atr_values else 0.0


def enqueue_solana_tokens(tokens: list[str], mark_new: bool = False) -> None:
    """Add Solana ``tokens`` to the priority queue.

    ``mark_new`` controls whether the tokens are flagged in
    :data:`NEW_SOLANA_TOKENS` for special handling by the sniper logic.
    Duplicate entries are ignored using :data:`recent_solana_set`.
    """

    global recent_solana_tokens, recent_solana_set

    for sym in reversed(tokens):
        if sym in recent_solana_set:
            continue
        symbol_priority_queue.appendleft(sym)
        if mark_new:
            NEW_SOLANA_TOKENS.add(sym)
        recent_solana_tokens.append(sym)
        recent_solana_set.add(sym)
        if len(recent_solana_tokens) > SOLANA_CACHE_SIZE:
            old = recent_solana_tokens.popleft()
            recent_solana_set.discard(old)


def is_market_pumping(
    symbols: list[str], df_cache: dict, timeframe: str = "1h", lookback_hours: int = 24
) -> bool:
    """Return ``True`` when the average % change over ``lookback_hours`` exceeds ~5%."""

    tf_cache = df_cache.get(timeframe, {})
    if not tf_cache:
        return False

    sec = timeframe_seconds(None, timeframe)
    candles = int(lookback_hours * 3600 / sec) if sec else 0
    changes: list[float] = []
    for sym in symbols:
        df = tf_cache.get(sym)
        if df is None or df.empty or "close" not in df:
            continue
        closes = df["close"]
        if len(closes) == 0:
            continue
        start_idx = -candles - 1 if candles and len(closes) > candles else 0
        try:
            start = float(closes[start_idx])
            end = float(closes[-1])
        except Exception:
            continue
        if start == 0:
            continue
        changes.append((end - start) / start)

    avg_change = sum(changes) / len(changes) if changes else 0.0
    return avg_change >= 0.05


async def scan_and_enqueue_solana_tokens(cfg: Mapping[str, object]) -> list[str]:
    """Fetch and queue new Solana tokens using ``cfg`` settings."""

    tokens = await get_solana_new_tokens(cfg)
    if not tokens:
        logger.info("Solana scan found no new tokens")
        return []

    filtered: list[str] = []
    for sym in tokens:
        try:
            df = await fetch_ohlcv_for_token(sym)
            if df is None:
                continue
            regime, _ = await classify_regime_cached(sym, "1m", df)
            regime = regime.split("_")[-1]
            if regime in {"volatile", "breakout"}:
                filtered.append(sym)
        except Exception as exc:
            logger.error("Solana token %s processing error: %s", sym, exc)

    if filtered:
        async with QUEUE_LOCK:
            enqueue_solana_tokens(filtered, mark_new=True)
        logger.info("Discovered %d new Solana tokens", len(filtered))
    else:
        logger.info("Solana scan found no tradable tokens")
    return filtered

async def maybe_scan_solana_tokens(config: dict, last_scan: float) -> float:
    """Start a background scan for new Solana tokens if needed."""
    global SOLANA_SCAN_TASK
    sol_cfg = config.get("solana_scanner", {})
    if not sol_cfg.get("enabled"):
        logger.info("Solana scan skipped: scanner disabled")
        return last_scan
    if config.get("solana_symbols") or config.get("onchain_symbols"):
        logger.info("Solana scan skipped: tokens already configured")
        return last_scan

    if SOLANA_SCAN_TASK and SOLANA_SCAN_TASK.done():
        try:
            await SOLANA_SCAN_TASK
        except Exception as exc:  # pragma: no cover - best effort
            logger.error("Solana scan error: %s", exc)
        SOLANA_SCAN_TASK = None

    interval = sol_cfg.get("interval_minutes", 5) * 60
    now = time.time()
    if now - last_scan < interval or (SOLANA_SCAN_TASK and not SOLANA_SCAN_TASK.done()):
        return last_scan

    async def _worker() -> None:
        try:
            tokens = await get_solana_new_tokens(sol_cfg)
            if tokens:
                logger.info("Discovered %d new Solana tokens", len(tokens))
                async with QUEUE_LOCK:
                    enqueue_solana_tokens(tokens, mark_new=True)
            else:
                logger.info("Solana scan found no new tokens")
        except Exception as exc:  # pragma: no cover - best effort
            logger.error("Solana scan error: %s", exc)

    logger.info("Scanning Solana tokens")
    try:
        await scan_and_enqueue_solana_tokens(sol_cfg)
    except Exception as exc:  # pragma: no cover - best effort
        logger.error("Solana scan error: %s", exc)
    SOLANA_SCAN_TASK = asyncio.create_task(_worker())
    return now


async def get_market_regime(ctx: BotContext) -> str:
    """Return the market regime for the first cached symbol."""

    base_tf = ctx.config.get("timeframe", "1h")
    tf_cache = ctx.df_cache.get(base_tf, {})
    if not tf_cache:
        return "unknown"

    sym, df = next(iter(tf_cache.items()))
    higher_tf = ctx.config.get("higher_timeframe", "1d")
    higher_df = ctx.df_cache.get(higher_tf, {}).get(sym)
    label, info = await classify_regime_cached(sym, base_tf, df, higher_df)
    regime = label.split("_")[-1]
    logger.info(
        "Regime for %s [%s/%s]: %s",
        sym,
        base_tf,
        higher_tf,
        regime,
    )
    if regime == "unknown":
        logger.info(
            "Unknown regime details: bars=%s/%s info=%s",
            len(df) if df is not None else 0,
            len(higher_df) if isinstance(higher_df, pd.DataFrame) else 0,
            info,
        )
    return regime


def direction_to_side(direction: str) -> str:
    """Translate strategy direction to trade side."""
    return "buy" if direction == "long" else "sell"


def opposite_side(side: str) -> str:
    """Return the opposite trading side."""
    return "sell" if side == "buy" else "buy"


def _closest_wall_distance(book: dict, entry: float, side: str) -> float | None:
    """Return distance to the nearest bid/ask wall from ``entry``."""
    if not isinstance(book, dict):
        return None
    levels = book.get("asks") if side == "buy" else book.get("bids")
    if not levels:
        return None
    dists = []
    for price, _amount in levels:
        if side == "buy" and price > entry:
            dists.append(price - entry)
        elif side == "sell" and price < entry:
            dists.append(entry - price)
    if not dists:
        return None
    return min(dists)


async def notify_balance_change(
    notifier: TelegramNotifier | None,
    previous: float | None,
    new_balance: float,
    enabled: bool,
) -> float:
    """Send a notification if the balance changed."""
    if notifier and enabled and previous is not None and new_balance != previous:
        await notifier.notify_async(f"Balance changed: {new_balance:.2f} USDT")
    return new_balance


async def fetch_balance(exchange, paper_wallet, config):
    """Return the latest wallet balance without logging."""
    if config["execution_mode"] != "dry_run":
        if asyncio.iscoroutinefunction(getattr(exchange, "fetch_balance", None)):
            bal = await exchange.fetch_balance()
        else:
            bal = await asyncio.to_thread(exchange.fetch_balance)
        return bal["USDT"]["free"] if isinstance(bal["USDT"], dict) else bal["USDT"]
    return paper_wallet.balance if paper_wallet else 0.0


async def fetch_and_log_balance(exchange, paper_wallet, config):
    """Return the latest wallet balance and log it."""
    latest_balance = await fetch_balance(exchange, paper_wallet, config)
    log_balance(float(latest_balance))
    return latest_balance


async def refresh_balance(ctx: BotContext) -> float:
    """Update ``ctx.balance`` from the exchange or paper wallet."""
    latest = await fetch_and_log_balance(
        ctx.exchange,
        ctx.paper_wallet,
        ctx.config,
    )
    ctx.balance = await notify_balance_change(
        ctx.notifier,
        ctx.balance,
        float(latest),
        ctx.config.get("telegram", {}).get("balance_updates", False),
    )
    return ctx.balance


def _ensure_ml(cfg: dict) -> None:
    """Attempt to load the mean_bot ML model or disable ML."""
    if not cfg.get("ml_enabled", True):
        return
    try:  # pragma: no cover - best effort
        from coinTrader_Trainer.ml_trainer import load_model

        load_model("mean_bot")
    except Exception as exc:  # pragma: no cover - missing trainer or model
        cfg["ml_enabled"] = False
        logger.warning("Machine learning unavailable, disabling ml_enabled: %s", exc)


def _emit_timing(
    symbol_t: float,
    ohlcv_t: float,
    analyze_t: float,
    total_t: float,
    metrics_path: Path | None = None,
    ohlcv_fetch_latency: float = 0.0,
    execution_latency: float = 0.0,
) -> None:
    """Log timing information and optionally append to metrics CSV."""
    logger.info(
        "\u23f1\ufe0f Cycle timing - Symbols: %.2fs, OHLCV: %.2fs, Analyze: %.2fs, Total: %.2fs",
        symbol_t,
        ohlcv_t,
        analyze_t,
        total_t,
    )
    if metrics_path:
        log_cycle_metrics(
            symbol_t,
            ohlcv_t,
            analyze_t,
            total_t,
            ohlcv_fetch_latency,
            execution_latency,
            metrics_path,
        )


def replace_env_placeholder(config_dict: dict, env_var_name: str, placeholder: str) -> dict:
    """Recursively replace ``placeholder`` in ``config_dict`` with an env value.

    ``env_var_name`` is looked up via :func:`os.getenv` and defaults to an
    empty string if unset. All nested dictionaries and lists are traversed so
    any occurrence of ``placeholder`` within string values is substituted.
    The original ``config_dict`` is modified in place and also returned for
    convenience.
    """

    env_value = os.getenv(env_var_name, "")

    def _walk(obj):
        if isinstance(obj, dict):
            for k, v in obj.items():
                obj[k] = _walk(v)
            return obj
        if isinstance(obj, list):
            return [_walk(v) for v in obj]
        if isinstance(obj, str):
            return obj.replace(placeholder, env_value)
        return obj

    _walk(config_dict)
    return config_dict


def load_config() -> dict:
    """Load YAML configuration for the bot."""
    with open(CONFIG_PATH) as f:
        logger.info("Loading config from %s", CONFIG_PATH)
        data = yaml.safe_load(f) or {}

    _ensure_ml(data)

    strat_dir = CONFIG_PATH.parent.parent / "config" / "strategies"
    trend_file = strat_dir / "trend_bot.yaml"
    if trend_file.exists():
        with open(trend_file) as sf:
            overrides = yaml.safe_load(sf) or {}
        trend_cfg = data.get("trend", {})
        if isinstance(trend_cfg, dict):
            trend_cfg.update(overrides)
        else:
            trend_cfg = overrides
        data["trend"] = trend_cfg

    if "symbol" in data:
        data["symbol"] = fix_symbol(data["symbol"])
    if "symbols" in data:
        data["symbols"] = [fix_symbol(s) for s in data.get("symbols") or []]

    onchain_syms = None
    if "onchain_symbols" in data:
        onchain_syms = data.get("onchain_symbols")
    elif "solana_symbols" in data:
        onchain_syms = data.get("solana_symbols")

    if onchain_syms is not None:
        data["onchain_symbols"] = [fix_symbol(s) for s in onchain_syms or []]
    try:
        if hasattr(ScannerConfig, "model_validate"):
            ScannerConfig.model_validate(data)
        else:  # pragma: no cover - for Pydantic < 2
            ScannerConfig.parse_obj(data)
    except ValidationError as exc:
        print("Invalid configuration:\n", exc)
        raise SystemExit(1)

    try:
        raw_scanner = data.get("solana_scanner", {}) or {}
        if hasattr(SolanaScannerConfig, "model_validate"):
            scanner = SolanaScannerConfig.model_validate(raw_scanner)
        else:  # pragma: no cover - for Pydantic < 2
            scanner = SolanaScannerConfig.parse_obj(raw_scanner)
        data["solana_scanner"] = scanner.dict()
    except ValidationError as exc:
        print("Invalid configuration (solana_scanner):\n", exc)
        raise SystemExit(1)

    try:
        raw_pyth = data.get("pyth", {}) or {}
        if hasattr(PythConfig, "model_validate"):
            pyth_cfg = PythConfig.model_validate(raw_pyth)
        else:  # pragma: no cover - for Pydantic < 2
            pyth_cfg = PythConfig.parse_obj(raw_pyth)
        data["pyth"] = pyth_cfg.dict()
    except ValidationError as exc:
        print("Invalid configuration (pyth):\n", exc)
        raise SystemExit(1)

    if (
        data.get("solana_scanner", {}).get("enabled")
        and data.get("onchain_symbols")
    ):
        logger.warning(
            "solana_scanner.enabled is true but onchain_symbols are provided; the"
            " scanner only runs when onchain_symbols is empty. See README.md"
            " section on onchain_symbols."
        )

    return replace_placeholders(data)


def maybe_reload_config(state: dict, config: dict) -> None:
    """Reload configuration when ``state['reload']`` is set."""
    if state.get("reload"):
        new_cfg = load_config()
        replace_env_placeholder(new_cfg, "HELIUS_KEY", "${HELIUS_KEY}")
        config.clear()
        config.update(new_cfg)
        state.pop("reload", None)


def _flatten_config(data: dict, parent: str = "") -> dict:
    """Flatten nested config keys to ENV_STYLE names."""
    flat: dict[str, str] = {}
    for key, value in data.items():
        new_key = f"{parent}_{key}" if parent else key
        if isinstance(value, dict):
            flat.update(_flatten_config(value, new_key))
        else:
            flat[new_key.upper()] = value
    return flat


def build_risk_params(config: dict, volume_ratio: float) -> dict:
    """Return risk configuration parameters derived from ``config``."""

    params = {**config.get("risk", {})}
    params.update(config.get("sentiment_filter", {}))
    params.update(config.get("volatility_filter", {}))
    params["symbol"] = config.get("symbol", "")
    params["trade_size_pct"] = config.get("trade_size_pct", 0.1)
    params["strategy_allocation"] = config.get("strategy_allocation", {})
    params["volume_threshold_ratio"] = config.get("risk", {}).get(
        "volume_threshold_ratio", 0.05
    )
    params["atr_period"] = config.get("risk", {}).get("atr_period", 14)
    params["stop_loss_atr_mult"] = config.get("risk", {}).get(
        "stop_loss_atr_mult", 2.0
    )
    params["take_profit_atr_mult"] = config.get("risk", {}).get(
        "take_profit_atr_mult", 4.0
    )
    params["volume_ratio"] = volume_ratio
    return params


def reload_config(
    config: dict,
    ctx: BotContext,
    risk_manager: RiskManager,
    rotator: PortfolioRotator,
    position_guard: OpenPositionGuard,
    *,
    force: bool = False,
) -> None:
    """Reload the YAML config and update dependent objects."""
    global _LAST_CONFIG_MTIME

    try:
        mtime = CONFIG_PATH.stat().st_mtime
    except OSError:
        mtime = _LAST_CONFIG_MTIME

    if not force and mtime == _LAST_CONFIG_MTIME:
        return

    new_config = load_config()
    new_config = replace_placeholders(new_config)
    replace_env_placeholder(new_config, "HELIUS_KEY", "${HELIUS_KEY}")
    _LAST_CONFIG_MTIME = mtime

    config.clear()
    config.update(new_config)
    ctx.config = config

    # Reset cached symbols when configuration changes to ensure
    # symbol selections reflect the latest settings
    symbol_utils._cached_symbols = None
    symbol_utils._last_refresh = 0.0

    rotator.config = config.get("portfolio_rotation", rotator.config)
    position_guard.max_open_trades = config.get(
        "max_open_trades", position_guard.max_open_trades
    )
    logger.info(
        "OpenPositionGuard limit set to %d trades",
        position_guard.max_open_trades,
    )

    cooldown_configure(config.get("min_cooldown", 0))
    market_loader_configure(
        config.get("ohlcv_timeout", 120),
        config.get("max_ohlcv_failures", 3),
        config.get("max_ws_limit", 50),
        config.get("telegram", {}).get("status_updates", True),
        max_concurrent=config.get("max_concurrent_ohlcv"),
        gecko_limit=config.get("gecko_limit"),
    )

    volume_ratio = 0.01 if config.get("testing_mode") else 1.0
    params = build_risk_params(config, volume_ratio)
    risk_manager.config = RiskConfig(**params)


async def _ws_ping_loop(exchange: object, interval: float) -> None:
    """Periodically send WebSocket ping messages."""
    try:
        while True:
            await asyncio.sleep(interval)
            try:
                ping = getattr(exchange, "ping", None)
                if ping is None:
                    continue
                is_coro = asyncio.iscoroutinefunction(ping)
                clients = getattr(exchange, "clients", None)
                if isinstance(clients, dict):
                    if clients:
                        for client in list(clients.values()):
                            if is_coro:
                                await ping(client)
                            else:
                                await asyncio.to_thread(ping, client)
                            logger.debug("Sent WebSocket ping to Kraken")
                    else:
                        continue
                else:
                    if is_coro:
                        await ping()
                    else:
                        await asyncio.to_thread(ping)
                    logger.debug("Sent WebSocket ping to Kraken")
            except asyncio.CancelledError:
                raise
            except Exception as exc:  # pragma: no cover - ping failures
                logger.error("WebSocket ping failed: %s", exc, exc_info=True)
    except asyncio.CancelledError:
        pass


async def registry_update_loop(interval_minutes: float) -> None:
    """Periodically refresh the Solana token registry."""
    from crypto_bot.utils import token_registry as registry

    while True:
        try:
            mapping = await registry.load_token_mints(force_refresh=True)
            if mapping:
                registry.set_token_mints({**registry.TOKEN_MINTS, **mapping})
        except asyncio.CancelledError:
            break
        except Exception as exc:  # pragma: no cover - best effort
            logger.error("Token registry update error: %s", exc)
        await asyncio.sleep(interval_minutes * 60)


async def initial_scan(
    exchange: object,
    config: dict,
    state: SessionState,
    notifier: TelegramNotifier | None = None,
) -> None:
    """Populate OHLCV and regime caches before trading begins."""

    ranked, onchain_symbols = await get_filtered_symbols(exchange, config)
    symbols = [s for s, _ in ranked]
    top_n = int(config.get("scan_deep_top", 50))
    symbols = symbols[:top_n]
    for sym in onchain_symbols:
        if sym not in symbols:
            symbols.append(sym)
    symbols = list(dict.fromkeys(symbols))
    if not symbols:
        return

    batch_size = int(config.get("symbol_batch_size", 10))
    total = len(symbols)
    processed = 0

    sf = config.get("symbol_filter", {})
    ohlcv_batch_size = config.get("ohlcv_batch_size")
    if ohlcv_batch_size is None:
        ohlcv_batch_size = sf.get("ohlcv_batch_size")
    scan_limit = int(
        sf.get("initial_history_candles", config.get("scan_lookback_limit", 50))
    )

    tfs = sf.get("initial_timeframes", config.get("timeframes", ["1h"]))
    tf_sec = timeframe_seconds(None, min(tfs, key=lambda t: timeframe_seconds(None, t)))
    lookback_since = int(time.time() * 1000 - scan_limit * tf_sec * 1000)

    history_since = int((time.time() - 365 * 86400) * 1000)
    deep_limit = int(
        sf.get(
            "initial_history_candles",
            config.get(
                "scan_deep_limit",
                config.get("scan_lookback_limit", 50) * 10,
            ),
        )
    )
    logger.info(
        "Loading deep OHLCV history starting %s",
        datetime.utcfromtimestamp(history_since / 1000).isoformat(),
    )

    for i in range(0, len(symbols), batch_size):
        batch = symbols[i : i + batch_size]

        async with OHLCV_LOCK:
            state.df_cache = await update_multi_tf_ohlcv_cache(
                exchange,
                state.df_cache,
                batch,
                {**config, "timeframes": tfs},
                limit=deep_limit,
                start_since=history_since,
                use_websocket=False,
                force_websocket_history=config.get("force_websocket_history", False),
                max_concurrent=config.get("max_concurrent_ohlcv"),
                notifier=notifier,
                priority_queue=symbol_priority_queue,
                batch_size=ohlcv_batch_size,
            )

            state.regime_cache = await update_regime_tf_cache(
                exchange,
                state.regime_cache,
                batch,
                {**config, "timeframes": tfs},
                limit=scan_limit,
                start_since=lookback_since,
                use_websocket=False,
                force_websocket_history=config.get("force_websocket_history", False),
                max_concurrent=config.get("max_concurrent_ohlcv"),
                notifier=notifier,
                df_map=state.df_cache,
                batch_size=ohlcv_batch_size,
            )
        logger.info("Deep historical OHLCV loaded for %d symbols", len(batch))

        processed += len(batch)
        pct = processed / total * 100
        logger.info("Initial scan %.1f%% complete", pct)
        if notifier and config.get("telegram", {}).get("status_updates", True):
            await notifier.notify_async(f"Initial scan {pct:.1f}% complete")

    return


async def fetch_candidates(ctx: BotContext) -> None:
    """Gather symbols for this cycle and build the evaluation batch."""
    t0 = time.perf_counter()

    global symbol_priority_queue

    sf = ctx.config.setdefault("symbol_filter", {})

    if (
        not ctx.config.get("symbols")
        and not ctx.config.get("onchain_symbols")
        and not ctx.config.get("symbol")
    ):
        ctx.config["symbol"] = "BTC/USDT"
    orig_min_volume = sf.get("min_volume_usd")
    orig_volume_pct = sf.get("volume_percentile")

    pump = is_market_pumping(
        (ctx.config.get("symbols") or [ctx.config.get("symbol")])
        + (ctx.config.get("onchain_symbols") or []),
        ctx.df_cache,
        ctx.config.get("timeframe", "1h"),
    )
    if pump:
        sf["min_volume_usd"] = 500
        sf["volume_percentile"] = 5
        if ctx.risk_manager:
            weights = ctx.config.get("strategy_allocation", {}).copy()
            weights["sniper_solana"] = 0.6
            ctx.config["strategy_allocation"] = weights
            ctx.risk_manager.update_allocation(weights)
        ctx.config["mode"] = "auto"

    try:
        symbols, onchain_syms = await get_filtered_symbols(ctx.exchange, ctx.config)
    finally:
        if pump:
            sf["min_volume_usd"] = orig_min_volume
            sf["volume_percentile"] = orig_volume_pct

    # Always include major benchmark pairs
    symbols.extend([("BTC/USDT", 10.0), ("SOL/USDC", 10.0)])

    ctx.timing["symbol_time"] = time.perf_counter() - t0

    solana_tokens: list[str] = list(onchain_syms)
    sol_cfg = ctx.config.get("solana_scanner", {})

    regime = "unknown"
    try:
        regime = await get_market_regime(ctx)
    except Exception:  # pragma: no cover - safety
        pass

    if regime == "trending" and ctx.config.get("arbitrage_enabled", True):
        try:
            if ctx.secondary_exchange:
                arb_syms = await scan_cex_arbitrage(
                    ctx.exchange, ctx.secondary_exchange, ctx.config
                )
            else:
                arb_syms = await scan_arbitrage(ctx.exchange, ctx.config)
            symbols.extend((s, 2.0) for s in arb_syms)
        except Exception as exc:  # pragma: no cover - best effort
            logger.error("Arbitrage scan error: %s", exc)

    if regime == "volatile":
        symbols.extend((s, 0.0) for s in onchain_syms)

    if regime == "volatile" and sol_cfg.get("enabled"):
        try:
            new_tokens = await scan_and_enqueue_solana_tokens(sol_cfg)
            solana_tokens.extend(new_tokens)
            symbols.extend((m, 0.0) for m in new_tokens)
        except Exception as exc:  # pragma: no cover - best effort
            logger.error("Solana scanner failed: %s", exc)

    symbol_names = [s for s, _ in symbols]
    avg_atr = compute_average_atr(
        symbol_names, ctx.df_cache, ctx.config.get("timeframe", "1h")
    )
    adaptive_cfg = ctx.config.get("adaptive_scan", {})
    if adaptive_cfg.get("enabled"):
        baseline = adaptive_cfg.get("atr_baseline", 0.01)
        max_factor = adaptive_cfg.get("max_factor", 2.0)
        volatility_factor = min(max_factor, max(1.0, avg_atr / baseline))
    else:
        volatility_factor = 1.0
    ctx.volatility_factor = volatility_factor

    total_available = len(
        (ctx.config.get("symbols") or [ctx.config.get("symbol")])
        + (ctx.config.get("onchain_symbols") or [])
    )
    ctx.timing["symbol_filter_ratio"] = (
        len(symbols) / total_available if total_available else 1.0
    )

    base_size = ctx.config.get("symbol_batch_size", 10)
    batch_size = int(base_size * volatility_factor)
    async with QUEUE_LOCK:
        existing = list(symbol_priority_queue)
        combined: OrderedDict[str, float] = OrderedDict((s, 0.0) for s in existing)
        for sym, score in symbols:
            if sym not in combined or score > combined[sym]:
                combined[sym] = score
        for sym in onchain_syms:
            combined.setdefault(sym, 0.0)
        symbol_priority_queue = build_priority_queue(list(combined.items()))

        for sym in reversed(solana_tokens):
            try:
                symbol_priority_queue.remove(sym)
            except ValueError:
                pass
            symbol_priority_queue.appendleft(sym)

        if solana_tokens:
            enqueue_solana_tokens(solana_tokens)

        seen: set[str] = set()
        deduped: deque[str] = deque()
        for sym in symbol_priority_queue:
            if sym not in seen:
                deduped.append(sym)
                seen.add(sym)
        symbol_priority_queue = deduped

        ctx.current_batch = [
            symbol_priority_queue.popleft()
            for _ in range(min(batch_size, len(symbol_priority_queue)))
        ]
        ctx.current_batch = list(dict.fromkeys(ctx.current_batch))
        if ctx.current_batch:
            logger.debug("Current batch: %s", ctx.current_batch)

        for sym in ctx.current_batch:
            if sym in recent_solana_set:
                recent_solana_set.discard(sym)
                try:
                    recent_solana_tokens.remove(sym)
                except ValueError:
                    pass


async def scan_arbitrage(exchange: object, config: dict) -> list[str]:
    """Return symbols with profitable Solana arbitrage opportunities."""
    pairs: list[str] = config.get("arbitrage_pairs", [])
    if not pairs:
        return []

    try:
        from crypto_bot.utils.market_loader import fetch_geckoterminal_ohlcv
    except Exception:
        fetch_geckoterminal_ohlcv = None

    gecko_prices: dict[str, float] = {}
    if fetch_geckoterminal_ohlcv:
        for sym in pairs:
            try:
                res = await fetch_geckoterminal_ohlcv(sym, limit=1, return_price=True)
            except Exception:
                res = None
            if res:
                _data, _vol, price = res
                gecko_prices[sym] = price

    remaining = [s for s in pairs if s not in gecko_prices]
    dex_prices: dict[str, float] = gecko_prices.copy()
    if remaining:
        try:
            from crypto_bot.solana import fetch_solana_prices
        except Exception:
            fetch_solana_prices = None
        if fetch_solana_prices:
            dex_prices.update(await fetch_solana_prices(remaining))
    results: list[str] = []
    threshold = float(
        config.get(
            "arbitrage_threshold",
            config.get("grid_bot", {}).get("arbitrage_threshold", 0.0),
        )
    )

    for sym in pairs:
        dex_price = dex_prices.get(sym)
        if not dex_price:
            continue
        try:
            if asyncio.iscoroutinefunction(getattr(exchange, "fetch_ticker", None)):
                ticker = await exchange.fetch_ticker(sym)
            else:
                ticker = await asyncio.to_thread(exchange.fetch_ticker, sym)
        except Exception:
            continue
        cex_price = ticker.get("last") or ticker.get("close")
        if cex_price is None:
            continue
        try:
            cex_val = float(cex_price)
        except Exception:
            continue
        if cex_val <= 0:
            continue
        diff = abs(dex_price - cex_val) / cex_val
        if diff >= threshold:
            results.append(sym)
    return results


async def scan_cex_arbitrage(
    primary: object, secondary: object, config: dict
) -> list[str]:
    """Return symbols with profitable arbitrage between two centralized exchanges."""
    pairs: list[str] = config.get("arbitrage_pairs", [])
    if not pairs:
        return []

    results: list[str] = []
    threshold = float(config.get("arbitrage_threshold", 0.0))
    for sym in pairs:
        try:
            if asyncio.iscoroutinefunction(getattr(primary, "fetch_ticker", None)):
                t1 = await primary.fetch_ticker(sym)
            else:
                t1 = await asyncio.to_thread(primary.fetch_ticker, sym)
            if asyncio.iscoroutinefunction(getattr(secondary, "fetch_ticker", None)):
                t2 = await secondary.fetch_ticker(sym)
            else:
                t2 = await asyncio.to_thread(secondary.fetch_ticker, sym)
        except Exception:
            continue

        p1 = t1.get("last") or t1.get("close")
        p2 = t2.get("last") or t2.get("close")
        if p1 is None or p2 is None:
            continue
        try:
            f1 = float(p1)
            f2 = float(p2)
        except Exception:
            continue
        if f1 <= 0:
            continue
        diff = abs(f1 - f2) / f1
        if diff >= threshold:
            results.append(sym)
    return results


async def update_caches(ctx: BotContext) -> None:
    """Update OHLCV and regime caches for the current symbol batch."""
    batch = ctx.current_batch
    if not batch:
        return

    start = time.perf_counter()
    timeframe = ctx.config.get("timeframe", "1h")
    tf_minutes = int(pd.Timedelta(timeframe).total_seconds() // 60)
    limit = max(150, tf_minutes * 2)
    limit = int(ctx.config.get("cycle_lookback_limit") or limit)
    start_since = int(time.time() * 1000 - limit * tf_minutes * 60 * 1000)

    ohlcv_batch_size = ctx.config.get("ohlcv_batch_size")
    if ohlcv_batch_size is None:
        ohlcv_batch_size = ctx.config.get("symbol_filter", {}).get("ohlcv_batch_size")

    max_concurrent = ctx.config.get("max_concurrent_ohlcv")
    if isinstance(max_concurrent, (int, float)):
        max_concurrent = int(max_concurrent)
        if ctx.volatility_factor > 5:
            max_concurrent = max(1, max_concurrent // 2)

    async with OHLCV_LOCK:
        try:
            ctx.df_cache = await update_multi_tf_ohlcv_cache(
                ctx.exchange,
                ctx.df_cache,
                batch,
                ctx.config,
                limit=limit,
                use_websocket=ctx.config.get("use_websocket", False),
                force_websocket_history=ctx.config.get(
                    "force_websocket_history", False
                ),
                max_concurrent=max_concurrent,
                notifier=(
                    ctx.notifier
                    if ctx.config.get("telegram", {}).get("status_updates", True)
                    else None
                ),
                priority_queue=symbol_priority_queue,
                batch_size=ohlcv_batch_size,
            )
        except Exception as exc:
            logger.warning("WS OHLCV failed: %s - falling back to REST", exc)
            ctx.df_cache = await update_multi_tf_ohlcv_cache(
                ctx.exchange,
                ctx.df_cache,
                batch,
                ctx.config,
                limit=limit,
                start_since=start_since,
                use_websocket=False,
                force_websocket_history=ctx.config.get(
                    "force_websocket_history", False
                ),
                max_concurrent=max_concurrent,
                notifier=(
                    ctx.notifier
                    if ctx.config.get("telegram", {}).get("status_updates", True)
                    else None
                ),
                priority_queue=symbol_priority_queue,
                batch_size=ohlcv_batch_size,
            )
        ctx.regime_cache = await update_regime_tf_cache(
            ctx.exchange,
            ctx.regime_cache,
            batch,
            ctx.config,
            limit=limit,
            use_websocket=ctx.config.get("use_websocket", False),
            force_websocket_history=ctx.config.get("force_websocket_history", False),
            max_concurrent=max_concurrent,
            notifier=(
                ctx.notifier
                if ctx.config.get("telegram", {}).get("status_updates", True)
                else None
            ),
            df_map=ctx.df_cache,
            batch_size=ohlcv_batch_size,
        )

    filtered_batch: list[str] = []
    dropped: list[str] = []
    for sym in batch:
        df = ctx.df_cache.get(timeframe, {}).get(sym)
        count = len(df) if isinstance(df, pd.DataFrame) else 0
        logger.info("%s OHLCV: %d candles", sym, count)
        if count == 0:
            logger.warning("No OHLCV data for %s; skipping analysis", sym)
            dropped.append(sym)
            continue
        filtered_batch.append(sym)

    if dropped:
        logger.info("Dropped symbols due to missing OHLCV: %s", dropped)

    ctx.current_batch = filtered_batch

    vol_thresh = ctx.config.get("bounce_scalper", {}).get("vol_zscore_threshold")
    if vol_thresh is not None:
        status_updates = ctx.config.get("telegram", {}).get("status_updates", True)
        for sym in batch:
            df = ctx.df_cache.get(timeframe, {}).get(sym)
            if df is None or df.empty or "volume" not in df:
                continue
            vols = df["volume"].to_numpy(dtype=float)
            mean = float(np.mean(vols)) if len(vols) else 0.0
            std = float(np.std(vols))
            if std <= 0:
                continue
            z_scores = (vols - mean) / std
            z_max = float(np.max(z_scores))
            if z_max > vol_thresh:
                async with QUEUE_LOCK:
                    symbol_priority_queue.appendleft(sym)
                msg = f"Volume spike priority for {sym}: z={z_max:.2f}"
                logger.info(msg)
                if status_updates and ctx.notifier:
                    await ctx.notifier.notify_async(msg)

    if ctx.config.get("use_websocket", True) and ctx.current_batch:
        timeframe = ctx.config.get("timeframe", "1h")

        async def subscribe(sym: str) -> None:
            try:
                await ctx.exchange.watch_ohlcv(sym, timeframe)
            except Exception as exc:  # pragma: no cover - network
                logger.warning("WS subscribe failed for %s: %s", sym, exc)

        await asyncio.gather(*(subscribe(sym) for sym in ctx.current_batch))

    ctx.timing["ohlcv_fetch_latency"] = time.perf_counter() - start


async def enrich_with_pyth(ctx: BotContext) -> None:
    """Update cached OHLCV using the latest Pyth prices."""
    batch = ctx.current_batch
    if not batch:
        return

    async with aiohttp.ClientSession() as session:
        for sym in batch:
            quote = sym.split("/")[-1]
            allowed = ctx.config.get("pyth_quotes", ["USDC"])
            if quote not in allowed:
                continue
            base = sym.split("/")[0]
            try:
                url = f"https://hermes.pyth.network/v2/price_feeds?query={base}"
                async with session.get(url, timeout=10) as resp:
                    feeds = await resp.json()
            except Exception:
                continue

            feed_id = None
            for item in feeds:
                attrs = item.get("attributes", {})
                if attrs.get("base") == base and attrs.get("quote_currency") == "USD":
                    feed_id = item.get("id")
                    break
            if not feed_id:
                continue

            try:
                url = (
                    "https://hermes.pyth.network/api/latest_price_feeds?ids[]="
                    f"{feed_id}"
                )
                async with session.get(url, timeout=10) as resp:
                    data = await resp.json()
            except Exception:
                continue

            if not data:
                continue

            price_info = data[0].get("price")
            if not price_info:
                continue

            price = float(price_info.get("price", 0)) * (
                10 ** price_info.get("expo", 0)
            )

            async with OHLCV_LOCK:
                for cache in ctx.df_cache.values():
                    df = cache.get(sym)
                    if df is not None and not df.empty:
                        df.loc[df.index[-1], "close"] = price


async def analyse_batch(ctx: BotContext) -> None:
    """Run signal analysis on the current batch."""
    batch = ctx.current_batch
    if not batch:
        logger.info("analyse_batch called with empty batch")
        ctx.analysis_results = []
        return

    logger.info(
        "analyse_batch starting with %d symbols: %s",
        len(batch),
        batch,
    )

    base_tf = ctx.config.get("timeframe", "1h")

    tasks = []
    mode = ctx.config.get("mode", "cex")
    for sym in batch:
        df_map = {tf: c.get(sym) for tf, c in ctx.df_cache.items()}
        for tf, cache in ctx.regime_cache.items():
            df_map[tf] = cache.get(sym)
        df = df_map.get(base_tf)
        logger.info(
            "DF len for %s: %d",
            sym,
            len(df) if isinstance(df, pd.DataFrame) else 0,
        )
        tasks.append(
            analyze_symbol(
                sym,
                df_map,
                mode,
                ctx.config,
                ctx.notifier,
                mempool_monitor=ctx.mempool_monitor,
                mempool_cfg=ctx.mempool_cfg,
            )
        )

    results = await asyncio.gather(*tasks, return_exceptions=True)

    ctx.analysis_results = []
    for sym, res in zip(batch, results):
        if isinstance(res, Exception):
            logger.error("Analysis failed for %s: %s", sym, res)
        else:
            ctx.analysis_results.append(res)

    global UNKNOWN_COUNT, TOTAL_ANALYSES
    for res in ctx.analysis_results:
        if res.get("skip"):
            continue
        logger.info(
            "Analysis for %s: regime=%s, score=%s",
            res["symbol"],
            res["regime"],
            res["score"],
        )
        TOTAL_ANALYSES += 1
        if res.get("regime") == "unknown":
            UNKNOWN_COUNT += 1

    logger.info(
        "analyse_batch produced %d results (%d skipped)",
        len(ctx.analysis_results),
        sum(1 for r in ctx.analysis_results if r.get("skip")),
    )


async def execute_signals(ctx: BotContext) -> None:
    """Open trades for qualified analysis results."""
    results = getattr(ctx, "analysis_results", [])
    if not results:
        logger.info("No analysis results to act on")
        return

    # Filter and prioritize by score
    orig_results = results
    results = []
    skipped_syms: list[str] = []
    no_dir_syms: list[str] = []
    low_score: list[str] = []
    for r in orig_results:
        if r.get("skip"):
            skipped_syms.append(r.get("symbol"))
            continue
        if r.get("direction") == "none":
            no_dir_syms.append(r.get("symbol"))
            continue
        min_req = r.get("min_confidence", ctx.config.get("min_confidence_score", 0.0))
        score = r.get("score", 0.0)
        if score < min_req:
            low_score.append(f"{r.get('symbol')}({score:.2f}<{min_req:.2f})")
            continue
        results.append(r)

    logger.debug(
        "Candidate scoring: %d/%d met the minimum score; low_score=%s skip=%s no_direction=%s",
        len(results),
        len(orig_results),
        low_score,
        skipped_syms,
        no_dir_syms,
    )

    if not results:
        logger.info("All signals filtered out - nothing actionable")
        if ctx.notifier and ctx.config.get("telegram", {}).get("trade_updates", True):
            await ctx.notifier.notify_async("No symbols qualified for trading")
        return

    results.sort(key=lambda x: x.get("score", 0), reverse=True)
    top_n = ctx.config.get("top_n_symbols", 10)
    executed = 0

    for candidate in results[:top_n]:
        logger.info("Analysis result: %s", candidate)
        max_trades = ctx.position_guard.max_open_trades if ctx.position_guard else 0
        logger.debug("Open trades: %d / %d", len(ctx.positions), max_trades)
        if not ctx.position_guard or not ctx.position_guard.can_open(ctx.positions):
            logger.info(
                "Max open trades reached (%d/%d); skipping remaining signals",
                len(ctx.positions),
                max_trades,
            )
            break
        sym = candidate["symbol"]
        logger.info("[EVAL] evaluating %s", sym)
        outcome_reason = ""
        if ctx.balance <= 0:
            old_balance = ctx.balance
            latest = await refresh_balance(ctx)
            logger.info(
                "Balance was %.2f; refreshed to %.2f for %s",
                old_balance,
                latest,
                sym,
            )
        if sym in ctx.positions:
            outcome_reason = "existing position"
            logger.info("[EVAL] %s -> %s", sym, outcome_reason)
            continue

        df = candidate["df"]
        price = df["close"].iloc[-1]
        score = candidate.get("score", 0.0)
        strategy = candidate.get("name", "")
        allowed, reason = ctx.risk_manager.allow_trade(df, strategy, sym)
        if not allowed:
            outcome_reason = f"blocked: {reason}"
            logger.info("[EVAL] %s -> %s", sym, outcome_reason)
            continue

        probs = candidate.get("probabilities", {})
        reg_prob = float(probs.get(candidate.get("regime"), 0.0))
        size = ctx.risk_manager.position_size(
            reg_prob,
            ctx.balance,
            df,
            atr=candidate.get("atr"),
            price=price,
            name=strategy,
        )
        if size <= 0:
            await refresh_balance(ctx)
            size = ctx.risk_manager.position_size(
                reg_prob,
                ctx.balance,
                df,
                atr=candidate.get("atr"),
                price=price,
                name=strategy,
            )
            if size <= 0:
                outcome_reason = f"size {size:.4f}"
                logger.info("[EVAL] %s -> %s", sym, outcome_reason)
                continue

        if not ctx.risk_manager.can_allocate(strategy, size, ctx.balance):
            logger.info(
                "Insufficient capital to allocate %.4f for %s via %s",
                size,
                sym,
                strategy,
            )
            outcome_reason = "insufficient capital"
            logger.info("[EVAL] %s -> %s", sym, outcome_reason)
            continue

        amount = size / price if price > 0 else 0.0
        side = direction_to_side(candidate["direction"])
        entry_price = candidate.get("entry_price")
        current_price = df["close"].iloc[-1]
        if entry_price is not None and abs(current_price - entry_price) / entry_price < 0.001:
            logger.debug("Price movement <0.1%% for %s; skipping", sym)
            continue
        if side == "sell" and not ctx.config.get("allow_short", False):
            outcome_reason = "short selling disabled"
            logger.info("[EVAL] %s -> %s", sym, outcome_reason)
            continue
        start_exec = time.perf_counter()
        executed_via_sniper = False
        executed_via_cross = False
        if strategy == "cross_chain_arb_bot":
            from crypto_bot.solana_trading import cross_chain_trade

            task = asyncio.create_task(
                cross_chain_trade(
                    ctx.exchange,
                    ctx.ws_client,
                    sym,
                    side,
                    amount,
                    dry_run=ctx.config.get("execution_mode") == "dry_run",
                    slippage_bps=ctx.config.get("solana_slippage_bps", 50),
                    use_websocket=ctx.config.get("use_websocket", False),
                    notifier=ctx.notifier,
                    mempool_monitor=ctx.mempool_monitor,
                    mempool_cfg=ctx.mempool_cfg,
                    config=ctx.config,
                )
            )
            CROSS_ARB_TASKS.add(task)
            task.add_done_callback(CROSS_ARB_TASKS.discard)
            executed_via_cross = True
        elif sym.endswith("/USDC"):
            from crypto_bot.solana import sniper_solana

            if sym in NEW_SOLANA_TOKENS:
                reg = candidate.get("regime")
                if reg not in {"volatile", "breakout"}:
                    logger.info("[EVAL] %s -> regime %s not tradable", sym, reg)
                    NEW_SOLANA_TOKENS.discard(sym)
                    continue

            sol_score, _ = sniper_solana.generate_signal(df)
            if sym in NEW_SOLANA_TOKENS:
                NEW_SOLANA_TOKENS.discard(sym)
            if sol_score > 0.7:
                from crypto_bot.solana_trading import sniper_trade

                base, quote = sym.split("/")
                task = asyncio.create_task(
                    sniper_trade(
                        ctx.config.get("wallet_address", ""),
                        quote,
                        base,
                        size,
                        dry_run=ctx.config.get("execution_mode") == "dry_run",
                        slippage_bps=ctx.config.get("solana_slippage_bps", 50),
                        notifier=ctx.notifier,
                        mempool_monitor=ctx.mempool_monitor,
                        mempool_cfg=ctx.mempool_cfg,
                    )
                )
                SNIPER_TASKS.add(task)
                task.add_done_callback(SNIPER_TASKS.discard)
                executed_via_sniper = True

        if not executed_via_sniper and not executed_via_cross:
            order = await cex_trade_async(
                ctx.exchange,
                ctx.ws_client,
                sym,
                side,
                amount,
                ctx.notifier,
                dry_run=ctx.config.get("execution_mode") == "dry_run",
                use_websocket=ctx.config.get("use_websocket", False),
                config=ctx.config,
            )
            if order:
                executed += 1
                logger.info("[EVAL] %s -> executed %s %.4f", sym, side, amount)
                take_profit = None
                if strategy == "bounce_scalper":
                    depth = int(ctx.config.get("liquidity_depth", 10))
                    book = await fetch_order_book_async(ctx.exchange, sym, depth)
                    dist = _closest_wall_distance(book, price, side)
                    if dist is not None:
                        take_profit = dist * 0.8
                ctx.risk_manager.register_stop_order(
                    order,
                    strategy=strategy,
                    symbol=sym,
                    entry_price=price,
                    confidence=score,
                    direction=side,
                    take_profit=take_profit,
                    regime=candidate.get("regime"),
                )
        else:
            executed += 1
            logger.info("[EVAL] %s -> executed %s %.4f", sym, side, amount)
        ctx.timing["execution_latency"] = max(
            ctx.timing.get("execution_latency", 0.0),
            time.perf_counter() - start_exec,
        )

        if ctx.config.get("execution_mode") == "dry_run" and ctx.paper_wallet:
            ctx.paper_wallet.open(sym, side, amount, price)
            ctx.balance = ctx.paper_wallet.balance
        ctx.risk_manager.allocate_capital(strategy, size)
        if ctx.config.get("execution_mode") == "dry_run":
            ctx.positions[sym] = {
                "side": side,
                "entry_price": price,
                "entry_time": datetime.utcnow().isoformat(),
                "regime": candidate.get("regime"),
                "strategy": strategy,
                "confidence": score,
                "pnl": 0.0,
                "size": amount,
                "trailing_stop": 0.0,
                "highest_price": price,
                "dca_count": 0,
            }
        else:
            try:
                pos_list = await cex_trade_async.sync_positions_async(ctx.exchange)
                ctx.positions = {p.get("symbol"): p for p in pos_list}
            except Exception as exc:  # pragma: no cover - optional
                logger.error("Position sync failed: %s", exc)
        try:
            log_position(
                sym,
                side,
                amount,
                price,
                price,
                ctx.balance,
            )
        except Exception:
            pass

        await refresh_balance(ctx)

        if strategy == "micro_scalp":
            asyncio.create_task(_monitor_micro_scalp_exit(ctx, sym))

    if executed == 0:
        logger.info(
            "No trades executed from %d candidate signals", len(results[:top_n])
        )


async def handle_exits(ctx: BotContext) -> None:
    """Check open positions for exit conditions."""
    tf = ctx.config.get("timeframe", "1h")
    tf_cache = ctx.df_cache.get(tf, {})
    for sym, pos in list(ctx.positions.items()):
        df = tf_cache.get(sym)
        if df is None or df.empty or "close" not in df:
            continue
        current_price = float(df["close"].iloc[-1])
        pnl_pct = ((current_price - pos["entry_price"]) / pos["entry_price"]) * (
            1 if pos["side"] == "buy" else -1
        )
        if pnl_pct >= ctx.config.get("exit_strategy", {}).get("min_gain_to_trail", 0):
            if current_price > pos.get("highest_price", pos["entry_price"]):
                pos["highest_price"] = current_price
            pos["trailing_stop"] = calculate_trailing_stop(
                pd.Series([pos.get("highest_price", current_price)]),
                ctx.config.get("exit_strategy", {}).get("trailing_stop_pct", 0.1),
            )

        # DCA before evaluating exit conditions
        dca_cfg = ctx.config.get("dca", {})
        dca_score, dca_dir = dca_bot.generate_signal(df)
        if (
            dca_score > 0
            and pos.get("dca_count", 0) < dca_cfg.get("max_entries", 0)
            and (
                (pos["side"] == "buy" and dca_dir == "long")
                or (pos["side"] == "sell" and dca_dir == "short")
            )
        ):
            add_amount = pos["size"] * dca_cfg.get("size_multiplier", 1.0)
            add_value = add_amount * current_price
            if ctx.risk_manager.can_allocate(
                pos.get("strategy", ""), add_value, ctx.balance
            ):
                await cex_trade_async(
                    ctx.exchange,
                    ctx.ws_client,
                    sym,
                    pos["side"],
                    add_amount,
                    ctx.notifier,
                    dry_run=ctx.config.get("execution_mode") == "dry_run",
                    use_websocket=ctx.config.get("use_websocket", False),
                    config=ctx.config,
                )
                if ctx.config.get("execution_mode") == "dry_run" and ctx.paper_wallet:
                    try:
                        ctx.paper_wallet.open(
                            sym, pos["side"], add_amount, current_price
                        )
                        ctx.balance = ctx.paper_wallet.balance
                    except Exception:
                        pass
                await refresh_balance(ctx)
                ctx.risk_manager.allocate_capital(pos.get("strategy", ""), add_value)
                prev_amount = pos["size"]
                pos["size"] += add_amount
                pos["entry_price"] = (
                    pos["entry_price"] * prev_amount + current_price * add_amount
                ) / pos["size"]
                pos["dca_count"] = pos.get("dca_count", 0) + 1
                ctx.risk_manager.update_stop_order(pos["size"], symbol=sym)
        exit_signal, new_stop = should_exit(
            df,
            current_price,
            pos.get("trailing_stop", 0.0),
            ctx.config,
            ctx.risk_manager,
        )
        pos["trailing_stop"] = new_stop
        if exit_signal:
            await cex_trade_async(
                ctx.exchange,
                ctx.ws_client,
                sym,
                opposite_side(pos["side"]),
                pos["size"],
                ctx.notifier,
                dry_run=ctx.config.get("execution_mode") == "dry_run",
                use_websocket=ctx.config.get("use_websocket", False),
                config=ctx.config,
            )
            if ctx.config.get("execution_mode") == "dry_run" and ctx.paper_wallet:
                try:
                    ctx.paper_wallet.close(sym, pos["size"], current_price)
                    ctx.balance = ctx.paper_wallet.balance
                except Exception:
                    pass
            await refresh_balance(ctx)
            realized_pnl = (current_price - pos["entry_price"]) * pos["size"]
            if pos["side"] == "sell":
                realized_pnl = -realized_pnl
            pnl_logger.log_pnl(
                pos.get("strategy", ""),
                sym,
                pos["entry_price"],
                current_price,
                realized_pnl,
                pos.get("confidence", 0.0),
                pos["side"],
            )
            regime_pnl_tracker.log_trade(
                pos.get("regime", ""), pos.get("strategy", ""), realized_pnl
            )
            ctx.risk_manager.deallocate_capital(
                pos.get("strategy", ""), pos["size"] * pos["entry_price"]
            )
            ctx.positions.pop(sym, None)
            try:
                log_position(
                    sym,
                    pos["side"],
                    pos["size"],
                    pos["entry_price"],
                    current_price,
                    ctx.balance,
                )
            except Exception:
                pass
            try:
                pnl = (current_price - pos["entry_price"]) / pos["entry_price"]
                if pos["side"] == "sell":
                    pnl = -pnl
                regime_pnl_tracker.log_trade(
                    pos.get("regime", ""), pos.get("strategy", ""), pnl
                )
            except Exception:
                pass
        else:
            score, direction = dca_bot.generate_signal(df)
            dca_cfg = ctx.config.get("dca", {})
            max_entries = dca_cfg.get("max_entries", 0)
            size_pct = dca_cfg.get("size_pct", 1.0)
            if (
                pos.get("dca_count", 0) < max_entries
                and (
                    (pos["side"] == "buy" and direction == "long")
                    or (pos["side"] == "sell" and direction == "short")
                )
                and ctx.risk_manager.capital_tracker.can_allocate(
                    pos.get("strategy", ""),
                    pos["size"] * size_pct * current_price,
                    ctx.balance,
                )
            ):
                new_size = pos["size"] * size_pct
                await cex_trade_async(
                    ctx.exchange,
                    ctx.ws_client,
                    sym,
                    pos["side"],
                    new_size,
                    ctx.notifier,
                    dry_run=ctx.config.get("execution_mode") == "dry_run",
                    use_websocket=ctx.config.get("use_websocket", False),
                    config=ctx.config,
                )
                if ctx.config.get("execution_mode") == "dry_run" and ctx.paper_wallet:
                    try:
                        ctx.paper_wallet.open(sym, pos["side"], new_size, current_price)
                        ctx.balance = ctx.paper_wallet.balance
                    except Exception:
                        pass
                ctx.risk_manager.allocate_capital(
                    pos.get("strategy", ""), new_size * current_price
                )
                pos["size"] += new_size
                pos["dca_count"] = pos.get("dca_count", 0) + 1
                try:
                    log_position(
                        sym,
                        pos["side"],
                        pos["size"],
                        pos["entry_price"],
                        current_price,
                        ctx.balance,
                    )
                except Exception:
                    pass

            # persist updated fields like 'dca_count'
            ctx.positions[sym] = pos


async def force_exit_all(ctx: BotContext) -> None:
    """Liquidate all open positions immediately."""
    tf = ctx.config.get("timeframe", "1h")
    tf_cache = ctx.df_cache.get(tf, {})
    if not ctx.positions:
        logger.info("No positions to liquidate")
    for sym, pos in list(ctx.positions.items()):
        df = tf_cache.get(sym)
        exit_price = pos["entry_price"]
        if df is not None and not df.empty:
            exit_price = float(df["close"].iloc[-1])

        logger.info("Liquidating %s %.4f @ %.2f", sym, pos["size"], exit_price)

        await cex_trade_async(
            ctx.exchange,
            ctx.ws_client,
            sym,
            opposite_side(pos["side"]),
            pos["size"],
            ctx.notifier,
            dry_run=ctx.config.get("execution_mode") == "dry_run",
            use_websocket=ctx.config.get("use_websocket", False),
            config=ctx.config,
        )

        if ctx.config.get("execution_mode") == "dry_run" and ctx.paper_wallet:
            try:
                ctx.paper_wallet.close(sym, pos["size"], exit_price)
                ctx.balance = ctx.paper_wallet.balance
            except Exception:
                pass

        await refresh_balance(ctx)
        realized_pnl = (exit_price - pos["entry_price"]) * pos["size"]
        if pos["side"] == "sell":
            realized_pnl = -realized_pnl
        pnl_logger.log_pnl(
            pos.get("strategy", ""),
            sym,
            pos["entry_price"],
            exit_price,
            realized_pnl,
            pos.get("confidence", 0.0),
            pos["side"],
        )
        regime_pnl_tracker.log_trade(
            pos.get("regime", ""), pos.get("strategy", ""), realized_pnl
        )

        ctx.risk_manager.deallocate_capital(
            pos.get("strategy", ""), pos["size"] * pos["entry_price"]
        )
        ctx.positions.pop(sym, None)
        try:
            log_position(
                sym,
                pos["side"],
                pos["size"],
                pos["entry_price"],
                exit_price,
                ctx.balance,
            )
        except Exception:
            pass

    if not ctx.positions and ctx.paper_wallet and ctx.paper_wallet.positions:
        for pid, wpos in list(ctx.paper_wallet.positions.items()):
            sym = wpos.get("symbol") or pid
            df = tf_cache.get(sym)
            exit_price = wpos.get("entry_price", 0.0)
            if df is not None and not df.empty:
                exit_price = float(df["close"].iloc[-1])

            size = wpos.get("size", wpos.get("amount", 0.0))
            try:
                ctx.paper_wallet.close(size, exit_price, pid)
                ctx.balance = ctx.paper_wallet.balance
            except Exception:
                pass

            realized_pnl = (exit_price - wpos.get("entry_price", 0.0)) * size
            if wpos.get("side") == "sell":
                realized_pnl = -realized_pnl
            pnl_logger.log_pnl(
                wpos.get("strategy", ""),
                sym,
                wpos.get("entry_price", 0.0),
                exit_price,
                realized_pnl,
                wpos.get("confidence", 0.0),
                wpos.get("side", ""),
            )
            regime_pnl_tracker.log_trade(
                wpos.get("regime", ""), wpos.get("strategy", ""), realized_pnl
            )

            ctx.risk_manager.deallocate_capital(
                wpos.get("strategy", ""), size * wpos.get("entry_price", 0.0)
            )
            try:
                log_position(
                    sym,
                    wpos.get("side", ""),
                    size,
                    wpos.get("entry_price", 0.0),
                    exit_price,
                    ctx.balance,
                )
            except Exception:
                pass
            logger.info("Liquidated %s %.4f @ %.2f", sym, size, exit_price)

        ctx.paper_wallet.positions.clear()


async def _monitor_micro_scalp_exit(ctx: BotContext, sym: str) -> None:
    """Monitor a micro-scalp trade and exit based on :func:`monitor_price`."""
    pos = ctx.positions.get(sym)
    if not pos:
        return

    tf = ctx.config.get("scalp_timeframe", "1m")

    def feed() -> float:
        df = ctx.df_cache.get(tf, {}).get(sym)
        if df is None or df.empty:
            return pos["entry_price"]
        return float(df["close"].iloc[-1])

    res = await monitor_price(
        feed,
        pos["entry_price"],
        {},
        mempool_monitor=ctx.mempool_monitor,
        mempool_cfg=ctx.mempool_cfg,
    )
    exit_price = res.get("exit_price", feed())

    await cex_trade_async(
        ctx.exchange,
        ctx.ws_client,
        sym,
        opposite_side(pos["side"]),
        pos["size"],
        ctx.notifier,
        dry_run=ctx.config.get("execution_mode") == "dry_run",
        use_websocket=ctx.config.get("use_websocket", False),
        config=ctx.config,
    )

    if ctx.config.get("execution_mode") == "dry_run" and ctx.paper_wallet:
        try:
            ctx.paper_wallet.close(sym, pos["size"], exit_price)
            ctx.balance = ctx.paper_wallet.balance
        except Exception:
            pass

    await refresh_balance(ctx)
    realized_pnl = (exit_price - pos["entry_price"]) * pos["size"]
    if pos["side"] == "sell":
        realized_pnl = -realized_pnl
    pnl_logger.log_pnl(
        pos.get("strategy", ""),
        sym,
        pos["entry_price"],
        exit_price,
        realized_pnl,
        pos.get("confidence", 0.0),
        pos["side"],
    )
    trade_logger.upload_trade_record(
        sym,
        pos["entry_price"],
        exit_price,
        pos["side"],
    )
    regime_pnl_tracker.log_trade(
        pos.get("regime", ""), pos.get("strategy", ""), realized_pnl
    )

    ctx.risk_manager.deallocate_capital(
        pos.get("strategy", ""), pos["size"] * pos["entry_price"]
    )
    ctx.positions.pop(sym, None)
    try:
        log_position(
            sym, pos["side"], pos["size"], pos["entry_price"], exit_price, ctx.balance
        )
    except Exception:
        pass
    try:
        pnl = (exit_price - pos["entry_price"]) / pos["entry_price"]
        if pos["side"] == "sell":
            pnl = -pnl
        regime_pnl_tracker.log_trade(
            pos.get("regime", ""), pos.get("strategy", ""), pnl
        )
    except Exception:
        pass


async def _rotation_loop(
    rotator: PortfolioRotator,
    exchange: object,
    wallet: str,
    state: dict,
    notifier: TelegramNotifier | None,
    check_balance_change: callable,
    *,
    mempool_monitor: SolanaMempoolMonitor | None = None,
    mempool_cfg: dict | None = None,
) -> None:
    """Periodically rotate portfolio holdings."""

    interval = rotator.config.get("interval_days", 7) * 86400
    while True:
        try:
            if state.get("running") and rotator.config.get("enabled"):
                if asyncio.iscoroutinefunction(
                    getattr(exchange, "fetch_balance", None)
                ):
                    bal = await exchange.fetch_balance()
                else:
                    bal = await asyncio.to_thread(exchange.fetch_balance)
                current_balance = (
                    bal.get("USDT", {}).get("free", 0)
                    if isinstance(bal.get("USDT"), dict)
                    else bal.get("USDT", 0)
                )
                await check_balance_change(float(current_balance), "external change")
                holdings = {
                    k: (v.get("total") if isinstance(v, dict) else v)
                    for k, v in bal.items()
                }
                await rotator.rotate(
                    exchange,
                    wallet,
                    holdings,
                    notifier,
                    mempool_monitor=mempool_monitor,
                    mempool_cfg=mempool_cfg,
                )
        except asyncio.CancelledError:
            break
        except Exception as exc:  # pragma: no cover - rotation errors
            logger.error("Rotation loop error: %s", exc, exc_info=True)
        sleep_remaining = interval
        while sleep_remaining > 0:
            sleep_chunk = min(60, sleep_remaining)
            await asyncio.sleep(sleep_chunk)
            sleep_remaining -= sleep_chunk
            if not (rotator.config.get("enabled") and state.get("running")):
                break


async def _main_impl() -> TelegramNotifier:
    """Implementation for running the trading bot."""

    logger.info("Starting bot")
    global UNKNOWN_COUNT, TOTAL_ANALYSES
    config = load_config()
    secrets = dotenv_values(ENV_PATH)
    flat_cfg = _flatten_config(config)
    for key, val in secrets.items():
        if key in flat_cfg:
            if flat_cfg[key] != val:
                logger.info(
                    "Overriding %s from .env (config.yaml value: %s)",
                    key,
                    flat_cfg[key],
                )
            else:
                logger.info("Using %s from .env (matches config.yaml)", key)
        else:
            logger.info("Setting %s from .env", key)
    os.environ.update(secrets)
    replace_env_placeholder(config, "HELIUS_KEY", "${HELIUS_KEY}")
    helius_key = os.getenv("HELIUS_KEY")
    if not helius_key:
        logger.error("HELIUS_KEY not set in .env – Solana scans disabled")
    else:
        config.setdefault("solana_scanner", {})
        config["solana_scanner"]["helius_ws_url"] = (
            f"wss://mainnet.helius-rpc.com/?api-key={helius_key}"
        )
        config["solana_scanner"]["url"] = (
            f"https://api.helius.xyz/v0/?api-key={helius_key}"
        )
    from crypto_bot.utils.token_registry import (
        TOKEN_MINTS,
        load_token_mints,
        set_token_mints,
    )

    mapping = await load_token_mints()
    if mapping:
        set_token_mints({**TOKEN_MINTS, **mapping})
    onchain_syms = [fix_symbol(s) for s in (config.get("onchain_symbols") or [])]
    onchain_syms = [f"{s}/USDC" if "/" not in s else s for s in onchain_syms]
    if onchain_syms:
        config["onchain_symbols"] = onchain_syms
    sol_syms = [fix_symbol(s) for s in config.get("solana_symbols", [])]
    sol_syms = [f"{s}/USDC" if "/" not in s else s for s in sol_syms]
    if sol_syms:
        config["onchain_symbols"] = sol_syms
    global _LAST_CONFIG_MTIME
    try:
        _LAST_CONFIG_MTIME = CONFIG_PATH.stat().st_mtime
    except OSError:
        pass
    metrics_path = (
        Path(config.get("metrics_csv")) if config.get("metrics_csv") else None
    )

    async def solana_scan_loop() -> None:
        """Periodically fetch new Solana tokens and queue them."""
        cfg = config.get("solana_scanner", {})
        interval = cfg.get("interval_minutes", 5) * 60
        while True:
            try:
                await scan_and_enqueue_solana_tokens(cfg)
            except asyncio.CancelledError:
                break
            except Exception as exc:  # pragma: no cover - best effort
                logger.error("Solana scan error: %s", exc)
            await asyncio.sleep(interval)

    volume_ratio = 0.01 if config.get("testing_mode") else 1.0
    cooldown_configure(config.get("min_cooldown", 0))
    status_updates = config.get("telegram", {}).get("status_updates", True)
    market_loader_configure(
        config.get("ohlcv_timeout", 120),
        config.get("max_ohlcv_failures", 3),
        config.get("max_ws_limit", 50),
        status_updates,
        max_concurrent=config.get("max_concurrent_ohlcv"),
        gecko_limit=config.get("gecko_limit"),
    )
    user = load_or_create()

    status_updates = config.get("telegram", {}).get("status_updates", True)
    balance_updates = config.get("telegram", {}).get("balance_updates", False)

    tg_cfg = {**config.get("telegram", {})}
    if user.get("telegram_token"):
        tg_cfg["token"] = user["telegram_token"]
    if user.get("telegram_chat_id"):
        tg_cfg["chat_id"] = user["telegram_chat_id"]
    if os.getenv("TELE_CHAT_ADMINS"):
        tg_cfg["chat_admins"] = os.getenv("TELE_CHAT_ADMINS")
    status_updates = tg_cfg.get("status_updates", status_updates)
    balance_updates = tg_cfg.get("balance_updates", balance_updates)

    notifier = TelegramNotifier.from_config(tg_cfg)
    if status_updates:
        await notifier.notify_async("🤖 CoinTrader2.0 started")

    mempool_cfg = config.get("mempool_monitor", {})
    mempool_monitor = None
    if mempool_cfg.get("enabled"):
        mempool_monitor = SolanaMempoolMonitor()

    if notifier.token and notifier.chat_id:
        ok = await asyncio.to_thread(
            send_test_message, notifier.token, notifier.chat_id, "Bot started"
        )
        if not ok:
            logger.warning("Telegram test message failed; check your token and chat ID")

    # allow user-configured exchange to override YAML setting
    if user.get("exchange"):
        config["primary_exchange"] = user["exchange"]

    exchanges = get_exchanges(config)
    primary = (
        config.get("primary_exchange")
        or config.get("exchange")
        or next(iter(exchanges))
    )
    exchange, ws_client = exchanges[primary]
    secondary_exchange = None
    for name, pair in exchanges.items():
        if name != primary:
            secondary_exchange = pair[0]
            break
    if hasattr(exchange, "options"):
        opts = getattr(exchange, "options", {})
        opts["ws"] = {"ping_interval": 10, "ping_timeout": 45}
        exchange.options = opts

    ping_interval = int(config.get("ws_ping_interval", 0) or 0)
    if ping_interval > 0 and hasattr(exchange, "ping"):
        task = asyncio.create_task(_ws_ping_loop(exchange, ping_interval))
        WS_PING_TASKS.add(task)

    if not hasattr(exchange, "load_markets"):
        logger.error("The installed ccxt package is missing or a local stub is in use.")
        if status_updates:
            await notifier.notify_async(
                "❌ ccxt library not found or stubbed; check your installation"
            )
        # Continue startup even if ccxt is missing for testing environments

    if config.get("scan_markets", True) and not config.get("symbols"):
        attempt = 0
        delay = SYMBOL_SCAN_RETRY_DELAY
        discovered: list[str] | None = None
        while attempt < MAX_SYMBOL_SCAN_ATTEMPTS:
            start_scan = time.perf_counter()
            discovered = await load_kraken_symbols(
                exchange,
                config.get("excluded_symbols", []),
                config,
            )
            latency = time.perf_counter() - start_scan
            record_sol_scanner_metrics(len(discovered or []), latency, config)
            if discovered:
                break
            attempt += 1
            if attempt >= MAX_SYMBOL_SCAN_ATTEMPTS:
                break
            logger.warning(
                "Symbol scan empty; retrying in %d seconds (attempt %d/%d)",
                delay,
                attempt + 1,
                MAX_SYMBOL_SCAN_ATTEMPTS,
            )
            if status_updates:
                await notifier.notify_async(
                    f"Symbol scan failed; retrying in {delay}s (attempt {attempt + 1}/{MAX_SYMBOL_SCAN_ATTEMPTS})"
                )
            if inspect.iscoroutinefunction(asyncio.sleep):
                await asyncio.sleep(delay)
            else:  # pragma: no cover - compatibility with patched sleep
                asyncio.sleep(delay)
            delay = min(delay * 2, MAX_SYMBOL_SCAN_DELAY)

        if discovered:
            config["symbols"] = discovered + (config.get("onchain_symbols") or [])
            onchain_syms = config.get("onchain_symbols") or []
            cex_count = len([s for s in config["symbols"] if s not in onchain_syms])
            logger.info(
                "Loaded %d CEX symbols and %d onchain symbols",
                cex_count,
                len(onchain_syms),
            )
        elif discovered is None:
            cached = load_liquid_pairs()
            if isinstance(cached, list):
                config["symbols"] = cached + (config.get("onchain_symbols") or [])
                logger.warning("Using cached pairs due to symbol scan failure")
                onchain_syms = config.get("onchain_symbols") or []
                cex_count = len([s for s in config["symbols"] if s not in onchain_syms])
                logger.info(
                    "Loaded %d CEX symbols and %d onchain symbols",
                    cex_count,
                    len(onchain_syms),
                )
            else:
                fallback: list[str] | None = None
                if not PAIR_FILE.exists():
                    rp_cfg = config.get("refresh_pairs", {})
                    min_vol = float(
                        rp_cfg.get("min_quote_volume_usd", DEFAULT_MIN_VOLUME_USD)
                    )
                    top_k = int(rp_cfg.get("top_k", DEFAULT_TOP_K))
                    try:
                        fallback = await refresh_pairs_async(
                            min_vol, top_k, config, force_refresh=True
                        )
                    except Exception as exc:  # pragma: no cover - network errors
                        logger.error("refresh_pairs_async failed: %s", exc)
                if fallback:
                    config["symbols"] = fallback + (config.get("onchain_symbols") or [])
                    logger.warning("Loaded fresh pairs after scan failure")
                else:
                    logger.error(
                        "No symbols discovered after %d attempts; aborting startup",
                        MAX_SYMBOL_SCAN_ATTEMPTS,
                    )
                    if status_updates:
                        await notifier.notify_async(
                            f"❌ Startup aborted after {MAX_SYMBOL_SCAN_ATTEMPTS} symbol scan attempts"
                        )
                    return notifier
        else:
            logger.error(
                "No symbols discovered after %d attempts; aborting startup",
                MAX_SYMBOL_SCAN_ATTEMPTS,
            )
            if status_updates:
                await notifier.notify_async(
                    f"❌ Startup aborted after {MAX_SYMBOL_SCAN_ATTEMPTS} symbol scan attempts"
                )
            return notifier

    # Load onchain pairs if none configured and Solana scanner is enabled
    if not config.get("onchain_symbols") and config.get("solana_scanner", {}).get("enabled"):
        rp_cfg = config.get("refresh_pairs", {})
        min_vol = float(rp_cfg.get("min_quote_volume_usd", DEFAULT_MIN_VOLUME_USD))
        top_k = int(rp_cfg.get("top_k", DEFAULT_TOP_K))
        try:
            sol_pairs = await refresh_pairs_async(min_vol, top_k, config, force_refresh=True)
        except Exception as exc:  # pragma: no cover - network errors
            logger.error("refresh_pairs_async failed: %s", exc)
            sol_pairs = []
        if sol_pairs:
            config.setdefault("symbols", [])
            existing = set(config["symbols"])
            new_pairs = [s for s in sol_pairs if s not in existing]
            config["symbols"].extend(new_pairs)
            logger.info("Loaded %d onchain symbols via refresh_pairs", len(new_pairs))

    balance_threshold = config.get("balance_change_threshold", 0.01)
    last_balance = 0.0
    previous_balance = 0.0
    paper_wallet = None

    async def check_balance_change(new_balance: float, reason: str) -> None:
        nonlocal previous_balance
        delta = new_balance - previous_balance
        if abs(delta) > balance_threshold and notifier:
            await notifier.notify_async(
                f"Balance changed by {delta:.4f} USDT due to {reason}"
            )
        previous_balance = new_balance

<<<<<<< HEAD
    paper_wallet = None
=======
    try:
        init_bal = await fetch_and_log_balance(exchange, paper_wallet, config)
        last_balance = float(init_bal)
        previous_balance = float(init_bal)
    except Exception as exc:  # pragma: no cover - network
        logger.error("Exchange API setup failed: %s", exc)
        if status_updates:
            err = await notifier.notify_async(f"API error: {exc}")
            if err:
                logger.error("Failed to notify user: %s", err)
        return notifier
    params = build_risk_params(config, volume_ratio)
    risk_config = RiskConfig(**params)
    risk_manager = RiskManager(risk_config)
>>>>>>> 6316c0dd
    if config.get("execution_mode") == "dry_run":
        try:
            start_bal = float(input("Enter paper trading balance in USDT: "))
        except Exception:
            start_bal = 1000.0
        paper_wallet = PaperWallet(
            start_bal,
            config.get("max_open_trades", 1),
            config.get("allow_short", False),
        )
        log_balance(paper_wallet.balance)
        last_balance = previous_balance = float(paper_wallet.balance)
    else:
        try:
            init_bal = await fetch_and_log_balance(exchange, None, config)
            last_balance = previous_balance = float(init_bal)
        except Exception as exc:  # pragma: no cover - network
            logger.error("Exchange API setup failed: %s", exc)
            if status_updates:
                err = await notifier.notify_async(f"API error: {exc}")
                if err:
                    logger.error("Failed to notify user: %s", err)
            return notifier

    params = build_risk_params(config, volume_ratio)
    risk_config = RiskConfig(**params)
    risk_manager = RiskManager(risk_config)

    monitor_task = asyncio.create_task(
        console_monitor.monitor_loop(
            exchange,
            paper_wallet,
            LOG_DIR / "bot.log",
            quiet_mode=config.get("quiet_mode", False),
        )
    )

    max_open_trades = config.get("max_open_trades", 1)
    position_guard = OpenPositionGuard(max_open_trades)
    rotator = PortfolioRotator()

    mode = user.get("mode", config.get("mode", "auto"))
    state = {"running": True, "mode": mode}
    # Caches for OHLCV and regime data are stored on the session_state
    session_state = SessionState(last_balance=last_balance)
    last_candle_ts: dict[str, int] = {}

    control_task = asyncio.create_task(console_control.control_loop(state))
    rotation_task = asyncio.create_task(
        _rotation_loop(
            rotator,
            exchange,
            user.get("wallet_address", ""),
            state,
            notifier,
            check_balance_change,
            mempool_monitor=mempool_monitor,
            mempool_cfg=mempool_cfg,
        )
    )
    global SOLANA_SCAN_TASK
    if config.get("solana_scanner", {}).get("enabled"):
        SOLANA_SCAN_TASK = asyncio.create_task(solana_scan_loop())
    registry_task = asyncio.create_task(
        registry_update_loop(
            config.get("token_registry", {}).get("refresh_interval_minutes", 15)
        )
    )
    print("Bot running. Type 'stop' to pause, 'start' to resume, 'quit' to exit.")

    from crypto_bot.telegram_bot_ui import TelegramBotUI

    telegram_bot = (
        TelegramBotUI(
            notifier,
            state,
            LOG_DIR / "bot.log",
            rotator,
            exchange,
            user.get("wallet_address", ""),
            command_cooldown=config.get("telegram", {}).get("command_cooldown", 5),
        )
        if notifier.enabled and notifier.token and notifier.chat_id
        else None
    )

    if telegram_bot:
        telegram_bot.run_async()

    meme_wave_task = None
    if config.get("meme_wave_sniper", {}).get("enabled"):
        from crypto_bot.solana import start_runner

        meme_wave_task = start_runner(config.get("meme_wave_sniper", {}))
    sniper_cfg = config.get("meme_wave_sniper", {})
    sniper_task = None
    if sniper_cfg.get("enabled"):
        from crypto_bot.solana.runner import run as sniper_run

        sniper_task = asyncio.create_task(sniper_run(sniper_cfg))

    if config.get("scan_in_background", True):
        session_state.scan_task = asyncio.create_task(
            initial_scan(
                exchange,
                config,
                session_state,
                notifier if status_updates else None,
            )
        )
    else:
        await initial_scan(
            exchange,
            config,
            session_state,
            notifier if status_updates else None,
        )

    ctx = BotContext(
        positions=session_state.positions,
        df_cache=session_state.df_cache,
        regime_cache=session_state.regime_cache,
        config=config,
        mempool_monitor=mempool_monitor,
        mempool_cfg=mempool_cfg,
    )
    ctx.exchange = exchange
    ctx.secondary_exchange = secondary_exchange
    ctx.ws_client = ws_client
    ctx.risk_manager = risk_manager
    ctx.notifier = notifier
    ctx.paper_wallet = paper_wallet
    ctx.position_guard = position_guard
    ctx.balance = await fetch_and_log_balance(exchange, paper_wallet, config)
    last_balance = ctx.balance
    runner = PhaseRunner(
        [
            fetch_candidates,
            update_caches,
            enrich_with_pyth,
            analyse_batch,
            refresh_balance,
            execute_signals,
            handle_exits,
        ]
    )

    loop_count = 0
    last_weight_update = last_optimize = 0.0

    try:
        while True:
            maybe_reload_config(state, config)
            reload_config(
                config,
                ctx,
                risk_manager,
                rotator,
                position_guard,
                force=state.get("reload", False),
            )
            state["reload"] = False

            if state.get("liquidate_all"):
                await force_exit_all(ctx)
                state["liquidate_all"] = False

            if config.get("arbitrage_enabled", True):
                try:
                    if ctx.secondary_exchange:
                        arb_syms = await scan_cex_arbitrage(
                            exchange, ctx.secondary_exchange, config
                        )
                    else:
                        arb_syms = await scan_arbitrage(exchange, config)
                    if arb_syms:
                        async with QUEUE_LOCK:
                            for sym in reversed(arb_syms):
                                symbol_priority_queue.appendleft(sym)
                except Exception as exc:  # pragma: no cover - best effort
                    logger.error("Arbitrage scan error: %s", exc)

            cycle_start = time.perf_counter()
            ctx.timing = await runner.run(ctx)
            loop_count += 1

            if time.time() - last_weight_update >= 86400:
                weights = compute_strategy_weights()
                if weights:
                    logger.info("Updating strategy allocation to %s", weights)
                    risk_manager.update_allocation(weights)
                    config["strategy_allocation"] = weights
                last_weight_update = time.time()

            if config.get("optimization", {}).get("enabled"):
                if (
                    time.time() - last_optimize
                    >= config["optimization"].get("interval_days", 7) * 86400
                ):
                    optimize_strategies()
                    last_optimize = time.time()

            if not state.get("running"):
                await asyncio.sleep(1)
                continue

            balances = await asyncio.to_thread(
                check_wallet_balances, user.get("wallet_address", "")
            )
            quote_token = config.get("auto_convert_quote", "USDC")
            for token in detect_non_trade_tokens(balances):
                amount = balances[token]
                logger.info("Converting %s %s to %s", amount, token, quote_token)
                await auto_convert_funds(
                    user.get("wallet_address", ""),
                    token,
                    quote_token,
                    amount,
                    dry_run=config["execution_mode"] == "dry_run",
                    slippage_bps=config.get("solana_slippage_bps", 50),
                    notifier=notifier,
                    mempool_monitor=ctx.mempool_monitor,
                    mempool_cfg=ctx.mempool_cfg,
                )
                if asyncio.iscoroutinefunction(
                    getattr(exchange, "fetch_balance", None)
                ):
                    bal = await exchange.fetch_balance()
                else:
                    bal = await asyncio.to_thread(exchange.fetch_balance)
                bal_val = (
                    bal.get("USDT", {}).get("free", 0)
                    if isinstance(bal.get("USDT"), dict)
                    else bal.get("USDT", 0)
                )
                await check_balance_change(float(bal_val), "funds converted")

            # Refresh OHLCV for open positions if a new candle has formed
            tf = config.get("timeframe", "1h")
            tf_sec = timeframe_seconds(None, tf)
            open_syms: list[str] = []
            for sym in ctx.positions:
                last_ts = last_candle_ts.get(sym, 0)
                if time.time() - last_ts >= tf_sec:
                    open_syms.append(sym)
            if open_syms:
                ohlcv_batch_size = config.get("ohlcv_batch_size")
                if ohlcv_batch_size is None:
                    ohlcv_batch_size = config.get("symbol_filter", {}).get(
                        "ohlcv_batch_size"
                    )
                async with OHLCV_LOCK:
                    tf_cache = ctx.df_cache.get(tf, {})
                    tf_cache = await update_ohlcv_cache(
                        exchange,
                        tf_cache,
                        open_syms,
                        timeframe=tf,
                        limit=2,
                        use_websocket=config.get("use_websocket", False),
                        force_websocket_history=config.get(
                            "force_websocket_history", False
                        ),
                        max_concurrent=config.get("max_concurrent_ohlcv"),
                        config=config,
                        batch_size=ohlcv_batch_size,
                    )
                    ctx.df_cache[tf] = tf_cache
                    session_state.df_cache[tf] = tf_cache
                for sym in open_syms:
                    df = tf_cache.get(sym)
                    if df is not None and not df.empty:
                        last_candle_ts[sym] = int(df["timestamp"].iloc[-1])
                        higher_df = ctx.df_cache.get(
                            config.get("higher_timeframe", "1d"), {}
                        ).get(sym)
                        regime, _ = await classify_regime_async(df, higher_df)
                        ctx.positions[sym]["regime"] = regime
                        TOTAL_ANALYSES += 1
                        if regime == "unknown":
                            UNKNOWN_COUNT += 1

            total_time = time.perf_counter() - cycle_start
            timing = getattr(ctx, "timing", {})
            _emit_timing(
                timing.get("fetch_candidates", 0.0),
                timing.get("update_caches", 0.0),
                timing.get("analyse_batch", 0.0),
                total_time,
                metrics_path,
                timing.get("ohlcv_fetch_latency", 0.0),
                timing.get("execution_latency", 0.0),
            )

            if config.get("metrics_enabled") and config.get("metrics_backend") == "csv":
                metrics = {
                    "timestamp": datetime.utcnow().isoformat(),
                    "ticker_fetch_time": timing.get("fetch_candidates", 0.0),
                    "symbol_filter_ratio": timing.get("symbol_filter_ratio", 1.0),
                    "ohlcv_fetch_latency": timing.get("ohlcv_fetch_latency", 0.0),
                    "execution_latency": timing.get("execution_latency", 0.0),
                    "unknown_regimes": sum(
                        1
                        for r in getattr(ctx, "analysis_results", [])
                        if r.get("regime") == "unknown"
                    ),
                }
                write_cycle_metrics(metrics, config)

            unknown_rate = UNKNOWN_COUNT / max(TOTAL_ANALYSES, 1)
            if unknown_rate > 0.2 and ctx.notifier:
                await ctx.notifier.notify_async(
                    f"⚠️ Unknown regime rate {unknown_rate:.1%}"
                )
            delay = config.get("loop_interval_minutes", 1) / max(
                ctx.volatility_factor, 1e-6
            )
            logger.info("Sleeping for %.2f minutes", delay)
            await asyncio.sleep(delay * 60)

    finally:
        if hasattr(exchange, "close"):
            if asyncio.iscoroutinefunction(getattr(exchange, "close")):
                with contextlib.suppress(Exception):
                    await exchange.close()
            else:
                with contextlib.suppress(Exception):
                    await asyncio.to_thread(exchange.close)
        if registry_task:
            registry_task.cancel()
            try:
                await registry_task
            except asyncio.CancelledError:
                pass
        if session_state.scan_task:
            session_state.scan_task.cancel()
            try:
                await session_state.scan_task
            except asyncio.CancelledError:
                pass
        monitor_task.cancel()
        if control_task:
            control_task.cancel()
        rotation_task.cancel()
        if sniper_task:
            sniper_task.cancel()
        if meme_wave_task:
            meme_wave_task.cancel()
            try:
                await meme_wave_task
            except asyncio.CancelledError:
                pass
        if telegram_bot:
            telegram_bot.stop()
        try:
            await monitor_task
        except asyncio.CancelledError:
            pass
        try:
            await rotation_task
        except asyncio.CancelledError:
            pass
        if sniper_task:
            try:
                await sniper_task
            except asyncio.CancelledError:
                pass
        if control_task:
            try:
                await control_task
            except asyncio.CancelledError:
                pass
        for task in list(WS_PING_TASKS):
            task.cancel()
        for task in list(WS_PING_TASKS):
            try:
                await task
            except asyncio.CancelledError:
                pass
        WS_PING_TASKS.clear()
        for task in list(SNIPER_TASKS):
            task.cancel()
        for task in list(SNIPER_TASKS):
            try:
                await task
            except asyncio.CancelledError:
                pass
        SNIPER_TASKS.clear()
        for task in list(CROSS_ARB_TASKS):
            task.cancel()
        for task in list(CROSS_ARB_TASKS):
            try:
                await task
            except asyncio.CancelledError:
                pass
        CROSS_ARB_TASKS.clear()
        if SOLANA_SCAN_TASK:
            SOLANA_SCAN_TASK.cancel()
            try:
                await SOLANA_SCAN_TASK
            except asyncio.CancelledError:
                pass
            SOLANA_SCAN_TASK = None
        NEW_SOLANA_TOKENS.clear()

    return notifier


async def main() -> None:
    """Entry point for running the trading bot with error handling."""
    notifier: TelegramNotifier | None = None
    try:
        secrets = dotenv_values(ENV_PATH)
        os.environ.update(secrets)
        from crypto_bot.utils.token_registry import refresh_mints

        await refresh_mints()
        notifier = await _main_impl()
    except Exception as exc:  # pragma: no cover - error path
        logger.exception("Unhandled error in main: %s", exc)
        if notifier:
            await notifier.notify_async(f"❌ Bot stopped: {exc}")
    finally:
        if notifier:
            await notifier.notify_async("Bot shutting down")
        logger.info("Bot shutting down")


if __name__ == "__main__":  # pragma: no cover - manual execution
    asyncio.run(main())<|MERGE_RESOLUTION|>--- conflicted
+++ resolved
@@ -2333,9 +2333,7 @@
             )
         previous_balance = new_balance
 
-<<<<<<< HEAD
     paper_wallet = None
-=======
     try:
         init_bal = await fetch_and_log_balance(exchange, paper_wallet, config)
         last_balance = float(init_bal)
@@ -2350,7 +2348,6 @@
     params = build_risk_params(config, volume_ratio)
     risk_config = RiskConfig(**params)
     risk_manager = RiskManager(risk_config)
->>>>>>> 6316c0dd
     if config.get("execution_mode") == "dry_run":
         try:
             start_bal = float(input("Enter paper trading balance in USDT: "))
