import os
import asyncio
import json
import time
from pathlib import Path
from datetime import datetime
from collections import deque, OrderedDict
from dataclasses import dataclass, field

# Track WebSocket ping tasks
WS_PING_TASKS: set[asyncio.Task] = set()

try:
    import ccxt  # type: ignore
except Exception:  # pragma: no cover - optional dependency
    import types

    ccxt = types.SimpleNamespace()

import pandas as pd
import yaml
from dotenv import dotenv_values
from pydantic import ValidationError

from schema.scanner import ScannerConfig

from crypto_bot.utils.telegram import TelegramNotifier, send_test_message
from crypto_bot.utils.trade_reporter import report_entry, report_exit
from crypto_bot.utils.logger import LOG_DIR, setup_logger
from crypto_bot.portfolio_rotator import PortfolioRotator
from crypto_bot.auto_optimizer import optimize_strategies
from crypto_bot.wallet_manager import load_or_create
from crypto_bot.utils.market_analyzer import analyze_symbol
from crypto_bot.strategy_router import strategy_for, strategy_name
from crypto_bot.cooldown_manager import (
    in_cooldown,
    mark_cooldown,
    configure as cooldown_configure,
)
from crypto_bot.phase_runner import BotContext, PhaseRunner
from crypto_bot import grid_state
from crypto_bot.signals.signal_scoring import evaluate_async
from crypto_bot.risk.risk_manager import RiskManager, RiskConfig
from crypto_bot.risk.exit_manager import (
    calculate_trailing_stop,
    should_exit,
    get_partial_exit_percent,
)
from crypto_bot.execution.cex_executor import (
    execute_trade_async as cex_trade_async,
    get_exchange,
    place_stop_order,
)
from crypto_bot.execution.solana_executor import execute_swap
from crypto_bot.fund_manager import (
    check_wallet_balances,
    detect_non_trade_tokens,
    auto_convert_funds,
)
from crypto_bot.paper_wallet import PaperWallet
from crypto_bot.open_position_guard import OpenPositionGuard
from crypto_bot import console_monitor, console_control
from crypto_bot.utils.performance_logger import log_performance
from crypto_bot.utils.strategy_utils import compute_strategy_weights
from crypto_bot.utils.position_logger import log_position, log_balance
from crypto_bot.utils.regime_logger import log_regime
from crypto_bot.utils.metrics_logger import log_cycle as log_cycle_metrics
from crypto_bot.utils.market_loader import (
    load_kraken_symbols,
    load_ohlcv_parallel,
    update_ohlcv_cache,
    update_multi_tf_ohlcv_cache,
    update_regime_tf_cache,
    fetch_ohlcv_async,
    configure as market_loader_configure,
)
from crypto_bot.utils.eval_queue import build_priority_queue
from crypto_bot.utils.symbol_pre_filter import filter_symbols
from crypto_bot.utils.symbol_utils import get_filtered_symbols
from crypto_bot.utils.pnl_logger import log_pnl
from crypto_bot.utils.strategy_analytics import write_scores, write_stats
from crypto_bot.utils.regime_pnl_tracker import log_trade as log_regime_pnl
from crypto_bot.utils.regime_pnl_tracker import get_recent_win_rate
from crypto_bot.utils.trend_confirmation import confirm_multi_tf_trend
from crypto_bot.utils.correlation import compute_correlation_matrix
from crypto_bot.regime.regime_classifier import CONFIG
from crypto_bot.utils.telemetry import telemetry, write_cycle_metrics



CONFIG_PATH = Path(__file__).resolve().parent / "config.yaml"
ENV_PATH = Path(__file__).resolve().parent / ".env"

logger = setup_logger("bot", LOG_DIR / "bot.log", to_console=False)

# Queue of symbols awaiting evaluation across loops
symbol_priority_queue: deque[str] = deque()

# Queue tracking symbols evaluated across cycles
SYMBOL_EVAL_QUEUE: deque[str] = deque()

# Retry parameters for the initial symbol scan
MAX_SYMBOL_SCAN_ATTEMPTS = 3
SYMBOL_SCAN_RETRY_DELAY = 10
MAX_SYMBOL_SCAN_DELAY = 60

# Maximum number of symbols per timeframe to keep in the OHLCV cache
DF_CACHE_MAX_SIZE = 500


@dataclass
class SessionState:
    """Runtime session state shared across tasks."""

    positions: dict[str, dict] = field(default_factory=dict)
    df_cache: dict[str, dict[str, pd.DataFrame]] = field(default_factory=dict)
    regime_cache: dict[str, dict[str, pd.DataFrame]] = field(default_factory=dict)
    last_balance: float | None = None


def update_df_cache(
    cache: dict[str, dict[str, pd.DataFrame]],
    timeframe: str,
    symbol: str,
    df: pd.DataFrame,
    max_size: int = DF_CACHE_MAX_SIZE,
) -> None:
    """Update an OHLCV cache with LRU eviction."""
    tf_cache = cache.setdefault(timeframe, OrderedDict())
    if not isinstance(tf_cache, OrderedDict):
        tf_cache = OrderedDict(tf_cache)
        cache[timeframe] = tf_cache
    tf_cache[symbol] = df
    tf_cache.move_to_end(symbol)
    if len(tf_cache) > max_size:
        tf_cache.popitem(last=False)


def direction_to_side(direction: str) -> str:
    """Translate strategy direction to trade side."""
    return "buy" if direction == "long" else "sell"


def opposite_side(side: str) -> str:
    """Return the opposite trading side."""
    return "sell" if side == "buy" else "buy"


def notify_balance_change(
    notifier: TelegramNotifier | None,
    previous: float | None,
    new_balance: float,
    enabled: bool,
) -> float:
    """Send a notification if the balance changed."""
    if notifier and enabled and previous is not None and new_balance != previous:
        notifier.notify(f"Balance changed: {new_balance:.2f} USDT")
    return new_balance


async def fetch_balance(exchange, paper_wallet, config):
    """Return the latest wallet balance without logging."""
    if config["execution_mode"] != "dry_run":
        if asyncio.iscoroutinefunction(getattr(exchange, "fetch_balance", None)):
            bal = await exchange.fetch_balance()
        else:
            bal = await asyncio.to_thread(exchange.fetch_balance)
        return bal["USDT"]["free"] if isinstance(bal["USDT"], dict) else bal["USDT"]
    return paper_wallet.balance if paper_wallet else 0.0


async def fetch_and_log_balance(exchange, paper_wallet, config):
    """Return the latest wallet balance and log it."""
    latest_balance = await fetch_balance(exchange, paper_wallet, config)
    log_balance(float(latest_balance))
    return latest_balance


def _emit_timing(
    symbol_t: float,
    ohlcv_t: float,
    analyze_t: float,
    total_t: float,
    metrics_path: Path | None = None,
    ohlcv_fetch_latency: float = 0.0,
    execution_latency: float = 0.0,
) -> None:
    """Log timing information and optionally append to metrics CSV."""
    logger.info(
        "\u23f1\ufe0f Cycle timing - Symbols: %.2fs, OHLCV: %.2fs, Analyze: %.2fs, Total: %.2fs",
        symbol_t,
        ohlcv_t,
        analyze_t,
        total_t,
    )
    if metrics_path:
        log_cycle_metrics(
            symbol_t,
            ohlcv_t,
            analyze_t,
            total_t,
            ohlcv_fetch_latency,
            execution_latency,
            metrics_path,
        )


def maybe_update_mode(
    state: dict,
    base_mode: str,
    config: dict,
    notifier: TelegramNotifier | None = None,
) -> None:
    """Switch bot mode based on recent win rate."""

    window = int(config.get("mode_degrade_window", 20))
    threshold = float(config.get("mode_threshold", 0.0))
    conservative = config.get("conservative_mode", "cex")

    win_rate = get_recent_win_rate(window)
    if win_rate < threshold:
        if state.get("mode") != conservative:
            state["mode"] = conservative
            if notifier:
                notifier.notify(
                    f"Win rate {win_rate:.2f} below {threshold:.2f}; mode set to {conservative}"
                )
    else:
        if state.get("mode") != base_mode:
            state["mode"] = base_mode
            if notifier:
                notifier.notify(f"Win rate recovered; mode set to {base_mode}")


def load_config() -> dict:
    """Load YAML configuration for the bot."""
    with open(CONFIG_PATH) as f:
        logger.info("Loading config from %s", CONFIG_PATH)
        data = yaml.safe_load(f) or {}
    try:
        ScannerConfig.model_validate(data)
    except ValidationError as exc:
        print("Invalid configuration:\n", exc)
        raise SystemExit(1)
    return data


def _flatten_config(data: dict, parent: str = "") -> dict:
    """Flatten nested config keys to ENV_STYLE names."""
    flat: dict[str, str] = {}
    for key, value in data.items():
        new_key = f"{parent}_{key}" if parent else key
        if isinstance(value, dict):
            flat.update(_flatten_config(value, new_key))
        else:
            flat[new_key.upper()] = value
    return flat


async def _ws_ping_loop(exchange: object, interval: float) -> None:
    """Periodically send WebSocket ping messages."""
    try:
        while True:
            await asyncio.sleep(interval)
            try:
                ping = getattr(exchange, "ping", None)
                if ping is None:
                    continue
                is_coro = asyncio.iscoroutinefunction(ping)
                clients = getattr(exchange, "clients", None)
                if isinstance(clients, dict):
                    if clients:
                        for client in clients.values():
                            if is_coro:
                                await ping(client)
                            else:
                                await asyncio.to_thread(ping, client)
                    else:
                        continue
                else:
                    if is_coro:
                        await ping()
                    else:
                        await asyncio.to_thread(ping)
            except asyncio.CancelledError:
                raise
            except Exception as exc:  # pragma: no cover - ping failures
                logger.error("WebSocket ping failed: %s", exc, exc_info=True)
    except asyncio.CancelledError:
        pass


async def _watch_position(
    symbol: str,
    exchange: object,
    state: SessionState,
    paper_wallet: PaperWallet | None,
    config: dict,
) -> None:
    """Live update position PnL and log changes."""
    use_ws = config.get("use_websocket", False) and hasattr(exchange, "watch_ticker")
    poll_interval = float(config.get("position_poll_interval", 5))
    ws_ping_interval = float(config.get("ws_ping_interval", 20))
    ping_task: asyncio.Task | None = None
    reconnect_attempts = 0
    max_reconnect = int(config.get("ws_max_retries", 3))

    while symbol in state.positions:
        try:
            if use_ws:
                if ping_task is None:
                    ping_task = asyncio.create_task(
                        _ws_ping_loop(exchange, ws_ping_interval)
                    )
                    WS_PING_TASKS.add(ping_task)
                try:
                    ticker = await asyncio.wait_for(
                        exchange.watch_ticker(symbol), timeout=5
                    )
                    reconnect_attempts = 0
                except asyncio.TimeoutError as to_exc:
                    if to_exc.args:
                        logger.warning(
                            "WebSocket ticker timeout for %s: %s - reconnecting",
                            symbol,
                            to_exc,
                        )
                        close_fn = getattr(exchange, "close", None)
                        if close_fn is None:
                            logger.warning("Exchange missing close method")
                        else:
                            try:
                                if asyncio.iscoroutinefunction(close_fn):
                                    await close_fn()
                                else:
                                    await asyncio.to_thread(close_fn)
                            except Exception as close_err:  # pragma: no cover - cleanup error
                                logger.error(
                                    "Exchange close failed: %s", close_err, exc_info=True
                                )
                        try:
                            exchange, _ = get_exchange(config)
                        except Exception as re_err:
                            reconnect_attempts += 1
                            logger.error(
                                "Reconnection attempt %d failed: %s",
                                reconnect_attempts,
                                re_err,
                                exc_info=True,
                            )
                            if reconnect_attempts >= max_reconnect:
                                logger.error(
                                    "WebSocket reconnection failed repeatedly; switching to REST"
                                )
                                use_ws = False
                            await asyncio.sleep(poll_interval)
                        continue
                    logger.warning(
                        "Ticker update timed out for %s - dropping", symbol
                    )
                    continue
                except asyncio.CancelledError:
                    raise
                except ccxt.RequestTimeout as ws_exc:
                    logger.warning(
                        "WebSocket ticker timeout for %s: %s - reconnecting",
                        symbol,
                        ws_exc,
                    )
                    close_fn = getattr(exchange, "close", None)
                    if close_fn is None:
                        logger.warning("Exchange missing close method")
                    else:
                        try:
                            if asyncio.iscoroutinefunction(close_fn):
                                await close_fn()
                            else:
                                await asyncio.to_thread(close_fn)
                        except Exception as close_err:  # pragma: no cover - cleanup error
                            logger.error(
                                "Exchange close failed: %s", close_err, exc_info=True
                            )
                    try:
                        exchange, _ = get_exchange(config)
                    except Exception as re_err:
                        reconnect_attempts += 1
                        logger.error(
                            "Reconnection attempt %d failed: %s",
                            reconnect_attempts,
                            re_err,
                            exc_info=True,
                        )
                        if reconnect_attempts >= max_reconnect:
                            logger.error("WebSocket reconnection failed repeatedly; switching to REST")
                            use_ws = False
                        await asyncio.sleep(poll_interval)
                    continue
                except Exception as ws_exc:  # pragma: no cover - websocket error
                    logger.error(
                        "WebSocket ticker failed for %s: %s - switching to REST",
                        symbol,
                        ws_exc,
                        exc_info=True,
                    )
                    use_ws = False
                    if ping_task:
                        ping_task.cancel()
                        try:
                            await ping_task
                        except asyncio.CancelledError:
                            pass
                        WS_PING_TASKS.discard(ping_task)
                        ping_task = None
                    await asyncio.sleep(poll_interval)
                    continue
            else:
                if ping_task:
                    ping_task.cancel()
                    try:
                        await ping_task
                    except asyncio.CancelledError:
                        pass
                    WS_PING_TASKS.discard(ping_task)
                    ping_task = None
                if asyncio.iscoroutinefunction(getattr(exchange, "fetch_ticker", None)):
                    ticker = await exchange.fetch_ticker(symbol)
                else:
                    ticker = await asyncio.to_thread(exchange.fetch_ticker, symbol)
                await asyncio.sleep(poll_interval)

            price = (
                ticker.get("last")
                or ticker.get("close")
                or ticker.get("bid")
                or ticker.get("ask")
            )
            if price is None:
                continue

            pos = state.positions.get(symbol)
            if pos is None:
                continue

            pos["last_price"] = price
            pos["pnl"] = (
                (price - pos["entry_price"])
                * pos["size"]
                * (1 if pos["side"] == "buy" else -1)
            )

            balance = await fetch_balance(exchange, paper_wallet, config)
            state.last_balance = balance
            equity = balance
            if paper_wallet:
                equity = float(
                    paper_wallet.balance + paper_wallet.unrealized(symbol, price)
                )
            pos["equity"] = equity
        except asyncio.CancelledError:
            break
        except Exception as exc:  # pragma: no cover - network or runtime error
            logger.error("Watcher error for %s: %s", symbol, exc, exc_info=True)
            await asyncio.sleep(poll_interval)

    if ping_task:
        ping_task.cancel()
        try:
            await ping_task
        except asyncio.CancelledError:
            pass
        WS_PING_TASKS.discard(ping_task)


async def initial_scan(
    exchange: object,
    config: dict,
    state: SessionState,
    notifier: TelegramNotifier | None = None,
) -> None:
    """Populate OHLCV and regime caches before trading begins."""

    symbols = config.get("symbols") or [config.get("symbol")]
    if not symbols:
        return

    batch_size = int(config.get("symbol_batch_size", 10))
    total = len(symbols)
    processed = 0

    for i in range(0, total, batch_size):
        batch = symbols[i : i + batch_size]

        state.df_cache = await update_multi_tf_ohlcv_cache(
            exchange,
            state.df_cache,
            batch,
            config,
            limit=config.get("scan_lookback_limit", 50),
            use_websocket=config.get("use_websocket", False),
            force_websocket_history=config.get("force_websocket_history", False),
            max_concurrent=config.get("max_concurrent_ohlcv"),
            notifier=notifier,
        )

        state.regime_cache = await update_regime_tf_cache(
            exchange,
            state.regime_cache,
            batch,
            config,
            limit=config.get("scan_lookback_limit", 50),
            use_websocket=config.get("use_websocket", False),
            force_websocket_history=config.get("force_websocket_history", False),
            max_concurrent=config.get("max_concurrent_ohlcv"),
            notifier=notifier,
            df_map=state.df_cache,
        )

        processed += len(batch)
        pct = processed / total * 100
        logger.info("Initial scan %.1f%% complete", pct)
        if notifier and config.get("telegram", {}).get("status_updates", True):
            notifier.notify(f"Initial scan {pct:.1f}% complete")

    return


async def fetch_candidates(ctx: BotContext) -> None:
    """Gather symbols for this cycle and build the evaluation batch."""
    t0 = time.perf_counter()
    symbols = await get_filtered_symbols(ctx.exchange, ctx.config)
    ctx.timing["symbol_time"] = time.perf_counter() - t0

    total_available = len(ctx.config.get("symbols") or [ctx.config.get("symbol")])
    ctx.timing["symbol_filter_ratio"] = (
        len(symbols) / total_available if total_available else 1.0
    )

    global symbol_priority_queue
    if not symbol_priority_queue:
        symbol_priority_queue = build_priority_queue(symbols)

    batch_size = ctx.config.get("symbol_batch_size", 10)
    if len(symbol_priority_queue) < batch_size:
        symbol_priority_queue.extend(build_priority_queue(symbols))

    ctx.current_batch = [
        symbol_priority_queue.popleft()
        for _ in range(min(batch_size, len(symbol_priority_queue)))
    ]


async def update_caches(ctx: BotContext) -> None:
    """Update OHLCV and regime caches for the current symbol batch."""
    batch = ctx.current_batch
    if not batch:
        return

    start = time.perf_counter()
    tf_minutes = int(pd.Timedelta(ctx.config.get("timeframe", "1h")).total_seconds() // 60)
    limit = int(max(20, tf_minutes * 3))
    limit = int(ctx.config.get("cycle_lookback_limit", limit))

    ctx.df_cache = await update_multi_tf_ohlcv_cache(
        ctx.exchange,
        ctx.df_cache,
        batch,
        ctx.config,
        limit=limit,
        use_websocket=ctx.config.get("use_websocket", False),
        force_websocket_history=ctx.config.get("force_websocket_history", False),
        max_concurrent=ctx.config.get("max_concurrent_ohlcv"),
        notifier=ctx.notifier if ctx.config.get("telegram", {}).get("status_updates", True) else None,
    )

    ctx.regime_cache = await update_regime_tf_cache(
        ctx.exchange,
        ctx.regime_cache,
        batch,
        ctx.config,
        limit=limit,
        use_websocket=ctx.config.get("use_websocket", False),
        force_websocket_history=ctx.config.get("force_websocket_history", False),
        max_concurrent=ctx.config.get("max_concurrent_ohlcv"),
        notifier=ctx.notifier if ctx.config.get("telegram", {}).get("status_updates", True) else None,
        df_map=ctx.df_cache,
    )

    ctx.timing["ohlcv_fetch_latency"] = time.perf_counter() - start


async def analyse_batch(ctx: BotContext) -> None:
    """Run signal analysis on the current batch."""
    batch = ctx.current_batch
    if not batch:
        ctx.analysis_results = []
        return

    tasks = []
    mode = ctx.config.get("mode", "cex")
    for sym in batch:
        df_map = {tf: c.get(sym) for tf, c in ctx.df_cache.items()}
        for tf, cache in ctx.regime_cache.items():
            df_map[tf] = cache.get(sym)
        tasks.append(analyze_symbol(sym, df_map, mode, ctx.config, ctx.notifier))

    ctx.analysis_results = await asyncio.gather(*tasks)


async def execute_signals(ctx: BotContext) -> None:
    """Open trades for qualified analysis results."""
    results = getattr(ctx, "analysis_results", [])
    if not results:
        return

    # Prioritize by score
    results = [r for r in results if r.get("direction") != "none"]
    results.sort(key=lambda x: x.get("score", 0), reverse=True)
    top_n = ctx.config.get("top_n_symbols", 3)

    for candidate in results[:top_n]:
        if not ctx.position_guard or not ctx.position_guard.can_open(ctx.positions):
            break
        sym = candidate["symbol"]
        if sym in ctx.positions:
            continue

        df = candidate["df"]
        price = df["close"].iloc[-1]
        score = candidate.get("score", 0.0)
        strategy = candidate.get("name", "")
        allowed, _ = ctx.risk_manager.allow_trade(df, strategy)
        if not allowed:
            continue

        size = ctx.risk_manager.position_size(
            score,
            ctx.balance,
            df,
            atr=candidate.get("atr"),
            price=price,
        )

        if not ctx.risk_manager.can_allocate(strategy, size, ctx.balance):
            continue

        amount = size / price if price > 0 else 0.0
        start_exec = time.perf_counter()
        await cex_trade_async(
            ctx.exchange,
            ctx.ws_client,
            sym,
            direction_to_side(candidate["direction"]),
            amount,
            ctx.notifier,
            dry_run=ctx.config.get("execution_mode") == "dry_run",
            use_websocket=ctx.config.get("use_websocket", False),
            config=ctx.config,
        )
        ctx.timing["execution_latency"] = max(
            ctx.timing.get("execution_latency", 0.0),
            time.perf_counter() - start_exec,
        )

        ctx.risk_manager.allocate_capital(strategy, size)
        if ctx.config.get("execution_mode") == "dry_run" and ctx.paper_wallet:
            ctx.paper_wallet.open(sym, direction_to_side(candidate["direction"]), amount, price)
            ctx.balance = ctx.paper_wallet.balance
        ctx.positions[sym] = {
            "side": direction_to_side(candidate["direction"]),
            "entry_price": price,
            "entry_time": datetime.utcnow().isoformat(),
            "regime": candidate.get("regime"),
            "strategy": strategy,
            "confidence": score,
            "pnl": 0.0,
            "size": amount,
            "trailing_stop": 0.0,
            "highest_price": price,
        }


async def handle_exits(ctx: BotContext) -> None:
    """Check open positions for exit conditions."""
    tf = ctx.config.get("timeframe", "1h")
    tf_cache = ctx.df_cache.get(tf, {})
    for sym, pos in list(ctx.positions.items()):
        df = tf_cache.get(sym)
        if df is None or df.empty:
            continue
        current_price = float(df["close"].iloc[-1])
        pnl_pct = (
            (current_price - pos["entry_price"]) / pos["entry_price"]
        ) * (1 if pos["side"] == "buy" else -1)
        if pnl_pct >= ctx.config.get("exit_strategy", {}).get("min_gain_to_trail", 0):
            if current_price > pos.get("highest_price", pos["entry_price"]):
                pos["highest_price"] = current_price
            pos["trailing_stop"] = calculate_trailing_stop(
                pd.Series([pos.get("highest_price", current_price)]),
                ctx.config.get("exit_strategy", {}).get("trailing_stop_pct", 0.1),
            )
        exit_signal, new_stop = should_exit(
            df,
            current_price,
            pos.get("trailing_stop", 0.0),
            ctx.config,
            ctx.risk_manager,
        )
        pos["trailing_stop"] = new_stop
        if exit_signal:
            await cex_trade_async(
                ctx.exchange,
                ctx.ws_client,
                sym,
                opposite_side(pos["side"]),
                pos["size"],
                ctx.notifier,
                dry_run=ctx.config.get("execution_mode") == "dry_run",
                use_websocket=ctx.config.get("use_websocket", False),
                config=ctx.config,
            )
            ctx.risk_manager.deallocate_capital(
                pos.get("strategy", ""), pos["size"] * pos["entry_price"]
            )
            ctx.positions.pop(sym, None)


async def _rotation_loop(
    rotator: PortfolioRotator,
    exchange: object,
    wallet: str,
    state: dict,
    notifier: TelegramNotifier | None,
    check_balance_change: callable,
) -> None:
    """Periodically rotate portfolio holdings."""

    interval = rotator.config.get("interval_days", 7) * 86400
    while True:
        try:
            if state.get("running") and rotator.config.get("enabled"):
                if asyncio.iscoroutinefunction(getattr(exchange, "fetch_balance", None)):
                    bal = await exchange.fetch_balance()
                else:
                    bal = await asyncio.to_thread(exchange.fetch_balance)
                current_balance = (
                    bal.get("USDT", {}).get("free", 0)
                    if isinstance(bal.get("USDT"), dict)
                    else bal.get("USDT", 0)
                )
                check_balance_change(float(current_balance), "external change")
                holdings = {
                    k: (v.get("total") if isinstance(v, dict) else v)
                    for k, v in bal.items()
                }
                await rotator.rotate(exchange, wallet, holdings, notifier)
        except asyncio.CancelledError:
            break
        except Exception as exc:  # pragma: no cover - rotation errors
            logger.error("Rotation loop error: %s", exc, exc_info=True)
        sleep_remaining = interval
        while sleep_remaining > 0:
            sleep_chunk = min(60, sleep_remaining)
            await asyncio.sleep(sleep_chunk)
            sleep_remaining -= sleep_chunk
            if not (rotator.config.get("enabled") and state.get("running")):
                break


async def _main_impl() -> TelegramNotifier:
    """Implementation for running the trading bot."""

    logger.info("Starting bot")
    config = load_config()
    metrics_path = (
        Path(config.get("metrics_csv")) if config.get("metrics_csv") else None
    )
    volume_ratio = 0.01 if config.get("testing_mode") else 1.0
    cooldown_configure(config.get("min_cooldown", 0))
    status_updates = config.get("telegram", {}).get("status_updates", True)
    market_loader_configure(
        config.get("ohlcv_timeout", 60),
        config.get("max_ohlcv_failures", 3),
        config.get("max_ws_limit", 50),
        status_updates,
    )
    secrets = dotenv_values(ENV_PATH)
    flat_cfg = _flatten_config(config)
    for key, val in secrets.items():
        if key in flat_cfg:
            if flat_cfg[key] != val:
                logger.info(
                    "Overriding %s from .env (config.yaml value: %s)",
                    key,
                    flat_cfg[key],
                )
            else:
                logger.info("Using %s from .env (matches config.yaml)", key)
        else:
            logger.info("Setting %s from .env", key)
    os.environ.update(secrets)

    user = load_or_create()

    trade_updates = config.get("telegram", {}).get("trade_updates", True)
    status_updates = config.get("telegram", {}).get("status_updates", True)
    balance_updates = config.get("telegram", {}).get("balance_updates", False)

    tg_cfg = {**config.get("telegram", {})}
    if user.get("telegram_token"):
        tg_cfg["token"] = user["telegram_token"]
    if user.get("telegram_chat_id"):
        tg_cfg["chat_id"] = user["telegram_chat_id"]
    if os.getenv("TELE_CHAT_ADMINS"):
        tg_cfg["chat_admins"] = os.getenv("TELE_CHAT_ADMINS")
    trade_updates = tg_cfg.get("trade_updates", True)
    status_updates = tg_cfg.get("status_updates", status_updates)
    balance_updates = tg_cfg.get("balance_updates", balance_updates)

    notifier = TelegramNotifier.from_config(tg_cfg)
    if status_updates:
        notifier.notify("🤖 CoinTrader2.0 started")

    if notifier.token and notifier.chat_id:
        if not send_test_message(notifier.token, notifier.chat_id, "Bot started"):
            logger.warning("Telegram test message failed; check your token and chat ID")

    # allow user-configured exchange to override YAML setting
    if user.get("exchange"):
        config["exchange"] = user["exchange"]

    exchange, ws_client = get_exchange(config)

    if config.get("scan_markets", False) and not config.get("symbols"):
        attempt = 0
        delay = SYMBOL_SCAN_RETRY_DELAY
        discovered: list[str] | None = None
        while attempt < MAX_SYMBOL_SCAN_ATTEMPTS:
            discovered = await load_kraken_symbols(
                exchange,
                config.get("excluded_symbols", []),
                config,
            )
            if discovered:
                break
            attempt += 1
            if attempt >= MAX_SYMBOL_SCAN_ATTEMPTS:
                break
            logger.warning(
                "Symbol scan empty; retrying in %d seconds (attempt %d/%d)",
                delay,
                attempt + 1,
                MAX_SYMBOL_SCAN_ATTEMPTS,
            )
            if status_updates:
                notifier.notify(
                    f"Symbol scan failed; retrying in {delay}s (attempt {attempt + 1}/{MAX_SYMBOL_SCAN_ATTEMPTS})"
                )
            await asyncio.sleep(delay)
            delay = min(delay * 2, MAX_SYMBOL_SCAN_DELAY)

        if discovered:
            config["symbols"] = discovered
        else:
            logger.error(
                "No symbols discovered after %d attempts; aborting startup",
                MAX_SYMBOL_SCAN_ATTEMPTS,
            )
            if status_updates:
                notifier.notify(
                    f"❌ Startup aborted after {MAX_SYMBOL_SCAN_ATTEMPTS} symbol scan attempts"
                )
            return notifier

    balance_threshold = config.get("balance_change_threshold", 0.01)
    previous_balance = 0.0

    def check_balance_change(new_balance: float, reason: str) -> None:
        nonlocal previous_balance
        delta = new_balance - previous_balance
        if abs(delta) > balance_threshold and notifier:
            notifier.notify(f"Balance changed by {delta:.4f} USDT due to {reason}")
        previous_balance = new_balance

    try:
        if asyncio.iscoroutinefunction(getattr(exchange, "fetch_balance", None)):
            bal = await exchange.fetch_balance()
        else:
            bal = await asyncio.to_thread(exchange.fetch_balance)
        init_bal = (
            bal.get("USDT", {}).get("free", 0)
            if isinstance(bal.get("USDT"), dict)
            else bal.get("USDT", 0)
        )
        log_balance(float(init_bal))
        last_balance = float(init_bal)
        previous_balance = float(init_bal)
    except Exception as exc:  # pragma: no cover - network
        logger.error("Exchange API setup failed: %s", exc)
        if status_updates:
            err = notifier.notify(f"API error: {exc}")
            if err:
                logger.error("Failed to notify user: %s", err)
        return notifier
    risk_params = {**config.get("risk", {})}
    risk_params.update(config.get("sentiment_filter", {}))
    risk_params.update(config.get("volatility_filter", {}))
    risk_params["symbol"] = config.get("symbol", "")
    risk_params["trade_size_pct"] = config.get("trade_size_pct", 0.1)
    risk_params["strategy_allocation"] = config.get("strategy_allocation", {})
    risk_params["volume_threshold_ratio"] = config.get("risk", {}).get(
        "volume_threshold_ratio", 0.1
    )
    risk_params["atr_period"] = config.get("risk", {}).get("atr_period", 14)
    risk_params["stop_loss_atr_mult"] = config.get("risk", {}).get(
        "stop_loss_atr_mult", 2.0
    )
    risk_params["take_profit_atr_mult"] = config.get("risk", {}).get(
        "take_profit_atr_mult", 4.0
    )
    risk_params["volume_ratio"] = volume_ratio
    risk_config = RiskConfig(**risk_params)
    risk_manager = RiskManager(risk_config)

    paper_wallet = None
    if config.get("execution_mode") == "dry_run":
        try:
            start_bal = float(input("Enter paper trading balance in USDT: "))
        except Exception:
            start_bal = 1000.0
        paper_wallet = PaperWallet(start_bal, config.get("max_open_trades", 1))
        log_balance(paper_wallet.balance)
        last_balance = notify_balance_change(
            notifier,
            last_balance,
            float(paper_wallet.balance),
            balance_updates,
        )

    monitor_task = asyncio.create_task(
        console_monitor.monitor_loop(exchange, paper_wallet, LOG_DIR / "bot.log")
    )

    position_tasks: dict[str, asyncio.Task] = {}
    max_open_trades = config.get("max_open_trades", 1)
    position_guard = OpenPositionGuard(max_open_trades)
    active_strategy = None
    stats_file = LOG_DIR / "strategy_stats.json"
    # File tracking individual trade performance used for analytics
    perf_file = LOG_DIR / "strategy_performance.json"
    scores_file = LOG_DIR / "strategy_scores.json"

    rotator = PortfolioRotator()
    last_optimize = 0.0
    last_weight_update = 0.0

    mode = user.get("mode", config.get("mode", "auto"))
    state = {"running": True, "mode": mode}
    # Caches for OHLCV and regime data are stored on the session_state
    # object so they can be shared across tasks.
    last_candle_ts: dict[str, int] = {}
    session_state = SessionState(last_balance=last_balance)

    control_task = asyncio.create_task(console_control.control_loop(state))
    rotation_task = asyncio.create_task(
        _rotation_loop(
            rotator,
            exchange,
            user.get("wallet_address", ""),
            state,
            notifier,
            check_balance_change,
        )
    )
    print("Bot running. Type 'stop' to pause, 'start' to resume, 'quit' to exit.")

    from crypto_bot.telegram_bot_ui import TelegramBotUI

    telegram_bot = (
        TelegramBotUI(
            notifier,
            state,
            LOG_DIR / "bot.log",
            rotator,
            exchange,
            user.get("wallet_address", ""),
            command_cooldown=config.get("telegram", {}).get("command_cooldown", 5),
        )
        if notifier.enabled
        else None
    )

    if telegram_bot:
        telegram_bot.run_async()

    await initial_scan(
        exchange,
        config,
        session_state,
        notifier if status_updates else None,
    )

    base_mode = mode
    loop_count = 0
    ctx = BotContext(
        positions=session_state.positions,
        df_cache=session_state.df_cache,
        regime_cache=session_state.regime_cache,
        config=config,
    )
    ctx.exchange = exchange
    ctx.ws_client = ws_client
    ctx.risk_manager = risk_manager
    ctx.notifier = notifier
    ctx.paper_wallet = paper_wallet
    ctx.position_guard = position_guard
    ctx.balance = last_balance
    runner = PhaseRunner([
        fetch_candidates,
        update_caches,
        analyse_batch,
        execute_signals,
        handle_exits,
    ])

    try:
        while True:
            cycle_start = time.perf_counter()
            ctx.timing = await runner.run(ctx)
            execution_latency = 0.0
    

            total_pairs = 0
            signals_generated = 0
            trades_executed = 0
            rejected_volume = 0
            rejected_score = 0
            rejected_regime = 0
            volume_rejections = 0
            score_rejections = 0
            regime_rejections = 0
    
            if time.time() - last_weight_update >= 86400:
                weights = compute_strategy_weights()
                if weights:
                    logger.info("Updating strategy allocation to %s", weights)
                    risk_manager.update_allocation(weights)
                    config["strategy_allocation"] = weights
                last_weight_update = time.time()
    
            if config.get("optimization", {}).get("enabled"):
                if (
                    time.time() - last_optimize
                    >= config["optimization"].get("interval_days", 7) * 86400
                ):
                    optimize_strategies()
                    last_optimize = time.time()
    
            if not state.get("running"):
                await asyncio.sleep(1)
                continue
    
            balances = await asyncio.to_thread(
                check_wallet_balances, user.get("wallet_address", "")
            )
            for token in detect_non_trade_tokens(balances):
                amount = balances[token]
                logger.info("Converting %s %s to USDC", amount, token)
                await auto_convert_funds(
                    user.get("wallet_address", ""),
                    token,
                    "USDC",
                    amount,
                    dry_run=config["execution_mode"] == "dry_run",
                    slippage_bps=config.get("solana_slippage_bps", 50),
                    notifier=notifier,
                )
                if asyncio.iscoroutinefunction(getattr(exchange, "fetch_balance", None)):
                    bal = await exchange.fetch_balance()
                else:
                    bal = await asyncio.to_thread(exchange.fetch_balance)
                bal_val = (
                    bal.get("USDT", {}).get("free", 0)
                    if isinstance(bal.get("USDT"), dict)
                    else bal.get("USDT", 0)
                )
                check_balance_change(float(bal_val), "funds converted")
    
    
    



        allowed_results: list[dict] = []
        df_current = None
        current_dfs: dict[str, pd.DataFrame] = {}
        current_prices: dict[str, float] = {}

        t0 = time.perf_counter()
        symbols = await get_filtered_symbols(exchange, config)
        symbol_time = time.perf_counter() - t0
        start_filter = time.perf_counter()
        global symbol_priority_queue
        if not symbol_priority_queue:
            symbol_priority_queue = build_priority_queue(symbols)
        ticker_fetch_time = time.perf_counter() - start_filter
        total_available = len(config.get("symbols") or [config.get("symbol")])
        symbol_filter_ratio = len(symbols) / total_available if total_available else 1.0
        global SYMBOL_EVAL_QUEUE
        if not SYMBOL_EVAL_QUEUE:
            SYMBOL_EVAL_QUEUE.extend(sym for sym, _ in symbols)
        batch_size = config.get("symbol_batch_size", 10)
        if len(symbol_priority_queue) < batch_size:
            symbol_priority_queue.extend(build_priority_queue(symbols))
        current_batch = [
            symbol_priority_queue.popleft()
            for _ in range(min(batch_size, len(symbol_priority_queue)))
        ]
        telemetry.inc("scan.symbols_considered", len(current_batch))

        t0 = time.perf_counter()
        start_ohlcv = time.perf_counter()
        tf_minutes = int(
            pd.Timedelta(config.get("timeframe", "1h")).total_seconds() // 60
        )
        limit = int(max(20, tf_minutes * 3))
        limit = int(config.get("cycle_lookback_limit", limit))

        session_state.df_cache = await update_multi_tf_ohlcv_cache(
            exchange,
            session_state.df_cache,
            current_batch,
            config,
            limit=limit,
            use_websocket=config.get("use_websocket", False),
            force_websocket_history=config.get("force_websocket_history", False),
            max_concurrent=config.get("max_concurrent_ohlcv"),
            notifier=notifier if status_updates else None,
        )

        session_state.regime_cache = await update_regime_tf_cache(
            exchange,
            session_state.regime_cache,
            current_batch,
            config,
            limit=limit,
            use_websocket=config.get("use_websocket", False),
            force_websocket_history=config.get("force_websocket_history", False),
            max_concurrent=config.get("max_concurrent_ohlcv"),
            notifier=notifier if status_updates else None,
            df_map=session_state.df_cache,
        )
        ohlcv_time = time.perf_counter() - t0
        ohlcv_fetch_latency = time.perf_counter() - start_ohlcv
        if notifier and ohlcv_fetch_latency > 0.5:
            notifier.notify(
                f"\u26a0\ufe0f OHLCV latency {ohlcv_fetch_latency*1000:.0f} ms"
            )
        limit = int(max(20, tf_minutes * 3))
        limit = int(config.get("cycle_lookback_limit", limit))
    
            session_state.df_cache = await update_multi_tf_ohlcv_cache(
                exchange,
                session_state.df_cache,
                current_batch,
                config,
                limit=limit,
                use_websocket=config.get("use_websocket", False),
                force_websocket_history=config.get("force_websocket_history", False),
                max_concurrent=config.get("max_concurrent_ohlcv"),
                notifier=notifier if status_updates else None,
            )
    
            session_state.regime_cache = await update_regime_tf_cache(
                exchange,
                session_state.regime_cache,
                current_batch,
                config,
                limit=limit,
                use_websocket=config.get("use_websocket", False),
                force_websocket_history=config.get("force_websocket_history", False),
                max_concurrent=config.get("max_concurrent_ohlcv"),
                notifier=notifier if status_updates else None,
                df_map=session_state.df_cache,
            )
            ohlcv_time = time.perf_counter() - t0
            ohlcv_fetch_latency = time.perf_counter() - start_ohlcv
            if notifier and ohlcv_fetch_latency > 0.5:
                notifier.notify(
                    f"\u26a0\ufe0f OHLCV latency {ohlcv_fetch_latency*1000:.0f} ms"
                )
    
            tasks = []
            analyze_start = time.perf_counter()
            for sym in current_batch:
                logger.debug("🔹 Symbol: %s", sym)
                total_pairs += 1
                df_map = {tf: c.get(sym) for tf, c in session_state.df_cache.items()}
                for tf, cache_tf in session_state.regime_cache.items():
                    df_map[tf] = cache_tf.get(sym)
                df_sym = df_map.get(config["timeframe"])
                if df_sym is None or df_sym.empty:
                    msg = (
                        f"OHLCV fetch failed for {sym} on {config['timeframe']} "
                        f"(limit {limit})"
                    )
                    logger.error(msg)
                    if notifier and status_updates:
                        notifier.notify(msg)
                    continue
    
                expected_cols = ["timestamp", "open", "high", "low", "close", "volume"]
                if not isinstance(df_sym, pd.DataFrame):
                    df_sym = pd.DataFrame(df_sym, columns=expected_cols)
                elif not set(expected_cols).issubset(df_sym.columns):
                    df_sym = pd.DataFrame(df_sym.to_numpy(), columns=expected_cols)
                logger.debug("Fetched %d candles for %s", len(df_sym), sym)
                df_map[config["timeframe"]] = df_sym
                if sym in session_state.positions:
                    df_current = df_sym
                tasks.append(analyze_symbol(sym, df_map, mode, config, notifier))
    
            results = await asyncio.gather(*tasks)
    
            scalpers = [
                r["symbol"]
                for r in results
                if r.get("name") in {"micro_scalp", "bounce_scalper"}
            ]
            if scalpers:
                scalp_tf = config.get("scalp_timeframe", "1m")
                t_sc = time.perf_counter()
                session_state.df_cache[scalp_tf] = await update_ohlcv_cache(
                    exchange,
                    session_state.df_cache.get(scalp_tf, {}),
                    scalpers,
                    timeframe=scalp_tf,
                    limit=100,
                    use_websocket=config.get("use_websocket", False),
                    force_websocket_history=config.get("force_websocket_history", False),
                    config=config,
                    max_concurrent=config.get("max_concurrent_ohlcv"),
                )
                ohlcv_time += time.perf_counter() - t_sc
                tasks = [
                    analyze_symbol(
                        sym,
                        {
                            **{tf: c.get(sym) for tf, c in session_state.df_cache.items()},
                            **{tf: c.get(sym) for tf, c in session_state.regime_cache.items()},
                        },
                        mode,
                        config,
                        notifier,
                    )
                    for sym in scalpers
                ]
                scalper_results = await asyncio.gather(*tasks)
                mapping = {r["symbol"]: r for r in scalper_results}
                results = [mapping.get(r["symbol"], r) for r in results]
                for sym_open in session_state.positions:
                    if sym_open in mapping:
                        current_dfs[sym_open] = session_state.df_cache.get(config["timeframe"], {}).get(
                            sym_open
                        )
    
            analyze_time = time.perf_counter() - analyze_start
    
            for res in results:
                sym = res["symbol"]
                df_sym = res["df"]
                regime_sym = res["regime"]
                log_regime(sym, regime_sym, res["future_return"])
    
                if regime_sym == "unknown":
                    rejected_regime += 1
                    continue
    
                env_sym = res["env"]
                name_sym = res["name"]
                score_sym = res["score"]
                direction_sym = res["direction"]
    
                logger.debug("Regime %s -> Strategy %s", regime_sym, name_sym)
                logger.debug(
                    "Using strategy %s for %s in %s mode",
                    name_sym,
                    sym,
                    env_sym,
                )
    
                if sym not in session_state.positions and in_cooldown(sym, name_sym):
                    continue
    
                params_file = LOG_DIR / "optimized_params.json"
                if params_file.exists():
                    params = json.loads(params_file.read_text())
                    if name_sym in params:
                        risk_manager.config.stop_loss_pct = params[name_sym][
                            "stop_loss_pct"
                        ]
                        risk_manager.config.take_profit_pct = params[name_sym][
                            "take_profit_pct"
                        ]
    
                if direction_sym != "none":
                    signals_generated += 1
    
                allowed, reason = risk_manager.allow_trade(df_sym, name_sym)
                mean_vol = df_sym["volume"].rolling(20).mean().iloc[-1]
                last_vol = df_sym["volume"].iloc[-1]
                logger.debug(
                    f"[TRADE EVAL] {sym} | Signal: {score_sym:.2f} | Volume: {last_vol:.4f}/{mean_vol:.2f} | Allowed: {allowed}"
                )

        allowed_results.sort(key=lambda x: x["score"], reverse=True)
        top_n = config.get("top_n_symbols", 3)
        allowed_results = allowed_results[:top_n]
        corr_matrix = compute_correlation_matrix(
            {r["symbol"]: r["df"] for r in allowed_results}
        )
        filtered_results: list[dict] = []
        for r in allowed_results:
            keep = True
            for kept in filtered_results:
                if not corr_matrix.empty:
                    corr = corr_matrix.at[r["symbol"], kept["symbol"]]
                    if abs(corr) > 0.95:
                        keep = False
                        break
            if keep:
                filtered_results.append(r)

        best = filtered_results[0] if filtered_results else None

        open_syms = list(session_state.positions.keys())
        if open_syms:
            tf_cache = session_state.df_cache.get(config["timeframe"], {})
            update_syms: list[str] = []
            for s in open_syms:
                ts = None
                df_prev = session_state.df_cache.get(config["timeframe"], {}).get(s)
                if df_prev is not None and not df_prev.empty:
                    ts = int(df_prev["timestamp"].iloc[-1])
                if ts is None or last_candle_ts.get(s) != ts:
                    update_syms.append(s)
            if update_syms:
                tf_cache = await update_ohlcv_cache(
                if not allowed:
                    logger.debug("Trade not allowed for %s \u2013 %s", sym, reason)
                    logger.debug(
                        "Trade rejected for %s: %s, score=%.2f, regime=%s",
                        sym,
                        reason,
                        score_sym,
                        regime_sym,
                    )
                    if "Volume" in reason:
                        rejected_volume += 1
                        volume_rejections += 1
                    else:
                        regime_rejections += 1
                    continue
    
                base_min = config.get(
                    "min_confidence_score", config.get("signal_threshold", 0.3)
                )
                min_score = res.get("min_confidence", base_min)
                if direction_sym != "none" and score_sym >= min_score:
                    allowed_results.append(
                        {
                            "symbol": sym,
                            "df": df_sym,
                            "regime": regime_sym,
                            "env": env_sym,
                            "name": name_sym,
                            "direction": direction_sym,
                            "score": score_sym,
                            "atr": res.get("atr"),
                        }
                    )
    
<<<<<<< HEAD
=======
            allowed_results.sort(key=lambda x: x["score"], reverse=True)
            top_n = config.get("top_n_symbols", 3)
            allowed_results = allowed_results[:top_n]
            corr_matrix = compute_correlation_matrix(
                {r["symbol"]: r["df"] for r in allowed_results}
            )
            filtered_results: list[dict] = []
            for r in allowed_results:
                keep = True
                for kept in filtered_results:
                    if not corr_matrix.empty:
                        corr = corr_matrix.at[r["symbol"], kept["symbol"]]
                        if abs(corr) > 0.95:
                            keep = False
                            break
                if keep:
                    filtered_results.append(r)
    
            best = filtered_results[0] if filtered_results else None
    
            open_syms = list(session_state.positions.keys())
            if open_syms:
                tf_cache = session_state.df_cache.get(config["timeframe"], {})
                update_syms: list[str] = []
                for s in open_syms:
                    ts = None
                    df_prev = session_state.df_cache.get(config["timeframe"], {}).get(s)
                    if df_prev is not None and not df_prev.empty:
                        ts = int(df_prev["timestamp"].iloc[-1])
                    if ts is None or last_candle_ts.get(s) != ts:
                        update_syms.append(s)
                if update_syms:
                    tf_cache = await update_ohlcv_cache(
                        exchange,
                        tf_cache,
                        update_syms,
                        timeframe=config["timeframe"],
                        limit=100,
                        use_websocket=config.get("use_websocket", False),
                        force_websocket_history=config.get("force_websocket_history", False),
                        config=config,
                        max_concurrent=config.get("max_concurrent_ohlcv"),
                    )
                    for s in update_syms:
                        df_new = tf_cache.get(s)
                        if df_new is not None and not df_new.empty:
                            last_candle_ts[s] = int(df_new["timestamp"].iloc[-1])
                    session_state.df_cache[config["timeframe"]] = tf_cache
                session_state.df_cache[config["timeframe"]] = await update_ohlcv_cache(
                    exchange,
                    session_state.df_cache.get(config["timeframe"], {}),
                    open_syms,
                    timeframe=config["timeframe"],
                    limit=100,
                    use_websocket=config.get("use_websocket", False),
                    force_websocket_history=config.get("force_websocket_history", False),
                    config=config,
                    max_concurrent=config.get("max_concurrent_ohlcv"),
                )
                for s in update_syms:
                    df_new = tf_cache.get(s)
                    if df_new is not None and not df_new.empty:
                        last_candle_ts[s] = int(df_new["timestamp"].iloc[-1])
                        update_df_cache(
                            session_state.df_cache,
                            config["timeframe"],
                            s,
                            df_new,
                        )
                session_state.df_cache[config["timeframe"]] = tf_cache
            session_state.df_cache[config["timeframe"]] = await update_ohlcv_cache(
                exchange,
                session_state.df_cache.get(config["timeframe"], {}),
                open_syms,
                timeframe=config["timeframe"],
                limit=100,
                use_websocket=config.get("use_websocket", False),
                force_websocket_history=config.get("force_websocket_history", False),
                config=config,
                max_concurrent=config.get("max_concurrent_ohlcv"),
            )

        for sym in open_syms:
            df_current = session_state.df_cache.get(config["timeframe"], {}).get(sym)
            if df_current is None:
                # Fallback to direct fetch if cache is missing
                try:
                    if config.get("use_websocket", False) and hasattr(
                        exchange, "watch_ohlcv"
                    ):
                        data = await exchange.watch_ohlcv(
                            sym,
                            timeframe=config["timeframe"],
                            limit=100,
                        )
                    else:
                        if asyncio.iscoroutinefunction(
                            getattr(exchange, "fetch_ohlcv", None)
    
            for sym in open_syms:
                df_current = session_state.df_cache.get(config["timeframe"], {}).get(sym)
                if df_current is None:
                    # Fallback to direct fetch if cache is missing
                    try:
                        if config.get("use_websocket", False) and hasattr(
                            exchange, "watch_ohlcv"
                        ):
                            data = await exchange.watch_ohlcv(
                                sym,
                                timeframe=config["timeframe"],
                                limit=100,
                            )
                        else:
                            if asyncio.iscoroutinefunction(
                                getattr(exchange, "fetch_ohlcv", None)
                            ):
                                data = await exchange.fetch_ohlcv(
                                    sym,
                                    timeframe=config["timeframe"],
                                    limit=100,
                                )
                            else:
                                data = await asyncio.to_thread(
                                    exchange.fetch_ohlcv,
                                    sym,
                                    timeframe=config["timeframe"],
                                    limit=100,
                                )
                    except Exception as exc:  # pragma: no cover - network
                        logger.error(
                            "OHLCV fetch failed for %s on %s (limit %d): %s",
                            sym,
                            config["timeframe"],
                            100,
                            exc,
                            exc_info=True,
                        )
                        continue
    
                    if data and len(data[0]) > 6:
                        data = [[c[0], c[1], c[2], c[3], c[4], c[6]] for c in data]
                    df_current = pd.DataFrame(
                        data,
                        columns=["timestamp", "open", "high", "low", "close", "volume"],
                    )
                    update_df_cache(
                        session_state.df_cache,
                        config["timeframe"],
                        sym,
                        df_current,
                    )
                    update_df_cache(session_state.df_cache, config["timeframe"], sym, df_current)
                if df_current is not None and not df_current.empty:
                    last_candle_ts[sym] = int(df_current["timestamp"].iloc[-1])
                    update_df_cache(
                        session_state.df_cache,
                        config["timeframe"],
                        sym,
                        df_current,
                    )
    
                current_dfs[sym] = df_current
                current_prices[sym] = df_current["close"].iloc[-1]
    
            df_current = current_dfs.get(best["symbol"] if best else "")
            current_price = None
            if best:
                if df_current is None:
                    df_current = best["df"]
                current_price = df_current["close"].iloc[-1]
    
            if best:
                score = best["score"]
                direction = best["direction"]
                trade_side = direction_to_side(direction)
                env = best["env"]
                regime = best["regime"]
                name = best["name"]
            else:
                score = -1
                direction = "none"
                trade_side = None
    
            for sym, pos in list(session_state.positions.items()):
                cur_price = current_prices.get(sym)
                df_cur = current_dfs.get(sym)
                if cur_price is None or df_cur is None:
                    continue
                pnl_pct = ((cur_price - pos["entry_price"]) / pos["entry_price"]) * (
                    1 if pos["side"] == "buy" else -1
                )
                update_df_cache(session_state.df_cache, config["timeframe"], sym, df_current)
            if df_current is not None and not df_current.empty:
                last_candle_ts[sym] = int(df_current["timestamp"].iloc[-1])
                update_df_cache(
                    session_state.df_cache,
                    config["timeframe"],
                    sym,
                    df_current,
                if pnl_pct >= config["exit_strategy"]["min_gain_to_trail"]:
                    if cur_price > pos.get("highest_price", pos["entry_price"]):
                        pos["highest_price"] = cur_price
                    pos["trailing_stop"] = calculate_trailing_stop(
                        pd.Series([pos.get("highest_price", cur_price)]),
                        config["exit_strategy"]["trailing_stop_pct"],
                    )
                risk_manager.stop_order = risk_manager.get_stop_order(sym)
                exit_signal, new_stop = should_exit(
                    df_cur,
                    cur_price,
                    pos.get("trailing_stop", 0.0),
                    config,
                    risk_manager,
                )
                pos["trailing_stop"] = new_stop
                equity = paper_wallet.balance if paper_wallet else latest_balance
                if paper_wallet:
                    unreal = paper_wallet.unrealized(sym, cur_price)
                    equity += unreal
                pos["equity"] = float(equity)
                session_state.last_balance = notify_balance_change(
                    notifier,
                    session_state.last_balance,
                    float(equity),
                    balance_updates,
                )
                if exit_signal:
                    pct = get_partial_exit_percent(pnl_pct * 100)
                    sell_amount = (
                        pos["size"] * (pct / 100)
                        if config["exit_strategy"]["scale_out"] and pct > 0
                        else pos["size"]
                    )
                    _start_exec = time.perf_counter()
                    await cex_trade_async(
                        exchange,
                        ws_client,
                        sym,
                        opposite_side(pos["side"]),
                        sell_amount,
                        notifier,
                        dry_run=config["execution_mode"] == "dry_run",
                        use_websocket=config.get("use_websocket", False),
                        config=config,
                    )
                    lat = time.perf_counter() - _start_exec
                    execution_latency = max(execution_latency, lat)
                    if notifier and lat > 0.5:
                        notifier.notify(f"\u26a0\ufe0f Execution latency {lat*1000:.0f} ms")
                    if paper_wallet:
                        paper_wallet.close(sym, sell_amount, cur_price)
                    pos["pnl"] = pos.get("pnl", 0.0) + (
                        (cur_price - pos["entry_price"])
                        * sell_amount
                        * (1 if pos["side"] == "buy" else -1)
                    )
                    if sell_amount >= pos["size"]:
                        risk_manager.cancel_stop_order(exchange, sym)
                        risk_manager.deallocate_capital(
                            pos["strategy"], sell_amount * pos["entry_price"]
                        )
                        log_performance(
                            {
                                "symbol": sym,
                                "regime": pos.get("regime"),
                                "strategy": pos.get("strategy"),
                                "pnl": pos["pnl"],
                                "entry_time": pos.get("entry_time"),
                                "exit_time": datetime.utcnow().isoformat(),
                            }
                        )
                        log_pnl(
                            pos.get("strategy", ""),
                            sym,
                            pos["entry_price"],
                            cur_price,
                            pos["pnl"],
                            pos.get("confidence", 0.0),
                            pos["side"],
                        )
                        log_regime_pnl(
                            pos.get("regime", "unknown"),
                            pos.get("strategy", ""),
                            pos["pnl"],
                        )
                        latest_balance = await fetch_balance(exchange, paper_wallet, config)
                        log_position(
                            sym,
                            pos["side"],
                            sell_amount,
                            pos["entry_price"],
                            cur_price,
                            float(paper_wallet.balance if paper_wallet else latest_balance),
                        )
                        mark_cooldown(sym, active_strategy or pos.get("strategy", ""))
                        task = position_tasks.pop(sym, None)
                        if task:
                            task.cancel()
                            try:
                                await task
                            except asyncio.CancelledError:
                                pass
                        session_state.positions.pop(sym, None)
                        last_candle_ts.pop(sym, None)
                        latest_balance = await fetch_and_log_balance(
                            exchange, paper_wallet, config
                        )
                        equity = paper_wallet.balance if paper_wallet else latest_balance
                        log_position(
                            sym,
                            pos["side"],
                            pos["size"],
                            pos["entry_price"],
                            cur_price,
                            float(equity),
                            pnl=pos["pnl"],
                        )
                    else:
                        pos["size"] -= sell_amount
                        risk_manager.deallocate_capital(
                            pos["strategy"], sell_amount * pos["entry_price"]
                        )
                        risk_manager.update_stop_order(pos["size"], symbol=sym)
                        latest_balance = await fetch_balance(exchange, paper_wallet, config)
                        latest_balance = await fetch_balance(exchange, paper_wallet, config)
    
            if not position_guard.can_open(session_state.positions):
                continue
    
            if not filtered_results:
                continue
    
            for candidate in filtered_results:
                if candidate["symbol"] in session_state.positions:
                    logger.info(
                        "Existing position on %s still open – skipping new trade",
                        candidate["symbol"],
                    )
                    continue
                if not position_guard.can_open(session_state.positions):
                    break
                score = candidate["score"]
                direction = candidate["direction"]
                trade_side = direction_to_side(direction)
                env = candidate["env"]
                regime = candidate["regime"]
                name = candidate["name"]
                current_price = candidate["df"]["close"].iloc[-1]
                risk_manager.config.symbol = candidate["symbol"]
                df_for_size = candidate["df"]
    
                if score < config["signal_threshold"]:
                    rejected_score += 1
                    score_rejections += 1
                    continue
                logger.info(
                    "Cycle Summary: %s pairs evaluated, %s signals, %s trades executed, %s rejected volume, %s rejected score, %s rejected regime.",
                    total_pairs,
                    signals_generated,
                    trades_executed,
                    volume_rejections,
                    score_rejections,
                    regime_rejections,
                )
            risk_manager.stop_order = risk_manager.get_stop_order(sym)
            exit_signal, new_stop = should_exit(
                df_cur,
                cur_price,
                pos.get("trailing_stop", 0.0),
                config,
                risk_manager,
            )
            pos["trailing_stop"] = new_stop
            equity = paper_wallet.balance if paper_wallet else session_state.last_balance
            if paper_wallet:
                unreal = paper_wallet.unrealized(sym, cur_price)
                equity += unreal
            pos["equity"] = float(equity)
            session_state.last_balance = notify_balance_change(
                notifier,
                session_state.last_balance,
                float(equity),
                balance_updates,
            )
            if exit_signal:
                pct = get_partial_exit_percent(pnl_pct * 100)
                sell_amount = (
                    pos["size"] * (pct / 100)
                    if config["exit_strategy"]["scale_out"] and pct > 0
                    else pos["size"]
                metrics = {
                    "timestamp": datetime.utcnow().isoformat(),
                    "ticker_fetch_time": ticker_fetch_time,
                    "symbol_filter_ratio": symbol_filter_ratio,
                    "ohlcv_fetch_latency": ohlcv_fetch_latency,
                    "execution_latency": execution_latency,
                    "unknown_regimes": rejected_regime,
                }
                write_cycle_metrics(metrics, config)
                logger.info("Sleeping for %s minutes", config["loop_interval_minutes"])
                await asyncio.sleep(config["loop_interval_minutes"] * 60)
    
                poll_mod = config.get("balance_poll_mod", 1)
                balance = last_balance if last_balance is not None else 0.0
                if trades_executed > 0 or loop_count % poll_mod == 0:
                    if config["execution_mode"] != "dry_run":
                        bal = await (
                            exchange.fetch_balance()
                            if asyncio.iscoroutinefunction(
                                getattr(exchange, "fetch_balance", None)
                            )
                            else asyncio.to_thread(exchange.fetch_balance)
                        )
                        balance = bal["USDT"]["free"]
                    else:
                        balance = paper_wallet.balance if paper_wallet else 0.0
                    check_balance_change(float(balance), "external change")
    
                size = risk_manager.position_size(
                    score,
                    balance,
                    df_for_size,
                    atr=candidate.get("atr"),
                    price=current_price,
                )
                order_amount = size / current_price if current_price > 0 else 0.0
    
                if not risk_manager.can_allocate(name, size, balance):
                    logger.info("Capital cap reached for %s, skipping", name)
                    logger.info(
                        "Loop Summary: %s evaluated | %s trades | %s volume fails | %s score fails | %s unknown regime",
                        total_pairs,
                        trades_executed,
                        rejected_volume,
                        rejected_score,
                        rejected_regime,
                    )
                    logger.info(
                        "Cycle Summary: %s pairs evaluated, %s signals, %s trades executed, %s rejected volume, %s rejected score, %s rejected regime.",
                        total_pairs,
                        signals_generated,
                        trades_executed,
                        volume_rejections,
                        score_rejections,
                        regime_rejections,
                    )
                    if (
                        config.get("metrics_enabled")
                        and config.get("metrics_backend") == "csv"
                    ):
                        metrics = {
                            "timestamp": datetime.utcnow().isoformat(),
                            "ticker_fetch_time": ticker_fetch_time,
                            "symbol_filter_ratio": symbol_filter_ratio,
                            "ohlcv_fetch_latency": ohlcv_fetch_latency,
                            "execution_latency": execution_latency,
                            "unknown_regimes": rejected_regime,
                        }
                        write_cycle_metrics(metrics, config)
                    logger.info("Sleeping for %s minutes", config["loop_interval_minutes"])
                    await asyncio.sleep(config["loop_interval_minutes"] * 60)
                    continue
    
                _start_exec = time.perf_counter()
                order = await cex_trade_async(
                    exchange,
                    ws_client,
                    candidate["symbol"],
                    trade_side,
                    order_amount,
                    notifier,
                    dry_run=config["execution_mode"] == "dry_run",
                    use_websocket=config.get("use_websocket", False),
                    config=config,
                )
                lat = time.perf_counter() - _start_exec
                execution_latency = max(execution_latency, lat)
                if notifier and lat > 0.5:
                    notifier.notify(f"\u26a0\ufe0f Execution latency {lat*1000:.0f} ms")
                atr_val = candidate.get("atr")
                if atr_val:
                    stop_price = (
                        current_price - atr_val * risk_manager.config.stop_loss_atr_mult
                        if trade_side == "buy"
                        else current_price
                        + atr_val * risk_manager.config.stop_loss_atr_mult
                    )
                    take_profit_price = (
                        current_price + atr_val * risk_manager.config.take_profit_atr_mult
                        if trade_side == "buy"
                        else current_price
                        - atr_val * risk_manager.config.take_profit_atr_mult
                    )
                    session_state.last_balance = await fetch_balance(exchange, paper_wallet, config)
                    log_position(
                        sym,
                        pos["side"],
                        sell_amount,
                        pos["entry_price"],
                        cur_price,
                        float(paper_wallet.balance if paper_wallet else session_state.last_balance),
                else:
                    stop_price = current_price * (
                        1 - risk_manager.config.stop_loss_pct
                        if trade_side == "buy"
                        else 1 + risk_manager.config.stop_loss_pct
                    )
                    mark_cooldown(sym, active_strategy or pos.get("strategy", ""))
                    task = position_tasks.pop(sym, None)
                    if task:
                        task.cancel()
                        try:
                            await task
                        except asyncio.CancelledError:
                            pass
                    last_candle_ts.pop(sym, None)
                    session_state.positions.pop(sym, None)
                    session_state.last_balance = await fetch_and_log_balance(
                    last_candle_ts.pop(sym, None)
                    latest_balance = await fetch_and_log_balance(
                        exchange, paper_wallet, config
                    take_profit_price = current_price * (
                        1 + risk_manager.config.take_profit_pct
                        if trade_side == "buy"
                        else 1 - risk_manager.config.take_profit_pct
                    )
                    equity = paper_wallet.balance if paper_wallet else session_state.last_balance
                    log_position(
                        sym,
                        pos["side"],
                        pos["size"],
                        pos["entry_price"],
                        cur_price,
                        float(equity),
                        pnl=pos["pnl"],
                stop_order = place_stop_order(
                    exchange,
                    candidate["symbol"],
                    "sell" if trade_side == "buy" else "buy",
                    order_amount,
                    stop_price,
                    notifier=notifier,
                    dry_run=config["execution_mode"] == "dry_run",
                )
                risk_manager.register_stop_order(
                    stop_order,
                    strategy=strategy_name(regime, env),
                    symbol=candidate["symbol"],
                    entry_price=current_price,
                    confidence=score,
                    direction=trade_side,
                    take_profit=take_profit_price,
                )
                risk_manager.allocate_capital(name, size)
                if config["execution_mode"] == "dry_run" and paper_wallet:
                    paper_wallet.open(
                        candidate["symbol"], trade_side, order_amount, current_price
                    )
                    latest_balance = paper_wallet.balance
                else:
                    if asyncio.iscoroutinefunction(
                        getattr(exchange, "fetch_balance", None)
                    ):
                        bal = await exchange.fetch_balance()
                    else:
                        bal = await asyncio.to_thread(exchange.fetch_balance)
                    latest_balance = (
                        bal["USDT"]["free"]
                        if isinstance(bal["USDT"], dict)
                        else bal["USDT"]
                    )
                    risk_manager.update_stop_order(pos["size"], symbol=sym)
                    session_state.last_balance = await fetch_balance(exchange, paper_wallet, config)
                    session_state.last_balance = await fetch_balance(exchange, paper_wallet, config)

        if not position_guard.can_open(session_state.positions):
            continue

        if not filtered_results:
            continue

        for candidate in filtered_results:
            if candidate["symbol"] in session_state.positions:
                logger.info(
                    "Existing position on %s still open – skipping new trade",
                check_balance_change(float(latest_balance), "trade executed")
                log_balance(float(latest_balance))
                session_state.last_balance = notify_balance_change(
                    notifier,
                    session_state.last_balance,
                    float(latest_balance),
                    balance_updates,
                )
                log_position(
                    candidate["symbol"],
                    trade_side,
                    order_amount,
                    current_price,
                    current_price,
                    float(latest_balance),
                )
                if strategy_name(regime, env).startswith("grid"):
                    grid_state.record_fill(candidate["symbol"])
                session_state.positions[candidate["symbol"]] = {
                    "side": trade_side,
                    "entry_price": current_price,
                    "entry_time": datetime.utcnow().isoformat(),
                    "regime": regime,
                    "strategy": strategy_name(regime, env),
                    "confidence": score,
                    "pnl": 0.0,
                    "size": order_amount,
                    "trailing_stop": 0.0,
                    "highest_price": current_price,
                }
                position_tasks[candidate["symbol"]] = asyncio.create_task(
                    _watch_position(
                        candidate["symbol"],
                        exchange,
                        session_state,
                        paper_wallet,
                        config,
                    )
                )
                active_strategy = name
                if notifier and trade_updates:
                    report_entry(
                        notifier,
                        candidate["symbol"],
                        strategy_name(regime, env),
                        score,
                        direction,
                    )
                logger.info("Trade opened at %.4f", current_price)
                trades_executed += 1
                if not position_guard.can_open(session_state.positions):
                    break
    
            write_scores(scores_file, perf_file)
            write_stats(stats_file, perf_file)
    
            logger.info(
                "Loop Summary: %s evaluated | %s trades | %s volume fails | %s score fails | %s unknown regime",
                total_pairs,
                trades_executed,
                rejected_volume,
                rejected_score,
                rejected_regime,
            )
            logger.info(
                "Cycle Summary: %s pairs evaluated, %s signals, %s trades executed, %s rejected volume, %s rejected score, %s rejected regime.",
                total_pairs,
                signals_generated,
                trades_executed,
                volume_rejections,
                score_rejections,
                regime_rejections,
            )
            total_time = time.perf_counter() - cycle_start
            _emit_timing(
                ctx.timing.get("fetch_candidates", 0.0),
                ctx.timing.get("update_caches", 0.0),
                ctx.timing.get("analyse_batch", 0.0),
                total_time,
                metrics_path,
                ctx.timing.get("ohlcv_fetch_latency", 0.0),
                ctx.timing.get("execution_latency", 0.0),
            )
            await asyncio.sleep(config["loop_interval_minutes"] * 60)
    
>>>>>>> fec85644
    finally:
        monitor_task.cancel()
        control_task.cancel()
        rotation_task.cancel()
        for task in list(position_tasks.values()):
            task.cancel()
        for task in list(position_tasks.values()):
            try:
                await task
            except asyncio.CancelledError:
                pass
        position_tasks.clear()
        if telegram_bot:
            telegram_bot.stop()
        try:
            await monitor_task
        except asyncio.CancelledError:
            pass
        try:
            await rotation_task
        except asyncio.CancelledError:
            pass
        try:
            await control_task
        except asyncio.CancelledError:
            pass
        for task in list(WS_PING_TASKS):
            task.cancel()
        for task in list(WS_PING_TASKS):
            try:
                await task
            except asyncio.CancelledError:
                pass
        WS_PING_TASKS.clear()
        if hasattr(exchange, "close"):
            if asyncio.iscoroutinefunction(getattr(exchange, "close")):
                await exchange.close()
            else:
                await asyncio.to_thread(exchange.close)

    return notifier


async def main() -> None:
    """Entry point for running the trading bot with error handling."""
    notifier: TelegramNotifier | None = None
    try:
        notifier = await _main_impl()
    except Exception as exc:  # pragma: no cover - error path
        logger.exception("Unhandled error in main: %s", exc)
        if notifier:
            notifier.notify(f"❌ Bot stopped: {exc}")
    finally:
        if notifier:
            notifier.notify("Bot shutting down")
        logger.info("Bot shutting down")


if __name__ == "__main__":  # pragma: no cover - manual execution
    asyncio.run(main())<|MERGE_RESOLUTION|>--- conflicted
+++ resolved
@@ -1379,8 +1379,6 @@
                         }
                     )
     
-<<<<<<< HEAD
-=======
             allowed_results.sort(key=lambda x: x["score"], reverse=True)
             top_n = config.get("top_n_symbols", 3)
             allowed_results = allowed_results[:top_n]
@@ -2051,7 +2049,6 @@
             )
             await asyncio.sleep(config["loop_interval_minutes"] * 60)
     
->>>>>>> fec85644
     finally:
         monitor_task.cancel()
         control_task.cancel()
