import os
import asyncio
import json
import time
from pathlib import Path
from datetime import datetime
from collections import deque, OrderedDict
from dataclasses import dataclass, field

# Track WebSocket ping tasks
WS_PING_TASKS: set[asyncio.Task] = set()

try:
    import ccxt  # type: ignore
except Exception:  # pragma: no cover - optional dependency
    import types

    ccxt = types.SimpleNamespace()

import pandas as pd
import yaml
from dotenv import dotenv_values
from pydantic import ValidationError

from schema.scanner import ScannerConfig

from crypto_bot.utils.telegram import TelegramNotifier, send_test_message
from crypto_bot.utils.trade_reporter import report_entry, report_exit
from crypto_bot.utils.logger import LOG_DIR, setup_logger
from crypto_bot.portfolio_rotator import PortfolioRotator
from crypto_bot.wallet_manager import load_or_create
from crypto_bot.utils.market_analyzer import analyze_symbol
from crypto_bot.strategy_router import strategy_for, strategy_name
from crypto_bot.cooldown_manager import (
    configure as cooldown_configure,
    in_cooldown,
    mark_cooldown,
)
from crypto_bot.phase_runner import BotContext, PhaseRunner
from crypto_bot.risk.risk_manager import RiskManager, RiskConfig
from crypto_bot.risk.exit_manager import (
    calculate_trailing_stop,
    should_exit,
    get_partial_exit_percent,
)
from crypto_bot.execution.cex_executor import (
    execute_trade_async as cex_trade_async,
    get_exchange,
    place_stop_order,
)
from crypto_bot.open_position_guard import OpenPositionGuard
from crypto_bot import console_monitor, console_control
from crypto_bot.utils.performance_logger import log_performance
from crypto_bot.utils.position_logger import log_position, log_balance
from crypto_bot.utils.regime_logger import log_regime
from crypto_bot.utils.market_loader import (
    load_kraken_symbols,
    update_ohlcv_cache,
    update_multi_tf_ohlcv_cache,
    update_regime_tf_cache,
    configure as market_loader_configure,
)
from crypto_bot.utils.eval_queue import build_priority_queue
from crypto_bot.utils.symbol_utils import get_filtered_symbols
from crypto_bot.utils.metrics_logger import log_cycle as log_cycle_metrics
from crypto_bot.utils.pnl_logger import log_pnl
from crypto_bot.utils.regime_pnl_tracker import log_trade as log_regime_pnl
from crypto_bot.utils.regime_pnl_tracker import get_recent_win_rate
from crypto_bot.paper_wallet import PaperWallet
from crypto_bot import grid_state
from crypto_bot.utils.strategy_utils import compute_strategy_weights
from crypto_bot.auto_optimizer import optimize_strategies
from crypto_bot.utils.telemetry import telemetry, write_cycle_metrics
from crypto_bot.fund_manager import (
    auto_convert_funds,
    check_wallet_balances,
    detect_non_trade_tokens,
)
from crypto_bot.regime.regime_classifier import CONFIG



CONFIG_PATH = Path(__file__).resolve().parent / "config.yaml"
ENV_PATH = Path(__file__).resolve().parent / ".env"

logger = setup_logger("bot", LOG_DIR / "bot.log", to_console=False)

# Queue of symbols awaiting evaluation across loops
symbol_priority_queue: deque[str] = deque()

# Queue tracking symbols evaluated across cycles
SYMBOL_EVAL_QUEUE: deque[str] = deque()

# Protects shared queues for future multi-tasking scenarios
QUEUE_LOCK = asyncio.Lock()

# Retry parameters for the initial symbol scan
MAX_SYMBOL_SCAN_ATTEMPTS = 3
SYMBOL_SCAN_RETRY_DELAY = 10
MAX_SYMBOL_SCAN_DELAY = 60

# Maximum number of symbols per timeframe to keep in the OHLCV cache
DF_CACHE_MAX_SIZE = 500


@dataclass
class SessionState:
    """Runtime session state shared across tasks."""

    positions: dict[str, dict] = field(default_factory=dict)
    df_cache: dict[str, dict[str, pd.DataFrame]] = field(default_factory=dict)
    regime_cache: dict[str, dict[str, pd.DataFrame]] = field(default_factory=dict)
    last_balance: float | None = None


def update_df_cache(
    cache: dict[str, dict[str, pd.DataFrame]],
    timeframe: str,
    symbol: str,
    df: pd.DataFrame,
    max_size: int = DF_CACHE_MAX_SIZE,
) -> None:
    """Update an OHLCV cache with LRU eviction."""
    tf_cache = cache.setdefault(timeframe, OrderedDict())
    if not isinstance(tf_cache, OrderedDict):
        tf_cache = OrderedDict(tf_cache)
        cache[timeframe] = tf_cache
    tf_cache[symbol] = df
    tf_cache.move_to_end(symbol)
    if len(tf_cache) > max_size:
        tf_cache.popitem(last=False)


def direction_to_side(direction: str) -> str:
    """Translate strategy direction to trade side."""
    return "buy" if direction == "long" else "sell"


def opposite_side(side: str) -> str:
    """Return the opposite trading side."""
    return "sell" if side == "buy" else "buy"


def notify_balance_change(
    notifier: TelegramNotifier | None,
    previous: float | None,
    new_balance: float,
    enabled: bool,
) -> float:
    """Send a notification if the balance changed."""
    if notifier and enabled and previous is not None and new_balance != previous:
        notifier.notify(f"Balance changed: {new_balance:.2f} USDT")
    return new_balance


async def fetch_balance(exchange, paper_wallet, config):
    """Return the latest wallet balance without logging."""
    if config["execution_mode"] != "dry_run":
        if asyncio.iscoroutinefunction(getattr(exchange, "fetch_balance", None)):
            bal = await exchange.fetch_balance()
        else:
            bal = await asyncio.to_thread(exchange.fetch_balance)
        return bal["USDT"]["free"] if isinstance(bal["USDT"], dict) else bal["USDT"]
    return paper_wallet.balance if paper_wallet else 0.0


async def fetch_and_log_balance(exchange, paper_wallet, config):
    """Return the latest wallet balance and log it."""
    latest_balance = await fetch_balance(exchange, paper_wallet, config)
    log_balance(float(latest_balance))
    return latest_balance


def _emit_timing(
    symbol_t: float,
    ohlcv_t: float,
    analyze_t: float,
    total_t: float,
    metrics_path: Path | None = None,
    ohlcv_fetch_latency: float = 0.0,
    execution_latency: float = 0.0,
) -> None:
    """Log timing information and optionally append to metrics CSV."""
    logger.info(
        "\u23f1\ufe0f Cycle timing - Symbols: %.2fs, OHLCV: %.2fs, Analyze: %.2fs, Total: %.2fs",
        symbol_t,
        ohlcv_t,
        analyze_t,
        total_t,
    )


def maybe_update_mode(
    state: dict,
    base_mode: str,
    config: dict,
    notifier: TelegramNotifier | None = None,
) -> None:
    """Switch bot mode based on recent win rate."""

    window = int(config.get("mode_degrade_window", 20))
    threshold = float(config.get("mode_threshold", 0.0))
    conservative = config.get("conservative_mode", "cex")

    win_rate = get_recent_win_rate(window)
    if win_rate < threshold:
        if state.get("mode") != conservative:
            state["mode"] = conservative
            if notifier:
                notifier.notify(
                    f"Win rate {win_rate:.2f} below {threshold:.2f}; mode set to {conservative}"
                )
    else:
        if state.get("mode") != base_mode:
            state["mode"] = base_mode
            if notifier:
                notifier.notify(f"Win rate recovered; mode set to {base_mode}")


def load_config() -> dict:
    """Load YAML configuration for the bot."""
    with open(CONFIG_PATH) as f:
        logger.info("Loading config from %s", CONFIG_PATH)
        data = yaml.safe_load(f) or {}
    try:
        ScannerConfig.model_validate(data)
    except ValidationError as exc:
        print("Invalid configuration:\n", exc)
        raise SystemExit(1)
    return data


def _flatten_config(data: dict, parent: str = "") -> dict:
    """Flatten nested config keys to ENV_STYLE names."""
    flat: dict[str, str] = {}
    for key, value in data.items():
        new_key = f"{parent}_{key}" if parent else key
        if isinstance(value, dict):
            flat.update(_flatten_config(value, new_key))
        else:
            flat[new_key.upper()] = value
    return flat


async def _ws_ping_loop(exchange: object, interval: float) -> None:
    """Periodically send WebSocket ping messages."""
    try:
        while True:
            await asyncio.sleep(interval)
            try:
                ping = getattr(exchange, "ping", None)
                if ping is None:
                    continue
                is_coro = asyncio.iscoroutinefunction(ping)
                clients = getattr(exchange, "clients", None)
                if isinstance(clients, dict):
                    if clients:
                        for client in clients.values():
                            if is_coro:
                                await ping(client)
                            else:
                                await asyncio.to_thread(ping, client)
                    else:
                        continue
                else:
                    if is_coro:
                        await ping()
                    else:
                        await asyncio.to_thread(ping)
            except asyncio.CancelledError:
                raise
            except Exception as exc:  # pragma: no cover - ping failures
                logger.error("WebSocket ping failed: %s", exc, exc_info=True)
    except asyncio.CancelledError:
        pass


async def _watch_position(
    symbol: str,
    exchange: object,
    state: SessionState,
    paper_wallet: PaperWallet | None,
    config: dict,
) -> None:
    """Live update position PnL and log changes."""
    use_ws = config.get("use_websocket", False) and hasattr(exchange, "watch_ticker")
    poll_interval = float(config.get("position_poll_interval", 5))
    ws_ping_interval = float(config.get("ws_ping_interval", 20))
    ping_task: asyncio.Task | None = None
    reconnect_attempts = 0
    max_reconnect = int(config.get("ws_max_retries", 3))

    while symbol in state.positions:
        try:
            if use_ws:
                if ping_task is None:
                    ping_task = asyncio.create_task(
                        _ws_ping_loop(exchange, ws_ping_interval)
                    )
                    WS_PING_TASKS.add(ping_task)
                try:
                    ticker = await asyncio.wait_for(
                        exchange.watch_ticker(symbol), timeout=5
                    )
                    reconnect_attempts = 0
                except asyncio.TimeoutError as to_exc:
                    if to_exc.args:
                        logger.warning(
                            "WebSocket ticker timeout for %s: %s - reconnecting",
                            symbol,
                            to_exc,
                        )
                        close_fn = getattr(exchange, "close", None)
                        if close_fn is None:
                            logger.warning("Exchange missing close method")
                        else:
                            try:
                                if asyncio.iscoroutinefunction(close_fn):
                                    await close_fn()
                                else:
                                    await asyncio.to_thread(close_fn)
                            except Exception as close_err:  # pragma: no cover - cleanup error
                                logger.error(
                                    "Exchange close failed: %s", close_err, exc_info=True
                                )
                        try:
                            exchange, _ = get_exchange(config)
                        except Exception as re_err:
                            reconnect_attempts += 1
                            logger.error(
                                "Reconnection attempt %d failed: %s",
                                reconnect_attempts,
                                re_err,
                                exc_info=True,
                            )
                            if reconnect_attempts >= max_reconnect:
                                logger.error(
                                    "WebSocket reconnection failed repeatedly; switching to REST"
                                )
                                use_ws = False
                            await asyncio.sleep(poll_interval)
                        continue
                    logger.warning(
                        "Ticker update timed out for %s - dropping", symbol
                    )
                    continue
                except asyncio.CancelledError:
                    raise
                except ccxt.RequestTimeout as ws_exc:
                    logger.warning(
                        "WebSocket ticker timeout for %s: %s - reconnecting",
                        symbol,
                        ws_exc,
                    )
                    close_fn = getattr(exchange, "close", None)
                    if close_fn is None:
                        logger.warning("Exchange missing close method")
                    else:
                        try:
                            if asyncio.iscoroutinefunction(close_fn):
                                await close_fn()
                            else:
                                await asyncio.to_thread(close_fn)
                        except Exception as close_err:  # pragma: no cover - cleanup error
                            logger.error(
                                "Exchange close failed: %s", close_err, exc_info=True
                            )
                    try:
                        exchange, _ = get_exchange(config)
                    except Exception as re_err:
                        reconnect_attempts += 1
                        logger.error(
                            "Reconnection attempt %d failed: %s",
                            reconnect_attempts,
                            re_err,
                            exc_info=True,
                        )
                        if reconnect_attempts >= max_reconnect:
                            logger.error("WebSocket reconnection failed repeatedly; switching to REST")
                            use_ws = False
                        await asyncio.sleep(poll_interval)
                    continue
                except Exception as ws_exc:  # pragma: no cover - websocket error
                    logger.error(
                        "WebSocket ticker failed for %s: %s - switching to REST",
                        symbol,
                        ws_exc,
                        exc_info=True,
                    )
                    use_ws = False
                    if ping_task:
                        ping_task.cancel()
                        try:
                            await ping_task
                        except asyncio.CancelledError:
                            pass
                        WS_PING_TASKS.discard(ping_task)
                        ping_task = None
                    await asyncio.sleep(poll_interval)
                    continue
            else:
                if ping_task:
                    ping_task.cancel()
                    try:
                        await ping_task
                    except asyncio.CancelledError:
                        pass
                    WS_PING_TASKS.discard(ping_task)
                    ping_task = None
                if asyncio.iscoroutinefunction(getattr(exchange, "fetch_ticker", None)):
                    ticker = await exchange.fetch_ticker(symbol)
                else:
                    ticker = await asyncio.to_thread(exchange.fetch_ticker, symbol)
                await asyncio.sleep(poll_interval)

            price = (
                ticker.get("last")
                or ticker.get("close")
                or ticker.get("bid")
                or ticker.get("ask")
            )
            if price is None:
                continue

            pos = state.positions.get(symbol)
            if pos is None:
                continue

            pos["last_price"] = price
            pos["pnl"] = (
                (price - pos["entry_price"])
                * pos["size"]
                * (1 if pos["side"] == "buy" else -1)
            )

            balance = await fetch_balance(exchange, paper_wallet, config)
            state.last_balance = balance
            equity = balance
            if paper_wallet:
                equity = float(
                    paper_wallet.balance + paper_wallet.unrealized(symbol, price)
                )
            pos["equity"] = equity
        except asyncio.CancelledError:
            break
        except Exception as exc:  # pragma: no cover - network or runtime error
            logger.error("Watcher error for %s: %s", symbol, exc, exc_info=True)
            await asyncio.sleep(poll_interval)

    if ping_task:
        ping_task.cancel()
        try:
            await ping_task
        except asyncio.CancelledError:
            pass
        WS_PING_TASKS.discard(ping_task)


async def initial_scan(
    exchange: object,
    config: dict,
    state: SessionState,
    notifier: TelegramNotifier | None = None,
) -> None:
    """Populate OHLCV and regime caches before trading begins."""

    symbols = config.get("symbols") or [config.get("symbol")]
    if not symbols:
        return

    batch_size = int(config.get("symbol_batch_size", 10))
    total = len(symbols)
    processed = 0

    for i in range(0, total, batch_size):
        batch = symbols[i : i + batch_size]

        state.df_cache = await update_multi_tf_ohlcv_cache(
            exchange,
            state.df_cache,
            batch,
            config,
            limit=config.get("scan_lookback_limit", 50),
            use_websocket=config.get("use_websocket", False),
            force_websocket_history=config.get("force_websocket_history", False),
            max_concurrent=config.get("max_concurrent_ohlcv"),
            notifier=notifier,
        )

        state.regime_cache = await update_regime_tf_cache(
            exchange,
            state.regime_cache,
            batch,
            config,
            limit=config.get("scan_lookback_limit", 50),
            use_websocket=config.get("use_websocket", False),
            force_websocket_history=config.get("force_websocket_history", False),
            max_concurrent=config.get("max_concurrent_ohlcv"),
            notifier=notifier,
            df_map=state.df_cache,
        )

        processed += len(batch)
        pct = processed / total * 100
        logger.info("Initial scan %.1f%% complete", pct)
        if notifier and config.get("telegram", {}).get("status_updates", True):
            notifier.notify(f"Initial scan {pct:.1f}% complete")

    return


async def fetch_candidates(ctx: BotContext) -> None:
    """Gather symbols for this cycle and build the evaluation batch."""
    t0 = time.perf_counter()
    symbols = await get_filtered_symbols(ctx.exchange, ctx.config)
    ctx.timing["symbol_time"] = time.perf_counter() - t0

    total_available = len(ctx.config.get("symbols") or [ctx.config.get("symbol")])
    ctx.timing["symbol_filter_ratio"] = (
        len(symbols) / total_available if total_available else 1.0
    )

    global symbol_priority_queue
    batch_size = ctx.config.get("symbol_batch_size", 10)
    async with QUEUE_LOCK:
        if not symbol_priority_queue:
            symbol_priority_queue = build_priority_queue(symbols)
        if len(symbol_priority_queue) < batch_size:
            symbol_priority_queue.extend(build_priority_queue(symbols))
        ctx.current_batch = [
            symbol_priority_queue.popleft()
            for _ in range(min(batch_size, len(symbol_priority_queue)))
        ]


async def update_caches(ctx: BotContext) -> None:
    """Update OHLCV and regime caches for the current symbol batch."""
    batch = ctx.current_batch
    if not batch:
        return

    start = time.perf_counter()
    tf_minutes = int(pd.Timedelta(ctx.config.get("timeframe", "1h")).total_seconds() // 60)
    limit = int(max(20, tf_minutes * 3))
    limit = int(ctx.config.get("cycle_lookback_limit", limit))

    ctx.df_cache = await update_multi_tf_ohlcv_cache(
        ctx.exchange,
        ctx.df_cache,
        batch,
        ctx.config,
        limit=limit,
        use_websocket=ctx.config.get("use_websocket", False),
        force_websocket_history=ctx.config.get("force_websocket_history", False),
        max_concurrent=ctx.config.get("max_concurrent_ohlcv"),
        notifier=ctx.notifier if ctx.config.get("telegram", {}).get("status_updates", True) else None,
    )

    ctx.regime_cache = await update_regime_tf_cache(
        ctx.exchange,
        ctx.regime_cache,
        batch,
        ctx.config,
        limit=limit,
        use_websocket=ctx.config.get("use_websocket", False),
        force_websocket_history=ctx.config.get("force_websocket_history", False),
        max_concurrent=ctx.config.get("max_concurrent_ohlcv"),
        notifier=ctx.notifier if ctx.config.get("telegram", {}).get("status_updates", True) else None,
        df_map=ctx.df_cache,
    )

    ctx.timing["ohlcv_fetch_latency"] = time.perf_counter() - start


async def analyse_batch(ctx: BotContext) -> None:
    """Run signal analysis on the current batch."""
    batch = ctx.current_batch
    if not batch:
        ctx.analysis_results = []
        return

    tasks = []
    mode = ctx.config.get("mode", "cex")
    for sym in batch:
        df_map = {tf: c.get(sym) for tf, c in ctx.df_cache.items()}
        for tf, cache in ctx.regime_cache.items():
            df_map[tf] = cache.get(sym)
        tasks.append(analyze_symbol(sym, df_map, mode, ctx.config, ctx.notifier))

    ctx.analysis_results = await asyncio.gather(*tasks)


async def execute_signals(ctx: BotContext) -> None:
    """Open trades for qualified analysis results."""
    results = getattr(ctx, "analysis_results", [])
    if not results:
        return

    # Prioritize by score
    results = [r for r in results if r.get("direction") != "none"]
    results.sort(key=lambda x: x.get("score", 0), reverse=True)
    top_n = ctx.config.get("top_n_symbols", 3)

    for candidate in results[:top_n]:
        if not ctx.position_guard or not ctx.position_guard.can_open(ctx.positions):
            break
        sym = candidate["symbol"]
        if sym in ctx.positions:
            continue

        df = candidate["df"]
        price = df["close"].iloc[-1]
        score = candidate.get("score", 0.0)
        strategy = candidate.get("name", "")
        allowed, _ = ctx.risk_manager.allow_trade(df, strategy)
        if not allowed:
            continue

        size = ctx.risk_manager.position_size(
            score,
            ctx.balance,
            df,
            atr=candidate.get("atr"),
            price=price,
        )

        if not ctx.risk_manager.can_allocate(strategy, size, ctx.balance):
            continue

        amount = size / price if price > 0 else 0.0
        start_exec = time.perf_counter()
        await cex_trade_async(
            ctx.exchange,
            ctx.ws_client,
            sym,
            direction_to_side(candidate["direction"]),
            amount,
            ctx.notifier,
            dry_run=ctx.config.get("execution_mode") == "dry_run",
            use_websocket=ctx.config.get("use_websocket", False),
            config=ctx.config,
        )
        ctx.timing["execution_latency"] = max(
            ctx.timing.get("execution_latency", 0.0),
            time.perf_counter() - start_exec,
        )

        ctx.risk_manager.allocate_capital(strategy, size)
        if ctx.config.get("execution_mode") == "dry_run" and ctx.paper_wallet:
            ctx.paper_wallet.open(sym, direction_to_side(candidate["direction"]), amount, price)
            ctx.balance = ctx.paper_wallet.balance
        ctx.positions[sym] = {
            "side": direction_to_side(candidate["direction"]),
            "entry_price": price,
            "entry_time": datetime.utcnow().isoformat(),
            "regime": candidate.get("regime"),
            "strategy": strategy,
            "confidence": score,
            "pnl": 0.0,
            "size": amount,
            "trailing_stop": 0.0,
            "highest_price": price,
        }


async def handle_exits(ctx: BotContext) -> None:
    """Check open positions for exit conditions."""
    tf = ctx.config.get("timeframe", "1h")
    tf_cache = ctx.df_cache.get(tf, {})
    for sym, pos in list(ctx.positions.items()):
        df = tf_cache.get(sym)
        if df is None or df.empty:
            continue
        current_price = float(df["close"].iloc[-1])
        pnl_pct = (
            (current_price - pos["entry_price"]) / pos["entry_price"]
        ) * (1 if pos["side"] == "buy" else -1)
        if pnl_pct >= ctx.config.get("exit_strategy", {}).get("min_gain_to_trail", 0):
            if current_price > pos.get("highest_price", pos["entry_price"]):
                pos["highest_price"] = current_price
            pos["trailing_stop"] = calculate_trailing_stop(
                pd.Series([pos.get("highest_price", current_price)]),
                ctx.config.get("exit_strategy", {}).get("trailing_stop_pct", 0.1),
            )
        exit_signal, new_stop = should_exit(
            df,
            current_price,
            pos.get("trailing_stop", 0.0),
            ctx.config,
            ctx.risk_manager,
        )
        pos["trailing_stop"] = new_stop
        if exit_signal:
            await cex_trade_async(
                ctx.exchange,
                ctx.ws_client,
                sym,
                opposite_side(pos["side"]),
                pos["size"],
                ctx.notifier,
                dry_run=ctx.config.get("execution_mode") == "dry_run",
                use_websocket=ctx.config.get("use_websocket", False),
                config=ctx.config,
            )
            ctx.risk_manager.deallocate_capital(
                pos.get("strategy", ""), pos["size"] * pos["entry_price"]
            )
            ctx.positions.pop(sym, None)


async def _rotation_loop(
    rotator: PortfolioRotator,
    exchange: object,
    wallet: str,
    state: dict,
    notifier: TelegramNotifier | None,
    check_balance_change: callable,
) -> None:
    """Periodically rotate portfolio holdings."""

    interval = rotator.config.get("interval_days", 7) * 86400
    while True:
        try:
            if state.get("running") and rotator.config.get("enabled"):
                if asyncio.iscoroutinefunction(getattr(exchange, "fetch_balance", None)):
                    bal = await exchange.fetch_balance()
                else:
                    bal = await asyncio.to_thread(exchange.fetch_balance)
                current_balance = (
                    bal.get("USDT", {}).get("free", 0)
                    if isinstance(bal.get("USDT"), dict)
                    else bal.get("USDT", 0)
                )
                check_balance_change(float(current_balance), "external change")
                holdings = {
                    k: (v.get("total") if isinstance(v, dict) else v)
                    for k, v in bal.items()
                }
                await rotator.rotate(exchange, wallet, holdings, notifier)
        except asyncio.CancelledError:
            break
        except Exception as exc:  # pragma: no cover - rotation errors
            logger.error("Rotation loop error: %s", exc, exc_info=True)
        sleep_remaining = interval
        while sleep_remaining > 0:
            sleep_chunk = min(60, sleep_remaining)
            await asyncio.sleep(sleep_chunk)
            sleep_remaining -= sleep_chunk
            if not (rotator.config.get("enabled") and state.get("running")):
                break


async def _main_impl() -> TelegramNotifier:
    """Implementation for running the trading bot."""

    logger.info("Starting bot")
    config = load_config()
    metrics_path = (
        Path(config.get("metrics_csv")) if config.get("metrics_csv") else None
    )
    volume_ratio = 0.01 if config.get("testing_mode") else 1.0
    cooldown_configure(config.get("min_cooldown", 0))
    status_updates = config.get("telegram", {}).get("status_updates", True)
    market_loader_configure(
        config.get("ohlcv_timeout", 60),
        config.get("max_ohlcv_failures", 3),
        config.get("max_ws_limit", 50),
        status_updates,
    )
    secrets = dotenv_values(ENV_PATH)
    flat_cfg = _flatten_config(config)
    for key, val in secrets.items():
        if key in flat_cfg:
            if flat_cfg[key] != val:
                logger.info(
                    "Overriding %s from .env (config.yaml value: %s)",
                    key,
                    flat_cfg[key],
                )
            else:
                logger.info("Using %s from .env (matches config.yaml)", key)
        else:
            logger.info("Setting %s from .env", key)
    os.environ.update(secrets)

    user = load_or_create()

    trade_updates = config.get("telegram", {}).get("trade_updates", True)
    status_updates = config.get("telegram", {}).get("status_updates", True)
    balance_updates = config.get("telegram", {}).get("balance_updates", False)

    tg_cfg = {**config.get("telegram", {})}
    if user.get("telegram_token"):
        tg_cfg["token"] = user["telegram_token"]
    if user.get("telegram_chat_id"):
        tg_cfg["chat_id"] = user["telegram_chat_id"]
    if os.getenv("TELE_CHAT_ADMINS"):
        tg_cfg["chat_admins"] = os.getenv("TELE_CHAT_ADMINS")
    trade_updates = tg_cfg.get("trade_updates", True)
    status_updates = tg_cfg.get("status_updates", status_updates)
    balance_updates = tg_cfg.get("balance_updates", balance_updates)

    notifier = TelegramNotifier.from_config(tg_cfg)
    if status_updates:
        notifier.notify("🤖 CoinTrader2.0 started")

    if notifier.token and notifier.chat_id:
        if not send_test_message(notifier.token, notifier.chat_id, "Bot started"):
            logger.warning("Telegram test message failed; check your token and chat ID")

    # allow user-configured exchange to override YAML setting
    if user.get("exchange"):
        config["exchange"] = user["exchange"]

    exchange, ws_client = get_exchange(config)

    if config.get("scan_markets", False) and not config.get("symbols"):
        attempt = 0
        delay = SYMBOL_SCAN_RETRY_DELAY
        discovered: list[str] | None = None
        while attempt < MAX_SYMBOL_SCAN_ATTEMPTS:
            discovered = await load_kraken_symbols(
                exchange,
                config.get("excluded_symbols", []),
                config,
            )
            if discovered:
                break
            attempt += 1
            if attempt >= MAX_SYMBOL_SCAN_ATTEMPTS:
                break
            logger.warning(
                "Symbol scan empty; retrying in %d seconds (attempt %d/%d)",
                delay,
                attempt + 1,
                MAX_SYMBOL_SCAN_ATTEMPTS,
            )
            if status_updates:
                notifier.notify(
                    f"Symbol scan failed; retrying in {delay}s (attempt {attempt + 1}/{MAX_SYMBOL_SCAN_ATTEMPTS})"
                )
            await asyncio.sleep(delay)
            delay = min(delay * 2, MAX_SYMBOL_SCAN_DELAY)

        if discovered:
            config["symbols"] = discovered
        else:
            logger.error(
                "No symbols discovered after %d attempts; aborting startup",
                MAX_SYMBOL_SCAN_ATTEMPTS,
            )
            if status_updates:
                notifier.notify(
                    f"❌ Startup aborted after {MAX_SYMBOL_SCAN_ATTEMPTS} symbol scan attempts"
                )
            return notifier

    balance_threshold = config.get("balance_change_threshold", 0.01)
    previous_balance = 0.0

    def check_balance_change(new_balance: float, reason: str) -> None:
        nonlocal previous_balance
        delta = new_balance - previous_balance
        if abs(delta) > balance_threshold and notifier:
            notifier.notify(f"Balance changed by {delta:.4f} USDT due to {reason}")
        previous_balance = new_balance

    try:
        if asyncio.iscoroutinefunction(getattr(exchange, "fetch_balance", None)):
            bal = await exchange.fetch_balance()
        else:
            bal = await asyncio.to_thread(exchange.fetch_balance)
        init_bal = (
            bal.get("USDT", {}).get("free", 0)
            if isinstance(bal.get("USDT"), dict)
            else bal.get("USDT", 0)
        )
        log_balance(float(init_bal))
        last_balance = float(init_bal)
        previous_balance = float(init_bal)
    except Exception as exc:  # pragma: no cover - network
        logger.error("Exchange API setup failed: %s", exc)
        if status_updates:
            err = notifier.notify(f"API error: {exc}")
            if err:
                logger.error("Failed to notify user: %s", err)
        return notifier
    risk_params = {**config.get("risk", {})}
    risk_params.update(config.get("sentiment_filter", {}))
    risk_params.update(config.get("volatility_filter", {}))
    risk_params["symbol"] = config.get("symbol", "")
    risk_params["trade_size_pct"] = config.get("trade_size_pct", 0.1)
    risk_params["strategy_allocation"] = config.get("strategy_allocation", {})
    risk_params["volume_threshold_ratio"] = config.get("risk", {}).get(
        "volume_threshold_ratio", 0.1
    )
    risk_params["atr_period"] = config.get("risk", {}).get("atr_period", 14)
    risk_params["stop_loss_atr_mult"] = config.get("risk", {}).get(
        "stop_loss_atr_mult", 2.0
    )
    risk_params["take_profit_atr_mult"] = config.get("risk", {}).get(
        "take_profit_atr_mult", 4.0
    )
    risk_params["volume_ratio"] = volume_ratio
    risk_config = RiskConfig(**risk_params)
    risk_manager = RiskManager(risk_config)

    paper_wallet = None
    if config.get("execution_mode") == "dry_run":
        try:
            start_bal = float(input("Enter paper trading balance in USDT: "))
        except Exception:
            start_bal = 1000.0
        paper_wallet = PaperWallet(start_bal, config.get("max_open_trades", 1))
        log_balance(paper_wallet.balance)
        last_balance = notify_balance_change(
            notifier,
            last_balance,
            float(paper_wallet.balance),
            balance_updates,
        )

    monitor_task = asyncio.create_task(
        console_monitor.monitor_loop(exchange, paper_wallet, LOG_DIR / "bot.log")
    )

    position_tasks: dict[str, asyncio.Task] = {}
    max_open_trades = config.get("max_open_trades", 1)
    position_guard = OpenPositionGuard(max_open_trades)
    rotator = PortfolioRotator()

    mode = user.get("mode", config.get("mode", "auto"))
    state = {"running": True, "mode": mode}
    # Caches for OHLCV and regime data are stored on the session_state
    session_state = SessionState(last_balance=last_balance)

    control_task = asyncio.create_task(console_control.control_loop(state))
    rotation_task = asyncio.create_task(
        _rotation_loop(
            rotator,
            exchange,
            user.get("wallet_address", ""),
            state,
            notifier,
            check_balance_change,
        )
    )
    print("Bot running. Type 'stop' to pause, 'start' to resume, 'quit' to exit.")

    from crypto_bot.telegram_bot_ui import TelegramBotUI

    telegram_bot = (
        TelegramBotUI(
            notifier,
            state,
            LOG_DIR / "bot.log",
            rotator,
            exchange,
            user.get("wallet_address", ""),
            command_cooldown=config.get("telegram", {}).get("command_cooldown", 5),
        )
        if notifier.enabled
        else None
    )

    if telegram_bot:
        telegram_bot.run_async()

    await initial_scan(
        exchange,
        config,
        session_state,
        notifier if status_updates else None,
    )

    ctx = BotContext(
        positions=session_state.positions,
        df_cache=session_state.df_cache,
        regime_cache=session_state.regime_cache,
        config=config,
    )
    ctx.exchange = exchange
    ctx.ws_client = ws_client
    ctx.risk_manager = risk_manager
    ctx.notifier = notifier
    ctx.paper_wallet = paper_wallet
    ctx.position_guard = position_guard
    ctx.balance = last_balance
    runner = PhaseRunner([
        fetch_candidates,
        update_caches,
        analyse_batch,
        execute_signals,
        handle_exits,
    ])

    loop_count = 0
    last_weight_update = last_optimize = 0.0
    last_candle_ts: dict[str, int] = {}
    active_strategy = ""
    ohlcv_fetch_latency = execution_latency = 0.0
    ticker_fetch_time = symbol_filter_ratio = 0.0
    scores_file = LOG_DIR / "strategy_scores.json"
    perf_file = LOG_DIR / "strategy_performance.json"
    stats_file = LOG_DIR / "strategy_stats.json"

    try:
        while True:
            cycle_start = time.perf_counter()
            ctx.timing = await runner.run(ctx)
            symbol_time = ohlcv_time = analyze_time = 0.0
            loop_count += 1
            ctx.timing = await runner.run(ctx)
            cycle_start = time.perf_counter()
            execution_latency = 0.0
    

            total_pairs = 0
            signals_generated = 0
            trades_executed = 0
            rejected_volume = 0
            rejected_score = 0
            rejected_regime = 0
            volume_rejections = 0
            score_rejections = 0
            regime_rejections = 0
    
            if time.time() - last_weight_update >= 86400:
                weights = compute_strategy_weights()
                if weights:
                    logger.info("Updating strategy allocation to %s", weights)
                    risk_manager.update_allocation(weights)
                    config["strategy_allocation"] = weights
                last_weight_update = time.time()
    
            if config.get("optimization", {}).get("enabled"):
                if (
                    time.time() - last_optimize
                    >= config["optimization"].get("interval_days", 7) * 86400
                ):
                    optimize_strategies()
                    last_optimize = time.time()
    
            if not state.get("running"):
                await asyncio.sleep(1)
                continue
    
            balances = await asyncio.to_thread(
                check_wallet_balances, user.get("wallet_address", "")
            )
            for token in detect_non_trade_tokens(balances):
                amount = balances[token]
                logger.info("Converting %s %s to USDC", amount, token)
                await auto_convert_funds(
                    user.get("wallet_address", ""),
                    token,
                    "USDC",
                    amount,
                    dry_run=config["execution_mode"] == "dry_run",
                    slippage_bps=config.get("solana_slippage_bps", 50),
                    notifier=notifier,
                )
                if asyncio.iscoroutinefunction(getattr(exchange, "fetch_balance", None)):
                    bal = await exchange.fetch_balance()
                else:
                    bal = await asyncio.to_thread(exchange.fetch_balance)
                bal_val = (
                    bal.get("USDT", {}).get("free", 0)
                    if isinstance(bal.get("USDT"), dict)
                    else bal.get("USDT", 0)
                )
                check_balance_change(float(bal_val), "funds converted")
    
    
    



<<<<<<< HEAD
            total_time = time.perf_counter() - cycle_start
            timing = getattr(ctx, "timing", {})
            _emit_timing(
                timing.get("fetch_candidates", 0.0),
                timing.get("update_caches", 0.0),
                timing.get("analyse_batch", 0.0),
                total_time,
                metrics_path,
                timing.get("ohlcv_fetch_latency", 0.0),
                timing.get("execution_latency", 0.0),
=======
            allowed_results: list[dict] = []
            df_current = None
            current_dfs: dict[str, pd.DataFrame] = {}
            current_prices: dict[str, float] = {}

            t0 = time.perf_counter()
            symbols = await get_filtered_symbols(exchange, config)
            symbol_time = time.perf_counter() - t0
            start_filter = time.perf_counter()
            global symbol_priority_queue
            if not symbol_priority_queue:
                symbol_priority_queue = build_priority_queue(symbols)
            ticker_fetch_time = time.perf_counter() - start_filter
            total_available = len(config.get("symbols") or [config.get("symbol")])
            symbol_filter_ratio = len(symbols) / total_available if total_available else 1.0
            global SYMBOL_EVAL_QUEUE
            batch_size = config.get("symbol_batch_size", 10)
            async with QUEUE_LOCK:
                if not SYMBOL_EVAL_QUEUE:
                    SYMBOL_EVAL_QUEUE.extend(sym for sym, _ in symbols)
                if not symbol_priority_queue:
                    symbol_priority_queue = build_priority_queue(symbols)
                if len(symbol_priority_queue) < batch_size:
                    symbol_priority_queue.extend(build_priority_queue(symbols))
                current_batch = [
                    symbol_priority_queue.popleft()
                    for _ in range(min(batch_size, len(symbol_priority_queue)))
                ]
            if not SYMBOL_EVAL_QUEUE:
                SYMBOL_EVAL_QUEUE.extend(sym for sym, _ in symbols)
            batch_size = config.get("symbol_batch_size", 10)
            if len(symbol_priority_queue) < batch_size:
                symbol_priority_queue.extend(build_priority_queue(symbols))
            current_batch = [
                symbol_priority_queue.popleft()
                for _ in range(min(batch_size, len(symbol_priority_queue)))
            ]
            telemetry.inc("scan.symbols_considered", len(current_batch))

            t0 = time.perf_counter()
            start_ohlcv = time.perf_counter()
            tf_minutes = int(
                pd.Timedelta(config.get("timeframe", "1h")).total_seconds() // 60
            )
            # already logged in the convert-funds loop – nothing to do here



        allowed_results: list[dict] = []
        df_current = None
        current_dfs: dict[str, pd.DataFrame] = {}
        current_prices: dict[str, float] = {}

        t0 = time.perf_counter()
        symbols = await get_filtered_symbols(exchange, config)
        symbol_time = time.perf_counter() - t0
        start_filter = time.perf_counter()
        global symbol_priority_queue
        ticker_fetch_time = time.perf_counter() - start_filter
        total_available = len(config.get("symbols") or [config.get("symbol")])
        symbol_filter_ratio = len(symbols) / total_available if total_available else 1.0
        global SYMBOL_EVAL_QUEUE
        batch_size = config.get("symbol_batch_size", 10)
        async with QUEUE_LOCK:
            if not SYMBOL_EVAL_QUEUE:
                SYMBOL_EVAL_QUEUE.extend(sym for sym, _ in symbols)
            if not symbol_priority_queue:
                symbol_priority_queue = build_priority_queue(symbols)
            if len(symbol_priority_queue) < batch_size:
                symbol_priority_queue.extend(build_priority_queue(symbols))
            current_batch = [
                symbol_priority_queue.popleft()
                for _ in range(min(batch_size, len(symbol_priority_queue)))
            ]
        telemetry.inc("scan.symbols_considered", len(current_batch))

        t0 = time.perf_counter()
        start_ohlcv = time.perf_counter()
        tf_minutes = int(
            pd.Timedelta(config.get("timeframe", "1h")).total_seconds() // 60
            )
            limit = int(max(20, tf_minutes * 3))
            limit = int(config.get("cycle_lookback_limit", limit))

            session_state.df_cache = await update_multi_tf_ohlcv_cache(
            exchange,
            session_state.df_cache,
            current_batch,
            config,
            limit=limit,
            use_websocket=config.get("use_websocket", False),
            force_websocket_history=config.get("force_websocket_history", False),
            max_concurrent=config.get("max_concurrent_ohlcv"),
            notifier=notifier if status_updates else None,
            )

            session_state.regime_cache = await update_regime_tf_cache(
            exchange,
            session_state.regime_cache,
            current_batch,
            config,
            limit=limit,
            use_websocket=config.get("use_websocket", False),
            force_websocket_history=config.get("force_websocket_history", False),
            max_concurrent=config.get("max_concurrent_ohlcv"),
            notifier=notifier if status_updates else None,
            df_map=session_state.df_cache,
            )
            ohlcv_time = time.perf_counter() - t0
            ohlcv_fetch_latency = time.perf_counter() - start_ohlcv
            if notifier and ohlcv_fetch_latency > 0.5:
            notifier.notify(
                f"\u26a0\ufe0f OHLCV latency {ohlcv_fetch_latency*1000:.0f} ms"
            )
            limit = int(max(20, tf_minutes * 3))
            limit = int(config.get("cycle_lookback_limit", limit))
        limit = int(max(20, tf_minutes * 3))
        limit = int(config.get("cycle_lookback_limit", limit))
    
            session_state.df_cache = await update_multi_tf_ohlcv_cache(
                exchange,
                session_state.df_cache,
                current_batch,
                config,
                limit=limit,
                use_websocket=config.get("use_websocket", False),
                force_websocket_history=config.get("force_websocket_history", False),
                max_concurrent=config.get("max_concurrent_ohlcv"),
                notifier=notifier if status_updates else None,
            )
    
            session_state.regime_cache = await update_regime_tf_cache(
                exchange,
                session_state.regime_cache,
                current_batch,
                config,
                limit=limit,
                use_websocket=config.get("use_websocket", False),
                force_websocket_history=config.get("force_websocket_history", False),
                max_concurrent=config.get("max_concurrent_ohlcv"),
                notifier=notifier if status_updates else None,
                df_map=session_state.df_cache,
            )
            ohlcv_time = time.perf_counter() - t0
            ohlcv_fetch_latency = time.perf_counter() - start_ohlcv
            if notifier and ohlcv_fetch_latency > 0.5:
                notifier.notify(
                    f"\u26a0\ufe0f OHLCV latency {ohlcv_fetch_latency*1000:.0f} ms"
                )
    
            tasks = []
            analyze_start = time.perf_counter()
            for sym in current_batch:
                logger.debug("🔹 Symbol: %s", sym)
                total_pairs += 1
                df_map = {tf: c.get(sym) for tf, c in session_state.df_cache.items()}
                for tf, cache_tf in session_state.regime_cache.items():
                    df_map[tf] = cache_tf.get(sym)
                df_sym = df_map.get(config["timeframe"])
                if df_sym is None or df_sym.empty:
                    msg = (
                        f"OHLCV fetch failed for {sym} on {config['timeframe']} "
                        f"(limit {limit})"
                    )
                    logger.error(msg)
                    if notifier and status_updates:
                        notifier.notify(msg)
                    continue
    
                expected_cols = ["timestamp", "open", "high", "low", "close", "volume"]
                if not isinstance(df_sym, pd.DataFrame):
                    df_sym = pd.DataFrame(df_sym, columns=expected_cols)
                elif not set(expected_cols).issubset(df_sym.columns):
                    df_sym = pd.DataFrame(df_sym.to_numpy(), columns=expected_cols)
                logger.debug("Fetched %d candles for %s", len(df_sym), sym)
                df_map[config["timeframe"]] = df_sym
                if sym in session_state.positions:
                    df_current = df_sym
                tasks.append(analyze_symbol(sym, df_map, mode, config, notifier))
    
            results = await asyncio.gather(*tasks)
    
            scalpers = [
                r["symbol"]
                for r in results
                if r.get("name") in {"micro_scalp", "bounce_scalper"}
            ]
            if scalpers:
                scalp_tf = config.get("scalp_timeframe", "1m")
                t_sc = time.perf_counter()
                session_state.df_cache[scalp_tf] = await update_ohlcv_cache(
                    exchange,
                    session_state.df_cache.get(scalp_tf, {}),
                    scalpers,
                    timeframe=scalp_tf,
                    limit=100,
                    use_websocket=config.get("use_websocket", False),
                    force_websocket_history=config.get("force_websocket_history", False),
                    config=config,
                    max_concurrent=config.get("max_concurrent_ohlcv"),
                )
                ohlcv_time += time.perf_counter() - t_sc
                tasks = [
                    analyze_symbol(
                        sym,
                        {
                            **{tf: c.get(sym) for tf, c in session_state.df_cache.items()},
                            **{tf: c.get(sym) for tf, c in session_state.regime_cache.items()},
                        },
                        mode,
                        config,
                        notifier,
                    )
                    for sym in scalpers
                ]
                scalper_results = await asyncio.gather(*tasks)
                mapping = {r["symbol"]: r for r in scalper_results}
                results = [mapping.get(r["symbol"], r) for r in results]
                for sym_open in session_state.positions:
                    if sym_open in mapping:
                        current_dfs[sym_open] = session_state.df_cache.get(config["timeframe"], {}).get(
                            sym_open
                        )
    
            analyze_time = time.perf_counter() - analyze_start
    
            for res in results:
                sym = res["symbol"]
                df_sym = res["df"]
                regime_sym = res["regime"]
                log_regime(sym, regime_sym, res["future_return"])
    
                if regime_sym == "unknown":
                    rejected_regime += 1
                    continue
    
                env_sym = res["env"]
                name_sym = res["name"]
                score_sym = res["score"]
                direction_sym = res["direction"]
    
                logger.debug("Regime %s -> Strategy %s", regime_sym, name_sym)
                logger.debug(
                    "Using strategy %s for %s in %s mode",
                    name_sym,
                    sym,
                    env_sym,
                )
    
                if sym not in session_state.positions and in_cooldown(sym, name_sym):
                    continue
    
                params_file = LOG_DIR / "optimized_params.json"
                if params_file.exists():
                    params = json.loads(params_file.read_text())
                    if name_sym in params:
                        risk_manager.config.stop_loss_pct = params[name_sym][
                            "stop_loss_pct"
                        ]
                        risk_manager.config.take_profit_pct = params[name_sym][
                            "take_profit_pct"
                        ]
    
                if direction_sym != "none":
                    signals_generated += 1
    
                allowed, reason = risk_manager.allow_trade(df_sym, name_sym)
                mean_vol = df_sym["volume"].rolling(20).mean().iloc[-1]
                last_vol = df_sym["volume"].iloc[-1]
                logger.debug(
                    f"[TRADE EVAL] {sym} | Signal: {score_sym:.2f} | Volume: {last_vol:.4f}/{mean_vol:.2f} | Allowed: {allowed}"
                )

            allowed_results.sort(key=lambda x: x["score"], reverse=True)
            top_n = config.get("top_n_symbols", 3)
            allowed_results = allowed_results[:top_n]
            corr_matrix = compute_correlation_matrix(
            {r["symbol"]: r["df"] for r in allowed_results}
            )
            filtered_results: list[dict] = []
            for r in allowed_results:
            keep = True
            for kept in filtered_results:
                if not corr_matrix.empty:
                    corr = corr_matrix.at[r["symbol"], kept["symbol"]]
                    if abs(corr) > 0.95:
                        keep = False
                        break
            if keep:
                filtered_results.append(r)

            best = filtered_results[0] if filtered_results else None

            open_syms = list(session_state.positions.keys())
            if open_syms:
            tf_cache = session_state.df_cache.get(config["timeframe"], {})
            update_syms: list[str] = []
            for s in open_syms:
                ts = None
                df_prev = session_state.df_cache.get(config["timeframe"], {}).get(s)
                if df_prev is not None and not df_prev.empty:
                    ts = int(df_prev["timestamp"].iloc[-1])
                if ts is None or last_candle_ts.get(s) != ts:
                    update_syms.append(s)
            if update_syms:
                if not allowed:
                    logger.debug("Trade not allowed for %s \u2013 %s", sym, reason)
                    logger.debug(
                        "Trade rejected for %s: %s, score=%.2f, regime=%s",
                        sym,
                        reason,
                        score_sym,
                        regime_sym,
                    )
                    if "Volume" in reason:
                        rejected_volume += 1
                        volume_rejections += 1
                    else:
                        regime_rejections += 1
                    continue
    
                base_min = config.get(
                    "min_confidence_score", config.get("signal_threshold", 0.3)
                )
                min_score = res.get("min_confidence", base_min)
                if direction_sym != "none" and score_sym >= min_score:
                    allowed_results.append(
                        {
                            "symbol": sym,
                            "df": df_sym,
                            "regime": regime_sym,
                            "env": env_sym,
                            "name": name_sym,
                            "direction": direction_sym,
                            "score": score_sym,
                            "atr": res.get("atr"),
                        }
                    )
    
    
            open_syms = list(session_state.positions.keys())
            if open_syms:
                tf_cache = session_state.df_cache.get(config["timeframe"], {})
                update_syms: list[str] = []
                for s in open_syms:
                    ts = None
                    df_prev = session_state.df_cache.get(config["timeframe"], {}).get(s)
                    if df_prev is not None and not df_prev.empty:
                        ts = int(df_prev["timestamp"].iloc[-1])
                    if ts is None or last_candle_ts.get(s) != ts:
                        update_syms.append(s)
                if update_syms:
                    tf_cache = await update_ohlcv_cache(
                        exchange,
                        tf_cache,
                        update_syms,
                        timeframe=config["timeframe"],
                        limit=100,
                        use_websocket=config.get("use_websocket", False),
                        force_websocket_history=config.get("force_websocket_history", False),
                        config=config,
                        max_concurrent=config.get("max_concurrent_ohlcv"),
                    )
                    for s in update_syms:
                        df_new = tf_cache.get(s)
                        if df_new is not None and not df_new.empty:
                            last_candle_ts[s] = int(df_new["timestamp"].iloc[-1])
                    session_state.df_cache[config["timeframe"]] = tf_cache
                session_state.df_cache[config["timeframe"]] = await update_ohlcv_cache(
                    exchange,
                    session_state.df_cache.get(config["timeframe"], {}),
                    open_syms,
                    timeframe=config["timeframe"],
                    limit=100,
                    use_websocket=config.get("use_websocket", False),
                    force_websocket_history=config.get("force_websocket_history", False),
                    config=config,
                    max_concurrent=config.get("max_concurrent_ohlcv"),
                )
                for s in update_syms:
                    df_new = tf_cache.get(s)
                    if df_new is not None and not df_new.empty:
                        last_candle_ts[s] = int(df_new["timestamp"].iloc[-1])
                        update_df_cache(
                            session_state.df_cache,
                            config["timeframe"],
                            s,
                            df_new,
                        )
                session_state.df_cache[config["timeframe"]] = tf_cache
            session_state.df_cache[config["timeframe"]] = await update_ohlcv_cache(
                exchange,
                session_state.df_cache.get(config["timeframe"], {}),
                open_syms,
                timeframe=config["timeframe"],
                limit=100,
                use_websocket=config.get("use_websocket", False),
                force_websocket_history=config.get("force_websocket_history", False),
                config=config,
                max_concurrent=config.get("max_concurrent_ohlcv"),
            )

            for sym in open_syms:
            df_current = session_state.df_cache.get(config["timeframe"], {}).get(sym)
            if df_current is None:
                # Fallback to direct fetch if cache is missing
                try:
                    if config.get("use_websocket", False) and hasattr(
                        exchange, "watch_ohlcv"
                    ):
                        data = await exchange.watch_ohlcv(
                            sym,
                            timeframe=config["timeframe"],
                            limit=100,
                        )
                    else:
                        if asyncio.iscoroutinefunction(
                            getattr(exchange, "fetch_ohlcv", None)
    
            for sym in open_syms:
                df_current = session_state.df_cache.get(config["timeframe"], {}).get(sym)
                if df_current is None:
                    # Fallback to direct fetch if cache is missing
                    try:
                        if config.get("use_websocket", False) and hasattr(
                            exchange, "watch_ohlcv"
                        ):
                            data = await exchange.watch_ohlcv(
                                sym,
                                timeframe=config["timeframe"],
                                limit=100,
                            )
                        else:
                            if asyncio.iscoroutinefunction(
                                getattr(exchange, "fetch_ohlcv", None)
                            ):
                                data = await exchange.fetch_ohlcv(
                                    sym,
                                    timeframe=config["timeframe"],
                                    limit=100,
                                )
                            else:
                                data = await asyncio.to_thread(
                                    exchange.fetch_ohlcv,
                                    sym,
                                    timeframe=config["timeframe"],
                                    limit=100,
                                )
                    except Exception as exc:  # pragma: no cover - network
                        logger.error(
                            "OHLCV fetch failed for %s on %s (limit %d): %s",
                            sym,
                            config["timeframe"],
                            100,
                            exc,
                            exc_info=True,
                        )
                        continue
    
                    if data and len(data[0]) > 6:
                        data = [[c[0], c[1], c[2], c[3], c[4], c[6]] for c in data]
                    df_current = pd.DataFrame(
                        data,
                        columns=["timestamp", "open", "high", "low", "close", "volume"],
                    )
                    update_df_cache(
                        session_state.df_cache,
                        config["timeframe"],
                        sym,
                        df_current,
                    )
                    update_df_cache(session_state.df_cache, config["timeframe"], sym, df_current)
                if df_current is not None and not df_current.empty:
                    last_candle_ts[sym] = int(df_current["timestamp"].iloc[-1])
                    update_df_cache(
                        session_state.df_cache,
                        config["timeframe"],
                        sym,
                        df_current,
                    )
    
                current_dfs[sym] = df_current
                current_prices[sym] = df_current["close"].iloc[-1]
    
            df_current = current_dfs.get(best["symbol"] if best else "")
            current_price = None
            if best:
                if df_current is None:
                    df_current = best["df"]
                current_price = df_current["close"].iloc[-1]
    
            if best:
                score = best["score"]
                direction = best["direction"]
                trade_side = direction_to_side(direction)
                env = best["env"]
                regime = best["regime"]
                name = best["name"]
            else:
                score = -1
                direction = "none"
                trade_side = None
    
            for sym, pos in list(session_state.positions.items()):
                cur_price = current_prices.get(sym)
                df_cur = current_dfs.get(sym)
                if cur_price is None or df_cur is None:
                    continue
                pnl_pct = ((cur_price - pos["entry_price"]) / pos["entry_price"]) * (
                    1 if pos["side"] == "buy" else -1
                )
                update_df_cache(session_state.df_cache, config["timeframe"], sym, df_current)
            if df_current is not None and not df_current.empty:
                last_candle_ts[sym] = int(df_current["timestamp"].iloc[-1])
                update_df_cache(
                    session_state.df_cache,
                    config["timeframe"],
                    sym,
                    df_current,
                if pnl_pct >= config["exit_strategy"]["min_gain_to_trail"]:
                    if cur_price > pos.get("highest_price", pos["entry_price"]):
                        pos["highest_price"] = cur_price
                    pos["trailing_stop"] = calculate_trailing_stop(
                        pd.Series([pos.get("highest_price", cur_price)]),
                        config["exit_strategy"]["trailing_stop_pct"],
                    )
                risk_manager.stop_order = risk_manager.get_stop_order(sym)
                exit_signal, new_stop = should_exit(
                    df_cur,
                    cur_price,
                    pos.get("trailing_stop", 0.0),
                    config,
                    risk_manager,
                )
                pos["trailing_stop"] = new_stop
                equity = paper_wallet.balance if paper_wallet else session_state.last_balance
                if paper_wallet:
                    unreal = paper_wallet.unrealized(sym, cur_price)
                    equity += unreal
                pos["equity"] = float(equity)
                session_state.last_balance = notify_balance_change(
                    notifier,
                    session_state.last_balance,
                    float(equity),
                    balance_updates,
                )
                if exit_signal:
                    pct = get_partial_exit_percent(pnl_pct * 100)
                    sell_amount = (
                        pos["size"] * (pct / 100)
                        if config["exit_strategy"]["scale_out"] and pct > 0
                        else pos["size"]
                    )
                    _start_exec = time.perf_counter()
                    await cex_trade_async(
                        exchange,
                        ws_client,
                        sym,
                        opposite_side(pos["side"]),
                        sell_amount,
                        notifier,
                        dry_run=config["execution_mode"] == "dry_run",
                        use_websocket=config.get("use_websocket", False),
                        config=config,
                    )
                    lat = time.perf_counter() - _start_exec
                    execution_latency = max(execution_latency, lat)
                    if notifier and lat > 0.5:
                        notifier.notify(f"\u26a0\ufe0f Execution latency {lat*1000:.0f} ms")
                    if paper_wallet:
                        paper_wallet.close(sym, sell_amount, cur_price)
                    pos["pnl"] = pos.get("pnl", 0.0) + (
                        (cur_price - pos["entry_price"])
                        * sell_amount
                        * (1 if pos["side"] == "buy" else -1)
                    )
                    if sell_amount >= pos["size"]:
                        risk_manager.cancel_stop_order(exchange, sym)
                        risk_manager.deallocate_capital(
                            pos["strategy"], sell_amount * pos["entry_price"]
                        )
                        log_performance(
                            {
                                "symbol": sym,
                                "regime": pos.get("regime"),
                                "strategy": pos.get("strategy"),
                                "pnl": pos["pnl"],
                                "entry_time": pos.get("entry_time"),
                                "exit_time": datetime.utcnow().isoformat(),
                            }
                        )
                        log_pnl(
                            pos.get("strategy", ""),
                            sym,
                            pos["entry_price"],
                            cur_price,
                            pos["pnl"],
                            pos.get("confidence", 0.0),
                            pos["side"],
                        )
                        log_regime_pnl(
                            pos.get("regime", "unknown"),
                            pos.get("strategy", ""),
                            pos["pnl"],
                        )
                        session_state.last_balance = await fetch_balance(exchange, paper_wallet, config)
                        log_position(
                            sym,
                            pos["side"],
                            sell_amount,
                            pos["entry_price"],
                            cur_price,
                            float(paper_wallet.balance if paper_wallet else session_state.last_balance),
                        )
                        mark_cooldown(sym, active_strategy or pos.get("strategy", ""))
                        task = position_tasks.pop(sym, None)
                        if task:
                            task.cancel()
                            try:
                                await task
                            except asyncio.CancelledError:
                                pass
                        session_state.positions.pop(sym, None)
                        last_candle_ts.pop(sym, None)
                        session_state.last_balance = await fetch_and_log_balance(
                            exchange, paper_wallet, config
                        )
                        equity = paper_wallet.balance if paper_wallet else session_state.last_balance
                        log_position(
                            sym,
                            pos["side"],
                            pos["size"],
                            pos["entry_price"],
                            cur_price,
                            float(equity),
                            pnl=pos["pnl"],
                        )
                    else:
                        pos["size"] -= sell_amount
                        risk_manager.deallocate_capital(
                            pos["strategy"], sell_amount * pos["entry_price"]
                        )
                        risk_manager.update_stop_order(pos["size"], symbol=sym)
                        session_state.last_balance = await fetch_balance(exchange, paper_wallet, config)
                        session_state.last_balance = await fetch_balance(exchange, paper_wallet, config)
    
            if not position_guard.can_open(session_state.positions):
                continue
    
            if not filtered_results:
                continue
    
            for candidate in filtered_results:
                if candidate["symbol"] in session_state.positions:
                    logger.info(
                        "Existing position on %s still open – skipping new trade",
                        candidate["symbol"],
                    )
                    continue
                if not position_guard.can_open(session_state.positions):
                    break
                score = candidate["score"]
                direction = candidate["direction"]
                trade_side = direction_to_side(direction)
                env = candidate["env"]
                regime = candidate["regime"]
                name = candidate["name"]
                current_price = candidate["df"]["close"].iloc[-1]
                risk_manager.config.symbol = candidate["symbol"]
                df_for_size = candidate["df"]
    
                if score < config["signal_threshold"]:
                    rejected_score += 1
                    score_rejections += 1
                    continue
                logger.info(
                    "Cycle Summary: %s pairs evaluated, %s signals, %s trades executed, %s rejected volume, %s rejected score, %s rejected regime.",
                    total_pairs,
                    signals_generated,
                    trades_executed,
                    volume_rejections,
                    score_rejections,
                    regime_rejections,
                )
            risk_manager.stop_order = risk_manager.get_stop_order(sym)
            exit_signal, new_stop = should_exit(
                df_cur,
                cur_price,
                pos.get("trailing_stop", 0.0),
                config,
                risk_manager,
            )
            pos["trailing_stop"] = new_stop
            equity = paper_wallet.balance if paper_wallet else session_state.last_balance
            if paper_wallet:
                unreal = paper_wallet.unrealized(sym, cur_price)
                equity += unreal
            pos["equity"] = float(equity)
            session_state.last_balance = notify_balance_change(
                notifier,
                session_state.last_balance,
                float(equity),
                balance_updates,
>>>>>>> 5b55f4de
            )
            if config.get("metrics_enabled") and config.get("metrics_backend") == "csv":
                metrics = {
                    "timestamp": datetime.utcnow().isoformat(),
                    "ticker_fetch_time": timing.get("fetch_candidates", 0.0),
                    "symbol_filter_ratio": timing.get("symbol_filter_ratio", 1.0),
                    "ohlcv_fetch_latency": timing.get("ohlcv_fetch_latency", 0.0),
                    "execution_latency": timing.get("execution_latency", 0.0),
                    "unknown_regimes": rejected_regime,
                }
                write_cycle_metrics(metrics, config)
            summary = f"Cycle complete: {total_pairs} symbols, {trades_executed} trades"
            if notifier and status_updates:
                notifier.notify(summary)
            logger.info("Sleeping for %s minutes", config["loop_interval_minutes"])
            await asyncio.sleep(config["loop_interval_minutes"] * 60)
    
    finally:
        monitor_task.cancel()
        control_task.cancel()
        rotation_task.cancel()
        for task in list(position_tasks.values()):
            task.cancel()
        for task in list(position_tasks.values()):
            try:
                await task
            except asyncio.CancelledError:
                pass
        position_tasks.clear()
        if telegram_bot:
            telegram_bot.stop()
        try:
            await monitor_task
        except asyncio.CancelledError:
            pass
        try:
            await rotation_task
        except asyncio.CancelledError:
            pass
        try:
            await control_task
        except asyncio.CancelledError:
            pass
        for task in list(WS_PING_TASKS):
            task.cancel()
        for task in list(WS_PING_TASKS):
            try:
                await task
            except asyncio.CancelledError:
                pass
        WS_PING_TASKS.clear()
        if hasattr(exchange, "close"):
            if asyncio.iscoroutinefunction(getattr(exchange, "close")):
                await exchange.close()
            else:
                await asyncio.to_thread(exchange.close)

    return notifier


async def main() -> None:
    """Entry point for running the trading bot with error handling."""
    notifier: TelegramNotifier | None = None
    try:
        notifier = await _main_impl()
    except Exception as exc:  # pragma: no cover - error path
        logger.exception("Unhandled error in main: %s", exc)
        if notifier:
            notifier.notify(f"❌ Bot stopped: {exc}")
    finally:
        if notifier:
            notifier.notify("Bot shutting down")
        logger.info("Bot shutting down")


if __name__ == "__main__":  # pragma: no cover - manual execution
    asyncio.run(main())<|MERGE_RESOLUTION|>--- conflicted
+++ resolved
@@ -1076,7 +1076,6 @@
 
 
 
-<<<<<<< HEAD
             total_time = time.perf_counter() - cycle_start
             timing = getattr(ctx, "timing", {})
             _emit_timing(
@@ -1087,7 +1086,6 @@
                 metrics_path,
                 timing.get("ohlcv_fetch_latency", 0.0),
                 timing.get("execution_latency", 0.0),
-=======
             allowed_results: list[dict] = []
             df_current = None
             current_dfs: dict[str, pd.DataFrame] = {}
@@ -1791,7 +1789,6 @@
                 session_state.last_balance,
                 float(equity),
                 balance_updates,
->>>>>>> 5b55f4de
             )
             if config.get("metrics_enabled") and config.get("metrics_backend") == "csv":
                 metrics = {
