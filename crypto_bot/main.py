from __future__ import annotations

import asyncio
import contextlib
import inspect
import logging
import os
import re
import subprocess
import sys
import time
from collections import Counter, OrderedDict, deque
from dataclasses import dataclass, field
import dataclasses
from datetime import datetime
from pathlib import Path
from typing import Any

import aiohttp
from dotenv import dotenv_values, load_dotenv

try:
    import ccxt  # type: ignore
except Exception:  # pragma: no cover - optional dependency
    import types

    ccxt = types.SimpleNamespace()

import pandas as pd
import numpy as np
import yaml
from pydantic import ValidationError
from crypto_bot.strategy.evaluator import StreamEvaluator, set_stream_evaluator
from crypto_bot.risk.risk_manager import RiskManager, RiskConfig

# Internal project modules are imported lazily inside `main()` after env setup
from crypto_bot.ml.selfcheck import log_ml_status_once

# Internal project modules are imported lazily in `_import_internal_modules()`


logger = logging.getLogger("bot")
pipeline_logger = logging.getLogger("pipeline")

# Module-level placeholders populated once internal modules are loaded in ``main``

def build_priority_queue(scores):
    return deque(
        sym for sym, _ in sorted(scores, key=lambda x: x[1], reverse=True)
    )  # type: ignore
get_solana_new_tokens = None  # type: ignore
get_filtered_symbols = None  # type: ignore
async def fetch_from_helius(*_a, **_k):
    return {}
from crypto_bot.utils import symbol_utils
fix_symbol = symbol_utils.fix_symbol
calc_atr = None  # type: ignore

def timeframe_seconds(*_a, **_k) -> int:
    return 0  # type: ignore
maybe_refresh_model = None  # type: ignore
registry = None  # type: ignore
fetch_geckoterminal_ohlcv = None  # type: ignore
fetch_solana_prices = None  # type: ignore
cross_chain_trade = None  # type: ignore
sniper_solana = None  # type: ignore
sniper_trade = None  # type: ignore
load_token_mints = None  # type: ignore
set_token_mints = None  # type: ignore
TelegramBotUI = None  # type: ignore
start_runner = None  # type: ignore
sniper_run = None  # type: ignore
load_or_create = None  # type: ignore
send_test_message = None  # type: ignore
log_balance = None  # type: ignore
get_exchange = None  # type: ignore
load_kraken_symbols = None  # type: ignore
def cooldown_configure(*_a, **_k) -> None:  # pragma: no cover - placeholder
    pass

update_ohlcv_cache = None  # type: ignore
update_multi_tf_ohlcv_cache = None  # type: ignore
update_regime_tf_cache = None  # type: ignore

def market_loader_configure(*_a, **_k) -> None:  # pragma: no cover - placeholder
    pass

fetch_order_book_async = None  # type: ignore
WS_OHLCV_TIMEOUT = None  # type: ignore
ScannerConfig = None  # type: ignore
SolanaScannerConfig = None  # type: ignore
PythConfig = None  # type: ignore
stream_evaluator: StreamEvaluator | None = None


class BotContext:
    def __init__(self, _a=None, _b=None, _c=None, config=None):
        self.config = config or {}


class OpenPositionGuard:
    def __init__(self, max_open_trades: int):
        self.max_open_trades = max_open_trades


@dataclass
class MainResult:
    """Result returned from ``_main_impl`` summarizing shutdown state."""

    notifier: "TelegramNotifier"
    reason: str


PhaseRunner = None  # type: ignore
calculate_trailing_stop = None  # type: ignore
should_exit = None  # type: ignore


@contextlib.asynccontextmanager
async def symbol_cache_guard():
    """Fallback cache guard before internal modules are loaded."""
    yield


# _fix_symbol is defined below for backward compatibility

REQUIRED_ENV_VARS = {
    "HELIUS_KEY",
    "SOLANA_PRIVATE_KEY",
    "TELEGRAM_TOKEN",
    "TELEGRAM_CHAT_ID",
}


def _parse_version(ver: str) -> tuple[int, ...]:
    return tuple(int(p) for p in ver.split(".") if p.isdigit())

trainer_version, MIN_CT2_INTEGRATION = "0.0.0", "0.1.0"
_TRAINER_AVAILABLE = False

CONFIG_DIR = Path(__file__).resolve().parent
CONFIG_PATH = CONFIG_DIR / "config.yaml"
ENV_PATH = CONFIG_DIR / ".env"
USER_CONFIG_PATH = CONFIG_DIR / "user_config.yaml"


def _load_env(path: Path = ENV_PATH) -> dict[str, str]:
    """Load environment variables from ``path`` into ``os.environ``."""
    env = dotenv_values(path)
    for key, value in env.items():
        if key not in os.environ and value is not None:
            os.environ[key] = value
    return env


def _read_yaml(path: Path) -> dict:
    """Return parsed YAML from ``path`` or an empty dict if missing."""
    try:
        with path.open() as f:
            return yaml.safe_load(f) or {}
    except FileNotFoundError:
        return {}


def _has_env(env: dict[str, str], key: str) -> bool:
    """Return ``True`` if ``key`` exists in ``env`` or ``os.environ``."""
    return bool(env.get(key) or os.getenv(key))


def _needs_wallet_setup(env: dict[str, str], cfg_path: Path = USER_CONFIG_PATH) -> bool:
    """Determine whether wallet configuration is missing credentials."""
    cfg = _read_yaml(cfg_path) if cfg_path.exists() else {}
    has_api = any(
        _has_env(env, key) or cfg.get(key.lower())
        for key in ("API_KEY", "COINBASE_API_KEY", "KRAKEN_API_KEY")
    )
    return not (cfg_path.exists() and has_api)


def _run_wallet_manager() -> None:
    """Execute the wallet manager or guide the user in non-interactive mode."""
    if not sys.stdin.isatty():
        print(
            "Interactive setup required but no TTY is attached.\n"
            "Run `python -m crypto_bot.wallet_manager` once to create credentials, "
            "or set them in crypto_bot/.env.",
            file=sys.stderr,
        )
        sys.exit(2)
    result = subprocess.run([sys.executable, "-m", "crypto_bot.wallet_manager"])
    if result.returncode not in (0, None):
        sys.exit(result.returncode)


def _ensure_user_setup() -> None:
    """Ensure required credentials exist or launch the wallet setup wizard."""
    _load_env()
    if USER_CONFIG_PATH.exists() and all(
        os.getenv(var) for var in REQUIRED_ENV_VARS
    ):
        return
    _run_wallet_manager()
    _load_env()
    env = _load_env()
    if _needs_wallet_setup(env, USER_CONFIG_PATH) or not all(
        os.getenv(var) for var in REQUIRED_ENV_VARS
    ):
        _run_wallet_manager()
        _load_env()
    if _needs_wallet_setup(env):
        _run_wallet_manager()


def _fix_symbol(symbol: str) -> str:
    """Backward compatible wrapper around :func:`fix_symbol`."""
    if fix_symbol is None:  # pragma: no cover - should be loaded in main
        raise RuntimeError("fix_symbol not loaded")
    return fix_symbol(symbol)


# In-memory cache of configuration and file mtimes
_CONFIG_CACHE: dict[str, object] = {}
_CONFIG_MTIMES: dict[Path, tuple[float, int]] = {}
# Track ML-related settings to avoid re-loading the model unnecessarily
_LAST_ML_CFG: dict[str, object] | None = None


class MLUnavailableError(RuntimeError):
    """Raised when required ML components are missing or fail to load."""

    def __init__(self, message: str, cfg: dict | None = None) -> None:
        super().__init__(message)
        self.cfg = cfg


# Track WebSocket ping tasks
WS_PING_TASKS: set[asyncio.Task] = set()
# Track async sniper trade tasks
SNIPER_TASKS: set[asyncio.Task] = set()
# Track newly scanned Solana tokens pending evaluation
NEW_SOLANA_TOKENS: set[str] = set()
# Track async cross-chain arb tasks
CROSS_ARB_TASKS: set[asyncio.Task] = set()
# Track all spawned background tasks for coordinated shutdown
BACKGROUND_TASKS: list[asyncio.Task] = []


def register_task(task: asyncio.Task | None) -> asyncio.Task | None:
    """Add a task to the background task registry."""
    if task:
        BACKGROUND_TASKS.append(task)
    return task


# Queue of symbols awaiting evaluation across loops
symbol_priority_queue: deque[str] = deque()

# Symbols that produced no OHLCV data and should be skipped until refreshed
no_data_symbols: set[str] = set()

# Cache of recently queued Solana tokens to avoid duplicates
SOLANA_CACHE_SIZE = 50
recent_solana_tokens: deque[str] = deque()
recent_solana_set: set[str] = set()

# Protects shared queues for future multi-tasking scenarios
QUEUE_LOCK = asyncio.Lock()
# Protects OHLCV cache updates
OHLCV_LOCK = asyncio.Lock()

# Retry parameters for the initial symbol scan
MAX_SYMBOL_SCAN_ATTEMPTS = 3
SYMBOL_SCAN_RETRY_DELAY = 10
MAX_SYMBOL_SCAN_DELAY = 60

# Maximum number of symbols per timeframe to keep in the OHLCV cache
DF_CACHE_MAX_SIZE = 500

# Track regime analysis statistics
UNKNOWN_COUNT = 0
TOTAL_ANALYSES = 0


@dataclass
class SessionState:
    """Runtime session state shared across tasks."""

    positions: dict[str, dict] = field(default_factory=dict)
    df_cache: dict[str, dict[str, pd.DataFrame]] = field(default_factory=dict)
    regime_cache: dict[str, dict[str, pd.DataFrame]] = field(default_factory=dict)
    last_balance: float | None = None
    scan_task: asyncio.Task | None = None


def update_df_cache(
    cache: dict[str, dict[str, pd.DataFrame]],
    timeframe: str,
    symbol: str,
    df: pd.DataFrame,
    max_size: int = DF_CACHE_MAX_SIZE,
) -> None:
    """Update an OHLCV cache with LRU eviction."""
    tf_cache = cache.setdefault(timeframe, OrderedDict())
    if not isinstance(tf_cache, OrderedDict):
        tf_cache = OrderedDict(tf_cache)
        cache[timeframe] = tf_cache
    tf_cache[symbol] = df
    tf_cache.move_to_end(symbol)
    if len(tf_cache) > max_size:
        tf_cache.popitem(last=False)


def compute_average_atr(symbols: list[str], df_cache: dict, timeframe: str) -> float:
    """Return the average ATR for symbols present in ``df_cache``."""
    atr_values: list[float] = []
    tf_cache = df_cache.get(timeframe, {})
    for sym in symbols:
        df = tf_cache.get(sym)
        if df is None or df.empty or "close" not in df:
            continue
        atr_values.append(calc_atr(df))
    return sum(atr_values) / len(atr_values) if atr_values else 0.0


def enqueue_solana_tokens(tokens: list[str]) -> None:
    """Add Solana ``tokens`` to the priority queue skipping recently queued ones."""

    for sym in reversed(tokens):
        if sym in recent_solana_set:
            continue
        symbol_priority_queue.appendleft(sym)
        recent_solana_tokens.append(sym)
        recent_solana_set.add(sym)
        if len(recent_solana_tokens) > SOLANA_CACHE_SIZE:
            old = recent_solana_tokens.popleft()
            recent_solana_set.discard(old)


def is_market_pumping(
    symbols: list[str], df_cache: dict, timeframe: str = "1h", lookback_hours: int = 24
) -> bool:
    """Return ``True`` when the average % change over ``lookback_hours`` exceeds ~5%."""

    tf_cache = df_cache.get(timeframe, {})
    if not tf_cache:
        return False

    sec = timeframe_seconds(None, timeframe)
    candles = int(lookback_hours * 3600 / sec) if sec else 0
    changes: list[float] = []
    for sym in symbols:
        df = tf_cache.get(sym)
        if df is None or df.empty or "close" not in df:
            continue
        closes = df["close"]
        if len(closes) == 0:
            continue
        start_idx = -candles - 1 if candles and len(closes) > candles else 0
        try:
            start = float(closes[start_idx])
            end = float(closes[-1])
        except Exception:
            continue
        if start == 0:
            continue
        changes.append((end - start) / start)

    avg_change = sum(changes) / len(changes) if changes else 0.0
    return avg_change >= 0.05


async def get_market_regime(ctx: BotContext) -> str:
    """Return the market regime for the first cached symbol."""

    base_tf = ctx.config.get("timeframe", "1h")
    tf_cache = ctx.df_cache.get(base_tf, {})
    if not tf_cache:
        return "unknown"

    sym, df = next(iter(tf_cache.items()))
    higher_tf = ctx.config.get("higher_timeframe", "1d")
    higher_df = ctx.df_cache.get(higher_tf, {}).get(sym)
    label, info = await classify_regime_cached(
        sym, base_tf, df, higher_df, notifier=ctx.notifier
    )
    regime = label.split("_")[-1]
    logger.info(
        "Regime for %s [%s/%s]: %s",
        sym,
        base_tf,
        higher_tf,
        regime,
    )
    if regime == "unknown":
        logger.info(
            "Unknown regime details: bars=%s/%s info=%s",
            len(df) if df is not None else 0,
            len(higher_df) if isinstance(higher_df, pd.DataFrame) else 0,
            info,
        )
    return regime


def direction_to_side(direction: str) -> str:
    """Translate strategy direction to trade side."""
    return "buy" if direction == "long" else "sell"


def opposite_side(side: str) -> str:
    """Return the opposite trading side."""
    return "sell" if side == "buy" else "buy"


def _closest_wall_distance(book: dict, entry: float, side: str) -> float | None:
    """Return distance to the nearest bid/ask wall from ``entry``."""
    if not isinstance(book, dict):
        return None
    levels = book.get("asks") if side == "buy" else book.get("bids")
    if not levels:
        return None
    dists = []
    for price, _amount in levels:
        if side == "buy" and price > entry:
            dists.append(price - entry)
        elif side == "sell" and price < entry:
            dists.append(entry - price)
    if not dists:
        return None
    return min(dists)


def notify_balance_change(
    notifier: TelegramNotifier | None,
    previous: float | None,
    new_balance: float,
    enabled: bool,
) -> float:
    """Send a notification if the balance changed."""
    if notifier and enabled and previous is not None and new_balance != previous:
        notifier.notify(f"Balance changed: {new_balance:.2f} USDT")
    return new_balance


async def fetch_balance(exchange, wallet, config):
    """Return the latest wallet balance without logging."""
    if config["execution_mode"] != "dry_run":
        if asyncio.iscoroutinefunction(getattr(exchange, "fetch_balance", None)):
            bal = await exchange.fetch_balance()
        else:
            bal = await asyncio.to_thread(exchange.fetch_balance)
        return bal["USDT"]["free"] if isinstance(bal["USDT"], dict) else bal["USDT"]
    return wallet.total_balance if wallet else 0.0


async def fetch_and_log_balance(exchange, wallet, config):
    """Return the latest wallet balance and log it."""
    latest_balance = await fetch_balance(exchange, wallet, config)
    log_balance(float(latest_balance))
    return latest_balance


async def refresh_balance(ctx: BotContext) -> float:
    """Update ``ctx.balance`` from the exchange or paper wallet."""
    latest = await fetch_and_log_balance(
        ctx.exchange,
        ctx.wallet,
        ctx.config,
    )
    ctx.balance = notify_balance_change(
        ctx.notifier,
        ctx.balance,
        float(latest),
        ctx.config.get("telegram", {}).get("balance_updates", False),
    )
    return ctx.balance


def _ensure_ml(cfg: dict) -> None:
    """Attempt to load the mean_bot ML model if available.

    Raises
    ------
    MLUnavailableError
        If the trainer package is installed but the model cannot be loaded.
    """
    if not cfg.get("ml_enabled", True):
        return
    if not _TRAINER_AVAILABLE:
        logger.info(
            "cointrader-trainer not installed; install with 'pip install cointrader-trainer' to enable ML features"
        )
        return
    try:  # pragma: no cover - best effort
        from coinTrader_Trainer.ml_trainer import load_model

        load_model("mean_bot")
    except Exception as exc:  # pragma: no cover - missing trainer or model
        logger.error("Machine learning initialization failed: %s", exc)
        raise MLUnavailableError(
            "coinTrader_Trainer model load failure", cfg
        ) from exc


def _ensure_ml_if_needed(cfg: dict) -> None:
    """Invoke :func:`_ensure_ml` only when ML settings change."""
    global _LAST_ML_CFG
    ml_cfg = {"ml_enabled": cfg.get("ml_enabled", True)}
    if ml_cfg != _LAST_ML_CFG:
        _ensure_ml(cfg)
        _LAST_ML_CFG = ml_cfg


def _emit_timing(
    symbol_t: float,
    ohlcv_t: float,
    analyze_t: float,
    total_t: float,
    metrics_path: Path | None = None,
    ohlcv_fetch_latency: float = 0.0,
    execution_latency: float = 0.0,
) -> None:
    """Log timing information and optionally append to metrics CSV."""
    logger.info(
        "\u23f1\ufe0f Cycle timing - Symbols: %.2fs, OHLCV: %.2fs, Analyze: %.2fs, Total: %.2fs",
        symbol_t,
        ohlcv_t,
        analyze_t,
        total_t,
    )
    if metrics_path:
        log_cycle_metrics(
            symbol_t,
            ohlcv_t,
            analyze_t,
            total_t,
            ohlcv_fetch_latency,
            execution_latency,
            metrics_path,
        )


def _load_config_file() -> dict:
    """Read and validate configuration from disk."""
    with open(CONFIG_PATH) as f:
        logger.info("Loading config from %s", CONFIG_PATH)
        data = yaml.safe_load(f) or {}
    trading_cfg = data.get("trading", {}) or {}
    exchange_id = data.get("exchange") or trading_cfg.get("exchange") or os.getenv("EXCHANGE")
    timeframes = data.get("timeframes") or trading_cfg.get("timeframes")
    trading_mode = data.get("execution_mode") or trading_cfg.get("mode")
    allowed_quotes = trading_cfg.get("allowed_quotes", [])
    logger.info(
        "Exchange=%s timeframes=%s mode=%s allowed_quotes=%s hft=%s",
        exchange_id,
        timeframes,
        trading_mode,
        allowed_quotes,
        trading_cfg.get("hft_enabled", False),
    )
    trading_cfg.setdefault("allowed_quotes", [])
    trading_cfg.setdefault("min_ticker_volume", 0)
    backfill_cfg = trading_cfg.get("backfill", {}) or {}
    backfill_cfg.setdefault("warmup_high_tf", [])
    backfill_cfg.setdefault("deep_low_tf", False)
    backfill_cfg.setdefault("deep_days", 0)
    trading_cfg["backfill"] = backfill_cfg
    trading_cfg.setdefault("hft_enabled", False)
    trading_cfg.setdefault("hft_symbols", [])
    trading_cfg.setdefault("exclude_symbols", [])
    data["trading"] = trading_cfg
    data.setdefault("allowed_quotes", allowed_quotes)
    sf_cfg = data.get("symbol_filter", {}) or {}
    if allowed_quotes:
        sf_cfg.setdefault("quote_whitelist", allowed_quotes)
    data["symbol_filter"] = sf_cfg
    data.setdefault("exchange", exchange_id)
    data.setdefault("timeframes", timeframes)
    data.setdefault("execution_mode", trading_mode)

    risk_cfg = data.get("risk", {}) or {}
    data["risk"] = risk_cfg

    fees_cfg = data.get("fees", {}) or {}
    kraken_cfg = fees_cfg.get("kraken", {}) or {}
    kraken_cfg.setdefault("taker_bp", 0)
    kraken_cfg.setdefault("maker_bp", 0)
    fees_cfg["kraken"] = kraken_cfg
    data["fees"] = fees_cfg

    feat_cfg = data.get("features", {}) or {}
    feat_cfg.setdefault("ml", False)
    feat_cfg.setdefault("helius", False)
    feat_cfg.setdefault("pump_monitor", False)
    feat_cfg.setdefault("telegram", False)
    data["features"] = feat_cfg

    tele_cfg = data.get("telemetry", {}) or {}
    tele_cfg.setdefault("batch_summary_secs", 0)
    data["telemetry"] = tele_cfg

    data = replace_placeholders(data)

    strat_dir = CONFIG_PATH.parent.parent / "config" / "strategies"
    trend_file = strat_dir / "trend_bot.yaml"
    if trend_file.exists():
        with open(trend_file) as sf:
            overrides = yaml.safe_load(sf) or {}
        trend_cfg = data.get("trend", {})
        if isinstance(trend_cfg, dict):
            trend_cfg.update(overrides)
        else:
            trend_cfg = overrides
        data["trend"] = trend_cfg

    if "symbol" in data:
        data["symbol"] = fix_symbol(data["symbol"])
    if "symbols" in data:
        data["symbols"] = [fix_symbol(s) for s in data.get("symbols") or []]

    onchain_syms = None
    if "onchain_symbols" in data:
        onchain_syms = data.get("onchain_symbols")
    elif "solana_symbols" in data:
        onchain_syms = data.get("solana_symbols")

    if onchain_syms is not None:
        data["onchain_symbols"] = [fix_symbol(s) for s in onchain_syms or []]
    try:
        if ScannerConfig is not None:
            if hasattr(ScannerConfig, "model_validate"):
                ScannerConfig.model_validate(data)
            else:  # pragma: no cover - for Pydantic < 2
                ScannerConfig.parse_obj(data)
    except ValidationError as exc:
        print("Invalid configuration:\n", exc)
        raise SystemExit(1)

    try:
        raw_scanner = data.get("solana_scanner", {}) or {}
        if SolanaScannerConfig is not None:
            if hasattr(SolanaScannerConfig, "model_validate"):
                scanner = SolanaScannerConfig.model_validate(raw_scanner)
            else:  # pragma: no cover - for Pydantic < 2
                scanner = SolanaScannerConfig.parse_obj(raw_scanner)
            data["solana_scanner"] = scanner.dict()
    except ValidationError as exc:
        print("Invalid configuration (solana_scanner):\n", exc)
        raise SystemExit(1)

    try:
        raw_pyth = data.get("pyth", {}) or {}
        if PythConfig is not None:
            if hasattr(PythConfig, "model_validate"):
                pyth_cfg = PythConfig.model_validate(raw_pyth)
            else:  # pragma: no cover - for Pydantic < 2
                pyth_cfg = PythConfig.parse_obj(raw_pyth)
            data["pyth"] = pyth_cfg.dict()
    except ValidationError as exc:
        print("Invalid configuration (pyth):\n", exc)
        raise SystemExit(1)

    return data


def _load_config_internal() -> tuple[dict, set[str]]:
    """Load config if underlying files changed and track updates."""
    global _CONFIG_CACHE

    main_stat = CONFIG_PATH.stat() if CONFIG_PATH.exists() else None
    main_mtime = main_stat.st_mtime if main_stat else 0.0
    main_size = main_stat.st_size if main_stat else 0
    strat_dir = CONFIG_PATH.parent.parent / "config" / "strategies"
    trend_file = strat_dir / "trend_bot.yaml"
    if trend_file.exists():
        trend_stat = trend_file.stat()
        trend_mtime = trend_stat.st_mtime
        trend_size = trend_stat.st_size
    else:
        trend_mtime = None
        trend_size = None

    if (
        _CONFIG_CACHE
        and _CONFIG_MTIMES.get(CONFIG_PATH) == (main_mtime, main_size)
        and _CONFIG_MTIMES.get(trend_file) == (trend_mtime, trend_size)
    ):
        return _CONFIG_CACHE, set()

    new_data = _load_config_file()
    changed = _diff_keys(_CONFIG_CACHE, new_data)
    _CONFIG_CACHE = new_data
    _CONFIG_MTIMES[CONFIG_PATH] = (main_mtime, main_size)
    if trend_mtime is not None:
        _CONFIG_MTIMES[trend_file] = (trend_mtime, trend_size)
    else:
        _CONFIG_MTIMES.pop(trend_file, None)

    _ensure_ml_if_needed(_CONFIG_CACHE)
    return _CONFIG_CACHE, changed


def load_config() -> dict:
    """Load YAML configuration for the bot synchronously."""
    cfg, _ = _load_config_internal()
    return cfg


async def load_config_async() -> tuple[dict, set[str]]:
    """Asynchronously load configuration returning changed sections."""
    return await asyncio.to_thread(_load_config_internal)


def maybe_reload_config(state: dict, config: dict) -> None:
    """Deprecated reload helper kept for backwards compatibility."""
    # Reloading now handled by :func:`reload_config` directly.
    return


def _diff_keys(old: dict, new: dict) -> set[str]:
    """Return top-level keys whose values differ between ``old`` and ``new``."""
    keys = set(old.keys()) | set(new.keys())
    return {k for k in keys if old.get(k) != new.get(k)}


def _merge_dict(dest: dict, src: dict) -> None:
    """Recursively merge ``src`` into ``dest`` in-place."""
    for key in list(dest.keys()):
        if key not in src:
            del dest[key]
    for key, value in src.items():
        if isinstance(value, dict) and isinstance(dest.get(key), dict):
            _merge_dict(dest[key], value)
        else:
            dest[key] = value


_ENV_PATTERN = re.compile(r"\$\{([^}]+)\}")


def replace_placeholders(cfg):
    """Recursively replace ``${VAR}`` values with environment variables."""
    if isinstance(cfg, dict):
        return {k: replace_placeholders(v) for k, v in cfg.items()}
    if isinstance(cfg, list):
        return [replace_placeholders(v) for v in cfg]
    if isinstance(cfg, str):
        return _ENV_PATTERN.sub(lambda m: os.getenv(m.group(1), m.group(0)), cfg)
    return cfg


def _flatten_config(data: dict, parent: str = "") -> dict:
    """Flatten nested config keys to ENV_STYLE names."""
    flat: dict[str, str] = {}
    for key, value in data.items():
        new_key = f"{parent}_{key}" if parent else key
        if isinstance(value, dict):
            flat.update(_flatten_config(value, new_key))
        else:
            flat[new_key.upper()] = value
    return flat


async def reload_config(
    config: dict,
    ctx: BotContext,
    risk_manager: RiskManager,
    rotator: PortfolioRotator,
    position_guard: OpenPositionGuard,
    *,
    force: bool = False,
) -> None:
    """Reload configuration and update dependent components."""
    new_config, changed = await load_config_async()
    if not force and not changed:
        return

    _merge_dict(config, new_config)
    ctx.config = config

    # Reset cached symbols when configuration changes to ensure
    # symbol selections reflect the latest settings
    symbol_utils._cached_symbols = None
    symbol_utils._last_refresh = 0.0

    rotator.config = config.get("portfolio_rotation", rotator.config)
    position_guard.max_open_trades = config.get(
        "max_open_trades", position_guard.max_open_trades
    )
    logger.info(
        "OpenPositionGuard limit set to %d trades",
        position_guard.max_open_trades,
    )

    cooldown_configure(config.get("min_cooldown", 0))
    market_loader_configure(
        config.get("ohlcv_timeout", 120),
        config.get("max_ohlcv_failures", 3),
        config.get("max_ws_limit", 50),
        config.get("telegram", {}).get("status_updates", True),
        max_concurrent=config.get("max_concurrent_ohlcv"),
        gecko_limit=config.get("gecko_limit"),
    )

    volume_ratio = 0.01 if config.get("testing_mode") else 1.0
    risk_params = {**config.get("risk", {})}
    risk_params.update(config.get("sentiment_filter", {}))
    risk_params.update(config.get("volatility_filter", {}))
    risk_params["symbol"] = config.get("symbol", "")
    risk_params["trade_size_pct"] = config.get("trade_size_pct", 0.1)
    risk_params["strategy_allocation"] = config.get("strategy_allocation", {})
    risk_params["volume_threshold_ratio"] = config.get("risk", {}).get(
        "volume_threshold_ratio", 0.05
    )
    risk_params["atr_period"] = config.get("risk", {}).get("atr_period", 14)
    risk_params["stop_loss_atr_mult"] = config.get("risk", {}).get(
        "stop_loss_atr_mult", 2.0
    )
    risk_params["take_profit_atr_mult"] = config.get("risk", {}).get(
        "take_profit_atr_mult", 4.0
    )
    risk_params["volume_ratio"] = volume_ratio
    fields = {f.name for f in dataclasses.fields(RiskConfig)}
    risk_params = {k: v for k, v in risk_params.items() if k in fields}
    risk_manager.config = RiskConfig(**risk_params)


async def _ws_ping_loop(exchange: object, interval: float) -> None:
    """Periodically send WebSocket ping messages."""
    try:
        while True:
            await asyncio.sleep(interval)
            try:
                ping = getattr(exchange, "ping", None)
                if ping is None:
                    continue
                is_coro = asyncio.iscoroutinefunction(ping)
                clients = getattr(exchange, "clients", None)
                if isinstance(clients, dict):
                    if clients:
                        for client in list(clients.values()):
                            if is_coro:
                                await ping(client)
                            else:
                                await asyncio.to_thread(ping, client)
                            logger.debug("Sent WebSocket ping to Kraken")
                    else:
                        continue
                else:
                    if is_coro:
                        await ping()
                    else:
                        await asyncio.to_thread(ping)
                    logger.debug("Sent WebSocket ping to Kraken")
            except asyncio.CancelledError:
                raise
            except Exception as exc:  # pragma: no cover - ping failures
                logger.error("WebSocket ping failed: %s", exc, exc_info=True)
    except asyncio.CancelledError:
        pass


async def registry_update_loop(interval_minutes: float) -> None:
    """Periodically refresh the Solana token registry."""
    while True:
        try:
            mapping = await registry.load_token_mints(force_refresh=True)
            if mapping:
                registry.set_token_mints({**registry.TOKEN_MINTS, **mapping})
        except asyncio.CancelledError:
            break
        except Exception as exc:  # pragma: no cover - best effort
            logger.error("Token registry update error: %s", exc)
        await asyncio.sleep(interval_minutes * 60)


async def initial_scan(
    exchange: object,
    config: dict,
    state: SessionState,
    notifier: TelegramNotifier | None = None,
) -> None:
    """Populate OHLCV and regime caches before trading begins."""

    ranked, onchain_symbols = await get_filtered_symbols(exchange, config)
    symbols = [s for s, _ in ranked]
    top_n = int(config.get("scan_deep_top", 50))
    symbols = symbols[:top_n]
    for sym in onchain_symbols:
        if sym not in symbols:
            symbols.append(sym)
    symbols = list(dict.fromkeys(symbols))
    if not symbols:
        return

    batch_size = int(config.get("symbol_batch_size", 10))
    total = len(symbols)
    processed = 0

    sf = config.get("symbol_filter", {})
    ohlcv_batch_size = config.get("ohlcv_batch_size")
    if ohlcv_batch_size is None:
        ohlcv_batch_size = sf.get("ohlcv_batch_size")
    scan_limit = int(
        sf.get("initial_history_candles", config.get("scan_lookback_limit", 50))
    )

    tfs = sf.get("initial_timeframes", config.get("timeframes", ["1h"]))
    tf_sec = timeframe_seconds(None, min(tfs, key=lambda t: timeframe_seconds(None, t)))
    lookback_since = int(time.time() * 1000 - scan_limit * tf_sec * 1000)

    history_since = int((time.time() - 365 * 86400) * 1000)
    deep_limit = int(
        sf.get(
            "initial_history_candles",
            config.get(
                "scan_deep_limit",
                config.get("scan_lookback_limit", 50) * 10,
            ),
        )
    )
    logger.info(
        "Loading deep OHLCV history starting %s",
        datetime.utcfromtimestamp(history_since / 1000).isoformat(),
    )

    for i in range(0, len(symbols), batch_size):
        batch = symbols[i : i + batch_size]

        async with symbol_cache_guard():
            async with OHLCV_LOCK:
                state.df_cache = await update_multi_tf_ohlcv_cache(
                    exchange,
                    state.df_cache,
                    batch,
                    {**config, "timeframes": tfs},
                    limit=deep_limit,
                    start_since=history_since,
                    use_websocket=False,
                    force_websocket_history=config.get("force_websocket_history", False),
                    max_concurrent=config.get("max_concurrent_ohlcv"),
                    notifier=notifier,
                    priority_queue=symbol_priority_queue,
                    batch_size=ohlcv_batch_size,
                )

                state.regime_cache = await update_regime_tf_cache(
                    exchange,
                    state.regime_cache,
                    batch,
                    {**config, "timeframes": tfs},
                    limit=scan_limit,
                    start_since=lookback_since,
                    use_websocket=False,
                    force_websocket_history=config.get("force_websocket_history", False),
                    max_concurrent=config.get("max_concurrent_ohlcv"),
                    notifier=notifier,
                    df_map=state.df_cache,
                    batch_size=ohlcv_batch_size,
                )
        logger.info("Deep historical OHLCV loaded for %d symbols", len(batch))

        processed += len(batch)
        pct = processed / total * 100
        logger.info("Initial scan %.1f%% complete", pct)
        if notifier and config.get("telegram", {}).get("status_updates", True):
            notifier.notify(f"Initial scan {pct:.1f}% complete")

    return


async def fetch_candidates(ctx: BotContext) -> None:
    """Gather symbols for this cycle and build the evaluation batch."""
    global symbol_priority_queue

    if not ctx.df_cache:
        no_data_symbols.clear()
    else:
        timeframe = ctx.config.get("timeframe", "1h")
        for sym in list(no_data_symbols):
            df = ctx.df_cache.get(timeframe, {}).get(sym)
            if isinstance(df, pd.DataFrame) and not df.empty:
                no_data_symbols.discard(sym)

    sf = ctx.config.setdefault("symbol_filter", {})

    if (
        not ctx.config.get("symbols")
        and not ctx.config.get("onchain_symbols")
        and not ctx.config.get("symbol")
    ):
        ctx.config["symbol"] = "BTC/USDT"
    orig_min_volume = sf.get("min_volume_usd")
    orig_volume_pct = sf.get("volume_percentile")

    pump = is_market_pumping(
        (ctx.config.get("symbols") or [ctx.config.get("symbol")])
        + ctx.config.get("onchain_symbols", []),
        ctx.df_cache,
        ctx.config.get("timeframe", "1h"),
    )
    if pump:
        sf["min_volume_usd"] = 500
        sf["volume_percentile"] = 5
        if ctx.risk_manager:
            weights = ctx.config.get("strategy_allocation", {}).copy()
            weights["sniper_solana"] = 0.6
            ctx.config["strategy_allocation"] = weights
            ctx.risk_manager.update_allocation(weights)
        ctx.config["mode"] = "auto"

    try:
        symbols, onchain_syms = await get_filtered_symbols(ctx.exchange, ctx.config)
    finally:
        if pump:
            sf["min_volume_usd"] = orig_min_volume
            sf["volume_percentile"] = orig_volume_pct
    symbols = [(s, sc) for s, sc in symbols if s not in no_data_symbols]
    onchain_syms = [s for s in onchain_syms if s not in no_data_symbols]
    cex_candidates = list(symbols)
    onchain_candidates = [(s, 0.0) for s in onchain_syms]

    mode = ctx.config.get("mode", "auto")
    resolved_mode = mode
    if mode == "cex":
        active_candidates = cex_candidates
    elif mode == "onchain":
        active_candidates = onchain_candidates
    else:
        if not onchain_candidates:
            active_candidates = cex_candidates
            resolved_mode = "cex"
            if not getattr(fetch_candidates, "_onchain_fallback_logged", False):
                logger.info(
                    "Auto mode: falling back to CEX because 0 onchain candidates after metadata checks."
                )
                fetch_candidates._onchain_fallback_logged = True
        else:
            active_candidates = cex_candidates + onchain_candidates

    bases = [s.split("/")[0] for s in onchain_syms]
    meta_kept = 0
    meta_drop = 0
    if bases:
        try:
            meta = await fetch_from_helius(bases)
            meta_kept = sum(1 for b in bases if b.upper() in meta)
            meta_drop = len(bases) - meta_kept
        except Exception as exc:  # pragma: no cover - metadata optional
            pipeline_logger.debug("metadata lookup failed: %s", exc)
            meta_kept = len(bases)
            meta_drop = 0
    pipeline_logger.info(
        "metadata_kept=%d metadata_dropped=%d (mode=%s)",
        meta_kept,
        meta_drop,
        ctx.config.get("mode"),
    )

    # Always include major benchmark pairs
    active_candidates.extend([("BTC/USDT", 10.0), ("SOL/USDC", 10.0)])

    symbols = active_candidates
    solana_tokens: list[str] = list(onchain_syms)
    sol_cfg = ctx.config.get("solana_scanner", {})

    regime = "unknown"
    try:
        regime = await get_market_regime(ctx)
    except Exception:  # pragma: no cover - safety
        pass

    if regime == "trending" and ctx.config.get("arbitrage_enabled", True):
        try:
            if ctx.secondary_exchange:
                arb_syms = await scan_cex_arbitrage(
                    ctx.exchange, ctx.secondary_exchange, ctx.config
                )
            else:
                arb_syms = await scan_arbitrage(ctx.exchange, ctx.config)
            symbols.extend((s, 2.0) for s in arb_syms)
        except Exception as exc:  # pragma: no cover - best effort
            logger.error("Arbitrage scan error: %s", exc)

    if regime == "volatile":
        symbols.extend((s, 0.0) for s in onchain_syms)

    if regime == "volatile" and sol_cfg.get("enabled"):
        try:
            new_tokens = await get_solana_new_tokens(sol_cfg)
            solana_tokens.extend(new_tokens)
            symbols.extend((m, 0.0) for m in new_tokens)
        except Exception as exc:  # pragma: no cover - best effort
            logger.error("Solana scanner failed: %s", exc)

    symbols = [(s, sc) for s, sc in symbols if s not in no_data_symbols]
    ctx.active_universe = [s for s, _ in symbols]
    ctx.resolved_mode = resolved_mode

    symbol_names = [s for s, _ in symbols]
    avg_atr = compute_average_atr(
        symbol_names, ctx.df_cache, ctx.config.get("timeframe", "1h")
    )
    adaptive_cfg = ctx.config.get("adaptive_scan", {})
    if adaptive_cfg.get("enabled"):
        baseline = adaptive_cfg.get("atr_baseline", 0.01)
        max_factor = adaptive_cfg.get("max_factor", 2.0)
        volatility_factor = min(max_factor, max(1.0, avg_atr / baseline))
    else:
        volatility_factor = 1.0
    ctx.volatility_factor = volatility_factor

    total_available = len(
        (ctx.config.get("symbols") or [ctx.config.get("symbol")])
        + ctx.config.get("onchain_symbols", [])
    )
    ctx.timing["symbol_filter_ratio"] = (
        len(symbols) / total_available if total_available else 1.0
    )

    fs_cfg = ctx.config.get("runtime", {}).get("fast_start", {})
    base_size_cfg = ctx.config.get("symbol_batch_size", 10)
    async with QUEUE_LOCK:
        if fs_cfg.get("enabled"):
            follow_size = fs_cfg.get("followup_batch_size", base_size_cfg)
            if not symbol_priority_queue:
                seeds = symbol_utils.select_seed_symbols(symbols, ctx.exchange, ctx.config)
                rest_scores = [(s, sc) for s, sc in symbols if s not in seeds]
                rest_queue = list(build_priority_queue(rest_scores))
                ctx._fast_start_batches = [
                    rest_queue[i : i + follow_size]
                    for i in range(0, len(rest_queue), follow_size)
                ]
                symbol_priority_queue = deque(seeds)
                for sym in seeds:
                    logger.info("OHLCV[1m] warmup met for %s → enqueue", sym)
                base_size = len(seeds) if seeds else follow_size
            else:
                if (
                    len(symbol_priority_queue) < follow_size
                    and getattr(ctx, "_fast_start_batches", [])
                ):
                    symbol_priority_queue.extend(ctx._fast_start_batches.pop(0))
                base_size = follow_size
        else:
            if not symbol_priority_queue:
                symbol_priority_queue = build_priority_queue(symbols)
            base_size = base_size_cfg

        if onchain_syms:
            for sym in reversed(onchain_syms):
                if sym not in symbol_priority_queue:
                    symbol_priority_queue.appendleft(sym)
        if solana_tokens:
            enqueue_solana_tokens(solana_tokens)

        batch_size = int(base_size * volatility_factor)
        if (
            len(symbol_priority_queue) < batch_size
            and (not fs_cfg.get("enabled") or not getattr(ctx, "_fast_start_batches", []))
        ):
            symbol_priority_queue.extend(build_priority_queue(symbols))

        # Remove duplicates while preserving order
        symbol_priority_queue = deque(dict.fromkeys(symbol_priority_queue))

        # Keep only exchange-listed pairs if available
        if hasattr(ctx.exchange, "list_markets"):
            markets = ctx.exchange.list_markets()
            if isinstance(markets, dict):
                listed = set(markets)
            else:
                listed = set(markets or [])
            queue_list = list(symbol_priority_queue)
            symbol_priority_queue = deque(s for s in queue_list if s in listed)
            dropped = [s for s in queue_list if s not in listed]
            for sym in dropped:
                logger.info("Dropped non-exchange pair %s", sym)

        ctx.current_batch = [
            symbol_priority_queue.popleft()
            for _ in range(min(batch_size, len(symbol_priority_queue)))
        ]

        for sym in ctx.current_batch:
            if sym in recent_solana_set:
                recent_solana_set.discard(sym)
                try:
                    recent_solana_tokens.remove(sym)
                except ValueError:
                    pass

    logger.info("Current batch: %s", ctx.current_batch)


async def scan_arbitrage(exchange: object, config: dict) -> list[str]:
    """Return symbols with profitable Solana arbitrage opportunities."""
    pairs: list[str] = config.get("arbitrage_pairs", [])
    if not pairs:
        return []

    gecko_prices: dict[str, float] = {}
    if fetch_geckoterminal_ohlcv:
        for sym in pairs:
            try:
                data = await fetch_geckoterminal_ohlcv(sym, limit=1)
            except Exception:
                data = None
            if data:
                # close price of latest candle
                gecko_prices[sym] = data[-1][4]

    remaining = [s for s in pairs if s not in gecko_prices]
    dex_prices: dict[str, float] = gecko_prices.copy()
    if remaining and fetch_solana_prices:
        dex_prices.update(await fetch_solana_prices(remaining))
    results: list[str] = []
    threshold = float(
        config.get(
            "arbitrage_threshold",
            config.get("grid_bot", {}).get("arbitrage_threshold", 0.0),
        )
    )

    for sym in pairs:
        dex_price = dex_prices.get(sym)
        if not dex_price:
            continue
        try:
            if asyncio.iscoroutinefunction(getattr(exchange, "fetch_ticker", None)):
                ticker = await exchange.fetch_ticker(sym)
            else:
                ticker = await asyncio.to_thread(exchange.fetch_ticker, sym)
        except Exception:
            continue
        cex_price = ticker.get("last") or ticker.get("close")
        if cex_price is None:
            continue
        try:
            cex_val = float(cex_price)
        except Exception:
            continue
        if cex_val <= 0:
            continue
        diff = abs(dex_price - cex_val) / cex_val
        if diff >= threshold:
            results.append(sym)
    return results


async def scan_cex_arbitrage(
    primary: object, secondary: object, config: dict
) -> list[str]:
    """Return symbols with profitable arbitrage between two centralized exchanges."""
    pairs: list[str] = config.get("arbitrage_pairs", [])
    if not pairs:
        return []

    results: list[str] = []
    threshold = float(config.get("arbitrage_threshold", 0.0))
    for sym in pairs:
        try:
            if asyncio.iscoroutinefunction(getattr(primary, "fetch_ticker", None)):
                t1 = await primary.fetch_ticker(sym)
            else:
                t1 = await asyncio.to_thread(primary.fetch_ticker, sym)
            if asyncio.iscoroutinefunction(getattr(secondary, "fetch_ticker", None)):
                t2 = await secondary.fetch_ticker(sym)
            else:
                t2 = await asyncio.to_thread(secondary.fetch_ticker, sym)
        except Exception:
            continue

        p1 = t1.get("last") or t1.get("close")
        p2 = t2.get("last") or t2.get("close")
        if p1 is None or p2 is None:
            continue
        try:
            f1 = float(p1)
            f2 = float(p2)
        except Exception:
            continue
        if f1 <= 0:
            continue
        diff = abs(f1 - f2) / f1
        if diff >= threshold:
            results.append(sym)
    return results


async def update_caches(ctx: BotContext) -> None:
    async with symbol_cache_guard():
        await _update_caches_impl(ctx)


async def _update_caches_impl(ctx: BotContext) -> None:
    """Update OHLCV and regime caches for the current symbol batch."""
    batch = ctx.current_batch
    if not batch:
        return

    start = time.perf_counter()
    timeframe = ctx.config.get("timeframe", "1h")
    tf_minutes = int(pd.Timedelta(timeframe).total_seconds() // 60)
    limit = max(150, tf_minutes * 2)
    limit = int(ctx.config.get("cycle_lookback_limit") or limit)
    start_since = int(time.time() * 1000 - limit * tf_minutes * 60 * 1000)

    ohlcv_batch_size = ctx.config.get("ohlcv_batch_size")
    if ohlcv_batch_size is None:
        ohlcv_batch_size = ctx.config.get("symbol_filter", {}).get("ohlcv_batch_size")

    max_concurrent = ctx.config.get("max_concurrent_ohlcv")
    if isinstance(max_concurrent, (int, float)):
        max_concurrent = int(max_concurrent)
        if ctx.volatility_factor > 5:
            max_concurrent = max(1, max_concurrent // 2)

    async with OHLCV_LOCK:
        try:
            ctx.df_cache = await update_multi_tf_ohlcv_cache(
                ctx.exchange,
                ctx.df_cache,
                batch,
                ctx.config,
                limit=limit,
                use_websocket=ctx.config.get("use_websocket", False),
                force_websocket_history=ctx.config.get(
                    "force_websocket_history", False
                ),
                max_concurrent=max_concurrent,
                notifier=(
                    ctx.notifier
                    if ctx.config.get("telegram", {}).get("status_updates", True)
                    else None
                ),
                priority_queue=symbol_priority_queue,
                batch_size=ohlcv_batch_size,
            )
        except Exception as exc:
            logger.warning("WS OHLCV failed: %s - falling back to REST", exc)
            ctx.df_cache = await update_multi_tf_ohlcv_cache(
                ctx.exchange,
                ctx.df_cache,
                batch,
                ctx.config,
                limit=limit,
                start_since=start_since,
                use_websocket=False,
                force_websocket_history=ctx.config.get(
                    "force_websocket_history", False
                ),
                max_concurrent=max_concurrent,
                notifier=(
                    ctx.notifier
                    if ctx.config.get("telegram", {}).get("status_updates", True)
                    else None
                ),
                priority_queue=symbol_priority_queue,
                batch_size=ohlcv_batch_size,
            )
        ctx.regime_cache = await update_regime_tf_cache(
            ctx.exchange,
            ctx.regime_cache,
            batch,
            ctx.config,
            limit=limit,
            use_websocket=ctx.config.get("use_websocket", False),
            force_websocket_history=ctx.config.get("force_websocket_history", False),
            max_concurrent=max_concurrent,
            notifier=(
                ctx.notifier
                if ctx.config.get("telegram", {}).get("status_updates", True)
                else None
            ),
            df_map=ctx.df_cache,
            batch_size=ohlcv_batch_size,
        )

    filtered_batch: list[str] = []
    for sym in batch:
        df = ctx.df_cache.get(timeframe, {}).get(sym)
        count = len(df) if isinstance(df, pd.DataFrame) else 0
        logger.info("%s OHLCV: %d candles", sym, count)
        if count == 0:
            logger.warning("No OHLCV data for %s; skipping analysis", sym)
            async with QUEUE_LOCK:
                try:
                    symbol_priority_queue.remove(sym)
                except ValueError:
                    pass
            no_data_symbols.add(sym)
            continue
        no_data_symbols.discard(sym)
        filtered_batch.append(sym)

    ctx.current_batch = filtered_batch

    vol_thresh = ctx.config.get("bounce_scalper", {}).get("vol_zscore_threshold")
    if vol_thresh is not None:
        status_updates = ctx.config.get("telegram", {}).get("status_updates", True)
        for sym in batch:
            df = ctx.df_cache.get(timeframe, {}).get(sym)
            if df is None or df.empty or "volume" not in df:
                continue
            vols = df["volume"].to_numpy(dtype=float)
            mean = float(np.mean(vols)) if len(vols) else 0.0
            std = float(np.std(vols))
            if std <= 0:
                continue
            z_scores = (vols - mean) / std
            z_max = float(np.max(z_scores))
            if z_max > vol_thresh:
                async with QUEUE_LOCK:
                    symbol_priority_queue.appendleft(sym)
                msg = f"Volume spike priority for {sym}: z={z_max:.2f}"
                logger.info(msg)
                if status_updates and ctx.notifier:
                    ctx.notifier.notify(msg)

    if ctx.config.get("use_websocket", True) and ctx.current_batch:
        timeframe = ctx.config.get("timeframe", "1h")

        async def subscribe(sym: str) -> None:
            try:
                params = inspect.signature(ctx.exchange.watchOHLCV).parameters
                kwargs = {"symbol": sym, "timeframe": timeframe}
                if "timeout" in params:
                    kwargs["timeout"] = WS_OHLCV_TIMEOUT
                await ctx.exchange.watchOHLCV(**kwargs)
            except Exception as exc:  # pragma: no cover - network
                logger.warning("WS subscribe failed for %s: %s", sym, exc)

        await asyncio.gather(*(subscribe(sym) for sym in ctx.current_batch))

    ctx.timing["ohlcv_fetch_latency"] = time.perf_counter() - start


async def enrich_with_pyth(ctx: BotContext) -> None:
    """Update cached OHLCV using the latest Pyth prices."""
    batch = ctx.current_batch
    if not batch:
        return
    async with symbol_cache_guard():
        async with aiohttp.ClientSession() as session:
            for sym in batch:
                quote = sym.split("/")[-1]
                allowed = ctx.config.get("pyth_quotes", ["USDC"])
                if quote not in allowed:
                    continue
                base = sym.split("/")[0]
                try:
                    url = f"https://hermes.pyth.network/v2/price_feeds?query={base}"
                    async with session.get(url, timeout=10) as resp:
                        feeds = await resp.json()
                except Exception:
                    continue

                feed_id = None
                for item in feeds:
                    attrs = item.get("attributes", {})
                    if attrs.get("base") == base and attrs.get("quote_currency") == "USD":
                        feed_id = item.get("id")
                        break
                if not feed_id:
                    continue

                try:
                    url = (
                        "https://hermes.pyth.network/api/latest_price_feeds?ids[]="
                        f"{feed_id}"
                    )
                    async with session.get(url, timeout=10) as resp:
                        data = await resp.json()
                except Exception:
                    continue

                if not data:
                    continue

                price_info = data[0].get("price")
                if not price_info:
                    continue

                price = float(price_info.get("price", 0)) * (
                    10 ** price_info.get("expo", 0)
                )

                async with OHLCV_LOCK:
                    for cache in ctx.df_cache.values():
                        df = cache.get(sym)
                        if df is not None and not df.empty:
                            df.loc[df.index[-1], "close"] = price


async def analyse_batch(ctx: BotContext) -> None:
    async with symbol_cache_guard():
        await _analyse_batch_impl(ctx)


async def _analyse_batch_impl(ctx: BotContext) -> None:
    """Run signal analysis on the current batch."""
    batch = ctx.current_batch
    trading_cfg = ctx.config.get("trading", {})
    hft_enabled = bool(trading_cfg.get("hft_enabled", False))
    hft_symbols = set(trading_cfg.get("hft_symbols", []))

    allowed_quotes = set(
        trading_cfg.get("allowed_quotes")
        or ctx.config.get("allowed_quote_currencies", [])
    )
    exclude_symbols = set(
        trading_cfg.get("exclude_symbols", ctx.config.get("excluded_symbols", []))
    )

    # Apply symbol filters before evaluation
    filtered: list[str] = []
    for sym in batch:
        base, _, quote = sym.partition("/")
        if allowed_quotes and quote not in allowed_quotes:
            continue
        if sym in exclude_symbols:
            continue
        filtered.append(sym)
    batch = filtered

    logger.info(
        "Strategy evaluation starting with %d symbols (mode=%s, hft=%s)",
        len(batch),
        getattr(ctx, "resolved_mode", ctx.config.get("mode", "auto")),
        hft_enabled,
    )
    if not batch:
        logger.info("analyse_batch called with empty batch")
        ctx.analysis_results = []
        return

    logger.info(
        "analyse_batch starting with %d symbols: %s",
        len(batch),
        batch,
    )
    pipeline_logger.info(
        "strategy_eval_start=%d timeframes=%s",
        len(batch),
        sorted(ctx.df_cache.keys()),
    )

    base_tf = ctx.config.get("timeframe", "1h")
    try:
        base_minutes = int(pd.Timedelta(base_tf).total_seconds() // 60)
    except Exception:  # pragma: no cover - invalid timeframe
        base_minutes = 0
    ctx.analysis_errors = 0
    ctx.analysis_timeouts = 0

    eval_cfg = ctx.config.get("runtime", {}).get("evaluation", {})
    timeout = eval_cfg.get("per_symbol_timeout_s")
    mode = ctx.config.get("mode", "cex")

    async def eval_fn(symbol: str) -> Any:
        df_map = {tf: c.get(symbol) for tf, c in ctx.df_cache.items()}
        for tf, cache in ctx.regime_cache.items():
            df_map[tf] = cache.get(symbol)
        df = df_map.get(base_tf)

        if hft_enabled and (base_minutes <= 1 or symbol in hft_symbols):
            from crypto_bot.hft import HFTEngine, maker_spread

            engine = getattr(ctx, "hft_engine", None)
            if engine is None:
                engine = HFTEngine()
                ctx.hft_engine = engine
            engine.attach(symbol, maker_spread)
            return {"symbol": symbol, "skip": True}
            engine.attach(sym, maker_spread)
            return

        logger.info(
            "DF len for %s: %d",
            symbol,
            len(df) if isinstance(df, pd.DataFrame) else 0,
        )
        try:
            coro = analyze_symbol(
                symbol,
                df_map,
                mode,
                ctx.config,
                ctx.notifier,
                mempool_monitor=ctx.mempool_monitor,
                mempool_cfg=ctx.mempool_cfg,
            )
            if timeout:
                return await asyncio.wait_for(coro, timeout)
            return await coro
        except asyncio.TimeoutError:
            logger.error("Analysis timeout for %s", symbol)
            return {"symbol": symbol, "skip": True}

    ctx.eval_fn = eval_fn
    from crypto_bot.evaluator import evaluate_batch

    results_map = await evaluate_batch(batch, ctx)

    ctx.analysis_results = [
        res for sym in batch if (res := results_map.get(sym)) is not None
    ]

    global UNKNOWN_COUNT, TOTAL_ANALYSES
    for res in ctx.analysis_results:
        if res.get("skip"):
            continue
        logger.info(
            "Analysis for %s: regime=%s, score=%s",
            res["symbol"],
            res["regime"],
            res["score"],
        )
        TOTAL_ANALYSES += 1
        if res.get("regime") == "unknown":
            UNKNOWN_COUNT += 1

    logger.info(
        "analyse_batch produced %d results (%d skipped)",
        len(ctx.analysis_results),
        sum(1 for r in ctx.analysis_results if r.get("skip")),
    )
    pipeline_logger.info(
        "strategy_eval_done signals=%d",
        sum(1 for r in ctx.analysis_results if not r.get("skip")),
    )
    try:
        from crypto_bot.utils.telemetry import dump as telemetry_dump

        telemetry_dump()
    except Exception:  # pragma: no cover - telemetry optional
        pass


async def execute_signals(ctx: BotContext) -> None:
    """Open trades for qualified analysis results."""
    results = getattr(ctx, "analysis_results", [])
    if not results:
        logger.info("No analysis results to act on")
        return
    ctx.reject_reasons = {}
    reject_counts = Counter()

    # Filter and prioritize by score
    orig_results = results
    results = []
    skipped_syms: list[str] = []
    no_dir_syms: list[str] = []
    low_score: list[str] = []
    for r in orig_results:
        if r.get("skip"):
            skipped_syms.append(r.get("symbol"))
            continue
        if r.get("direction") == "none":
            no_dir_syms.append(r.get("symbol"))
            continue
        min_req = r.get("min_confidence", ctx.config.get("min_confidence_score", 0.0))
        score = r.get("score", 0.0)
        if score < min_req:
            low_score.append(f"{r.get('symbol')}({score:.2f}<{min_req:.2f})")
            continue
        results.append(r)

    logger.debug(
        "Candidate scoring: %d/%d met the minimum score; low_score=%s skip=%s no_direction=%s",
        len(results),
        len(orig_results),
        low_score,
        skipped_syms,
        no_dir_syms,
    )

    if not results:
        logger.info("All signals filtered out - nothing actionable")
        if ctx.notifier and ctx.config.get("telegram", {}).get("trade_updates", True):
            ctx.notifier.notify("No symbols qualified for trading")
        return

    results.sort(key=lambda x: x.get("score", 0), reverse=True)
    top_n = ctx.config.get("top_n_symbols", 10)
    executed = 0

    for candidate in results[:top_n]:
        logger.info("Analysis result: %s", candidate)
        max_trades = ctx.position_guard.max_open_trades if ctx.position_guard else 0
        logger.debug("Open trades: %d / %d", len(ctx.positions), max_trades)
        if not ctx.position_guard or not ctx.position_guard.can_open(ctx.positions):
            logger.info(
                "Max open trades reached (%d/%d); skipping remaining signals",
                len(ctx.positions),
                max_trades,
            )
            break
        sym = candidate["symbol"]
        logger.info("[EVAL] evaluating %s", sym)
        outcome_reason = ""
        if ctx.balance <= 0:
            old_balance = ctx.balance
            latest = await refresh_balance(ctx)
            logger.info(
                "Balance was %.2f; refreshed to %.2f for %s",
                old_balance,
                latest,
                sym,
            )
        if sym in ctx.positions:
            outcome_reason = "existing position"
            logger.info("[EVAL] %s -> %s", sym, outcome_reason)
            continue

        df = candidate["df"]
        price = df["close"].iloc[-1]
        score = candidate.get("score", 0.0)
        strategy = candidate.get("name", "")
        allowed, reason = ctx.risk_manager.allow_trade(df, strategy, sym)
        if not allowed:
            outcome_reason = f"blocked: {reason}"
            logger.info("[EVAL] %s -> %s", sym, outcome_reason)
            key = reason.lower().replace(" ", "_")
            reject_counts[key] += 1
            continue

        probs = candidate.get("probabilities", {})
        reg_prob = float(probs.get(candidate.get("regime"), 0.0))
        direction = candidate.get("direction", "long")
        size = ctx.risk_manager.position_size(
            reg_prob,
            ctx.balance,
            df,
            atr=candidate.get("atr"),
            price=price,
            name=strategy,
            direction=direction,
        )
        if size == 0:
            await refresh_balance(ctx)
            size = ctx.risk_manager.position_size(
                reg_prob,
                ctx.balance,
                df,
                atr=candidate.get("atr"),
                price=price,
                name=strategy,
                direction=direction,
            )
            if size == 0:
                outcome_reason = f"size {size:.4f}"
                logger.info("[EVAL] %s -> %s", sym, outcome_reason)
                continue

        if not ctx.risk_manager.can_allocate(strategy, abs(size), ctx.balance):
            logger.info(
                "Insufficient capital to allocate %.4f for %s via %s",
                size,
                sym,
                strategy,
            )
            outcome_reason = "insufficient capital"
            logger.info("[EVAL] %s -> %s", sym, outcome_reason)
            continue

        amount = abs(size) / price if price > 0 else 0.0
        side = direction_to_side(direction)
        if side == "sell" and not ctx.config.get("allow_short", False):
            outcome_reason = "short selling disabled"
            logger.info("[EVAL] %s -> %s", sym, outcome_reason)
            continue
        start_exec = time.perf_counter()
        executed_via_sniper = False
        executed_via_cross = False
        mode_str = (
            "dry_run" if ctx.config.get("execution_mode") == "dry_run" else "live"
        )
        trade_reason = candidate.get("reason") or strategy
        if strategy == "cross_chain_arb_bot":
            logger.info(
                "TRADE (%s) %s %s qty=%.4f price=spot reason='%s'",
                mode_str,
                side.upper(),
                sym,
                amount,
                trade_reason,
            )
            task = register_task(
                asyncio.create_task(
                    cross_chain_trade(
                        ctx.exchange,
                        ctx.ws_client,
                        sym,
                        side,
                        amount,
                        dry_run=ctx.config.get("execution_mode") == "dry_run",
                        slippage_bps=ctx.config.get("solana_slippage_bps", 50),
                        use_websocket=ctx.config.get("use_websocket", False),
                        notifier=ctx.notifier,
                        mempool_monitor=ctx.mempool_monitor,
                        mempool_cfg=ctx.mempool_cfg,
                        config=ctx.config,
                    )
                )
            )
            CROSS_ARB_TASKS.add(task)
            task.add_done_callback(CROSS_ARB_TASKS.discard)
            executed_via_cross = True
        elif sym.endswith("/USDC"):
            if sym in NEW_SOLANA_TOKENS:
                reg = candidate.get("regime")
                if reg not in {"volatile", "breakout"}:
                    logger.info("[EVAL] %s -> regime %s not tradable", sym, reg)
                    NEW_SOLANA_TOKENS.discard(sym)
                    continue

            sol_score, _ = sniper_solana.generate_signal(df)
            if sym in NEW_SOLANA_TOKENS:
                NEW_SOLANA_TOKENS.discard(sym)
            if sol_score > 0.7:
                base, quote = sym.split("/")
                logger.info(
                    "TRADE (%s) %s %s qty=%.4f price=spot reason='%s'",
                    mode_str,
                    side.upper(),
                    sym,
                    amount,
                    trade_reason,
                )
                task = register_task(
                    asyncio.create_task(
                        sniper_trade(
                            ctx.config.get("wallet_address", ""),
                            quote,
                            base,
                            size,
                            dry_run=ctx.config.get("execution_mode") == "dry_run",
                            slippage_bps=ctx.config.get("solana_slippage_bps", 50),
                            notifier=ctx.notifier,
                        )
                    )
                )
                SNIPER_TASKS.add(task)
                task.add_done_callback(SNIPER_TASKS.discard)
                executed_via_sniper = True

        if not executed_via_sniper and not executed_via_cross:
            logger.info(
                "TRADE (%s) %s %s qty=%.4f price=spot reason='%s'",
                mode_str,
                side.upper(),
                sym,
                amount,
                trade_reason,
            )
            order = await cex_trade_async(
                ctx.exchange,
                ctx.ws_client,
                sym,
                side,
                amount,
                ctx.notifier,
                dry_run=ctx.config.get("execution_mode") == "dry_run",
                use_websocket=ctx.config.get("use_websocket", False),
                config=ctx.config,
                score=candidate.get("score", 0.0),
                reason=trade_reason,
                trading_paused=not state.get("running", True),
            )
            if order:
                executed += 1
                logger.info("[EVAL] %s -> executed %s %.4f", sym, side, amount)
                take_profit = None
                if strategy == "bounce_scalper":
                    depth = int(ctx.config.get("liquidity_depth", 10))
                    book = await fetch_order_book_async(ctx.exchange, sym, depth)
                    dist = _closest_wall_distance(book, price, side)
                    if dist is not None:
                        take_profit = dist * 0.8
                ctx.risk_manager.register_stop_order(
                    order,
                    strategy=strategy,
                    symbol=sym,
                    entry_price=price,
                    confidence=score,
                    direction=side,
                    take_profit=take_profit,
                    regime=candidate.get("regime"),
                )
        else:
            executed += 1
            logger.info("[EVAL] %s -> executed %s %.4f", sym, side, amount)
        ctx.timing["execution_latency"] = max(
            ctx.timing.get("execution_latency", 0.0),
            time.perf_counter() - start_exec,
        )

        if ctx.config.get("execution_mode") == "dry_run" and ctx.wallet:
            try:
                if side == "buy":
                    ctx.wallet.buy(sym, amount, price)
                else:
                    ctx.wallet.sell(sym, amount, price)
                ctx.balance = ctx.wallet.total_balance
            except Exception:
                pass
        ctx.risk_manager.allocate_capital(strategy, abs(size))
        if ctx.config.get("execution_mode") == "dry_run":
            ctx.positions[sym] = {
                "side": side,
                "entry_price": price,
                "entry_time": datetime.utcnow().isoformat(),
                "regime": candidate.get("regime"),
                "strategy": strategy,
                "confidence": score,
                "pnl": 0.0,
                "size": amount,
                "trailing_stop": 0.0,
                "highest_price": price,
                "dca_count": 0,
            }
        else:
            try:
                pos_list = await cex_trade_async.sync_positions_async(ctx.exchange)
                ctx.positions = {p.get("symbol"): p for p in pos_list}
            except Exception as exc:  # pragma: no cover - optional
                logger.error("Position sync failed: %s", exc)
        try:
            log_position(
                sym,
                side,
                amount,
                price,
                price,
                ctx.balance,
            )
        except Exception:
            pass

        await refresh_balance(ctx)

        if strategy == "micro_scalp":
            register_task(asyncio.create_task(_monitor_micro_scalp_exit(ctx, sym)))

    if executed == 0:
        logger.info(
            "No trades executed from %d candidate signals", len(results[:top_n])
        )

    if reject_counts:
        ctx.reject_reasons = dict(reject_counts)
        top = ", ".join(f"{k}={v}" for k, v in reject_counts.most_common())
        pipeline_logger.info("Reject reasons (top): %s", top)


async def handle_exits(ctx: BotContext) -> None:
    """Check open positions for exit conditions."""
    tf = ctx.config.get("timeframe", "1h")
    tf_cache = ctx.df_cache.get(tf, {})
    for sym, pos in list(ctx.positions.items()):
        df = tf_cache.get(sym)
        if df is None or df.empty or "close" not in df:
            continue
        current_price = float(df["close"].iloc[-1])
        pnl_pct = ((current_price - pos["entry_price"]) / pos["entry_price"]) * (
            1 if pos["side"] == "buy" else -1
        )
        if pnl_pct >= ctx.config.get("exit_strategy", {}).get("min_gain_to_trail", 0):
            if current_price > pos.get("highest_price", pos["entry_price"]):
                pos["highest_price"] = current_price
            pos["trailing_stop"] = calculate_trailing_stop(
                pd.Series([pos.get("highest_price", current_price)]),
                ctx.config.get("exit_strategy", {}).get("trailing_stop_pct", 0.1),
            )

        # DCA before evaluating exit conditions
        dca_cfg = ctx.config.get("dca", {})
        dca_score, dca_dir = dca_bot.generate_signal(df)
        if (
            dca_score > 0
            and pos.get("dca_count", 0) < dca_cfg.get("max_entries", 0)
            and (
                (pos["side"] == "buy" and dca_dir == "long")
                or (pos["side"] == "sell" and dca_dir == "short")
            )
        ):
            add_amount = pos["size"] * dca_cfg.get("size_multiplier", 1.0)
            add_value = add_amount * current_price
            if ctx.risk_manager.can_allocate(
                pos.get("strategy", ""), add_value, ctx.balance
            ):
                await cex_trade_async(
                    ctx.exchange,
                    ctx.ws_client,
                    sym,
                    pos["side"],
                    add_amount,
                    ctx.notifier,
                    dry_run=ctx.config.get("execution_mode") == "dry_run",
                    use_websocket=ctx.config.get("use_websocket", False),
                    config=ctx.config,
                    score=0.0,
                    reason=pos.get("strategy", ""),
                    trading_paused=not state.get("running", True),
                )
                if ctx.config.get("execution_mode") == "dry_run" and ctx.wallet:
                    try:
                        if pos["side"] == "buy":
                            ctx.wallet.buy(sym, add_amount, current_price)
                        else:
                            ctx.wallet.sell(sym, add_amount, current_price)
                        ctx.balance = ctx.wallet.total_balance
                    except Exception:
                        pass
                await refresh_balance(ctx)
                ctx.risk_manager.allocate_capital(pos.get("strategy", ""), add_value)
                prev_amount = pos["size"]
                pos["size"] += add_amount
                pos["entry_price"] = (
                    pos["entry_price"] * prev_amount + current_price * add_amount
                ) / pos["size"]
                pos["dca_count"] = pos.get("dca_count", 0) + 1
                ctx.risk_manager.update_stop_order(pos["size"], symbol=sym)
        exit_signal, new_stop = should_exit(
            df,
            current_price,
            pos.get("trailing_stop", 0.0),
            ctx.config,
            ctx.risk_manager,
        )
        pos["trailing_stop"] = new_stop
        if exit_signal:
            await cex_trade_async(
                ctx.exchange,
                ctx.ws_client,
                sym,
                opposite_side(pos["side"]),
                pos["size"],
                ctx.notifier,
                dry_run=ctx.config.get("execution_mode") == "dry_run",
                use_websocket=ctx.config.get("use_websocket", False),
                config=ctx.config,
                score=0.0,
                reason=pos.get("strategy", ""),
                trading_paused=not state.get("running", True),
            )
            if ctx.config.get("execution_mode") == "dry_run" and ctx.wallet:
                try:
                    if pos["side"] == "buy":
                        ctx.wallet.sell(sym, pos["size"], current_price)
                    else:
                        ctx.wallet.buy(sym, pos["size"], current_price)
                    ctx.balance = ctx.wallet.total_balance
                except Exception:
                    pass
            await refresh_balance(ctx)
            realized_pnl = (current_price - pos["entry_price"]) * pos["size"]
            if pos["side"] == "sell":
                realized_pnl = -realized_pnl
            pnl_logger.log_pnl(
                pos.get("strategy", ""),
                sym,
                pos["entry_price"],
                current_price,
                realized_pnl,
                pos.get("confidence", 0.0),
                pos["side"],
            )
            regime_pnl_tracker.log_trade(
                pos.get("regime", ""), pos.get("strategy", ""), realized_pnl
            )
            ctx.risk_manager.deallocate_capital(
                pos.get("strategy", ""), pos["size"] * pos["entry_price"]
            )
            ctx.positions.pop(sym, None)
            try:
                log_position(
                    sym,
                    pos["side"],
                    pos["size"],
                    pos["entry_price"],
                    current_price,
                    ctx.balance,
                )
            except Exception:
                pass
            try:
                pnl = (current_price - pos["entry_price"]) / pos["entry_price"]
                if pos["side"] == "sell":
                    pnl = -pnl
                regime_pnl_tracker.log_trade(
                    pos.get("regime", ""), pos.get("strategy", ""), pnl
                )
            except Exception:
                pass
        else:
            score, direction = dca_bot.generate_signal(df)
            dca_cfg = ctx.config.get("dca", {})
            max_entries = dca_cfg.get("max_entries", 0)
            size_pct = dca_cfg.get("size_pct", 1.0)
            if (
                pos.get("dca_count", 0) < max_entries
                and (
                    (pos["side"] == "buy" and direction == "long")
                    or (pos["side"] == "sell" and direction == "short")
                )
                and ctx.risk_manager.capital_tracker.can_allocate(
                    pos.get("strategy", ""),
                    pos["size"] * size_pct * current_price,
                    ctx.balance,
                )
            ):
                new_size = pos["size"] * size_pct
                await cex_trade_async(
                    ctx.exchange,
                    ctx.ws_client,
                    sym,
                    pos["side"],
                    new_size,
                    ctx.notifier,
                    dry_run=ctx.config.get("execution_mode") == "dry_run",
                    use_websocket=ctx.config.get("use_websocket", False),
                    config=ctx.config,
                    score=0.0,
                    reason=pos.get("strategy", ""),
                    trading_paused=not state.get("running", True),
                )
                if ctx.config.get("execution_mode") == "dry_run" and ctx.wallet:
                    try:
                        if pos["side"] == "buy":
                            ctx.wallet.buy(sym, new_size, current_price)
                        else:
                            ctx.wallet.sell(sym, new_size, current_price)
                        ctx.balance = ctx.wallet.total_balance
                    except Exception:
                        pass
                ctx.risk_manager.allocate_capital(
                    pos.get("strategy", ""), new_size * current_price
                )
                pos["size"] += new_size
                pos["dca_count"] = pos.get("dca_count", 0) + 1
                try:
                    log_position(
                        sym,
                        pos["side"],
                        pos["size"],
                        pos["entry_price"],
                        current_price,
                        ctx.balance,
                    )
                except Exception:
                    pass

            # persist updated fields like 'dca_count'
            ctx.positions[sym] = pos


async def force_exit_all(ctx: BotContext) -> None:
    """Liquidate all open positions immediately."""
    tf = ctx.config.get("timeframe", "1h")
    tf_cache = ctx.df_cache.get(tf, {})
    if not ctx.positions:
        logger.info("No positions to liquidate")
    for sym, pos in list(ctx.positions.items()):
        df = tf_cache.get(sym)
        exit_price = pos["entry_price"]
        if df is not None and not df.empty:
            exit_price = float(df["close"].iloc[-1])

        logger.info("Liquidating %s %.4f @ %.2f", sym, pos["size"], exit_price)

        await cex_trade_async(
            ctx.exchange,
            ctx.ws_client,
            sym,
            opposite_side(pos["side"]),
            pos["size"],
            ctx.notifier,
            dry_run=ctx.config.get("execution_mode") == "dry_run",
            use_websocket=ctx.config.get("use_websocket", False),
            config=ctx.config,
            score=0.0,
            reason=pos.get("strategy", ""),
            trading_paused=not state.get("running", True),
        )

        if ctx.config.get("execution_mode") == "dry_run" and ctx.wallet:
            try:
                if pos["side"] == "buy":
                    ctx.wallet.sell(sym, pos["size"], exit_price)
                else:
                    ctx.wallet.buy(sym, pos["size"], exit_price)
                ctx.balance = ctx.wallet.total_balance
            except Exception:
                pass

        await refresh_balance(ctx)
        realized_pnl = (exit_price - pos["entry_price"]) * pos["size"]
        if pos["side"] == "sell":
            realized_pnl = -realized_pnl
        pnl_logger.log_pnl(
            pos.get("strategy", ""),
            sym,
            pos["entry_price"],
            exit_price,
            realized_pnl,
            pos.get("confidence", 0.0),
            pos["side"],
        )
        regime_pnl_tracker.log_trade(
            pos.get("regime", ""), pos.get("strategy", ""), realized_pnl
        )

        ctx.risk_manager.deallocate_capital(
            pos.get("strategy", ""), pos["size"] * pos["entry_price"]
        )
        ctx.positions.pop(sym, None)
        try:
            log_position(
                sym,
                pos["side"],
                pos["size"],
                pos["entry_price"],
                exit_price,
                ctx.balance,
            )
        except Exception:
            pass

    if not ctx.positions and ctx.wallet and ctx.wallet.positions:
        for pid, wpos in list(ctx.wallet.positions.items()):
            sym = wpos.get("symbol") or pid
            df = tf_cache.get(sym)
            exit_price = wpos.get("entry_price", 0.0)
            if df is not None and not df.empty:
                exit_price = float(df["close"].iloc[-1])

            size = wpos.get("size", wpos.get("amount", 0.0))
            try:
                if wpos.get("side") == "buy":
                    ctx.wallet.sell(sym, size, exit_price)
                else:
                    ctx.wallet.buy(sym, size, exit_price)
                ctx.balance = ctx.wallet.total_balance
            except Exception:
                pass
            realized_pnl = (exit_price - wpos.get("entry_price", 0.0)) * size
            if wpos.get("side") == "sell":
                realized_pnl = -realized_pnl
            pnl_logger.log_pnl(
                wpos.get("strategy", ""),
                sym,
                wpos.get("entry_price", 0.0),
                exit_price,
                realized_pnl,
                wpos.get("confidence", 0.0),
                wpos.get("side", ""),
            )
            regime_pnl_tracker.log_trade(
                wpos.get("regime", ""), wpos.get("strategy", ""), realized_pnl
            )

            ctx.risk_manager.deallocate_capital(
                wpos.get("strategy", ""), size * wpos.get("entry_price", 0.0)
            )
            try:
                log_position(
                    sym,
                    wpos.get("side", ""),
                    size,
                    wpos.get("entry_price", 0.0),
                    exit_price,
                    ctx.balance,
                )
            except Exception:
                pass
            logger.info("Liquidated %s %.4f @ %.2f", sym, size, exit_price)

        if ctx.wallet:
            ctx.wallet.positions.clear()


async def _monitor_micro_scalp_exit(ctx: BotContext, sym: str) -> None:
    """Monitor a micro-scalp trade and exit based on :func:`monitor_price`."""
    pos = ctx.positions.get(sym)
    if not pos:
        return

    tf = ctx.config.get("scalp_timeframe", "1m")

    def feed() -> float:
        df = ctx.df_cache.get(tf, {}).get(sym)
        if df is None or df.empty:
            return pos["entry_price"]
        return float(df["close"].iloc[-1])

    res = await monitor_price(feed, pos["entry_price"], {})
    exit_price = res.get("exit_price", feed())

    await cex_trade_async(
        ctx.exchange,
        ctx.ws_client,
        sym,
        opposite_side(pos["side"]),
        pos["size"],
        ctx.notifier,
        dry_run=ctx.config.get("execution_mode") == "dry_run",
        use_websocket=ctx.config.get("use_websocket", False),
        config=ctx.config,
        score=0.0,
        reason=pos.get("strategy", ""),
        trading_paused=not state.get("running", True),
    )

    if ctx.config.get("execution_mode") == "dry_run" and ctx.wallet:
        try:
            if pos["side"] == "buy":
                ctx.wallet.sell(sym, pos["size"], exit_price)
            else:
                ctx.wallet.buy(sym, pos["size"], exit_price)
            ctx.balance = ctx.wallet.total_balance
        except Exception:
            pass

    await refresh_balance(ctx)
    realized_pnl = (exit_price - pos["entry_price"]) * pos["size"]
    if pos["side"] == "sell":
        realized_pnl = -realized_pnl
    pnl_logger.log_pnl(
        pos.get("strategy", ""),
        sym,
        pos["entry_price"],
        exit_price,
        realized_pnl,
        pos.get("confidence", 0.0),
        pos["side"],
    )
    regime_pnl_tracker.log_trade(
        pos.get("regime", ""), pos.get("strategy", ""), realized_pnl
    )

    ctx.risk_manager.deallocate_capital(
        pos.get("strategy", ""), pos["size"] * pos["entry_price"]
    )
    ctx.positions.pop(sym, None)
    try:
        log_position(
            sym, pos["side"], pos["size"], pos["entry_price"], exit_price, ctx.balance
        )
    except Exception:
        pass
    try:
        pnl = (exit_price - pos["entry_price"]) / pos["entry_price"]
        if pos["side"] == "sell":
            pnl = -pnl
        regime_pnl_tracker.log_trade(
            pos.get("regime", ""), pos.get("strategy", ""), pnl
        )
    except Exception:
        pass


async def _rotation_loop(
    rotator: PortfolioRotator,
    exchange: object,
    wallet: str,
    state: dict,
    notifier: TelegramNotifier | None,
    check_balance_change: callable,
) -> None:
    """Periodically rotate portfolio holdings."""

    interval = rotator.config.get("interval_days", 7) * 86400
    while True:
        try:
            if state.get("running") and rotator.config.get("enabled"):
                if asyncio.iscoroutinefunction(
                    getattr(exchange, "fetch_balance", None)
                ):
                    bal = await exchange.fetch_balance()
                else:
                    bal = await asyncio.to_thread(exchange.fetch_balance)
                current_balance = (
                    bal.get("USDT", {}).get("free", 0)
                    if isinstance(bal.get("USDT"), dict)
                    else bal.get("USDT", 0)
                )
                check_balance_change(float(current_balance), "external change")
                holdings = {
                    k: (v.get("total") if isinstance(v, dict) else v)
                    for k, v in bal.items()
                }
                await rotator.rotate(exchange, wallet, holdings, notifier)
        except asyncio.CancelledError:
            break
        except Exception as exc:  # pragma: no cover - rotation errors
            logger.error("Rotation loop error: %s", exc, exc_info=True)
        sleep_remaining = interval
        while sleep_remaining > 0:
            sleep_chunk = min(60, sleep_remaining)
            await asyncio.sleep(sleep_chunk)
            sleep_remaining -= sleep_chunk
            if not (rotator.config.get("enabled") and state.get("running")):
                break


async def _main_impl() -> MainResult:
    """Implementation for running the trading bot."""

    logger.info("Starting bot")
    global UNKNOWN_COUNT, TOTAL_ANALYSES
    config = load_config()
    stop_reason = "completed"

    mapping = await load_token_mints()
    if mapping:
        set_token_mints({**TOKEN_MINTS, **mapping})
    onchain_syms = [fix_symbol(s) for s in config.get("onchain_symbols", [])]
    onchain_syms = [f"{s}/USDC" if "/" not in s else s for s in onchain_syms]
    sol_syms = [fix_symbol(s) for s in config.get("solana_symbols", [])]
    sol_syms = [f"{s}/USDC" if "/" not in s else s for s in sol_syms]
    if sol_syms:
        config["solana_symbols"] = sol_syms
    merged_syms = list(dict.fromkeys(onchain_syms + sol_syms))
    if merged_syms:
        config["onchain_symbols"] = merged_syms
    global _LAST_CONFIG_MTIME
    try:
        _LAST_CONFIG_MTIME = CONFIG_PATH.stat().st_mtime
    except OSError:
        pass
    metrics_path = (
        Path(config.get("metrics_csv")) if config.get("metrics_csv") else None
    )

    async def solana_scan_loop() -> None:
        """Periodically fetch new Solana tokens and queue them."""
        cfg = config.get("solana_scanner", {})
        interval = cfg.get("interval_minutes", 5) * 60
        while True:
            try:
                tokens = await get_solana_new_tokens(cfg)
                if tokens:
                    async with QUEUE_LOCK:
                        enqueue_solana_tokens(tokens)
                        for sym in reversed(tokens):
                            symbol_priority_queue.appendleft(sym)
                            NEW_SOLANA_TOKENS.add(sym)
            except asyncio.CancelledError:
                break
            except Exception as exc:  # pragma: no cover - best effort
                logger.error("Solana scan error: %s", exc)
            await wait_or_event(interval)

    volume_ratio = 0.01 if config.get("testing_mode") else 1.0
    cooldown_configure(config.get("min_cooldown", 0))
    status_updates = config.get("telegram", {}).get("status_updates", True)
    market_loader_configure(
        config.get("ohlcv_timeout", 120),
        config.get("max_ohlcv_failures", 3),
        config.get("max_ws_limit", 50),
        status_updates,
        max_concurrent=config.get("max_concurrent_ohlcv"),
        gecko_limit=config.get("gecko_limit"),
    )
    secrets = dotenv_values(ENV_PATH)
    flat_cfg = _flatten_config(config)
    for key, val in secrets.items():
        if key in flat_cfg:
            if flat_cfg[key] != val:
                logger.info(
                    "Overriding %s from .env (config.yaml value: %s)",
                    key,
                    flat_cfg[key],
                )
            else:
                logger.info("Using %s from .env (matches config.yaml)", key)
        else:
            logger.info("Setting %s from .env", key)
    os.environ.update(secrets)

    user = load_or_create(interactive=False)

    status_updates = config.get("telegram", {}).get("status_updates", True)
    balance_updates = config.get("telegram", {}).get("balance_updates", False)

    tg_cfg = {**config.get("telegram", {})}
    if user.get("telegram_token"):
        tg_cfg["token"] = user["telegram_token"]
    if user.get("telegram_chat_id"):
        tg_cfg["chat_id"] = user["telegram_chat_id"]
    if os.getenv("TELE_CHAT_ADMINS"):
        tg_cfg["chat_admins"] = os.getenv("TELE_CHAT_ADMINS")
    status_updates = tg_cfg.get("status_updates", status_updates)
    balance_updates = tg_cfg.get("balance_updates", balance_updates)

    notifier = TelegramNotifier.from_config(tg_cfg)
    if status_updates:
        notifier.notify("🤖 CoinTrader2.0 started")

    mempool_cfg = config.get("mempool_monitor", {})
    mempool_monitor = None
    if mempool_cfg.get("enabled"):
        mempool_monitor = SolanaMempoolMonitor()

    wake_event = asyncio.Event()

    async def wait_or_event(timeout: float) -> None:
        """Wait for an external event or until ``timeout`` elapses."""
        end = asyncio.get_running_loop().time() + timeout
        while True:
            wake_event.clear()
            remaining = end - asyncio.get_running_loop().time()
            if remaining <= 0:
                break
            try:
                await asyncio.wait_for(wake_event.wait(), timeout=min(1.0, remaining))
                break
            except asyncio.TimeoutError:
                continue

    if notifier.token and notifier.chat_id:
        try:
            await send_test_message(notifier.token, notifier.chat_id, "Bot started")
        except Exception:
            logger.warning(
                "Telegram test message failed; check your token and chat ID"
            )

    # allow user-configured exchange to override YAML setting
    if user.get("exchange"):
        config["primary_exchange"] = user["exchange"]

    if config.get("exchanges"):
        exchanges = get_exchanges(config)
        primary = (
            config.get("primary_exchange")
            or config.get("exchange")
            or next(iter(exchanges))
        )
        exchange, ws_client = exchanges[primary]
        secondary_exchange = None
        for name, pair in exchanges.items():
            if name != primary:
                secondary_exchange = pair[0]
                break
    else:
        exchange, ws_client = get_exchange(config)
        secondary_exchange = None
    if hasattr(exchange, "options"):
        opts = getattr(exchange, "options", {})
        opts["ws"] = {"ping_interval": 10, "ping_timeout": 45}
        exchange.options = opts

    ping_interval = int(config.get("ws_ping_interval", 0) or 0)
    if ping_interval > 0 and hasattr(exchange, "ping"):
        task = register_task(
            asyncio.create_task(_ws_ping_loop(exchange, ping_interval))
        )
        WS_PING_TASKS.add(task)

    if not hasattr(exchange, "load_markets"):
        logger.error("The installed ccxt package is missing or a local stub is in use.")
        if status_updates:
            notifier.notify(
                "❌ ccxt library not found or stubbed; check your installation"
            )
        # Continue startup even if ccxt is missing for testing environments

    if config.get("scan_markets", True) and not config.get("symbols"):
        attempt = 0
        delay = SYMBOL_SCAN_RETRY_DELAY
        discovered: list[str] | None = None
        while attempt < MAX_SYMBOL_SCAN_ATTEMPTS:
            start_scan = time.perf_counter()
            discovered = await load_kraken_symbols(
                exchange,
                config.get("excluded_symbols", []),
                config,
            )
            latency = time.perf_counter() - start_scan
            record_sol_scanner_metrics(len(discovered or []), latency, config)
            if discovered:
                break
            attempt += 1
            if attempt >= MAX_SYMBOL_SCAN_ATTEMPTS:
                break
            logger.warning(
                "Symbol scan empty; retrying in %d seconds (attempt %d/%d)",
                delay,
                attempt + 1,
                MAX_SYMBOL_SCAN_ATTEMPTS,
            )
            if status_updates:
                notifier.notify(
                    f"Symbol scan failed; retrying in {delay}s (attempt {attempt + 1}/{MAX_SYMBOL_SCAN_ATTEMPTS})"
                )
            await wait_or_event(delay)
            delay = min(delay * 2, MAX_SYMBOL_SCAN_DELAY)

        if discovered:
            config["symbols"] = discovered + config.get("onchain_symbols", [])
            onchain_syms = config.get("onchain_symbols", [])
            cex_count = len([s for s in config["symbols"] if s not in onchain_syms])
            logger.info(
                "Loaded %d CEX symbols and %d onchain symbols",
                cex_count,
                len(onchain_syms),
            )
        elif discovered is None:
            cached = load_liquid_pairs()
            if isinstance(cached, list):
                config["symbols"] = cached + config.get("onchain_symbols", [])
                logger.warning("Using cached pairs due to symbol scan failure")
                onchain_syms = config.get("onchain_symbols", [])
                cex_count = len([s for s in config["symbols"] if s not in onchain_syms])
                logger.info(
                    "Loaded %d CEX symbols and %d onchain symbols",
                    cex_count,
                    len(onchain_syms),
                )
            else:
                fallback: list[str] | None = None
                if not PAIR_FILE.exists():
                    rp_cfg = config.get("refresh_pairs", {})
                    min_vol = float(
                        rp_cfg.get("min_quote_volume_usd", DEFAULT_MIN_VOLUME_USD)
                    )
                    top_k = int(rp_cfg.get("top_k", DEFAULT_TOP_K))
                    try:
                        fallback = await refresh_pairs_async(
                            min_vol, top_k, config, force_refresh=True
                        )
                    except Exception as exc:  # pragma: no cover - network errors
                        logger.error("refresh_pairs_async failed: %s", exc)
                if fallback:
                    config["symbols"] = fallback + config.get("onchain_symbols", [])
                    logger.warning("Loaded fresh pairs after scan failure")
                else:
                    logger.error(
                        "No symbols discovered after %d attempts; aborting startup",
                        MAX_SYMBOL_SCAN_ATTEMPTS,
                    )
                    if status_updates:
                        notifier.notify(
                            f"❌ Startup aborted after {MAX_SYMBOL_SCAN_ATTEMPTS} symbol scan attempts"
                        )
                    return notifier
        else:
            logger.error(
                "No symbols discovered after %d attempts; aborting startup",
                MAX_SYMBOL_SCAN_ATTEMPTS,
            )
            if status_updates:
                notifier.notify(
                    f"❌ Startup aborted after {MAX_SYMBOL_SCAN_ATTEMPTS} symbol scan attempts"
                )
            return notifier

    balance_threshold = config.get("balance_change_threshold", 0.01)
    previous_balance = 0.0

    def check_balance_change(new_balance: float, reason: str) -> None:
        nonlocal previous_balance
        delta = new_balance - previous_balance
        if abs(delta) > balance_threshold and notifier:
            notifier.notify(f"Balance changed by {delta:.4f} USDT due to {reason}")
        previous_balance = new_balance

    try:
        if asyncio.iscoroutinefunction(getattr(exchange, "fetch_balance", None)):
            bal = await exchange.fetch_balance()
        else:
            bal = await asyncio.to_thread(exchange.fetch_balance)
        init_bal = (
            bal.get("USDT", {}).get("free", 0)
            if isinstance(bal.get("USDT"), dict)
            else bal.get("USDT", 0)
        )
        log_balance(float(init_bal))
        last_balance = float(init_bal)
        previous_balance = float(init_bal)
    except Exception as exc:  # pragma: no cover - network
        logger.error("Exchange API setup failed: %s", exc)
        if status_updates:
            err = notifier.notify(f"API error: {exc}")
            if err:
                logger.error("Failed to notify user: %s", err)
        return notifier
    risk_params = {**config.get("risk", {})}
    risk_params.update(config.get("sentiment_filter", {}))
    risk_params.update(config.get("volatility_filter", {}))
    risk_params["symbol"] = config.get("symbol", "")
    risk_params["trade_size_pct"] = config.get("trade_size_pct", 0.1)
    risk_params["strategy_allocation"] = config.get("strategy_allocation", {})
    risk_params["volume_threshold_ratio"] = config.get("risk", {}).get(
        "volume_threshold_ratio", 0.05
    )
    risk_params["atr_period"] = config.get("risk", {}).get("atr_period", 14)
    risk_params["stop_loss_atr_mult"] = config.get("risk", {}).get(
        "stop_loss_atr_mult", 2.0
    )
    risk_params["take_profit_atr_mult"] = config.get("risk", {}).get(
        "take_profit_atr_mult", 4.0
    )
    risk_params["volume_ratio"] = volume_ratio
    fields = {f.name for f in dataclasses.fields(RiskConfig)}
    risk_params = {k: v for k, v in risk_params.items() if k in fields}
    risk_config = RiskConfig(**risk_params)
    risk_manager = RiskManager(risk_config)

    wallet: Wallet | None = None
    if config.get("execution_mode") == "dry_run":
        start_bal = float(
            os.getenv("PAPER_BALANCE")
            or config.get("paper_balance", 1000.0)
        )
        wallet = Wallet(
            start_bal,
            config.get("max_open_trades", 1),
            config.get("allow_short", False),
        )
        log_balance(wallet.total_balance)
        last_balance = notify_balance_change(
            notifier,
            last_balance,
            float(wallet.total_balance),
            balance_updates,
        )

    mode = user.get("mode", config.get("mode", "auto"))
    onchain_cfg = config.get("evaluation", {}).get("onchain_watchers", {})

    def start_onchain_watchers() -> None:
        register_task(asyncio.create_task(monitor_pump_raydium()))
        register_task(asyncio.create_task(periodic_mint_sanity_check()))

    if mode != "cex" and onchain_cfg.get("enabled", True):
        start_onchain_watchers()
    else:
        logger.info(
            "On-chain watchers disabled (mode=%s, enabled=%s)",
            mode,
            onchain_cfg.get("enabled", True),
        )

    register_task(
        asyncio.create_task(
            console_monitor.monitor_loop(
                exchange,
                wallet,
                LOG_DIR / "bot.log",
                quiet_mode=config.get("quiet_mode", False),
            )
        )
    )

    max_open_trades = config.get("max_open_trades", 1)
    position_guard = OpenPositionGuard(max_open_trades)
    log_ml_status_once()
    rotator = PortfolioRotator()

    state = {"running": True, "mode": mode}
    # Caches for OHLCV and regime data are stored on the session_state
    session_state = SessionState(last_balance=last_balance)
    last_candle_ts: dict[str, int] = {}

    register_task(asyncio.create_task(console_control.control_loop(state)))
    register_task(
        asyncio.create_task(
            _rotation_loop(
                rotator,
                exchange,
                user.get("wallet_address", ""),
                state,
                notifier,
                check_balance_change,
            )
        )
    )
    if config.get("solana_scanner", {}).get("enabled"):
        register_task(asyncio.create_task(solana_scan_loop()))
    register_task(
        asyncio.create_task(
            registry_update_loop(
                config.get("token_registry", {}).get("refresh_interval_minutes", 15)
            )
        )
    )
    print("Bot running. Type 'stop' to pause, 'start' to resume, 'quit' to exit.")

    telegram_bot = (
        TelegramBotUI(
            notifier,
            state,
            LOG_DIR / "bot.log",
            rotator,
            exchange,
            user.get("wallet_address", ""),
            command_cooldown=config.get("telegram", {}).get("command_cooldown", 5),
        )
        if notifier.enabled and notifier.token and notifier.chat_id
        else None
    )

    if telegram_bot:
        register_task(telegram_bot.run_async())

    if config.get("meme_wave_sniper", {}).get("enabled"):
        register_task(start_runner(config.get("meme_wave_sniper", {})))
    sniper_cfg = config.get("meme_wave_sniper", {})
    if sniper_cfg.get("enabled"):
        register_task(asyncio.create_task(sniper_run(sniper_cfg)))

    if config.get("scan_in_background", True):
        session_state.scan_task = register_task(
            asyncio.create_task(
                initial_scan(
                    exchange,
                    config,
                    session_state,
                    notifier if status_updates else None,
                )
            )
        )
    else:
        await initial_scan(
            exchange,
            config,
            session_state,
            notifier if status_updates else None,
        )

    ctx = BotContext(
        positions=session_state.positions,
        df_cache=session_state.df_cache,
        regime_cache=session_state.regime_cache,
        config=config,
        mempool_monitor=mempool_monitor,
        mempool_cfg=mempool_cfg,
    )
    ctx.exchange = exchange
    ctx.secondary_exchange = secondary_exchange
    ctx.ws_client = ws_client
    ctx.risk_manager = risk_manager
    ctx.notifier = notifier
    ctx.wallet = wallet
    # backwards compatibility for modules still expecting ``paper_wallet``
    ctx.paper_wallet = wallet
    ctx.position_guard = position_guard
    ctx.balance = await fetch_and_log_balance(exchange, wallet, config)
    async def _eval_symbol(symbol: str, data: dict) -> dict:
        df_map = {tf: ctx.df_cache.get(tf, {}).get(symbol) for tf in data.get("timeframes", [])}
        res = await analyze_symbol(
            symbol,
            df_map,
            ctx.config.get("mode", "cex"),
            ctx.config,
            ctx.notifier,
            mempool_monitor=ctx.mempool_monitor,
            mempool_cfg=ctx.mempool_cfg,
        )
        if not res.get("skip"):
            ctx.analysis_results = [res]
            ctx.current_batch = [symbol]
            await execute_signals(ctx)
        return res

    async def _eval_wrapper(symbol: str, data: dict) -> dict:
        return await asyncio.wait_for(_eval_symbol(symbol, data), timeout=8)

    global stream_evaluator
    stream_evaluator = StreamEvaluator(_eval_wrapper)
    await stream_evaluator.start()
    set_stream_evaluator(stream_evaluator)
    stream_eval = StreamEvaluator(_eval_wrapper)
    await stream_eval.start()
    set_stream_evaluator(stream_eval)
    stream_evaluator = stream_eval

    runner = PhaseRunner(
        [
            fetch_candidates,
            update_caches,
            enrich_with_pyth,
            refresh_balance,
            handle_exits,
        ]
    )

    async def _ws_price_feed_listener() -> None:
        if not ws_client:
            return
        while True:
            try:
                msg = await ws_client._next_message(timeout=5.0)
                if msg is not None:
                    wake_event.set()
            except asyncio.CancelledError:
                break
            except Exception:
                await asyncio.sleep(1)

    async def _mempool_event_listener() -> None:
        if not mempool_monitor:
            return
        interval = float(mempool_cfg.get("poll_interval", 5))
        while True:
            try:
                await asyncio.wait_for(
                    mempool_monitor.fetch_priority_fee(),
                    timeout=interval,
                )
                wake_event.set()
            except asyncio.TimeoutError:
                pass
            except asyncio.CancelledError:
                break
            except Exception:
                pass
            await asyncio.sleep(interval)

    listener_tasks: list[asyncio.Task] = []
    if ws_client:
        listener_tasks.append(asyncio.create_task(_ws_price_feed_listener()))
    if mempool_monitor:
        listener_tasks.append(asyncio.create_task(_mempool_event_listener()))

    loop_count = 0
    last_weight_update = last_optimize = 0.0
    last_model_refresh = 0.0

    try:
        while True:
            maybe_reload_config(state, config)
            await reload_config(
                config,
                ctx,
                risk_manager,
                rotator,
                position_guard,
                force=state.get("reload", False),
            )
            state["reload"] = False

            if time.time() - last_model_refresh >= config.get("model_refresh_minutes", 5) * 60:
                try:
                    maybe_refresh_model(config.get("symbol", ""))
                except Exception:
                    logger.exception("Model refresh failed")
                last_model_refresh = time.time()

            if state.get("liquidate_all"):
                await force_exit_all(ctx)
                state["liquidate_all"] = False

            if config.get("arbitrage_enabled", True):
                try:
                    if ctx.secondary_exchange:
                        arb_syms = await scan_cex_arbitrage(
                            exchange, ctx.secondary_exchange, config
                        )
                    else:
                        arb_syms = await scan_arbitrage(exchange, config)
                    if arb_syms:
                        async with QUEUE_LOCK:
                            for sym in reversed(arb_syms):
                                symbol_priority_queue.appendleft(sym)
                except Exception as exc:  # pragma: no cover - best effort
                    logger.error("Arbitrage scan error: %s", exc)

            cycle_start = time.perf_counter()
            ctx.timing = await runner.run(ctx)
            loop_count += 1
            long_signals = sum(
                1 for r in ctx.analysis_results if r.get("direction") == "long"
            )
            short_signals = sum(
                1 for r in ctx.analysis_results if r.get("direction") == "short"
            )
            pipeline_logger.info(
                "Eval summary: candidates=%d, queued=%d, evaluated=%d, signals=%d (long=%d, short=%d), errors=%d, timeouts=%d",
                len(ctx.active_universe),
                len(ctx.current_batch),
                len(ctx.analysis_results),
                long_signals + short_signals,
                long_signals,
                short_signals,
                ctx.analysis_errors,
                ctx.analysis_timeouts,
            )

            if time.time() - last_weight_update >= 86400:
                weights = compute_strategy_weights()
                if weights:
                    logger.info("Updating strategy allocation to %s", weights)
                    risk_manager.update_allocation(weights)
                    config["strategy_allocation"] = weights
                last_weight_update = time.time()

            if config.get("optimization", {}).get("enabled"):
                if (
                    time.time() - last_optimize
                    >= config["optimization"].get("interval_days", 7) * 86400
                ):
                    optimize_strategies()
                    last_optimize = time.time()

            if not state.get("running"):
                await wait_or_event(1)
                continue

            balances = await asyncio.to_thread(
                check_wallet_balances, user.get("wallet_address", "")
            )
            quote_token = config.get("auto_convert_quote", "USDC")
            for token in detect_non_trade_tokens(balances):
                amount = balances[token]
                logger.info("Converting %s %s to %s", amount, token, quote_token)
                await auto_convert_funds(
                    user.get("wallet_address", ""),
                    token,
                    quote_token,
                    amount,
                    dry_run=config["execution_mode"] == "dry_run",
                    slippage_bps=config.get("solana_slippage_bps", 50),
                    notifier=notifier,
                    mempool_monitor=ctx.mempool_monitor,
                    mempool_cfg=ctx.mempool_cfg,
                )
                if asyncio.iscoroutinefunction(
                    getattr(exchange, "fetch_balance", None)
                ):
                    bal = await exchange.fetch_balance()
                else:
                    bal = await asyncio.to_thread(exchange.fetch_balance)
                bal_val = (
                    bal.get("USDT", {}).get("free", 0)
                    if isinstance(bal.get("USDT"), dict)
                    else bal.get("USDT", 0)
                )
                check_balance_change(float(bal_val), "funds converted")

            # Refresh OHLCV for open positions if a new candle has formed
            tf = config.get("timeframe", "1h")
            tf_sec = timeframe_seconds(None, tf)
            open_syms: list[str] = []
            for sym in ctx.positions:
                last_ts = last_candle_ts.get(sym, 0)
                if time.time() - last_ts >= tf_sec:
                    open_syms.append(sym)
            if open_syms:
                ohlcv_batch_size = config.get("ohlcv_batch_size")
                if ohlcv_batch_size is None:
                    ohlcv_batch_size = config.get("symbol_filter", {}).get(
                        "ohlcv_batch_size"
                    )
                async with symbol_cache_guard():
                    async with OHLCV_LOCK:
                        tf_cache = ctx.df_cache.get(tf, {})
                        tf_cache = await update_ohlcv_cache(
                            exchange,
                            tf_cache,
                            open_syms,
                            timeframe=tf,
                            limit=2,
                            use_websocket=config.get("use_websocket", False),
                            force_websocket_history=config.get(
                                "force_websocket_history", False
                            ),
                            max_concurrent=config.get("max_concurrent_ohlcv"),
                            config=config,
                            batch_size=ohlcv_batch_size,
                        )
                        ctx.df_cache[tf] = tf_cache
                        session_state.df_cache[tf] = tf_cache
                for sym in open_syms:
                    df = tf_cache.get(sym)
                    if df is not None and not df.empty:
                        last_candle_ts[sym] = int(df["timestamp"].iloc[-1])
                        higher_df = ctx.df_cache.get(
                            config.get("higher_timeframe", "1d"), {}
                        ).get(sym)
                        regime, _ = await classify_regime_async(
                            df, higher_df, notifier=ctx.notifier
                        )
                        ctx.positions[sym]["regime"] = regime
                        TOTAL_ANALYSES += 1
                        if regime == "unknown":
                            UNKNOWN_COUNT += 1

            total_time = time.perf_counter() - cycle_start
            timing = getattr(ctx, "timing", {})
            _emit_timing(
                timing.get("fetch_candidates", 0.0),
                timing.get("update_caches", 0.0),
                timing.get("analyse_batch", 0.0),
                total_time,
                metrics_path,
                timing.get("ohlcv_fetch_latency", 0.0),
                timing.get("execution_latency", 0.0),
            )

            if config.get("metrics_enabled") and config.get("metrics_backend") == "csv":
                metrics = {
                    "timestamp": datetime.utcnow().isoformat(),
                    "ticker_fetch_time": timing.get("fetch_candidates", 0.0),
                    "symbol_filter_ratio": timing.get("symbol_filter_ratio", 1.0),
                    "ohlcv_fetch_latency": timing.get("ohlcv_fetch_latency", 0.0),
                    "execution_latency": timing.get("execution_latency", 0.0),
                    "unknown_regimes": sum(
                        1
                        for r in getattr(ctx, "analysis_results", [])
                        if r.get("regime") == "unknown"
                    ),
                }
                write_cycle_metrics(metrics, config)

            unknown_rate = UNKNOWN_COUNT / max(TOTAL_ANALYSES, 1)
            if unknown_rate > 0.2 and ctx.notifier:
                ctx.notifier.notify(f"⚠️ Unknown regime rate {unknown_rate:.1%}")
            delay = config.get("loop_interval_minutes", 1) / max(
                ctx.volatility_factor, 1e-6
            )
            logger.info("Sleeping for %.2f minutes", delay)
            await wait_or_event(delay * 60)

    except asyncio.CancelledError:
        stop_reason = "external signal"
        raise
    finally:
        await stream_evaluator.drain()
        await stream_evaluator.stop()
        for task in listener_tasks:
            task.cancel()
            with contextlib.suppress(Exception):
                await task
        if hasattr(exchange, "close"):
            if asyncio.iscoroutinefunction(getattr(exchange, "close")):
                with contextlib.suppress(Exception):
                    await exchange.close()
            else:
                with contextlib.suppress(Exception):
                    await asyncio.to_thread(exchange.close)
        if ws_client and hasattr(ws_client, "close"):
            if asyncio.iscoroutinefunction(getattr(ws_client, "close")):
                with contextlib.suppress(Exception):
                    await ws_client.close()
            else:
                with contextlib.suppress(Exception):
                    await asyncio.to_thread(ws_client.close)
        if telegram_bot:
            telegram_bot.stop()
        for task in list(BACKGROUND_TASKS):
            task.cancel()
        await asyncio.gather(*BACKGROUND_TASKS, return_exceptions=True)
        BACKGROUND_TASKS.clear()
        WS_PING_TASKS.clear()
        SNIPER_TASKS.clear()
        CROSS_ARB_TASKS.clear()
        NEW_SOLANA_TOKENS.clear()

    if not state.get("running", True) and stop_reason == "completed":
        stop_reason = "state['running'] set to False"

    return MainResult(notifier, stop_reason)


def _reload_modules() -> None:
    """Reload project modules for hot-reload scenarios."""
    if not os.environ.get("CRYPTOBOT_HOT_RELOAD"):
        return
    import importlib

    for name, module in list(sys.modules.items()):
        if name.startswith("crypto_bot") or name.startswith("schema"):
            importlib.reload(module)


async def shutdown() -> None:
    """Cancel and gather all running asyncio tasks."""
    tasks = [t for t in asyncio.all_tasks() if t is not asyncio.current_task()]
    for task in tasks:
        if not task.done():
            task.cancel()
    await asyncio.gather(*tasks, return_exceptions=True)


async def main() -> None:
    """Entry point for running the trading bot with error handling."""
    load_dotenv()
    _ensure_user_setup()
    load_dotenv(override=True)

    from crypto_bot.utils.ml_utils import init_ml_components

    global ScannerConfig, SolanaScannerConfig, PythConfig
    global TelegramNotifier, send_test_message, LOG_DIR, setup_logger
    global PortfolioRotator, load_or_create, analyze_symbol, dca_bot, cooldown_configure
    global BotContext, PhaseRunner, RiskManager, RiskConfig, calculate_trailing_stop, should_exit
    global cex_trade_async, get_exchange, get_exchanges, OpenPositionGuard
    global console_monitor, console_control, log_position, log_balance
    global load_kraken_symbols, update_ohlcv_cache, update_multi_tf_ohlcv_cache, update_regime_tf_cache
    global timeframe_seconds, market_loader_configure, fetch_order_book_async, WS_OHLCV_TIMEOUT
    global PAIR_FILE, load_liquid_pairs, DEFAULT_MIN_VOLUME_USD, DEFAULT_TOP_K, refresh_pairs_async
    global build_priority_queue, get_solana_new_tokens, get_filtered_symbols, fix_symbol, symbol_utils, symbol_cache_guard
    global log_cycle_metrics, PaperWallet, Wallet, compute_strategy_weights, optimize_strategies
    global write_cycle_metrics, TOKEN_MINTS, monitor_pump_raydium, refresh_mints, periodic_mint_sanity_check, fetch_from_helius
    global pnl_logger, regime_pnl_tracker, ML_AVAILABLE, record_sol_scanner_metrics, registry
    global auto_convert_funds, check_wallet_balances, detect_non_trade_tokens
    global classify_regime_async, classify_regime_cached, calc_atr, monitor_price, SolanaMempoolMonitor, maybe_refresh_model
    global fetch_geckoterminal_ohlcv, fetch_solana_prices, cross_chain_trade, sniper_solana, sniper_trade
    global load_token_mints, set_token_mints, TelegramBotUI, start_runner, sniper_run
    global stream_evaluator
    global _TRAINER_AVAILABLE, trainer_version, MIN_CT2_INTEGRATION

    from schema.scanner import (
        ScannerConfig,
        SolanaScannerConfig,
        PythConfig,
    )
    from crypto_bot.utils.telegram import TelegramNotifier, send_test_message
    from crypto_bot.utils.logger import LOG_DIR, setup_logger
    from crypto_bot.portfolio_rotator import PortfolioRotator
    from crypto_bot.wallet_manager import load_or_create
    from crypto_bot.utils.market_analyzer import analyze_symbol
    from crypto_bot.strategy import dca_bot
    from crypto_bot.cooldown_manager import (
        configure as cooldown_configure,
    )
    from crypto_bot.phase_runner import BotContext, PhaseRunner
    from crypto_bot.risk.risk_manager import RiskManager, RiskConfig
    from crypto_bot.risk.exit_manager import (
        calculate_trailing_stop,
        should_exit,
    )
    from crypto_bot.execution.order_executor import (
        execute_trade_async as cex_trade_async,
    )
    from crypto_bot.execution.cex_executor import (
        get_exchange,
        get_exchanges,
    )
    from crypto_bot.open_position_guard import OpenPositionGuard
    from crypto_bot import console_monitor, console_control
    from crypto_bot.utils.position_logger import log_position, log_balance
    from crypto_bot.utils.market_loader import (
        load_kraken_symbols,
        update_ohlcv_cache,
        update_multi_tf_ohlcv_cache,
        update_regime_tf_cache,
        timeframe_seconds,
        configure as market_loader_configure,
        fetch_order_book_async,
        WS_OHLCV_TIMEOUT,
        fetch_geckoterminal_ohlcv,
    )
    from crypto_bot.utils.pair_cache import PAIR_FILE, load_liquid_pairs
    from tasks.refresh_pairs import (
        DEFAULT_MIN_VOLUME_USD,
        DEFAULT_TOP_K,
        refresh_pairs_async,
    )
    from crypto_bot.utils.eval_queue import build_priority_queue
    from crypto_bot.solana import (
        get_solana_new_tokens,
        fetch_solana_prices,
        sniper_solana,
        start_runner,
    )
    from crypto_bot.utils.symbol_utils import get_filtered_symbols, fix_symbol, symbol_cache_guard
    from crypto_bot.utils import symbol_utils
    from crypto_bot.utils.metrics_logger import log_cycle as log_cycle_metrics
    from crypto_bot.paper_wallet import PaperWallet  # backward compatibility
    from wallet import Wallet
    from crypto_bot.utils.strategy_utils import compute_strategy_weights
    from crypto_bot.auto_optimizer import optimize_strategies
    from crypto_bot.utils.telemetry import write_cycle_metrics
    from crypto_bot.utils.token_registry import (
        TOKEN_MINTS,
        monitor_pump_raydium,
        refresh_mints,
        periodic_mint_sanity_check,
        fetch_from_helius,
        load_token_mints,
        set_token_mints,
    )
    from crypto_bot.utils import token_registry as registry
    from crypto_bot.utils import pnl_logger, regime_pnl_tracker
    from crypto_bot.utils.ml_utils import ML_AVAILABLE
    from crypto_bot.solana_trading import cross_chain_trade, sniper_trade
    from crypto_bot.telegram_bot_ui import TelegramBotUI
    from crypto_bot.solana.runner import run as sniper_run
    from crypto_bot.monitoring import record_sol_scanner_metrics
    from crypto_bot.fund_manager import (
        auto_convert_funds,
        check_wallet_balances,
        detect_non_trade_tokens,
    )
    from crypto_bot.regime.regime_classifier import (
        classify_regime_async,
        classify_regime_cached,
    )
    from crypto_bot.regime.reloader import maybe_refresh_model
    from crypto_bot.volatility_filter import calc_atr
    from crypto_bot.solana.exit import monitor_price
    from crypto_bot.execution.solana_mempool import SolanaMempoolMonitor
    try:  # pragma: no cover - optional dependency
        from crypto_bot.version import __version__ as trainer_version, MIN_CT2_INTEGRATION
        _TRAINER_AVAILABLE = True
    except Exception:  # pragma: no cover - trainer not installed
        trainer_version, MIN_CT2_INTEGRATION = "0.0.0", "0.1.0"
        _TRAINER_AVAILABLE = False


    init_ml_components()
    _reload_modules()

    notifier: TelegramNotifier | None = None
    reason = "completed"
    try:
        await refresh_mints()
        result = await _main_impl()
        notifier = result.notifier
        reason = result.reason
    except asyncio.CancelledError:
        reason = "external signal"
        raise
    except Exception as exc:  # pragma: no cover - error path
        reason = f"exception: {exc}"
        logger.exception("Unhandled error in main: %s", exc)
        if notifier:
            notifier.notify(f"❌ Bot stopped: {exc}")
    finally:
        if notifier:
<<<<<<< HEAD
            notifier.notify("Bot shutting down")
        logger.info("Bot shutting down")
        await shutdown()
=======
            notifier.notify(f"Bot shutting down: {reason}")
        logger.info("Bot shutting down: %s", reason)
>>>>>>> 53725089


if __name__ == "__main__":  # pragma: no cover - manual execution
    asyncio.run(main())<|MERGE_RESOLUTION|>--- conflicted
+++ resolved
@@ -3334,14 +3334,11 @@
             notifier.notify(f"❌ Bot stopped: {exc}")
     finally:
         if notifier:
-<<<<<<< HEAD
             notifier.notify("Bot shutting down")
         logger.info("Bot shutting down")
         await shutdown()
-=======
             notifier.notify(f"Bot shutting down: {reason}")
         logger.info("Bot shutting down: %s", reason)
->>>>>>> 53725089
 
 
 if __name__ == "__main__":  # pragma: no cover - manual execution
