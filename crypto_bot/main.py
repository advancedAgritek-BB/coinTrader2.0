--- conflicted
+++ resolved
@@ -788,19 +788,16 @@
     if telegram_bot:
         telegram_bot.run_async()
 
-<<<<<<< HEAD
     meme_wave_task = None
     if config.get("meme_wave_sniper", {}).get("enabled"):
         from crypto_bot.solana import start_runner
         meme_wave_task = start_runner(config.get("meme_wave_sniper", {}))
-=======
     sniper_cfg = config.get("meme_wave_sniper", {})
     sniper_task = None
     if sniper_cfg.get("enabled"):
         from crypto_bot.solana.runner import run as sniper_run
 
         sniper_task = asyncio.create_task(sniper_run(sniper_cfg))
->>>>>>> 566e3bcd
 
     await initial_scan(
         exchange,
