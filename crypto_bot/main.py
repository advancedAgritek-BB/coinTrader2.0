--- conflicted
+++ resolved
@@ -3011,13 +3011,10 @@
     """Entry point for running the trading bot with error handling."""
     load_dotenv()
     _ensure_user_setup()
-<<<<<<< HEAD
-=======
     load_dotenv(override=True)
 
     from crypto_bot.utils.ml_utils import init_ml_components
     init_ml_components()
->>>>>>> a74524db
     _import_internal_modules()
     _reload_modules()
 
