import os
import asyncio
import contextlib
import json
import time
from pathlib import Path
from datetime import datetime
from collections import deque, OrderedDict, defaultdict
from dataclasses import dataclass, field

# Track WebSocket ping tasks
WS_PING_TASKS: set[asyncio.Task] = set()

try:
    import ccxt  # type: ignore
except Exception:  # pragma: no cover - optional dependency
    import types

    ccxt = types.SimpleNamespace()

import pandas as pd
import yaml
from dotenv import dotenv_values
from pydantic import ValidationError

from schema.scanner import ScannerConfig

from crypto_bot.utils.telegram import TelegramNotifier, send_test_message
from crypto_bot.utils.trade_reporter import report_entry, report_exit
from crypto_bot.utils.logger import LOG_DIR, setup_logger
from crypto_bot.portfolio_rotator import PortfolioRotator
from crypto_bot.wallet_manager import load_or_create
from crypto_bot.utils.market_analyzer import analyze_symbol
from crypto_bot.strategy_router import strategy_for, strategy_name
from crypto_bot.cooldown_manager import (
    configure as cooldown_configure,
    in_cooldown,
    mark_cooldown,
)
from crypto_bot.phase_runner import BotContext, PhaseRunner
from crypto_bot.risk.risk_manager import RiskManager, RiskConfig
from crypto_bot.risk.exit_manager import (
    calculate_trailing_stop,
    should_exit,
    get_partial_exit_percent,
)
from crypto_bot.execution.cex_executor import (
    execute_trade_async as cex_trade_async,
    get_exchange,
    place_stop_order,
)
from crypto_bot.strategy.grid_bot import GridConfig
from crypto_bot.open_position_guard import OpenPositionGuard
from crypto_bot import console_monitor, console_control
from crypto_bot.utils.performance_logger import log_performance
from crypto_bot.utils.position_logger import log_position, log_balance
from crypto_bot.utils.regime_logger import log_regime
from crypto_bot.utils.market_loader import (
    load_kraken_symbols,
    update_ohlcv_cache,
    update_multi_tf_ohlcv_cache,
    update_regime_tf_cache,
    timeframe_seconds,
    configure as market_loader_configure,
)
from crypto_bot.utils.eval_queue import build_priority_queue
from crypto_bot.utils.symbol_utils import get_filtered_symbols, fix_symbol

# Backwards compatibility for tests
_fix_symbol = fix_symbol
from crypto_bot.utils.metrics_logger import log_cycle as log_cycle_metrics
from crypto_bot.utils.pnl_logger import log_pnl
from crypto_bot.utils.regime_pnl_tracker import log_trade as log_regime_pnl
from crypto_bot.utils.regime_pnl_tracker import get_recent_win_rate
from crypto_bot.paper_wallet import PaperWallet
from crypto_bot import grid_state
from crypto_bot.utils.strategy_utils import compute_strategy_weights
from crypto_bot.auto_optimizer import optimize_strategies
from crypto_bot.utils.telemetry import telemetry, write_cycle_metrics
from crypto_bot.utils.correlation import compute_correlation_matrix
from crypto_bot.utils.strategy_analytics import write_scores, write_stats
from crypto_bot.fund_manager import (
    auto_convert_funds,
    check_wallet_balances,
    detect_non_trade_tokens,
)
from crypto_bot.regime.regime_classifier import CONFIG


def _fix_symbol(sym: str) -> str:
    """Internal wrapper for tests to normalize symbols."""
    return fix_symbol(sym)


CONFIG_PATH = Path(__file__).resolve().parent / "config.yaml"
ENV_PATH = Path(__file__).resolve().parent / ".env"

logger = setup_logger("bot", LOG_DIR / "bot.log", to_console=False)

# Queue of symbols awaiting evaluation across loops
symbol_priority_queue: deque[str] = deque()

# Queue tracking symbols evaluated across cycles
SYMBOL_EVAL_QUEUE: deque[str] = deque()

# Protects shared queues for future multi-tasking scenarios
QUEUE_LOCK = asyncio.Lock()

# Retry parameters for the initial symbol scan
MAX_SYMBOL_SCAN_ATTEMPTS = 3
SYMBOL_SCAN_RETRY_DELAY = 10
MAX_SYMBOL_SCAN_DELAY = 60

# Maximum number of symbols per timeframe to keep in the OHLCV cache
DF_CACHE_MAX_SIZE = 500


@dataclass
class SessionState:
    """Runtime session state shared across tasks."""

    positions: dict[str, dict] = field(default_factory=dict)
    df_cache: dict[str, dict[str, pd.DataFrame]] = field(default_factory=dict)
    regime_cache: dict[str, dict[str, pd.DataFrame]] = field(default_factory=dict)
    last_balance: float | None = None
    scan_task: asyncio.Task | None = None


def update_df_cache(
    cache: dict[str, dict[str, pd.DataFrame]],
    timeframe: str,
    symbol: str,
    df: pd.DataFrame,
    max_size: int = DF_CACHE_MAX_SIZE,
) -> None:
    """Update an OHLCV cache with LRU eviction."""
    tf_cache = cache.setdefault(timeframe, OrderedDict())
    if not isinstance(tf_cache, OrderedDict):
        tf_cache = OrderedDict(tf_cache)
        cache[timeframe] = tf_cache
    tf_cache[symbol] = df
    tf_cache.move_to_end(symbol)
    if len(tf_cache) > max_size:
        tf_cache.popitem(last=False)


def direction_to_side(direction: str) -> str:
    """Translate strategy direction to trade side."""
    return "buy" if direction == "long" else "sell"


def opposite_side(side: str) -> str:
    """Return the opposite trading side."""
    return "sell" if side == "buy" else "buy"


def notify_balance_change(
    notifier: TelegramNotifier | None,
    previous: float | None,
    new_balance: float,
    enabled: bool,
) -> float:
    """Send a notification if the balance changed."""
    if notifier and enabled and previous is not None and new_balance != previous:
        notifier.notify(f"Balance changed: {new_balance:.2f} USDT")
    return new_balance


async def fetch_balance(exchange, paper_wallet, config):
    """Return the latest wallet balance without logging."""
    if config["execution_mode"] != "dry_run":
        if asyncio.iscoroutinefunction(getattr(exchange, "fetch_balance", None)):
            bal = await exchange.fetch_balance()
        else:
            bal = await asyncio.to_thread(exchange.fetch_balance)
        return bal["USDT"]["free"] if isinstance(bal["USDT"], dict) else bal["USDT"]
    return paper_wallet.balance if paper_wallet else 0.0


async def fetch_and_log_balance(exchange, paper_wallet, config):
    """Return the latest wallet balance and log it."""
    latest_balance = await fetch_balance(exchange, paper_wallet, config)
    log_balance(float(latest_balance))
    return latest_balance


def _emit_timing(
    symbol_t: float,
    ohlcv_t: float,
    analyze_t: float,
    total_t: float,
    metrics_path: Path | None = None,
    ohlcv_fetch_latency: float = 0.0,
    execution_latency: float = 0.0,
) -> None:
    """Log timing information and optionally append to metrics CSV."""
    logger.info(
        "\u23f1\ufe0f Cycle timing - Symbols: %.2fs, OHLCV: %.2fs, Analyze: %.2fs, Total: %.2fs",
        symbol_t,
        ohlcv_t,
        analyze_t,
        total_t,
    )
    if metrics_path:
        log_cycle_metrics(
            symbol_t,
            ohlcv_t,
            analyze_t,
            total_t,
            ohlcv_fetch_latency,
            execution_latency,
            metrics_path,
        )

def load_config() -> dict:
    """Load YAML configuration for the bot."""
    with open(CONFIG_PATH) as f:
        logger.info("Loading config from %s", CONFIG_PATH)
        data = yaml.safe_load(f) or {}

    if "symbol" in data:
        data["symbol"] = fix_symbol(data["symbol"])
    if "symbols" in data:
        data["symbols"] = [fix_symbol(s) for s in data.get("symbols", [])]
    try:
        if hasattr(ScannerConfig, "model_validate"):
            ScannerConfig.model_validate(data)
        else:  # pragma: no cover - for Pydantic < 2
            ScannerConfig.parse_obj(data)
    except ValidationError as exc:
        print("Invalid configuration:\n", exc)
        raise SystemExit(1)
    return data


def _flatten_config(data: dict, parent: str = "") -> dict:
    """Flatten nested config keys to ENV_STYLE names."""
    flat: dict[str, str] = {}
    for key, value in data.items():
        new_key = f"{parent}_{key}" if parent else key
        if isinstance(value, dict):
            flat.update(_flatten_config(value, new_key))
        else:
            flat[new_key.upper()] = value
    return flat


def _cast_to_type(value: str, example: object) -> object:
    """Try to cast a string to the type of `example`."""
    target_type = type(example)
    if target_type is bool:
        return value.lower() in {"1", "true", "yes", "on"}
    try:
        return target_type(value)
    except Exception:
        return value


async def _ws_ping_loop(exchange: object, interval: float) -> None:
    pass
async def _ws_ping_loop(exchange: ccxt.Exchange, interval: float) -> None:
    """Periodically send WebSocket ping messages."""
    try:
        while True:
            await asyncio.sleep(interval)
            try:
                ping = getattr(exchange, "ping", None)
                if ping is None:
                    continue
                is_coro = asyncio.iscoroutinefunction(ping)
                clients = getattr(exchange, "clients", None)
                if isinstance(clients, dict):
                    if clients:
                        for client in clients.values():
                            if is_coro:
                                await ping(client)
                            else:
                                await asyncio.to_thread(ping, client)
                    else:
                        continue
                else:
                    if is_coro:
                        await ping()
                    else:
                        await asyncio.to_thread(ping)
            except asyncio.CancelledError:
                raise
            except Exception as exc:  # pragma: no cover - ping failures
                logger.error("WebSocket ping failed: %s", exc, exc_info=True)
    except asyncio.CancelledError:
        pass




async def initial_scan(
    exchange: object,
    config: dict,
    state: SessionState,
    notifier: TelegramNotifier | None = None,
) -> None:
    """Populate OHLCV and regime caches before trading begins."""

    symbols = config.get("symbols") or [config.get("symbol")]
    if not symbols:
        return

    batch_size = int(config.get("symbol_batch_size", 10))
    total = len(symbols)
    processed = 0

    for i in range(0, total, batch_size):
        batch = symbols[i : i + batch_size]

        state.df_cache = await update_multi_tf_ohlcv_cache(
            exchange,
            state.df_cache,
            batch,
            config,
            limit=config.get("scan_lookback_limit", 50),
            use_websocket=config.get("use_websocket", False),
            force_websocket_history=config.get("force_websocket_history", False),
            max_concurrent=config.get("max_concurrent_ohlcv"),
            notifier=notifier,
        )

        state.regime_cache = await update_regime_tf_cache(
            exchange,
            state.regime_cache,
            batch,
            config,
            limit=config.get("scan_lookback_limit", 50),
            use_websocket=config.get("use_websocket", False),
            force_websocket_history=config.get("force_websocket_history", False),
            max_concurrent=config.get("max_concurrent_ohlcv"),
            notifier=notifier,
            df_map=state.df_cache,
        )

        processed += len(batch)
        pct = processed / total * 100
        logger.info("Initial scan %.1f%% complete", pct)
        if notifier and config.get("telegram", {}).get("status_updates", True):
            notifier.notify(f"Initial scan {pct:.1f}% complete")

    return


async def fetch_candidates(ctx: BotContext) -> None:
    """Gather symbols for this cycle and build the evaluation batch."""
    t0 = time.perf_counter()
    symbols = await get_filtered_symbols(ctx.exchange, ctx.config)
    ctx.timing["symbol_time"] = time.perf_counter() - t0

    total_available = len(ctx.config.get("symbols") or [ctx.config.get("symbol")])
    ctx.timing["symbol_filter_ratio"] = (
        len(symbols) / total_available if total_available else 1.0
    )

    global symbol_priority_queue
    batch_size = ctx.config.get("symbol_batch_size", 10)
    async with QUEUE_LOCK:
        if not symbol_priority_queue:
            symbol_priority_queue = build_priority_queue(symbols)
        if len(symbol_priority_queue) < batch_size:
            symbol_priority_queue.extend(build_priority_queue(symbols))
        ctx.current_batch = [
            symbol_priority_queue.popleft()
            for _ in range(min(batch_size, len(symbol_priority_queue)))
        ]


async def update_caches(ctx: BotContext) -> None:
    """Update OHLCV and regime caches for the current symbol batch."""
    batch = ctx.current_batch
    if not batch:
        return

    start = time.perf_counter()
    tf_minutes = int(pd.Timedelta(ctx.config.get("timeframe", "1h")).total_seconds() // 60)
    limit = min(150, tf_minutes * 2)
    limit = int(ctx.config.get("cycle_lookback_limit") or limit)

    ctx.df_cache = await update_multi_tf_ohlcv_cache(
        ctx.exchange,
        ctx.df_cache,
        batch,
        ctx.config,
        limit=limit,
        use_websocket=ctx.config.get("use_websocket", False),
        force_websocket_history=ctx.config.get("force_websocket_history", False),
        max_concurrent=ctx.config.get("max_concurrent_ohlcv"),
        notifier=ctx.notifier if ctx.config.get("telegram", {}).get("status_updates", True) else None,
    )

    ctx.regime_cache = await update_regime_tf_cache(
        ctx.exchange,
        ctx.regime_cache,
        batch,
        ctx.config,
        limit=limit,
        use_websocket=ctx.config.get("use_websocket", False),
        force_websocket_history=ctx.config.get("force_websocket_history", False),
        max_concurrent=ctx.config.get("max_concurrent_ohlcv"),
        notifier=ctx.notifier if ctx.config.get("telegram", {}).get("status_updates", True) else None,
        df_map=ctx.df_cache,
    )

    ctx.timing["ohlcv_fetch_latency"] = time.perf_counter() - start


async def analyse_batch(ctx: BotContext) -> None:
    """Run signal analysis on the current batch."""
    batch = ctx.current_batch
    if not batch:
        ctx.analysis_results = []
        return

    tasks = []
    mode = ctx.config.get("mode", "cex")
    for sym in batch:
        df_map = {tf: c.get(sym) for tf, c in ctx.df_cache.items()}
        for tf, cache in ctx.regime_cache.items():
            df_map[tf] = cache.get(sym)
        tasks.append(analyze_symbol(sym, df_map, mode, ctx.config, ctx.notifier))

    ctx.analysis_results = await asyncio.gather(*tasks)


async def execute_signals(ctx: BotContext) -> None:
    """Open trades for qualified analysis results."""
    results = getattr(ctx, "analysis_results", [])
    if not results:
        return

    # Prioritize by score
    results = [r for r in results if not r.get("skip") and r.get("direction") != "none"]
    results.sort(key=lambda x: x.get("score", 0), reverse=True)
    top_n = ctx.config.get("top_n_symbols", 3)

    for candidate in results[:top_n]:
        if not ctx.position_guard or not ctx.position_guard.can_open(ctx.positions):
            break
        sym = candidate["symbol"]
        if sym in ctx.positions:
            continue

        df = candidate["df"]
        price = df["close"].iloc[-1]
        score = candidate.get("score", 0.0)
        strategy = candidate.get("name", "")
        allowed, _ = ctx.risk_manager.allow_trade(df, strategy)
        if not allowed:
            continue

        size = ctx.risk_manager.position_size(
            score,
            ctx.balance,
            df,
            atr=candidate.get("atr"),
            price=price,
        )

        leverage = candidate.get("leverage", 1)
        size *= leverage

        if not ctx.risk_manager.can_allocate(strategy, size, ctx.balance):
            continue

        amount = size / price if price > 0 else 0.0
        start_exec = time.perf_counter()
        params = None
        if candidate.get("name") == "grid_bot":
            grid_cfg = GridConfig.from_dict(ctx.config.get("grid_bot"))
            params = {"leverage": grid_cfg.leverage}
        await cex_trade_async(
            ctx.exchange,
            ctx.ws_client,
            sym,
            direction_to_side(candidate["direction"]),
            amount,
            ctx.notifier,
            dry_run=ctx.config.get("execution_mode") == "dry_run",
            use_websocket=ctx.config.get("use_websocket", False),
            config=ctx.config,
            params=params,
            leverage=leverage,
        )
        ctx.timing["execution_latency"] = max(
            ctx.timing.get("execution_latency", 0.0),
            time.perf_counter() - start_exec,
        )

        ctx.risk_manager.allocate_capital(strategy, size)
        if ctx.config.get("execution_mode") == "dry_run" and ctx.paper_wallet:
            ctx.paper_wallet.open(sym, direction_to_side(candidate["direction"]), amount, price)
            ctx.balance = ctx.paper_wallet.balance
        ctx.positions[sym] = {
            "side": direction_to_side(candidate["direction"]),
            "entry_price": price,
            "entry_time": datetime.utcnow().isoformat(),
            "regime": candidate.get("regime"),
            "strategy": strategy,
            "confidence": score,
            "pnl": 0.0,
            "size": amount,
            "trailing_stop": 0.0,
            "highest_price": price,
        }
        try:
            log_position(
                sym,
                direction_to_side(candidate["direction"]),
                amount,
                price,
                price,
                ctx.balance,
            )
        except Exception:
            pass


async def handle_exits(ctx: BotContext) -> None:
    """Check open positions for exit conditions."""
    tf = ctx.config.get("timeframe", "1h")
    tf_cache = ctx.df_cache.get(tf, {})
    for sym, pos in list(ctx.positions.items()):
        df = tf_cache.get(sym)
        if df is None or df.empty:
            continue
        current_price = float(df["close"].iloc[-1])
        pnl_pct = (
            (current_price - pos["entry_price"]) / pos["entry_price"]
        ) * (1 if pos["side"] == "buy" else -1)
        if pnl_pct >= ctx.config.get("exit_strategy", {}).get("min_gain_to_trail", 0):
            if current_price > pos.get("highest_price", pos["entry_price"]):
                pos["highest_price"] = current_price
            pos["trailing_stop"] = calculate_trailing_stop(
                pd.Series([pos.get("highest_price", current_price)]),
                ctx.config.get("exit_strategy", {}).get("trailing_stop_pct", 0.1),
            )
        exit_signal, new_stop = should_exit(
            df,
            current_price,
            pos.get("trailing_stop", 0.0),
            ctx.config,
            ctx.risk_manager,
        )
        pos["trailing_stop"] = new_stop
        if exit_signal:
            await cex_trade_async(
                ctx.exchange,
                ctx.ws_client,
                sym,
                opposite_side(pos["side"]),
                pos["size"],
                ctx.notifier,
                dry_run=ctx.config.get("execution_mode") == "dry_run",
                use_websocket=ctx.config.get("use_websocket", False),
                config=ctx.config,
            )
            if ctx.config.get("execution_mode") == "dry_run" and ctx.paper_wallet:
                try:
                    ctx.paper_wallet.close(sym, pos["size"], current_price)
                    ctx.balance = ctx.paper_wallet.balance
                except Exception:
                    pass
            ctx.risk_manager.deallocate_capital(
                pos.get("strategy", ""), pos["size"] * pos["entry_price"]
            )
            ctx.positions.pop(sym, None)
            try:
                log_position(
                    sym,
                    pos["side"],
                    pos["size"],
                    pos["entry_price"],
                    current_price,
                    ctx.balance,
                )
            except Exception:
                pass


async def _rotation_loop(
    rotator: PortfolioRotator,
    exchange: object,
    wallet: str,
    state: dict,
    notifier: TelegramNotifier | None,
    check_balance_change: callable,
) -> None:
    """Periodically rotate portfolio holdings."""

    interval = rotator.config.get("interval_days", 7) * 86400
    while True:
        try:
            if state.get("running") and rotator.config.get("enabled"):
                if asyncio.iscoroutinefunction(getattr(exchange, "fetch_balance", None)):
                    bal = await exchange.fetch_balance()
                else:
                    bal = await asyncio.to_thread(exchange.fetch_balance)
                current_balance = (
                    bal.get("USDT", {}).get("free", 0)
                    if isinstance(bal.get("USDT"), dict)
                    else bal.get("USDT", 0)
                )
                check_balance_change(float(current_balance), "external change")
                holdings = {
                    k: (v.get("total") if isinstance(v, dict) else v)
                    for k, v in bal.items()
                }
                await rotator.rotate(exchange, wallet, holdings, notifier)
        except asyncio.CancelledError:
            break
        except Exception as exc:  # pragma: no cover - rotation errors
            logger.error("Rotation loop error: %s", exc, exc_info=True)
        sleep_remaining = interval
        while sleep_remaining > 0:
            sleep_chunk = min(60, sleep_remaining)
            await asyncio.sleep(sleep_chunk)
            sleep_remaining -= sleep_chunk
            if not (rotator.config.get("enabled") and state.get("running")):
                break


async def _main_impl() -> TelegramNotifier:
    """Implementation for running the trading bot."""

    logger.info("Starting bot")
    config = load_config()
    dotenv_values(ENV_PATH)
    user = load_or_create()
    tg_cfg = {
        "token": user.get("telegram_token", ""),
        "chat_id": user.get("telegram_chat_id", ""),
        "enabled": True,
    }
    notifier = TelegramNotifier.from_config(tg_cfg)
    send_test_message(notifier.token, notifier.chat_id, "Bot started")
    get_exchange(config)
    if status_updates:
        notifier.notify("🤖 CoinTrader2.0 started")

    if notifier.token and notifier.chat_id:
        if not send_test_message(notifier.token, notifier.chat_id, "Bot started"):
            logger.warning("Telegram test message failed; check your token and chat ID")

    # allow user-configured exchange to override YAML setting
    if user.get("exchange"):
        config["exchange"] = user["exchange"]

    exchange, ws_client = get_exchange(config)

    if not hasattr(exchange, "load_markets"):
        logger.error(
            "The installed ccxt package is missing or a local stub is in use."
        )
        if status_updates:
            notifier.notify(
                "❌ ccxt library not found or stubbed; check your installation"
            )
        return notifier

    if config.get("scan_markets", False) and not config.get("symbols"):
        attempt = 0
        delay = SYMBOL_SCAN_RETRY_DELAY
        discovered: list[str] | None = None
        while attempt < MAX_SYMBOL_SCAN_ATTEMPTS:
            discovered = await load_kraken_symbols(
                exchange,
                config.get("excluded_symbols", []),
                config,
            )
            if discovered:
                break
            attempt += 1
            if attempt >= MAX_SYMBOL_SCAN_ATTEMPTS:
                break
            logger.warning(
                "Symbol scan empty; retrying in %d seconds (attempt %d/%d)",
                delay,
                attempt + 1,
                MAX_SYMBOL_SCAN_ATTEMPTS,
            )
            if status_updates:
                notifier.notify(
                    f"Symbol scan failed; retrying in {delay}s (attempt {attempt + 1}/{MAX_SYMBOL_SCAN_ATTEMPTS})"
                )
            await asyncio.sleep(delay)
            delay = min(delay * 2, MAX_SYMBOL_SCAN_DELAY)

        if discovered:
            config["symbols"] = discovered
        else:
            logger.error(
                "No symbols discovered after %d attempts; aborting startup",
                MAX_SYMBOL_SCAN_ATTEMPTS,
            )
            if status_updates:
                notifier.notify(
                    f"❌ Startup aborted after {MAX_SYMBOL_SCAN_ATTEMPTS} symbol scan attempts"
                )
            return notifier

    balance_threshold = config.get("balance_change_threshold", 0.01)
    previous_balance = 0.0

    def check_balance_change(new_balance: float, reason: str) -> None:
        nonlocal previous_balance
        delta = new_balance - previous_balance
        if abs(delta) > balance_threshold and notifier:
            notifier.notify(f"Balance changed by {delta:.4f} USDT due to {reason}")
        previous_balance = new_balance

    try:
        if asyncio.iscoroutinefunction(getattr(exchange, "fetch_balance", None)):
            bal = await exchange.fetch_balance()
        else:
            bal = await asyncio.to_thread(exchange.fetch_balance)
        init_bal = (
            bal.get("USDT", {}).get("free", 0)
            if isinstance(bal.get("USDT"), dict)
            else bal.get("USDT", 0)
        )
        log_balance(float(init_bal))
        last_balance = float(init_bal)
        previous_balance = float(init_bal)
    except Exception as exc:  # pragma: no cover - network
        logger.error("Exchange API setup failed: %s", exc)
        if status_updates:
            err = notifier.notify(f"API error: {exc}")
            if err:
                logger.error("Failed to notify user: %s", err)
        return notifier
    risk_params = {**config.get("risk", {})}
    risk_params.update(config.get("sentiment_filter", {}))
    risk_params.update(config.get("volatility_filter", {}))
    risk_params["symbol"] = config.get("symbol", "")
    risk_params["trade_size_pct"] = config.get("trade_size_pct", 0.1)
    risk_params["strategy_allocation"] = config.get("strategy_allocation", {})
    risk_params["volume_threshold_ratio"] = config.get("risk", {}).get(
        "volume_threshold_ratio", 0.1
    )
    risk_params["atr_period"] = config.get("risk", {}).get("atr_period", 14)
    risk_params["stop_loss_atr_mult"] = config.get("risk", {}).get(
        "stop_loss_atr_mult", 2.0
    )
    risk_params["take_profit_atr_mult"] = config.get("risk", {}).get(
        "take_profit_atr_mult", 4.0
    )
    risk_params["volume_ratio"] = volume_ratio
    risk_config = RiskConfig(**risk_params)
    risk_manager = RiskManager(risk_config)

    paper_wallet = None
    if config.get("execution_mode") == "dry_run":
        try:
            start_bal = float(input("Enter paper trading balance in USDT: "))
        except Exception:
            start_bal = 1000.0
        paper_wallet = PaperWallet(start_bal, config.get("max_open_trades", 1))
        log_balance(paper_wallet.balance)
        last_balance = notify_balance_change(
            notifier,
            last_balance,
            float(paper_wallet.balance),
            balance_updates,
        )

    monitor_task = asyncio.create_task(
        console_monitor.monitor_loop(exchange, paper_wallet, LOG_DIR / "bot.log")
    )

    position_tasks: dict[str, asyncio.Task] = {}
    max_open_trades = config.get("max_open_trades", 1)
    position_guard = OpenPositionGuard(max_open_trades)
    rotator = PortfolioRotator()

    mode = user.get("mode", config.get("mode", "auto"))
    state = {"running": True, "mode": mode}
    # Caches for OHLCV and regime data are stored on the session_state
    session_state = SessionState(last_balance=last_balance)
    last_candle_ts: dict[str, int] = {}

    control_task = asyncio.create_task(console_control.control_loop(state))
    rotation_task = asyncio.create_task(
        _rotation_loop(
            rotator,
            exchange,
            user.get("wallet_address", ""),
            state,
            notifier,
            check_balance_change,
        )
    )
    print("Bot running. Type 'stop' to pause, 'start' to resume, 'quit' to exit.")

    from crypto_bot.telegram_bot_ui import TelegramBotUI

    telegram_bot = (
        TelegramBotUI(
            notifier,
            state,
            LOG_DIR / "bot.log",
            rotator,
            exchange,
            user.get("wallet_address", ""),
            command_cooldown=config.get("telegram", {}).get("command_cooldown", 5),
        )
        if notifier.enabled
        else None
    )

    if telegram_bot:
        telegram_bot.run_async()

    meme_wave_task = None
    if config.get("meme_wave_sniper", {}).get("enabled"):
        from crypto_bot.solana import start_runner
        meme_wave_task = start_runner(config.get("meme_wave_sniper", {}))
    sniper_cfg = config.get("meme_wave_sniper", {})
    sniper_task = None
    if sniper_cfg.get("enabled"):
        from crypto_bot.solana.runner import run as sniper_run

        sniper_task = asyncio.create_task(sniper_run(sniper_cfg))

    if config.get("scan_in_background", True):
        session_state.scan_task = asyncio.create_task(
            initial_scan(
                exchange,
                config,
                session_state,
                notifier if status_updates else None,
            )
        )
    else:
        await initial_scan(
            exchange,
            config,
            session_state,
            notifier if status_updates else None,
        )

    ctx = BotContext(
        positions=session_state.positions,
        df_cache=session_state.df_cache,
        regime_cache=session_state.regime_cache,
        config=config,
    )
    ctx.exchange = exchange
    ctx.ws_client = ws_client
    ctx.risk_manager = risk_manager
    ctx.notifier = notifier
    ctx.paper_wallet = paper_wallet
    ctx.position_guard = position_guard
    ctx.balance = last_balance
    runner = PhaseRunner([
        fetch_candidates,
        update_caches,
        analyse_batch,
        execute_signals,
        handle_exits,
    ])

    loop_count = 0
    last_weight_update = last_optimize = 0.0

    try:
        while True:
<<<<<<< HEAD
            try:
                cycle_start = time.perf_counter()
                ctx.timing = await runner.run(ctx)
                loop_count += 1

                if time.time() - last_weight_update >= 86400:
                    weights = compute_strategy_weights()
                    if weights:
                        logger.info("Updating strategy allocation to %s", weights)
                        risk_manager.update_allocation(weights)
                        config["strategy_allocation"] = weights
                    last_weight_update = time.time()

                if config.get("optimization", {}).get("enabled"):
                    if (
                        time.time() - last_optimize
                        >= config["optimization"].get("interval_days", 7) * 86400
                    ):
                        optimize_strategies()
                        last_optimize = time.time()

                if not state.get("running"):
                    await asyncio.sleep(1)
                    continue

=======
            cycle_start = time.perf_counter()
            ctx.timing = await runner.run(ctx)
            loop_count += 1
    
            if time.time() - last_weight_update >= 86400:
                weights = compute_strategy_weights()
                if weights:
                    logger.info("Updating strategy allocation to %s", weights)
                    risk_manager.update_allocation(weights)
                    config["strategy_allocation"] = weights
                last_weight_update = time.time()
    
            if config.get("optimization", {}).get("enabled"):
                if (
                    time.time() - last_optimize
                    >= config["optimization"].get("interval_days", 7) * 86400
                ):
                    optimize_strategies()
                    last_optimize = time.time()
    
            if not state.get("running"):
                await asyncio.sleep(1)
                continue
    
            balances = await asyncio.to_thread(
                check_wallet_balances, user.get("wallet_address", "")
            )
            for token in detect_non_trade_tokens(balances):
                amount = balances[token]
                logger.info("Converting %s %s to USDC", amount, token)
                await auto_convert_funds(
                    user.get("wallet_address", ""),
                    token,
                    "USDC",
                    amount,
                    dry_run=config["execution_mode"] == "dry_run",
                    slippage_bps=config.get("solana_slippage_bps", 50),
                    notifier=notifier,
                )
                if asyncio.iscoroutinefunction(getattr(exchange, "fetch_balance", None)):
                    bal = await exchange.fetch_balance()
                else:
                    bal = await asyncio.to_thread(exchange.fetch_balance)
                bal_val = (
                    bal.get("USDT", {}).get("free", 0)
                    if isinstance(bal.get("USDT"), dict)
                    else bal.get("USDT", 0)
                )
                check_balance_change(float(bal_val), "funds converted")

            # Refresh OHLCV for open positions if a new candle has formed
            tf = config.get("timeframe", "1h")
            tf_sec = timeframe_seconds(None, tf)
            open_syms: list[str] = []
            for sym in ctx.positions:
                last_ts = last_candle_ts.get(sym, 0)
                if time.time() - last_ts >= tf_sec:
                    open_syms.append(sym)
            if open_syms:
                tf_cache = ctx.df_cache.get(tf, {})
                tf_cache = await update_ohlcv_cache(
                    exchange,
                    tf_cache,
                    open_syms,
                    timeframe=tf,
                    limit=2,
                    use_websocket=config.get("use_websocket", False),
                    force_websocket_history=config.get("force_websocket_history", False),
                    max_concurrent=config.get("max_concurrent_ohlcv"),
                )
>>>>>>> 2650fd1c
                balances = await asyncio.to_thread(
                    check_wallet_balances, user.get("wallet_address", "")
                )
                for token in detect_non_trade_tokens(balances):
                    amount = balances[token]
                    logger.info("Converting %s %s to USDC", amount, token)
                    await auto_convert_funds(
                        user.get("wallet_address", ""),
                        token,
                        "USDC",
                        amount,
                        dry_run=config["execution_mode"] == "dry_run",
                        slippage_bps=config.get("solana_slippage_bps", 50),
                        notifier=notifier,
                    )
                    bal_val = await get_usdt_balance(exchange, config)
                    check_balance_change(float(bal_val), "funds converted")

                # Refresh OHLCV for open positions if a new candle has formed
                tf = config.get("timeframe", "1h")
                tf_sec = timeframe_seconds(None, tf)
                open_syms: list[str] = []
                for sym in ctx.positions:
                    last_ts = last_candle_ts.get(sym, 0)
                    if time.time() - last_ts >= tf_sec:
                        open_syms.append(sym)
                if open_syms:
                    tf_cache = ctx.df_cache.get(tf, {})
                    tf_cache = await update_ohlcv_cache(
                        exchange,
                        tf_cache,
                        open_syms,
                        timeframe=tf,
                        limit=2,
                        use_websocket=config.get("use_websocket", False),
                        force_websocket_history=config.get("force_websocket_history", False),
                        max_concurrent=config.get("max_concurrent_ohlcv"),
                    )
                    balances = await asyncio.to_thread(
                        check_wallet_balances, user.get("wallet_address", "")
                    )
                    for token in detect_non_trade_tokens(balances):
                        amount = balances[token]
                        logger.info("Converting %s %s to USDC", amount, token)
                        await auto_convert_funds(
                            user.get("wallet_address", ""),
                            token,
                            "USDC",
                            amount,
                            dry_run=config["execution_mode"] == "dry_run",
                            slippage_bps=config.get("solana_slippage_bps", 50),
                            notifier=notifier,
                        )
                        if asyncio.iscoroutinefunction(getattr(exchange, "fetch_balance", None)):
                            bal = await exchange.fetch_balance()
                        else:
                            bal = await asyncio.to_thread(exchange.fetch_balance)
                        bal_val = (
                            bal.get("USDT", {}).get("free", 0)
                            if isinstance(bal.get("USDT"), dict)
                            else bal.get("USDT", 0)
                        )
                        check_balance_change(float(bal_val), "funds converted")

                    # Refresh OHLCV for open positions if a new candle has formed
                    tf = config.get("timeframe", "1h")
                    tf_sec = timeframe_seconds(None, tf)
                    open_syms: list[str] = []
                    for sym in ctx.positions:
                        last_ts = last_candle_ts.get(sym, 0)
                        if time.time() - last_ts >= tf_sec:
                            open_syms.append(sym)
                    if open_syms:
                        tf_cache = ctx.df_cache.get(tf, {})
                        tf_cache = await update_ohlcv_cache(
                            exchange,
                            tf_cache,
                            open_syms,
                            timeframe=tf,
                            limit=2,
                            use_websocket=config.get("use_websocket", False),
                            force_websocket_history=config.get("force_websocket_history", False),
                            max_concurrent=config.get("max_concurrent_ohlcv"),
                        )
                        ctx.df_cache[tf] = tf_cache
                        session_state.df_cache[tf] = tf_cache
                        for sym in open_syms:
                            df = tf_cache.get(sym)
                            if df is not None and not df.empty:
                                last_candle_ts[sym] = int(df["timestamp"].iloc[-1])

                total_time = time.perf_counter() - cycle_start
                timing = getattr(ctx, "timing", {})
                _emit_timing(
                    timing.get("fetch_candidates", 0.0),
                    timing.get("update_caches", 0.0),
                    timing.get("analyse_batch", 0.0),
                    total_time,
                    metrics_path,
                    timing.get("ohlcv_fetch_latency", 0.0),
                    timing.get("execution_latency", 0.0),
                )
                ctx.df_cache[tf] = tf_cache
                session_state.df_cache[tf] = tf_cache
                for sym in open_syms:
                    df = tf_cache.get(sym)
                    if df is not None and not df.empty:
                        last_candle_ts[sym] = int(df["timestamp"].iloc[-1])

            total_time = time.perf_counter() - cycle_start
            timing = getattr(ctx, "timing", {})
            _emit_timing(
                timing.get("fetch_candidates", 0.0),
                timing.get("update_caches", 0.0),
                timing.get("analyse_batch", 0.0),
                total_time,
                metrics_path,
                timing.get("ohlcv_fetch_latency", 0.0),
                timing.get("execution_latency", 0.0),
            )

<<<<<<< HEAD
                if config.get("metrics_enabled") and config.get("metrics_backend") == "csv":
                    metrics = {
                        "timestamp": datetime.utcnow().isoformat(),
                        "ticker_fetch_time": timing.get("fetch_candidates", 0.0),
                        "symbol_filter_ratio": timing.get("symbol_filter_ratio", 1.0),
                        "ohlcv_fetch_latency": timing.get("ohlcv_fetch_latency", 0.0),
                        "execution_latency": timing.get("execution_latency", 0.0),
                        "unknown_regimes": sum(
                            1 for r in getattr(ctx, "analysis_results", []) if r.get("regime") == "unknown"
                        ),
                    }
                    write_cycle_metrics(metrics, config)
                logger.info("Sleeping for %s minutes", config["loop_interval_minutes"])
                delay = pd.Timedelta(
                    config["loop_interval_minutes"], unit="m"
                ).total_seconds()
                await asyncio.sleep(delay)
            except asyncio.CancelledError:
                raise
            except ccxt.NetworkError as exc:
                logger.warning("Network error: %s; retrying shortly", exc)
                await asyncio.sleep(5)
                continue
            except ccxt.ExchangeError as exc:
                logger.error("Exchange error: %s", exc)
                await asyncio.sleep(5)
                continue
            except Exception as exc:  # pragma: no cover - loop errors
                logger.error("Main loop error: %s", exc, exc_info=True)
=======
            if config.get("metrics_enabled") and config.get("metrics_backend") == "csv":
                metrics = {
                    "timestamp": datetime.utcnow().isoformat(),
                    "ticker_fetch_time": timing.get("fetch_candidates", 0.0),
                    "symbol_filter_ratio": timing.get("symbol_filter_ratio", 1.0),
                    "ohlcv_fetch_latency": timing.get("ohlcv_fetch_latency", 0.0),
                    "execution_latency": timing.get("execution_latency", 0.0),
                    "unknown_regimes": sum(
                        1 for r in getattr(ctx, "analysis_results", []) if r.get("regime") == "unknown"
                    ),
                }
                write_cycle_metrics(metrics, config)
            logger.info("Sleeping for %s minutes", config["loop_interval_minutes"])
            await asyncio.sleep(config["loop_interval_minutes"] * 60)
>>>>>>> 2650fd1c
    
    finally:
        if session_state.scan_task:
            session_state.scan_task.cancel()
            try:
                await session_state.scan_task
            except asyncio.CancelledError:
                pass
        monitor_task.cancel()
        control_task.cancel()
        rotation_task.cancel()
        if sniper_task:
            sniper_task.cancel()
        for task in list(position_tasks.values()):
            task.cancel()
        for task in list(position_tasks.values()):
            try:
                await task
            except asyncio.CancelledError:
                pass
        position_tasks.clear()
        if meme_wave_task:
            meme_wave_task.cancel()
            try:
                await meme_wave_task
            except asyncio.CancelledError:
                pass
        if telegram_bot:
            telegram_bot.stop()
        try:
            await monitor_task
        except asyncio.CancelledError:
            pass
        try:
            await rotation_task
        except asyncio.CancelledError:
            pass
        if sniper_task:
            try:
                await sniper_task
            except asyncio.CancelledError:
                pass
        try:
            await control_task
        except asyncio.CancelledError:
            pass
        for task in list(WS_PING_TASKS):
            task.cancel()
        for task in list(WS_PING_TASKS):
            try:
                await task
            except asyncio.CancelledError:
                pass
        WS_PING_TASKS.clear()
        if hasattr(exchange, "close"):
            if asyncio.iscoroutinefunction(getattr(exchange, "close")):
                with contextlib.suppress(Exception):
                    await exchange.close()
            else:
                with contextlib.suppress(Exception):
                    await asyncio.to_thread(exchange.close)

    return notifier
async def main() -> None:
    """Entry point for running the trading bot with error handling."""
    notifier: TelegramNotifier | None = None
    try:
        notifier = await _main_impl()
    except Exception as exc:  # pragma: no cover - error path
        logger.exception("Unhandled error in main: %s", exc)
        if notifier:
            notifier.notify(f"❌ Bot stopped: {exc}")
    finally:
        if notifier:
            notifier.notify("Bot shutting down")
        logger.info("Bot shutting down")


if __name__ == "__main__":  # pragma: no cover - manual execution
    asyncio.run(main())<|MERGE_RESOLUTION|>--- conflicted
+++ resolved
@@ -869,7 +869,6 @@
 
     try:
         while True:
-<<<<<<< HEAD
             try:
                 cycle_start = time.perf_counter()
                 ctx.timing = await runner.run(ctx)
@@ -895,7 +894,6 @@
                     await asyncio.sleep(1)
                     continue
 
-=======
             cycle_start = time.perf_counter()
             ctx.timing = await runner.run(ctx)
             loop_count += 1
@@ -966,7 +964,6 @@
                     force_websocket_history=config.get("force_websocket_history", False),
                     max_concurrent=config.get("max_concurrent_ohlcv"),
                 )
->>>>>>> 2650fd1c
                 balances = await asyncio.to_thread(
                     check_wallet_balances, user.get("wallet_address", "")
                 )
@@ -1088,7 +1085,6 @@
                 timing.get("execution_latency", 0.0),
             )
 
-<<<<<<< HEAD
                 if config.get("metrics_enabled") and config.get("metrics_backend") == "csv":
                     metrics = {
                         "timestamp": datetime.utcnow().isoformat(),
@@ -1118,7 +1114,6 @@
                 continue
             except Exception as exc:  # pragma: no cover - loop errors
                 logger.error("Main loop error: %s", exc, exc_info=True)
-=======
             if config.get("metrics_enabled") and config.get("metrics_backend") == "csv":
                 metrics = {
                     "timestamp": datetime.utcnow().isoformat(),
@@ -1133,7 +1128,6 @@
                 write_cycle_metrics(metrics, config)
             logger.info("Sleeping for %s minutes", config["loop_interval_minutes"])
             await asyncio.sleep(config["loop_interval_minutes"] * 60)
->>>>>>> 2650fd1c
     
     finally:
         if session_state.scan_task:
