--- conflicted
+++ resolved
@@ -263,7 +263,6 @@
     return latest_balance
 
 
-<<<<<<< HEAD
 async def refresh_balance(ctx: BotContext) -> None:
     """Update context balance from the exchange or paper wallet."""
     latest = await fetch_balance(ctx.exchange, ctx.paper_wallet, ctx.config)
@@ -273,14 +272,12 @@
         float(latest),
         ctx.config.get("telegram", {}).get("balance_updates", False),
     )
-=======
 async def refresh_balance(ctx: BotContext) -> float:
     """Update ctx.balance from the exchange or paper wallet."""
     ctx.balance = await fetch_and_log_balance(
         ctx.exchange, ctx.paper_wallet, ctx.config
     )
     return ctx.balance
->>>>>>> 898e979d
 
 
 def _emit_timing(
