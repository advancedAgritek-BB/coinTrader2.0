from __future__ import annotations

import asyncio
import contextlib
import inspect
import logging
import os
import re
import subprocess
import sys
import time
from collections import OrderedDict, deque, Counter
from dataclasses import dataclass, field
from datetime import datetime
from pathlib import Path
from typing import Any

from dotenv import load_dotenv, dotenv_values
import aiohttp
try:
    import ccxt  # type: ignore
except Exception:  # pragma: no cover - optional dependency
    import types

    ccxt = types.SimpleNamespace()

import pandas as pd
import numpy as np
import yaml
from pydantic import ValidationError
from crypto_bot.strategy.evaluator import StreamEvaluator, set_stream_evaluator

# Internal project modules are imported lazily inside `main()` after env setup
from crypto_bot.ml.selfcheck import log_ml_status_once
from crypto_bot.strategy.evaluator import StreamEvaluator

# Internal project modules are imported lazily in `_import_internal_modules()`


logger = logging.getLogger("bot")
pipeline_logger = logging.getLogger("pipeline")

# Module-level placeholders populated once internal modules are loaded in ``main``
from collections import deque

build_priority_queue = lambda scores: deque(
    sym for sym, _ in sorted(scores, key=lambda x: x[1], reverse=True)
)  # type: ignore
get_solana_new_tokens = None  # type: ignore
get_filtered_symbols = None  # type: ignore
async def fetch_from_helius(*_a, **_k):
    return {}
fix_symbol = None  # type: ignore
symbol_utils = None  # type: ignore
compute_batches = None  # type: ignore
calc_atr = None  # type: ignore
timeframe_seconds = lambda *_a, **_k: 0  # type: ignore
maybe_refresh_model = None  # type: ignore
registry = None  # type: ignore
fetch_geckoterminal_ohlcv = None  # type: ignore
fetch_solana_prices = None  # type: ignore
cross_chain_trade = None  # type: ignore
sniper_solana = None  # type: ignore
sniper_trade = None  # type: ignore
load_token_mints = None  # type: ignore
set_token_mints = None  # type: ignore
TelegramBotUI = None  # type: ignore
start_runner = None  # type: ignore
sniper_run = None  # type: ignore
cooldown_configure = None  # type: ignore
update_ohlcv_cache = None  # type: ignore
update_multi_tf_ohlcv_cache = None  # type: ignore
update_regime_tf_cache = None  # type: ignore
market_loader_configure = None  # type: ignore
fetch_order_book_async = None  # type: ignore
WS_OHLCV_TIMEOUT = None  # type: ignore
stream_evaluator: StreamEvaluator | None = None


@contextlib.asynccontextmanager
async def symbol_cache_guard():
    """Fallback cache guard before internal modules are loaded."""
    yield


# _fix_symbol is defined below for backward compatibility

REQUIRED_ENV_VARS = {
    "HELIUS_KEY",
    "SOLANA_PRIVATE_KEY",
    "TELEGRAM_TOKEN",
    "TELEGRAM_CHAT_ID",
}


def _parse_version(ver: str) -> tuple[int, ...]:
    return tuple(int(p) for p in ver.split(".") if p.isdigit())

trainer_version, MIN_CT2_INTEGRATION = "0.0.0", "0.1.0"
_TRAINER_AVAILABLE = False

CONFIG_DIR = Path(__file__).resolve().parent
CONFIG_PATH = CONFIG_DIR / "config.yaml"
ENV_PATH = CONFIG_DIR / ".env"
USER_CONFIG_PATH = CONFIG_DIR / "user_config.yaml"


def _load_env(path: Path = ENV_PATH) -> dict[str, str]:
    """Load environment variables from ``path`` into ``os.environ``."""
    env = dotenv_values(path)
    for key, value in env.items():
        if key not in os.environ and value is not None:
            os.environ[key] = value
    return env


def _read_yaml(path: Path) -> dict:
    """Return parsed YAML from ``path`` or an empty dict if missing."""
    try:
        with path.open() as f:
            return yaml.safe_load(f) or {}
    except FileNotFoundError:
        return {}


def _has_env(env: dict[str, str], key: str) -> bool:
    """Return ``True`` if ``key`` exists in ``env`` or ``os.environ``."""
    return bool(env.get(key) or os.getenv(key))


def _needs_wallet_setup(env: dict[str, str], cfg_path: Path = USER_CONFIG_PATH) -> bool:
    """Determine whether wallet configuration is missing credentials."""
    cfg = _read_yaml(cfg_path) if cfg_path.exists() else {}
    has_api = any(
        _has_env(env, key) or cfg.get(key.lower())
        for key in ("API_KEY", "COINBASE_API_KEY", "KRAKEN_API_KEY")
    )
    return not (cfg_path.exists() and has_api)


def _run_wallet_manager() -> None:
    """Execute the wallet manager or guide the user in non-interactive mode."""
    if not sys.stdin.isatty():
        print(
            "Interactive setup required but no TTY is attached.\n"
            "Run `python -m crypto_bot.wallet_manager` once to create credentials, "
            "or set them in crypto_bot/.env.",
            file=sys.stderr,
        )
        sys.exit(2)
    result = subprocess.run([sys.executable, "-m", "crypto_bot.wallet_manager"])
    if result.returncode not in (0, None):
        sys.exit(result.returncode)


def _ensure_user_setup() -> None:
    """Ensure required credentials exist or launch the wallet setup wizard."""
    _load_env()
    if USER_CONFIG_PATH.exists() and all(
        os.getenv(var) for var in REQUIRED_ENV_VARS
    ):
        return
    _run_wallet_manager()
    _load_env()
    env = _load_env()
    if _needs_wallet_setup(env, USER_CONFIG_PATH) or not all(
        os.getenv(var) for var in REQUIRED_ENV_VARS
    ):
        _run_wallet_manager()
        _load_env()
    if _needs_wallet_setup(env):
        _run_wallet_manager()


def _fix_symbol(symbol: str) -> str:
    """Backward compatible wrapper around :func:`fix_symbol`."""
    if fix_symbol is None:  # pragma: no cover - should be loaded in main
        raise RuntimeError("fix_symbol not loaded")
    return fix_symbol(symbol)


# In-memory cache of configuration and file mtimes
_CONFIG_CACHE: dict[str, object] = {}
_CONFIG_MTIMES: dict[Path, float] = {}
# Track ML-related settings to avoid re-loading the model unnecessarily
_LAST_ML_CFG: dict[str, object] | None = None


class MLUnavailableError(RuntimeError):
    """Raised when required ML components are missing or fail to load."""

    def __init__(self, message: str, cfg: dict | None = None) -> None:
        super().__init__(message)
        self.cfg = cfg


# Track WebSocket ping tasks
WS_PING_TASKS: set[asyncio.Task] = set()
# Track async sniper trade tasks
SNIPER_TASKS: set[asyncio.Task] = set()
# Track newly scanned Solana tokens pending evaluation
NEW_SOLANA_TOKENS: set[str] = set()
# Track async cross-chain arb tasks
CROSS_ARB_TASKS: set[asyncio.Task] = set()
# Track all spawned background tasks for coordinated shutdown
BACKGROUND_TASKS: list[asyncio.Task] = []


def register_task(task: asyncio.Task | None) -> asyncio.Task | None:
    """Add a task to the background task registry."""
    if task:
        BACKGROUND_TASKS.append(task)
    return task


# Queue of symbols awaiting evaluation across loops
symbol_priority_queue: deque[str] = deque()

# Cache of recently queued Solana tokens to avoid duplicates
SOLANA_CACHE_SIZE = 50
recent_solana_tokens: deque[str] = deque()
recent_solana_set: set[str] = set()

# Protects shared queues for future multi-tasking scenarios
QUEUE_LOCK = asyncio.Lock()
# Protects OHLCV cache updates
OHLCV_LOCK = asyncio.Lock()

# Retry parameters for the initial symbol scan
MAX_SYMBOL_SCAN_ATTEMPTS = 3
SYMBOL_SCAN_RETRY_DELAY = 10
MAX_SYMBOL_SCAN_DELAY = 60

# Maximum number of symbols per timeframe to keep in the OHLCV cache
DF_CACHE_MAX_SIZE = 500

# Track regime analysis statistics
UNKNOWN_COUNT = 0
TOTAL_ANALYSES = 0


@dataclass
class SessionState:
    """Runtime session state shared across tasks."""

    positions: dict[str, dict] = field(default_factory=dict)
    df_cache: dict[str, dict[str, pd.DataFrame]] = field(default_factory=dict)
    regime_cache: dict[str, dict[str, pd.DataFrame]] = field(default_factory=dict)
    last_balance: float | None = None
    scan_task: asyncio.Task | None = None


def update_df_cache(
    cache: dict[str, dict[str, pd.DataFrame]],
    timeframe: str,
    symbol: str,
    df: pd.DataFrame,
    max_size: int = DF_CACHE_MAX_SIZE,
) -> None:
    """Update an OHLCV cache with LRU eviction."""
    tf_cache = cache.setdefault(timeframe, OrderedDict())
    if not isinstance(tf_cache, OrderedDict):
        tf_cache = OrderedDict(tf_cache)
        cache[timeframe] = tf_cache
    tf_cache[symbol] = df
    tf_cache.move_to_end(symbol)
    if len(tf_cache) > max_size:
        tf_cache.popitem(last=False)


def compute_average_atr(symbols: list[str], df_cache: dict, timeframe: str) -> float:
    """Return the average ATR for symbols present in ``df_cache``."""
    atr_values: list[float] = []
    tf_cache = df_cache.get(timeframe, {})
    for sym in symbols:
        df = tf_cache.get(sym)
        if df is None or df.empty or "close" not in df:
            continue
        atr_values.append(calc_atr(df))
    return sum(atr_values) / len(atr_values) if atr_values else 0.0


def enqueue_solana_tokens(tokens: list[str]) -> None:
    """Add Solana ``tokens`` to the priority queue skipping recently queued ones."""

    global recent_solana_tokens, recent_solana_set

    for sym in reversed(tokens):
        if sym in recent_solana_set:
            continue
        symbol_priority_queue.appendleft(sym)
        recent_solana_tokens.append(sym)
        recent_solana_set.add(sym)
        if len(recent_solana_tokens) > SOLANA_CACHE_SIZE:
            old = recent_solana_tokens.popleft()
            recent_solana_set.discard(old)


def is_market_pumping(
    symbols: list[str], df_cache: dict, timeframe: str = "1h", lookback_hours: int = 24
) -> bool:
    """Return ``True`` when the average % change over ``lookback_hours`` exceeds ~5%."""

    tf_cache = df_cache.get(timeframe, {})
    if not tf_cache:
        return False

    sec = timeframe_seconds(None, timeframe)
    candles = int(lookback_hours * 3600 / sec) if sec else 0
    changes: list[float] = []
    for sym in symbols:
        df = tf_cache.get(sym)
        if df is None or df.empty or "close" not in df:
            continue
        closes = df["close"]
        if len(closes) == 0:
            continue
        start_idx = -candles - 1 if candles and len(closes) > candles else 0
        try:
            start = float(closes[start_idx])
            end = float(closes[-1])
        except Exception:
            continue
        if start == 0:
            continue
        changes.append((end - start) / start)

    avg_change = sum(changes) / len(changes) if changes else 0.0
    return avg_change >= 0.05


async def get_market_regime(ctx: BotContext) -> str:
    """Return the market regime for the first cached symbol."""

    base_tf = ctx.config.get("timeframe", "1h")
    tf_cache = ctx.df_cache.get(base_tf, {})
    if not tf_cache:
        return "unknown"

    sym, df = next(iter(tf_cache.items()))
    higher_tf = ctx.config.get("higher_timeframe", "1d")
    higher_df = ctx.df_cache.get(higher_tf, {}).get(sym)
    label, info = await classify_regime_cached(
        sym, base_tf, df, higher_df, notifier=ctx.notifier
    )
    regime = label.split("_")[-1]
    logger.info(
        "Regime for %s [%s/%s]: %s",
        sym,
        base_tf,
        higher_tf,
        regime,
    )
    if regime == "unknown":
        logger.info(
            "Unknown regime details: bars=%s/%s info=%s",
            len(df) if df is not None else 0,
            len(higher_df) if isinstance(higher_df, pd.DataFrame) else 0,
            info,
        )
    return regime


def direction_to_side(direction: str) -> str:
    """Translate strategy direction to trade side."""
    return "buy" if direction == "long" else "sell"


def opposite_side(side: str) -> str:
    """Return the opposite trading side."""
    return "sell" if side == "buy" else "buy"


def _closest_wall_distance(book: dict, entry: float, side: str) -> float | None:
    """Return distance to the nearest bid/ask wall from ``entry``."""
    if not isinstance(book, dict):
        return None
    levels = book.get("asks") if side == "buy" else book.get("bids")
    if not levels:
        return None
    dists = []
    for price, _amount in levels:
        if side == "buy" and price > entry:
            dists.append(price - entry)
        elif side == "sell" and price < entry:
            dists.append(entry - price)
    if not dists:
        return None
    return min(dists)


def notify_balance_change(
    notifier: TelegramNotifier | None,
    previous: float | None,
    new_balance: float,
    enabled: bool,
) -> float:
    """Send a notification if the balance changed."""
    if notifier and enabled and previous is not None and new_balance != previous:
        notifier.notify(f"Balance changed: {new_balance:.2f} USDT")
    return new_balance


async def fetch_balance(exchange, wallet, config):
    """Return the latest wallet balance without logging."""
    if config["execution_mode"] != "dry_run":
        if asyncio.iscoroutinefunction(getattr(exchange, "fetch_balance", None)):
            bal = await exchange.fetch_balance()
        else:
            bal = await asyncio.to_thread(exchange.fetch_balance)
        return bal["USDT"]["free"] if isinstance(bal["USDT"], dict) else bal["USDT"]
    return wallet.total_balance if wallet else 0.0


async def fetch_and_log_balance(exchange, wallet, config):
    """Return the latest wallet balance and log it."""
    latest_balance = await fetch_balance(exchange, wallet, config)
    log_balance(float(latest_balance))
    return latest_balance


async def refresh_balance(ctx: BotContext) -> float:
    """Update ``ctx.balance`` from the exchange or paper wallet."""
    latest = await fetch_and_log_balance(
        ctx.exchange,
        ctx.wallet,
        ctx.config,
    )
    ctx.balance = notify_balance_change(
        ctx.notifier,
        ctx.balance,
        float(latest),
        ctx.config.get("telegram", {}).get("balance_updates", False),
    )
    return ctx.balance


def _ensure_ml(cfg: dict) -> None:
    """Attempt to load the mean_bot ML model if available.

    Raises
    ------
    MLUnavailableError
        If the trainer package is installed but the model cannot be loaded.
    """
    if not cfg.get("ml_enabled", True):
        return
    if not _TRAINER_AVAILABLE:
        logger.info("cointrader-trainer not installed; skipping ML initialization")
        return
    try:  # pragma: no cover - best effort
        from coinTrader_Trainer.ml_trainer import load_model

        load_model("mean_bot")
    except Exception as exc:  # pragma: no cover - missing trainer or model
        logger.error("Machine learning initialization failed: %s", exc)
        raise MLUnavailableError(
            "coinTrader_Trainer model load failure", cfg
        ) from exc


def _ensure_ml_if_needed(cfg: dict) -> None:
    """Invoke :func:`_ensure_ml` only when ML settings change."""
    global _LAST_ML_CFG
    ml_cfg = {"ml_enabled": cfg.get("ml_enabled", True)}
    if ml_cfg != _LAST_ML_CFG:
        _ensure_ml(cfg)
        _LAST_ML_CFG = ml_cfg


def _emit_timing(
    symbol_t: float,
    ohlcv_t: float,
    analyze_t: float,
    total_t: float,
    metrics_path: Path | None = None,
    ohlcv_fetch_latency: float = 0.0,
    execution_latency: float = 0.0,
) -> None:
    """Log timing information and optionally append to metrics CSV."""
    logger.info(
        "\u23f1\ufe0f Cycle timing - Symbols: %.2fs, OHLCV: %.2fs, Analyze: %.2fs, Total: %.2fs",
        symbol_t,
        ohlcv_t,
        analyze_t,
        total_t,
    )
    if metrics_path:
        log_cycle_metrics(
            symbol_t,
            ohlcv_t,
            analyze_t,
            total_t,
            ohlcv_fetch_latency,
            execution_latency,
            metrics_path,
        )


def _load_config_file() -> dict:
    """Read and validate configuration from disk."""
    with open(CONFIG_PATH) as f:
        logger.info("Loading config from %s", CONFIG_PATH)
        data = yaml.safe_load(f) or {}
    exchange_id = data.get("exchange") or os.getenv("EXCHANGE")
    timeframes = data.get("timeframes")
    trading_mode = data.get("execution_mode")
    logger.info(
        "Exchange=%s timeframes=%s mode=%s",
        exchange_id,
        timeframes,
        trading_mode,
    )

    data = replace_placeholders(data)

    strat_dir = CONFIG_PATH.parent.parent / "config" / "strategies"
    trend_file = strat_dir / "trend_bot.yaml"
    if trend_file.exists():
        with open(trend_file) as sf:
            overrides = yaml.safe_load(sf) or {}
        trend_cfg = data.get("trend", {})
        if isinstance(trend_cfg, dict):
            trend_cfg.update(overrides)
        else:
            trend_cfg = overrides
        data["trend"] = trend_cfg

    if "symbol" in data:
        data["symbol"] = fix_symbol(data["symbol"])
    if "symbols" in data:
        data["symbols"] = [fix_symbol(s) for s in data.get("symbols") or []]

    onchain_syms = None
    if "onchain_symbols" in data:
        onchain_syms = data.get("onchain_symbols")
    elif "solana_symbols" in data:
        onchain_syms = data.get("solana_symbols")

    if onchain_syms is not None:
        data["onchain_symbols"] = [fix_symbol(s) for s in onchain_syms or []]
    try:
        if hasattr(ScannerConfig, "model_validate"):
            ScannerConfig.model_validate(data)
        else:  # pragma: no cover - for Pydantic < 2
            ScannerConfig.parse_obj(data)
    except ValidationError as exc:
        print("Invalid configuration:\n", exc)
        raise SystemExit(1)

    try:
        raw_scanner = data.get("solana_scanner", {}) or {}
        if hasattr(SolanaScannerConfig, "model_validate"):
            scanner = SolanaScannerConfig.model_validate(raw_scanner)
        else:  # pragma: no cover - for Pydantic < 2
            scanner = SolanaScannerConfig.parse_obj(raw_scanner)
        data["solana_scanner"] = scanner.dict()
    except ValidationError as exc:
        print("Invalid configuration (solana_scanner):\n", exc)
        raise SystemExit(1)

    try:
        raw_pyth = data.get("pyth", {}) or {}
        if hasattr(PythConfig, "model_validate"):
            pyth_cfg = PythConfig.model_validate(raw_pyth)
        else:  # pragma: no cover - for Pydantic < 2
            pyth_cfg = PythConfig.parse_obj(raw_pyth)
        data["pyth"] = pyth_cfg.dict()
    except ValidationError as exc:
        print("Invalid configuration (pyth):\n", exc)
        raise SystemExit(1)

    return data


def _load_config_internal() -> tuple[dict, set[str]]:
    """Load config if underlying files changed and track updates."""
    global _CONFIG_CACHE, _CONFIG_MTIMES

    main_mtime = CONFIG_PATH.stat().st_mtime if CONFIG_PATH.exists() else 0.0
    strat_dir = CONFIG_PATH.parent.parent / "config" / "strategies"
    trend_file = strat_dir / "trend_bot.yaml"
    trend_mtime = trend_file.stat().st_mtime if trend_file.exists() else None

    if (
        _CONFIG_CACHE
        and _CONFIG_MTIMES.get(CONFIG_PATH) == main_mtime
        and _CONFIG_MTIMES.get(trend_file) == trend_mtime
    ):
        return _CONFIG_CACHE, set()

    new_data = _load_config_file()
    changed = _diff_keys(_CONFIG_CACHE, new_data)
    _CONFIG_CACHE = new_data
    _CONFIG_MTIMES[CONFIG_PATH] = main_mtime
    if trend_mtime is not None:
        _CONFIG_MTIMES[trend_file] = trend_mtime
    else:
        _CONFIG_MTIMES.pop(trend_file, None)

    _ensure_ml_if_needed(_CONFIG_CACHE)
    return _CONFIG_CACHE, changed


def load_config() -> dict:
    """Load YAML configuration for the bot synchronously."""
    cfg, _ = _load_config_internal()
    return cfg


async def load_config_async() -> tuple[dict, set[str]]:
    """Asynchronously load configuration returning changed sections."""
    return await asyncio.to_thread(_load_config_internal)


def maybe_reload_config(state: dict, config: dict) -> None:
    """Deprecated reload helper kept for backwards compatibility."""
    # Reloading now handled by :func:`reload_config` directly.
    return


def _diff_keys(old: dict, new: dict) -> set[str]:
    """Return top-level keys whose values differ between ``old`` and ``new``."""
    keys = set(old.keys()) | set(new.keys())
    return {k for k in keys if old.get(k) != new.get(k)}


def _merge_dict(dest: dict, src: dict) -> None:
    """Recursively merge ``src`` into ``dest`` in-place."""
    for key in list(dest.keys()):
        if key not in src:
            del dest[key]
    for key, value in src.items():
        if isinstance(value, dict) and isinstance(dest.get(key), dict):
            _merge_dict(dest[key], value)
        else:
            dest[key] = value


_ENV_PATTERN = re.compile(r"\$\{([^}]+)\}")


def replace_placeholders(cfg):
    """Recursively replace ``${VAR}`` values with environment variables."""
    if isinstance(cfg, dict):
        return {k: replace_placeholders(v) for k, v in cfg.items()}
    if isinstance(cfg, list):
        return [replace_placeholders(v) for v in cfg]
    if isinstance(cfg, str):
        return _ENV_PATTERN.sub(lambda m: os.getenv(m.group(1), m.group(0)), cfg)
    return cfg


def _flatten_config(data: dict, parent: str = "") -> dict:
    """Flatten nested config keys to ENV_STYLE names."""
    flat: dict[str, str] = {}
    for key, value in data.items():
        new_key = f"{parent}_{key}" if parent else key
        if isinstance(value, dict):
            flat.update(_flatten_config(value, new_key))
        else:
            flat[new_key.upper()] = value
    return flat


async def reload_config(
    config: dict,
    ctx: BotContext,
    risk_manager: RiskManager,
    rotator: PortfolioRotator,
    position_guard: OpenPositionGuard,
    *,
    force: bool = False,
) -> None:
    """Reload configuration and update dependent components."""
    new_config, changed = await load_config_async()
    if not force and not changed:
        return

    _merge_dict(config, new_config)
    ctx.config = config

    # Reset cached symbols when configuration changes to ensure
    # symbol selections reflect the latest settings
    symbol_utils._cached_symbols = None
    symbol_utils._last_refresh = 0.0

    rotator.config = config.get("portfolio_rotation", rotator.config)
    position_guard.max_open_trades = config.get(
        "max_open_trades", position_guard.max_open_trades
    )
    logger.info(
        "OpenPositionGuard limit set to %d trades",
        position_guard.max_open_trades,
    )

    cooldown_configure(config.get("min_cooldown", 0))
    market_loader_configure(
        config.get("ohlcv_timeout", 120),
        config.get("max_ohlcv_failures", 3),
        config.get("max_ws_limit", 50),
        config.get("telegram", {}).get("status_updates", True),
        max_concurrent=config.get("max_concurrent_ohlcv"),
        gecko_limit=config.get("gecko_limit"),
    )

    volume_ratio = 0.01 if config.get("testing_mode") else 1.0
    risk_params = {**config.get("risk", {})}
    risk_params.update(config.get("sentiment_filter", {}))
    risk_params.update(config.get("volatility_filter", {}))
    risk_params["symbol"] = config.get("symbol", "")
    risk_params["trade_size_pct"] = config.get("trade_size_pct", 0.1)
    risk_params["strategy_allocation"] = config.get("strategy_allocation", {})
    risk_params["volume_threshold_ratio"] = config.get("risk", {}).get(
        "volume_threshold_ratio", 0.05
    )
    risk_params["atr_period"] = config.get("risk", {}).get("atr_period", 14)
    risk_params["stop_loss_atr_mult"] = config.get("risk", {}).get(
        "stop_loss_atr_mult", 2.0
    )
    risk_params["take_profit_atr_mult"] = config.get("risk", {}).get(
        "take_profit_atr_mult", 4.0
    )
    risk_params["volume_ratio"] = volume_ratio
    risk_manager.config = RiskConfig(**risk_params)


async def _ws_ping_loop(exchange: object, interval: float) -> None:
    """Periodically send WebSocket ping messages."""
    try:
        while True:
            await asyncio.sleep(interval)
            try:
                ping = getattr(exchange, "ping", None)
                if ping is None:
                    continue
                is_coro = asyncio.iscoroutinefunction(ping)
                clients = getattr(exchange, "clients", None)
                if isinstance(clients, dict):
                    if clients:
                        for client in list(clients.values()):
                            if is_coro:
                                await ping(client)
                            else:
                                await asyncio.to_thread(ping, client)
                            logger.debug("Sent WebSocket ping to Kraken")
                    else:
                        continue
                else:
                    if is_coro:
                        await ping()
                    else:
                        await asyncio.to_thread(ping)
                    logger.debug("Sent WebSocket ping to Kraken")
            except asyncio.CancelledError:
                raise
            except Exception as exc:  # pragma: no cover - ping failures
                logger.error("WebSocket ping failed: %s", exc, exc_info=True)
    except asyncio.CancelledError:
        pass


async def registry_update_loop(interval_minutes: float) -> None:
    """Periodically refresh the Solana token registry."""
    while True:
        try:
            mapping = await registry.load_token_mints(force_refresh=True)
            if mapping:
                registry.set_token_mints({**registry.TOKEN_MINTS, **mapping})
        except asyncio.CancelledError:
            break
        except Exception as exc:  # pragma: no cover - best effort
            logger.error("Token registry update error: %s", exc)
        await asyncio.sleep(interval_minutes * 60)


async def initial_scan(
    exchange: object,
    config: dict,
    state: SessionState,
    notifier: TelegramNotifier | None = None,
) -> None:
    """Populate OHLCV and regime caches before trading begins."""

    ranked, onchain_symbols = await get_filtered_symbols(exchange, config)
    symbols = [s for s, _ in ranked]
    top_n = int(config.get("scan_deep_top", 50))
    symbols = symbols[:top_n]
    for sym in onchain_symbols:
        if sym not in symbols:
            symbols.append(sym)
    symbols = list(dict.fromkeys(symbols))
    if not symbols:
        return

    batch_size = int(config.get("symbol_batch_size", 10))
    total = len(symbols)
    processed = 0

    sf = config.get("symbol_filter", {})
    ohlcv_batch_size = config.get("ohlcv_batch_size")
    if ohlcv_batch_size is None:
        ohlcv_batch_size = sf.get("ohlcv_batch_size")
    scan_limit = int(
        sf.get("initial_history_candles", config.get("scan_lookback_limit", 50))
    )

    tfs = sf.get("initial_timeframes", config.get("timeframes", ["1h"]))
    tf_sec = timeframe_seconds(None, min(tfs, key=lambda t: timeframe_seconds(None, t)))
    lookback_since = int(time.time() * 1000 - scan_limit * tf_sec * 1000)

    history_since = int((time.time() - 365 * 86400) * 1000)
    deep_limit = int(
        sf.get(
            "initial_history_candles",
            config.get(
                "scan_deep_limit",
                config.get("scan_lookback_limit", 50) * 10,
            ),
        )
    )
    logger.info(
        "Loading deep OHLCV history starting %s",
        datetime.utcfromtimestamp(history_since / 1000).isoformat(),
    )

    for i in range(0, len(symbols), batch_size):
        batch = symbols[i : i + batch_size]

        async with symbol_cache_guard():
            async with OHLCV_LOCK:
                state.df_cache = await update_multi_tf_ohlcv_cache(
                    exchange,
                    state.df_cache,
                    batch,
                    {**config, "timeframes": tfs},
                    limit=deep_limit,
                    start_since=history_since,
                    use_websocket=False,
                    force_websocket_history=config.get("force_websocket_history", False),
                    max_concurrent=config.get("max_concurrent_ohlcv"),
                    notifier=notifier,
                    priority_queue=symbol_priority_queue,
                    batch_size=ohlcv_batch_size,
                )

                state.regime_cache = await update_regime_tf_cache(
                    exchange,
                    state.regime_cache,
                    batch,
                    {**config, "timeframes": tfs},
                    limit=scan_limit,
                    start_since=lookback_since,
                    use_websocket=False,
                    force_websocket_history=config.get("force_websocket_history", False),
                    max_concurrent=config.get("max_concurrent_ohlcv"),
                    notifier=notifier,
                    df_map=state.df_cache,
                    batch_size=ohlcv_batch_size,
                )
        logger.info("Deep historical OHLCV loaded for %d symbols", len(batch))

        processed += len(batch)
        pct = processed / total * 100
        logger.info("Initial scan %.1f%% complete", pct)
        if notifier and config.get("telegram", {}).get("status_updates", True):
            notifier.notify(f"Initial scan {pct:.1f}% complete")

    return


async def fetch_candidates(ctx: BotContext) -> None:
    """Gather symbols for this cycle and build the evaluation batch."""
    t0 = time.perf_counter()

    global symbol_priority_queue

    sf = ctx.config.setdefault("symbol_filter", {})

    if (
        not ctx.config.get("symbols")
        and not ctx.config.get("onchain_symbols")
        and not ctx.config.get("symbol")
    ):
        ctx.config["symbol"] = "BTC/USDT"
    orig_min_volume = sf.get("min_volume_usd")
    orig_volume_pct = sf.get("volume_percentile")

    pump = is_market_pumping(
        (ctx.config.get("symbols") or [ctx.config.get("symbol")])
        + ctx.config.get("onchain_symbols", []),
        ctx.df_cache,
        ctx.config.get("timeframe", "1h"),
    )
    if pump:
        sf["min_volume_usd"] = 500
        sf["volume_percentile"] = 5
        if ctx.risk_manager:
            weights = ctx.config.get("strategy_allocation", {}).copy()
            weights["sniper_solana"] = 0.6
            ctx.config["strategy_allocation"] = weights
            ctx.risk_manager.update_allocation(weights)
        ctx.config["mode"] = "auto"

    try:
        symbols, onchain_syms = await get_filtered_symbols(ctx.exchange, ctx.config)
    finally:
        if pump:
            sf["min_volume_usd"] = orig_min_volume
            sf["volume_percentile"] = orig_volume_pct
    cex_candidates = list(symbols)
    onchain_candidates = [(s, 0.0) for s in onchain_syms]

    mode = ctx.config.get("mode", "auto")
    resolved_mode = mode
    if mode == "cex":
        active_candidates = cex_candidates
    elif mode == "onchain":
        active_candidates = onchain_candidates
    else:
        if not onchain_candidates:
            active_candidates = cex_candidates
            resolved_mode = "cex"
            if not getattr(fetch_candidates, "_onchain_fallback_logged", False):
                logger.info(
                    "Auto mode: falling back to CEX because 0 onchain candidates after metadata checks."
                )
                fetch_candidates._onchain_fallback_logged = True
        else:
            active_candidates = cex_candidates + onchain_candidates

    bases = [s.split("/")[0] for s in onchain_syms]
    meta_kept = 0
    meta_drop = 0
    if bases:
        try:
            meta = await fetch_from_helius(bases)
            meta_kept = sum(1 for b in bases if b.upper() in meta)
            meta_drop = len(bases) - meta_kept
        except Exception as exc:  # pragma: no cover - metadata optional
            pipeline_logger.debug("metadata lookup failed: %s", exc)
            meta_kept = len(bases)
            meta_drop = 0
    pipeline_logger.info(
        "metadata_kept=%d metadata_dropped=%d (mode=%s)",
        meta_kept,
        meta_drop,
        ctx.config.get("mode"),
    )

    # Always include major benchmark pairs
    active_candidates.extend([("BTC/USDT", 10.0), ("SOL/USDC", 10.0)])

    ctx.timing["symbol_time"] = time.perf_counter() - t0

    symbols = active_candidates
    solana_tokens: list[str] = list(onchain_syms)
    sol_cfg = ctx.config.get("solana_scanner", {})

    regime = "unknown"
    try:
        regime = await get_market_regime(ctx)
    except Exception:  # pragma: no cover - safety
        pass

    if regime == "trending" and ctx.config.get("arbitrage_enabled", True):
        try:
            if ctx.secondary_exchange:
                arb_syms = await scan_cex_arbitrage(
                    ctx.exchange, ctx.secondary_exchange, ctx.config
                )
            else:
                arb_syms = await scan_arbitrage(ctx.exchange, ctx.config)
            symbols.extend((s, 2.0) for s in arb_syms)
        except Exception as exc:  # pragma: no cover - best effort
            logger.error("Arbitrage scan error: %s", exc)

    if regime == "volatile":
        symbols.extend((s, 0.0) for s in onchain_syms)

    if regime == "volatile" and sol_cfg.get("enabled"):
        try:
            new_tokens = await get_solana_new_tokens(sol_cfg)
            solana_tokens.extend(new_tokens)
            symbols.extend((m, 0.0) for m in new_tokens)
        except Exception as exc:  # pragma: no cover - best effort
            logger.error("Solana scanner failed: %s", exc)

    ctx.active_universe = [s for s, _ in symbols]
    ctx.resolved_mode = resolved_mode

    symbol_names = [s for s, _ in symbols]
    avg_atr = compute_average_atr(
        symbol_names, ctx.df_cache, ctx.config.get("timeframe", "1h")
    )
    adaptive_cfg = ctx.config.get("adaptive_scan", {})
    if adaptive_cfg.get("enabled"):
        baseline = adaptive_cfg.get("atr_baseline", 0.01)
        max_factor = adaptive_cfg.get("max_factor", 2.0)
        volatility_factor = min(max_factor, max(1.0, avg_atr / baseline))
    else:
        volatility_factor = 1.0
    ctx.volatility_factor = volatility_factor

    total_available = len(
        (ctx.config.get("symbols") or [ctx.config.get("symbol")])
        + ctx.config.get("onchain_symbols", [])
    )
    ctx.timing["symbol_filter_ratio"] = (
        len(symbols) / total_available if total_available else 1.0
    )

    fs_cfg = ctx.config.get("runtime", {}).get("fast_start", {})
    base_size_cfg = ctx.config.get("symbol_batch_size", 10)
    async with QUEUE_LOCK:
        if fs_cfg.get("enabled"):
            follow_size = fs_cfg.get("followup_batch_size", base_size_cfg)
            if not symbol_priority_queue:
                seeds = symbol_utils.select_seed_symbols(symbols, ctx.exchange, ctx.config)
                rest_scores = [(s, sc) for s, sc in symbols if s not in seeds]
                rest_queue = list(build_priority_queue(rest_scores))
                ctx._fast_start_batches = compute_batches(rest_queue, follow_size)
                symbol_priority_queue = deque(seeds)
                for sym in seeds:
                    logger.info("OHLCV[1m] warmup met for %s → enqueue", sym)
                base_size = len(seeds) if seeds else follow_size
            else:
                if (
                    len(symbol_priority_queue) < follow_size
                    and getattr(ctx, "_fast_start_batches", [])
                ):
                    symbol_priority_queue.extend(ctx._fast_start_batches.pop(0))
                base_size = follow_size
        else:
            if not symbol_priority_queue:
                symbol_priority_queue = build_priority_queue(symbols)
            base_size = base_size_cfg

        if onchain_syms:
            for sym in reversed(onchain_syms):
                if sym not in symbol_priority_queue:
                    symbol_priority_queue.appendleft(sym)
        if solana_tokens:
            enqueue_solana_tokens(solana_tokens)

        batch_size = int(base_size * volatility_factor)
        if (
            len(symbol_priority_queue) < batch_size
            and (not fs_cfg.get("enabled") or not getattr(ctx, "_fast_start_batches", []))
        ):
            symbol_priority_queue.extend(build_priority_queue(symbols))
        ctx.current_batch = [
            symbol_priority_queue.popleft()
            for _ in range(min(batch_size, len(symbol_priority_queue)))
        ]

        for sym in ctx.current_batch:
            if sym in recent_solana_set:
                recent_solana_set.discard(sym)
                try:
                    recent_solana_tokens.remove(sym)
                except ValueError:
                    pass

    logger.info("Current batch: %s", ctx.current_batch)


async def scan_arbitrage(exchange: object, config: dict) -> list[str]:
    """Return symbols with profitable Solana arbitrage opportunities."""
    pairs: list[str] = config.get("arbitrage_pairs", [])
    if not pairs:
        return []

    gecko_prices: dict[str, float] = {}
    if fetch_geckoterminal_ohlcv:
        for sym in pairs:
            try:
                res = await fetch_geckoterminal_ohlcv(sym, limit=1, return_price=True)
            except Exception:
                res = None
            if res:
                _data, _vol, price = res
                gecko_prices[sym] = price

    remaining = [s for s in pairs if s not in gecko_prices]
    dex_prices: dict[str, float] = gecko_prices.copy()
    if remaining and fetch_solana_prices:
        dex_prices.update(await fetch_solana_prices(remaining))
    results: list[str] = []
    threshold = float(
        config.get(
            "arbitrage_threshold",
            config.get("grid_bot", {}).get("arbitrage_threshold", 0.0),
        )
    )

    for sym in pairs:
        dex_price = dex_prices.get(sym)
        if not dex_price:
            continue
        try:
            if asyncio.iscoroutinefunction(getattr(exchange, "fetch_ticker", None)):
                ticker = await exchange.fetch_ticker(sym)
            else:
                ticker = await asyncio.to_thread(exchange.fetch_ticker, sym)
        except Exception:
            continue
        cex_price = ticker.get("last") or ticker.get("close")
        if cex_price is None:
            continue
        try:
            cex_val = float(cex_price)
        except Exception:
            continue
        if cex_val <= 0:
            continue
        diff = abs(dex_price - cex_val) / cex_val
        if diff >= threshold:
            results.append(sym)
    return results


async def scan_cex_arbitrage(
    primary: object, secondary: object, config: dict
) -> list[str]:
    """Return symbols with profitable arbitrage between two centralized exchanges."""
    pairs: list[str] = config.get("arbitrage_pairs", [])
    if not pairs:
        return []

    results: list[str] = []
    threshold = float(config.get("arbitrage_threshold", 0.0))
    for sym in pairs:
        try:
            if asyncio.iscoroutinefunction(getattr(primary, "fetch_ticker", None)):
                t1 = await primary.fetch_ticker(sym)
            else:
                t1 = await asyncio.to_thread(primary.fetch_ticker, sym)
            if asyncio.iscoroutinefunction(getattr(secondary, "fetch_ticker", None)):
                t2 = await secondary.fetch_ticker(sym)
            else:
                t2 = await asyncio.to_thread(secondary.fetch_ticker, sym)
        except Exception:
            continue

        p1 = t1.get("last") or t1.get("close")
        p2 = t2.get("last") or t2.get("close")
        if p1 is None or p2 is None:
            continue
        try:
            f1 = float(p1)
            f2 = float(p2)
        except Exception:
            continue
        if f1 <= 0:
            continue
        diff = abs(f1 - f2) / f1
        if diff >= threshold:
            results.append(sym)
    return results


async def update_caches(ctx: BotContext) -> None:
    async with symbol_cache_guard():
        await _update_caches_impl(ctx)


async def _update_caches_impl(ctx: BotContext) -> None:
    """Update OHLCV and regime caches for the current symbol batch."""
    batch = ctx.current_batch
    if not batch:
        return

    start = time.perf_counter()
    timeframe = ctx.config.get("timeframe", "1h")
    tf_minutes = int(pd.Timedelta(timeframe).total_seconds() // 60)
    limit = max(150, tf_minutes * 2)
    limit = int(ctx.config.get("cycle_lookback_limit") or limit)
    start_since = int(time.time() * 1000 - limit * tf_minutes * 60 * 1000)

    ohlcv_batch_size = ctx.config.get("ohlcv_batch_size")
    if ohlcv_batch_size is None:
        ohlcv_batch_size = ctx.config.get("symbol_filter", {}).get("ohlcv_batch_size")

    max_concurrent = ctx.config.get("max_concurrent_ohlcv")
    if isinstance(max_concurrent, (int, float)):
        max_concurrent = int(max_concurrent)
        if ctx.volatility_factor > 5:
            max_concurrent = max(1, max_concurrent // 2)

    async with OHLCV_LOCK:
        try:
            ctx.df_cache = await update_multi_tf_ohlcv_cache(
                ctx.exchange,
                ctx.df_cache,
                batch,
                ctx.config,
                limit=limit,
                use_websocket=ctx.config.get("use_websocket", False),
                force_websocket_history=ctx.config.get(
                    "force_websocket_history", False
                ),
                max_concurrent=max_concurrent,
                notifier=(
                    ctx.notifier
                    if ctx.config.get("telegram", {}).get("status_updates", True)
                    else None
                ),
                priority_queue=symbol_priority_queue,
                batch_size=ohlcv_batch_size,
            )
        except Exception as exc:
            logger.warning("WS OHLCV failed: %s - falling back to REST", exc)
            ctx.df_cache = await update_multi_tf_ohlcv_cache(
                ctx.exchange,
                ctx.df_cache,
                batch,
                ctx.config,
                limit=limit,
                start_since=start_since,
                use_websocket=False,
                force_websocket_history=ctx.config.get(
                    "force_websocket_history", False
                ),
                max_concurrent=max_concurrent,
                notifier=(
                    ctx.notifier
                    if ctx.config.get("telegram", {}).get("status_updates", True)
                    else None
                ),
                priority_queue=symbol_priority_queue,
                batch_size=ohlcv_batch_size,
            )
        ctx.regime_cache = await update_regime_tf_cache(
            ctx.exchange,
            ctx.regime_cache,
            batch,
            ctx.config,
            limit=limit,
            use_websocket=ctx.config.get("use_websocket", False),
            force_websocket_history=ctx.config.get("force_websocket_history", False),
            max_concurrent=max_concurrent,
            notifier=(
                ctx.notifier
                if ctx.config.get("telegram", {}).get("status_updates", True)
                else None
            ),
            df_map=ctx.df_cache,
            batch_size=ohlcv_batch_size,
        )

    filtered_batch: list[str] = []
    for sym in batch:
        df = ctx.df_cache.get(timeframe, {}).get(sym)
        count = len(df) if isinstance(df, pd.DataFrame) else 0
        logger.info("%s OHLCV: %d candles", sym, count)
        if count == 0:
            logger.warning("No OHLCV data for %s; skipping analysis", sym)
            continue
        filtered_batch.append(sym)

    ctx.current_batch = filtered_batch

    vol_thresh = ctx.config.get("bounce_scalper", {}).get("vol_zscore_threshold")
    if vol_thresh is not None:
        status_updates = ctx.config.get("telegram", {}).get("status_updates", True)
        for sym in batch:
            df = ctx.df_cache.get(timeframe, {}).get(sym)
            if df is None or df.empty or "volume" not in df:
                continue
            vols = df["volume"].to_numpy(dtype=float)
            mean = float(np.mean(vols)) if len(vols) else 0.0
            std = float(np.std(vols))
            if std <= 0:
                continue
            z_scores = (vols - mean) / std
            z_max = float(np.max(z_scores))
            if z_max > vol_thresh:
                async with QUEUE_LOCK:
                    symbol_priority_queue.appendleft(sym)
                msg = f"Volume spike priority for {sym}: z={z_max:.2f}"
                logger.info(msg)
                if status_updates and ctx.notifier:
                    ctx.notifier.notify(msg)

    if ctx.config.get("use_websocket", True) and ctx.current_batch:
        timeframe = ctx.config.get("timeframe", "1h")

        async def subscribe(sym: str) -> None:
            try:
                params = inspect.signature(ctx.exchange.watchOHLCV).parameters
                kwargs = {"symbol": sym, "timeframe": timeframe}
                if "timeout" in params:
                    kwargs["timeout"] = WS_OHLCV_TIMEOUT
                await ctx.exchange.watchOHLCV(**kwargs)
            except Exception as exc:  # pragma: no cover - network
                logger.warning("WS subscribe failed for %s: %s", sym, exc)

        await asyncio.gather(*(subscribe(sym) for sym in ctx.current_batch))

    ctx.timing["ohlcv_fetch_latency"] = time.perf_counter() - start


async def enrich_with_pyth(ctx: BotContext) -> None:
    """Update cached OHLCV using the latest Pyth prices."""
    batch = ctx.current_batch
    if not batch:
        return
    async with symbol_cache_guard():
        async with aiohttp.ClientSession() as session:
            for sym in batch:
                quote = sym.split("/")[-1]
                allowed = ctx.config.get("pyth_quotes", ["USDC"])
                if quote not in allowed:
                    continue
                base = sym.split("/")[0]
                try:
                    url = f"https://hermes.pyth.network/v2/price_feeds?query={base}"
                    async with session.get(url, timeout=10) as resp:
                        feeds = await resp.json()
                except Exception:
                    continue

                feed_id = None
                for item in feeds:
                    attrs = item.get("attributes", {})
                    if attrs.get("base") == base and attrs.get("quote_currency") == "USD":
                        feed_id = item.get("id")
                        break
                if not feed_id:
                    continue

                try:
                    url = (
                        "https://hermes.pyth.network/api/latest_price_feeds?ids[]="
                        f"{feed_id}"
                    )
                    async with session.get(url, timeout=10) as resp:
                        data = await resp.json()
                except Exception:
                    continue

                if not data:
                    continue

                price_info = data[0].get("price")
                if not price_info:
                    continue

                price = float(price_info.get("price", 0)) * (
                    10 ** price_info.get("expo", 0)
                )

                async with OHLCV_LOCK:
                    for cache in ctx.df_cache.values():
                        df = cache.get(sym)
                        if df is not None and not df.empty:
                            df.loc[df.index[-1], "close"] = price


async def analyse_batch(ctx: BotContext) -> None:
    async with symbol_cache_guard():
        await _analyse_batch_impl(ctx)


async def _analyse_batch_impl(ctx: BotContext) -> None:
    """Run signal analysis on the current batch."""
    batch = ctx.current_batch
    logger.info(
        "Strategy evaluation starting with %d symbols (mode=%s)",
        len(getattr(ctx, "active_universe", [])),
        getattr(ctx, "resolved_mode", ctx.config.get("mode", "auto")),
    )
    if not batch:
        logger.info("analyse_batch called with empty batch")
        ctx.analysis_results = []
        return

    logger.info(
        "analyse_batch starting with %d symbols: %s",
        len(batch),
        batch,
    )
    pipeline_logger.info(
        "strategy_eval_start=%d timeframes=%s",
        len(batch),
        sorted(ctx.df_cache.keys()),
    )

    base_tf = ctx.config.get("timeframe", "1h")
    ctx.analysis_errors = 0
    ctx.analysis_timeouts = 0

    eval_cfg = ctx.config.get("runtime", {}).get("evaluation", {})
    concurrency = int(eval_cfg.get("concurrency", len(batch)))
    timeout = eval_cfg.get("per_symbol_timeout_s")
    sem = asyncio.Semaphore(concurrency)

    tasks = {}
    mode = ctx.config.get("mode", "cex")

<<<<<<< HEAD
    async def run_symbol(sym: str) -> Any:
        df_map = {tf: c.get(sym) for tf, c in ctx.df_cache.items()}
=======
    async def eval_fn(symbol: str):
        df_map = {tf: c.get(symbol) for tf, c in ctx.df_cache.items()}
>>>>>>> 2551eb9e
        for tf, cache in ctx.regime_cache.items():
            df_map[tf] = cache.get(symbol)
        df = df_map.get(base_tf)
        logger.info(
            "DF len for %s: %d",
            symbol,
            len(df) if isinstance(df, pd.DataFrame) else 0,
        )
<<<<<<< HEAD
        async with sem:
            try:
                coro = analyze_symbol(
                    sym,
                    df_map,
                    mode,
                    ctx.config,
                    ctx.notifier,
                    mempool_monitor=ctx.mempool_monitor,
                    mempool_cfg=ctx.mempool_cfg,
                )
                if timeout:
                    return await asyncio.wait_for(coro, timeout)
                return await coro
            except asyncio.TimeoutError:
                logger.error("Analysis timeout for %s", sym)
                return {"symbol": sym, "skip": True}

    for sym in batch:
        task = asyncio.create_task(run_symbol(sym))
        tasks[task] = sym
=======
        return await analyze_symbol(
            symbol,
            df_map,
            mode,
            ctx.config,
            ctx.notifier,
            mempool_monitor=ctx.mempool_monitor,
            mempool_cfg=ctx.mempool_cfg,
        )
>>>>>>> 2551eb9e

    results_map: dict[str, Any] = {}
    total = len(tasks)
    completed = 0
    for task in asyncio.as_completed(tasks):
        sym = tasks[task]
        try:
            results_map[sym] = await task
        except asyncio.TimeoutError:
            logger.error("Analysis timeout for %s", sym)
            ctx.analysis_timeouts += 1
            results_map[sym] = Exception("timeout")
        except Exception as exc:  # pragma: no cover - log and continue
            logger.error("Analysis failed for %s: %s", sym, exc)
            ctx.analysis_errors += 1
            results_map[sym] = exc
        completed += 1
        logger.info(
            "Strategy evaluation progress: %d/%d symbols processed",
            completed,
            total,
        )
    ctx.eval_fn = eval_fn
    from crypto_bot.evaluator import evaluate_batch

    results_map = await evaluate_batch(batch, ctx)

    ctx.analysis_results = [
        res for sym in batch if (res := results_map.get(sym)) is not None
    ]

    global UNKNOWN_COUNT, TOTAL_ANALYSES
    for res in ctx.analysis_results:
        if res.get("skip"):
            continue
        logger.info(
            "Analysis for %s: regime=%s, score=%s",
            res["symbol"],
            res["regime"],
            res["score"],
        )
        TOTAL_ANALYSES += 1
        if res.get("regime") == "unknown":
            UNKNOWN_COUNT += 1

    logger.info(
        "analyse_batch produced %d results (%d skipped)",
        len(ctx.analysis_results),
        sum(1 for r in ctx.analysis_results if r.get("skip")),
    )
    pipeline_logger.info(
        "strategy_eval_done signals=%d",
        sum(1 for r in ctx.analysis_results if not r.get("skip")),
    )


async def execute_signals(ctx: BotContext) -> None:
    """Open trades for qualified analysis results."""
    results = getattr(ctx, "analysis_results", [])
    if not results:
        logger.info("No analysis results to act on")
        return
    ctx.reject_reasons = {}
    reject_counts = Counter()

    # Filter and prioritize by score
    orig_results = results
    results = []
    skipped_syms: list[str] = []
    no_dir_syms: list[str] = []
    low_score: list[str] = []
    for r in orig_results:
        if r.get("skip"):
            skipped_syms.append(r.get("symbol"))
            continue
        if r.get("direction") == "none":
            no_dir_syms.append(r.get("symbol"))
            continue
        min_req = r.get("min_confidence", ctx.config.get("min_confidence_score", 0.0))
        score = r.get("score", 0.0)
        if score < min_req:
            low_score.append(f"{r.get('symbol')}({score:.2f}<{min_req:.2f})")
            continue
        results.append(r)

    logger.debug(
        "Candidate scoring: %d/%d met the minimum score; low_score=%s skip=%s no_direction=%s",
        len(results),
        len(orig_results),
        low_score,
        skipped_syms,
        no_dir_syms,
    )

    if not results:
        logger.info("All signals filtered out - nothing actionable")
        if ctx.notifier and ctx.config.get("telegram", {}).get("trade_updates", True):
            ctx.notifier.notify("No symbols qualified for trading")
        return

    results.sort(key=lambda x: x.get("score", 0), reverse=True)
    top_n = ctx.config.get("top_n_symbols", 10)
    executed = 0

    for candidate in results[:top_n]:
        logger.info("Analysis result: %s", candidate)
        max_trades = ctx.position_guard.max_open_trades if ctx.position_guard else 0
        logger.debug("Open trades: %d / %d", len(ctx.positions), max_trades)
        if not ctx.position_guard or not ctx.position_guard.can_open(ctx.positions):
            logger.info(
                "Max open trades reached (%d/%d); skipping remaining signals",
                len(ctx.positions),
                max_trades,
            )
            break
        sym = candidate["symbol"]
        logger.info("[EVAL] evaluating %s", sym)
        outcome_reason = ""
        if ctx.balance <= 0:
            old_balance = ctx.balance
            latest = await refresh_balance(ctx)
            logger.info(
                "Balance was %.2f; refreshed to %.2f for %s",
                old_balance,
                latest,
                sym,
            )
        if sym in ctx.positions:
            outcome_reason = "existing position"
            logger.info("[EVAL] %s -> %s", sym, outcome_reason)
            continue

        df = candidate["df"]
        price = df["close"].iloc[-1]
        score = candidate.get("score", 0.0)
        strategy = candidate.get("name", "")
        allowed, reason = ctx.risk_manager.allow_trade(df, strategy, sym)
        if not allowed:
            outcome_reason = f"blocked: {reason}"
            logger.info("[EVAL] %s -> %s", sym, outcome_reason)
            key = reason.lower().replace(" ", "_")
            reject_counts[key] += 1
            continue

        probs = candidate.get("probabilities", {})
        reg_prob = float(probs.get(candidate.get("regime"), 0.0))
        direction = candidate.get("direction", "long")
        size = ctx.risk_manager.position_size(
            reg_prob,
            ctx.balance,
            df,
            atr=candidate.get("atr"),
            price=price,
            name=strategy,
            direction=direction,
        )
        if size == 0:
            await refresh_balance(ctx)
            size = ctx.risk_manager.position_size(
                reg_prob,
                ctx.balance,
                df,
                atr=candidate.get("atr"),
                price=price,
                name=strategy,
                direction=direction,
            )
            if size == 0:
                outcome_reason = f"size {size:.4f}"
                logger.info("[EVAL] %s -> %s", sym, outcome_reason)
                continue

        if not ctx.risk_manager.can_allocate(strategy, abs(size), ctx.balance):
            logger.info(
                "Insufficient capital to allocate %.4f for %s via %s",
                size,
                sym,
                strategy,
            )
            outcome_reason = "insufficient capital"
            logger.info("[EVAL] %s -> %s", sym, outcome_reason)
            continue

        amount = abs(size) / price if price > 0 else 0.0
        side = direction_to_side(direction)
        if side == "sell" and not ctx.config.get("allow_short", False):
            outcome_reason = "short selling disabled"
            logger.info("[EVAL] %s -> %s", sym, outcome_reason)
            continue
        start_exec = time.perf_counter()
        executed_via_sniper = False
        executed_via_cross = False
        mode_str = (
            "dry_run" if ctx.config.get("execution_mode") == "dry_run" else "live"
        )
        trade_reason = candidate.get("reason") or strategy
        if strategy == "cross_chain_arb_bot":
            logger.info(
                "TRADE (%s) %s %s qty=%.4f price=spot reason='%s'",
                mode_str,
                side.upper(),
                sym,
                amount,
                trade_reason,
            )
            task = register_task(
                asyncio.create_task(
                    cross_chain_trade(
                        ctx.exchange,
                        ctx.ws_client,
                        sym,
                        side,
                        amount,
                        dry_run=ctx.config.get("execution_mode") == "dry_run",
                        slippage_bps=ctx.config.get("solana_slippage_bps", 50),
                        use_websocket=ctx.config.get("use_websocket", False),
                        notifier=ctx.notifier,
                        mempool_monitor=ctx.mempool_monitor,
                        mempool_cfg=ctx.mempool_cfg,
                        config=ctx.config,
                    )
                )
            )
            CROSS_ARB_TASKS.add(task)
            task.add_done_callback(CROSS_ARB_TASKS.discard)
            executed_via_cross = True
        elif sym.endswith("/USDC"):
            if sym in NEW_SOLANA_TOKENS:
                reg = candidate.get("regime")
                if reg not in {"volatile", "breakout"}:
                    logger.info("[EVAL] %s -> regime %s not tradable", sym, reg)
                    NEW_SOLANA_TOKENS.discard(sym)
                    continue

            sol_score, _ = sniper_solana.generate_signal(df)
            if sym in NEW_SOLANA_TOKENS:
                NEW_SOLANA_TOKENS.discard(sym)
            if sol_score > 0.7:
                base, quote = sym.split("/")
                logger.info(
                    "TRADE (%s) %s %s qty=%.4f price=spot reason='%s'",
                    mode_str,
                    side.upper(),
                    sym,
                    amount,
                    trade_reason,
                )
                task = register_task(
                    asyncio.create_task(
                        sniper_trade(
                            ctx.config.get("wallet_address", ""),
                            quote,
                            base,
                            size,
                            dry_run=ctx.config.get("execution_mode") == "dry_run",
                            slippage_bps=ctx.config.get("solana_slippage_bps", 50),
                            notifier=ctx.notifier,
                        )
                    )
                )
                SNIPER_TASKS.add(task)
                task.add_done_callback(SNIPER_TASKS.discard)
                executed_via_sniper = True

        if not executed_via_sniper and not executed_via_cross:
            logger.info(
                "TRADE (%s) %s %s qty=%.4f price=spot reason='%s'",
                mode_str,
                side.upper(),
                sym,
                amount,
                trade_reason,
            )
            order = await cex_trade_async(
                ctx.exchange,
                ctx.ws_client,
                sym,
                side,
                amount,
                ctx.notifier,
                dry_run=ctx.config.get("execution_mode") == "dry_run",
                use_websocket=ctx.config.get("use_websocket", False),
                config=ctx.config,
            )
            if order:
                executed += 1
                logger.info("[EVAL] %s -> executed %s %.4f", sym, side, amount)
                take_profit = None
                if strategy == "bounce_scalper":
                    depth = int(ctx.config.get("liquidity_depth", 10))
                    book = await fetch_order_book_async(ctx.exchange, sym, depth)
                    dist = _closest_wall_distance(book, price, side)
                    if dist is not None:
                        take_profit = dist * 0.8
                ctx.risk_manager.register_stop_order(
                    order,
                    strategy=strategy,
                    symbol=sym,
                    entry_price=price,
                    confidence=score,
                    direction=side,
                    take_profit=take_profit,
                    regime=candidate.get("regime"),
                )
        else:
            executed += 1
            logger.info("[EVAL] %s -> executed %s %.4f", sym, side, amount)
        ctx.timing["execution_latency"] = max(
            ctx.timing.get("execution_latency", 0.0),
            time.perf_counter() - start_exec,
        )

        if ctx.config.get("execution_mode") == "dry_run" and ctx.wallet:
            try:
                if side == "buy":
                    ctx.wallet.buy(sym, amount, price)
                else:
                    ctx.wallet.sell(sym, amount, price)
                ctx.balance = ctx.wallet.total_balance
            except Exception:
                pass
        ctx.risk_manager.allocate_capital(strategy, abs(size))
        if ctx.config.get("execution_mode") == "dry_run":
            ctx.positions[sym] = {
                "side": side,
                "entry_price": price,
                "entry_time": datetime.utcnow().isoformat(),
                "regime": candidate.get("regime"),
                "strategy": strategy,
                "confidence": score,
                "pnl": 0.0,
                "size": amount,
                "trailing_stop": 0.0,
                "highest_price": price,
                "dca_count": 0,
            }
        else:
            try:
                pos_list = await cex_trade_async.sync_positions_async(ctx.exchange)
                ctx.positions = {p.get("symbol"): p for p in pos_list}
            except Exception as exc:  # pragma: no cover - optional
                logger.error("Position sync failed: %s", exc)
        try:
            log_position(
                sym,
                side,
                amount,
                price,
                price,
                ctx.balance,
            )
        except Exception:
            pass

        await refresh_balance(ctx)

        if strategy == "micro_scalp":
            register_task(asyncio.create_task(_monitor_micro_scalp_exit(ctx, sym)))

    if executed == 0:
        logger.info(
            "No trades executed from %d candidate signals", len(results[:top_n])
        )

    if reject_counts:
        ctx.reject_reasons = dict(reject_counts)
        top = ", ".join(f"{k}={v}" for k, v in reject_counts.most_common())
        pipeline_logger.info("Reject reasons (top): %s", top)


async def handle_exits(ctx: BotContext) -> None:
    """Check open positions for exit conditions."""
    tf = ctx.config.get("timeframe", "1h")
    tf_cache = ctx.df_cache.get(tf, {})
    for sym, pos in list(ctx.positions.items()):
        df = tf_cache.get(sym)
        if df is None or df.empty or "close" not in df:
            continue
        current_price = float(df["close"].iloc[-1])
        pnl_pct = ((current_price - pos["entry_price"]) / pos["entry_price"]) * (
            1 if pos["side"] == "buy" else -1
        )
        if pnl_pct >= ctx.config.get("exit_strategy", {}).get("min_gain_to_trail", 0):
            if current_price > pos.get("highest_price", pos["entry_price"]):
                pos["highest_price"] = current_price
            pos["trailing_stop"] = calculate_trailing_stop(
                pd.Series([pos.get("highest_price", current_price)]),
                ctx.config.get("exit_strategy", {}).get("trailing_stop_pct", 0.1),
            )

        # DCA before evaluating exit conditions
        dca_cfg = ctx.config.get("dca", {})
        dca_score, dca_dir = dca_bot.generate_signal(df)
        if (
            dca_score > 0
            and pos.get("dca_count", 0) < dca_cfg.get("max_entries", 0)
            and (
                (pos["side"] == "buy" and dca_dir == "long")
                or (pos["side"] == "sell" and dca_dir == "short")
            )
        ):
            add_amount = pos["size"] * dca_cfg.get("size_multiplier", 1.0)
            add_value = add_amount * current_price
            if ctx.risk_manager.can_allocate(
                pos.get("strategy", ""), add_value, ctx.balance
            ):
                await cex_trade_async(
                    ctx.exchange,
                    ctx.ws_client,
                    sym,
                    pos["side"],
                    add_amount,
                    ctx.notifier,
                    dry_run=ctx.config.get("execution_mode") == "dry_run",
                    use_websocket=ctx.config.get("use_websocket", False),
                    config=ctx.config,
                )
                if ctx.config.get("execution_mode") == "dry_run" and ctx.wallet:
                    try:
                        if pos["side"] == "buy":
                            ctx.wallet.buy(sym, add_amount, current_price)
                        else:
                            ctx.wallet.sell(sym, add_amount, current_price)
                        ctx.balance = ctx.wallet.total_balance
                    except Exception:
                        pass
                await refresh_balance(ctx)
                ctx.risk_manager.allocate_capital(pos.get("strategy", ""), add_value)
                prev_amount = pos["size"]
                pos["size"] += add_amount
                pos["entry_price"] = (
                    pos["entry_price"] * prev_amount + current_price * add_amount
                ) / pos["size"]
                pos["dca_count"] = pos.get("dca_count", 0) + 1
                ctx.risk_manager.update_stop_order(pos["size"], symbol=sym)
        exit_signal, new_stop = should_exit(
            df,
            current_price,
            pos.get("trailing_stop", 0.0),
            ctx.config,
            ctx.risk_manager,
        )
        pos["trailing_stop"] = new_stop
        if exit_signal:
            await cex_trade_async(
                ctx.exchange,
                ctx.ws_client,
                sym,
                opposite_side(pos["side"]),
                pos["size"],
                ctx.notifier,
                dry_run=ctx.config.get("execution_mode") == "dry_run",
                use_websocket=ctx.config.get("use_websocket", False),
                config=ctx.config,
            )
            if ctx.config.get("execution_mode") == "dry_run" and ctx.wallet:
                try:
                    if pos["side"] == "buy":
                        ctx.wallet.sell(sym, pos["size"], current_price)
                    else:
                        ctx.wallet.buy(sym, pos["size"], current_price)
                    ctx.balance = ctx.wallet.total_balance
                except Exception:
                    pass
            await refresh_balance(ctx)
            realized_pnl = (current_price - pos["entry_price"]) * pos["size"]
            if pos["side"] == "sell":
                realized_pnl = -realized_pnl
            pnl_logger.log_pnl(
                pos.get("strategy", ""),
                sym,
                pos["entry_price"],
                current_price,
                realized_pnl,
                pos.get("confidence", 0.0),
                pos["side"],
            )
            regime_pnl_tracker.log_trade(
                pos.get("regime", ""), pos.get("strategy", ""), realized_pnl
            )
            ctx.risk_manager.deallocate_capital(
                pos.get("strategy", ""), pos["size"] * pos["entry_price"]
            )
            ctx.positions.pop(sym, None)
            try:
                log_position(
                    sym,
                    pos["side"],
                    pos["size"],
                    pos["entry_price"],
                    current_price,
                    ctx.balance,
                )
            except Exception:
                pass
            try:
                pnl = (current_price - pos["entry_price"]) / pos["entry_price"]
                if pos["side"] == "sell":
                    pnl = -pnl
                regime_pnl_tracker.log_trade(
                    pos.get("regime", ""), pos.get("strategy", ""), pnl
                )
            except Exception:
                pass
        else:
            score, direction = dca_bot.generate_signal(df)
            dca_cfg = ctx.config.get("dca", {})
            max_entries = dca_cfg.get("max_entries", 0)
            size_pct = dca_cfg.get("size_pct", 1.0)
            if (
                pos.get("dca_count", 0) < max_entries
                and (
                    (pos["side"] == "buy" and direction == "long")
                    or (pos["side"] == "sell" and direction == "short")
                )
                and ctx.risk_manager.capital_tracker.can_allocate(
                    pos.get("strategy", ""),
                    pos["size"] * size_pct * current_price,
                    ctx.balance,
                )
            ):
                new_size = pos["size"] * size_pct
                await cex_trade_async(
                    ctx.exchange,
                    ctx.ws_client,
                    sym,
                    pos["side"],
                    new_size,
                    ctx.notifier,
                    dry_run=ctx.config.get("execution_mode") == "dry_run",
                    use_websocket=ctx.config.get("use_websocket", False),
                    config=ctx.config,
                )
                if ctx.config.get("execution_mode") == "dry_run" and ctx.wallet:
                    try:
                        if pos["side"] == "buy":
                            ctx.wallet.buy(sym, new_size, current_price)
                        else:
                            ctx.wallet.sell(sym, new_size, current_price)
                        ctx.balance = ctx.wallet.total_balance
                    except Exception:
                        pass
                ctx.risk_manager.allocate_capital(
                    pos.get("strategy", ""), new_size * current_price
                )
                pos["size"] += new_size
                pos["dca_count"] = pos.get("dca_count", 0) + 1
                try:
                    log_position(
                        sym,
                        pos["side"],
                        pos["size"],
                        pos["entry_price"],
                        current_price,
                        ctx.balance,
                    )
                except Exception:
                    pass

            # persist updated fields like 'dca_count'
            ctx.positions[sym] = pos


async def force_exit_all(ctx: BotContext) -> None:
    """Liquidate all open positions immediately."""
    tf = ctx.config.get("timeframe", "1h")
    tf_cache = ctx.df_cache.get(tf, {})
    if not ctx.positions:
        logger.info("No positions to liquidate")
    for sym, pos in list(ctx.positions.items()):
        df = tf_cache.get(sym)
        exit_price = pos["entry_price"]
        if df is not None and not df.empty:
            exit_price = float(df["close"].iloc[-1])

        logger.info("Liquidating %s %.4f @ %.2f", sym, pos["size"], exit_price)

        await cex_trade_async(
            ctx.exchange,
            ctx.ws_client,
            sym,
            opposite_side(pos["side"]),
            pos["size"],
            ctx.notifier,
            dry_run=ctx.config.get("execution_mode") == "dry_run",
            use_websocket=ctx.config.get("use_websocket", False),
            config=ctx.config,
        )

        if ctx.config.get("execution_mode") == "dry_run" and ctx.wallet:
            try:
                if pos["side"] == "buy":
                    ctx.wallet.sell(sym, pos["size"], exit_price)
                else:
                    ctx.wallet.buy(sym, pos["size"], exit_price)
                ctx.balance = ctx.wallet.total_balance
            except Exception:
                pass

        await refresh_balance(ctx)
        realized_pnl = (exit_price - pos["entry_price"]) * pos["size"]
        if pos["side"] == "sell":
            realized_pnl = -realized_pnl
        pnl_logger.log_pnl(
            pos.get("strategy", ""),
            sym,
            pos["entry_price"],
            exit_price,
            realized_pnl,
            pos.get("confidence", 0.0),
            pos["side"],
        )
        regime_pnl_tracker.log_trade(
            pos.get("regime", ""), pos.get("strategy", ""), realized_pnl
        )

        ctx.risk_manager.deallocate_capital(
            pos.get("strategy", ""), pos["size"] * pos["entry_price"]
        )
        ctx.positions.pop(sym, None)
        try:
            log_position(
                sym,
                pos["side"],
                pos["size"],
                pos["entry_price"],
                exit_price,
                ctx.balance,
            )
        except Exception:
            pass

    if not ctx.positions and ctx.wallet and ctx.wallet.positions:
        for pid, wpos in list(ctx.wallet.positions.items()):
            sym = wpos.get("symbol") or pid
            df = tf_cache.get(sym)
            exit_price = wpos.get("entry_price", 0.0)
            if df is not None and not df.empty:
                exit_price = float(df["close"].iloc[-1])

            size = wpos.get("size", wpos.get("amount", 0.0))
            try:
                if wpos.get("side") == "buy":
                    ctx.wallet.sell(sym, size, exit_price)
                else:
                    ctx.wallet.buy(sym, size, exit_price)
                ctx.balance = ctx.wallet.total_balance
            except Exception:
                pass
            realized_pnl = (exit_price - wpos.get("entry_price", 0.0)) * size
            if wpos.get("side") == "sell":
                realized_pnl = -realized_pnl
            pnl_logger.log_pnl(
                wpos.get("strategy", ""),
                sym,
                wpos.get("entry_price", 0.0),
                exit_price,
                realized_pnl,
                wpos.get("confidence", 0.0),
                wpos.get("side", ""),
            )
            regime_pnl_tracker.log_trade(
                wpos.get("regime", ""), wpos.get("strategy", ""), realized_pnl
            )

            ctx.risk_manager.deallocate_capital(
                wpos.get("strategy", ""), size * wpos.get("entry_price", 0.0)
            )
            try:
                log_position(
                    sym,
                    wpos.get("side", ""),
                    size,
                    wpos.get("entry_price", 0.0),
                    exit_price,
                    ctx.balance,
                )
            except Exception:
                pass
            logger.info("Liquidated %s %.4f @ %.2f", sym, size, exit_price)

        if ctx.wallet:
            ctx.wallet.positions.clear()


async def _monitor_micro_scalp_exit(ctx: BotContext, sym: str) -> None:
    """Monitor a micro-scalp trade and exit based on :func:`monitor_price`."""
    pos = ctx.positions.get(sym)
    if not pos:
        return

    tf = ctx.config.get("scalp_timeframe", "1m")

    def feed() -> float:
        df = ctx.df_cache.get(tf, {}).get(sym)
        if df is None or df.empty:
            return pos["entry_price"]
        return float(df["close"].iloc[-1])

    res = await monitor_price(feed, pos["entry_price"], {})
    exit_price = res.get("exit_price", feed())

    await cex_trade_async(
        ctx.exchange,
        ctx.ws_client,
        sym,
        opposite_side(pos["side"]),
        pos["size"],
        ctx.notifier,
        dry_run=ctx.config.get("execution_mode") == "dry_run",
        use_websocket=ctx.config.get("use_websocket", False),
        config=ctx.config,
    )

    if ctx.config.get("execution_mode") == "dry_run" and ctx.wallet:
        try:
            if pos["side"] == "buy":
                ctx.wallet.sell(sym, pos["size"], exit_price)
            else:
                ctx.wallet.buy(sym, pos["size"], exit_price)
            ctx.balance = ctx.wallet.total_balance
        except Exception:
            pass

    await refresh_balance(ctx)
    realized_pnl = (exit_price - pos["entry_price"]) * pos["size"]
    if pos["side"] == "sell":
        realized_pnl = -realized_pnl
    pnl_logger.log_pnl(
        pos.get("strategy", ""),
        sym,
        pos["entry_price"],
        exit_price,
        realized_pnl,
        pos.get("confidence", 0.0),
        pos["side"],
    )
    regime_pnl_tracker.log_trade(
        pos.get("regime", ""), pos.get("strategy", ""), realized_pnl
    )

    ctx.risk_manager.deallocate_capital(
        pos.get("strategy", ""), pos["size"] * pos["entry_price"]
    )
    ctx.positions.pop(sym, None)
    try:
        log_position(
            sym, pos["side"], pos["size"], pos["entry_price"], exit_price, ctx.balance
        )
    except Exception:
        pass
    try:
        pnl = (exit_price - pos["entry_price"]) / pos["entry_price"]
        if pos["side"] == "sell":
            pnl = -pnl
        regime_pnl_tracker.log_trade(
            pos.get("regime", ""), pos.get("strategy", ""), pnl
        )
    except Exception:
        pass


async def _rotation_loop(
    rotator: PortfolioRotator,
    exchange: object,
    wallet: str,
    state: dict,
    notifier: TelegramNotifier | None,
    check_balance_change: callable,
) -> None:
    """Periodically rotate portfolio holdings."""

    interval = rotator.config.get("interval_days", 7) * 86400
    while True:
        try:
            if state.get("running") and rotator.config.get("enabled"):
                if asyncio.iscoroutinefunction(
                    getattr(exchange, "fetch_balance", None)
                ):
                    bal = await exchange.fetch_balance()
                else:
                    bal = await asyncio.to_thread(exchange.fetch_balance)
                current_balance = (
                    bal.get("USDT", {}).get("free", 0)
                    if isinstance(bal.get("USDT"), dict)
                    else bal.get("USDT", 0)
                )
                check_balance_change(float(current_balance), "external change")
                holdings = {
                    k: (v.get("total") if isinstance(v, dict) else v)
                    for k, v in bal.items()
                }
                await rotator.rotate(exchange, wallet, holdings, notifier)
        except asyncio.CancelledError:
            break
        except Exception as exc:  # pragma: no cover - rotation errors
            logger.error("Rotation loop error: %s", exc, exc_info=True)
        sleep_remaining = interval
        while sleep_remaining > 0:
            sleep_chunk = min(60, sleep_remaining)
            await asyncio.sleep(sleep_chunk)
            sleep_remaining -= sleep_chunk
            if not (rotator.config.get("enabled") and state.get("running")):
                break


async def _main_impl() -> TelegramNotifier:
    """Implementation for running the trading bot."""

    logger.info("Starting bot")
    global UNKNOWN_COUNT, TOTAL_ANALYSES
    config = load_config()

    mapping = await load_token_mints()
    if mapping:
        set_token_mints({**TOKEN_MINTS, **mapping})
    onchain_syms = [fix_symbol(s) for s in config.get("onchain_symbols", [])]
    onchain_syms = [f"{s}/USDC" if "/" not in s else s for s in onchain_syms]
    if onchain_syms:
        config["onchain_symbols"] = onchain_syms
    sol_syms = [fix_symbol(s) for s in config.get("solana_symbols", [])]
    sol_syms = [f"{s}/USDC" if "/" not in s else s for s in sol_syms]
    if sol_syms:
        config["onchain_symbols"] = sol_syms
    global _LAST_CONFIG_MTIME
    try:
        _LAST_CONFIG_MTIME = CONFIG_PATH.stat().st_mtime
    except OSError:
        pass
    metrics_path = (
        Path(config.get("metrics_csv")) if config.get("metrics_csv") else None
    )

    async def solana_scan_loop() -> None:
        """Periodically fetch new Solana tokens and queue them."""
        cfg = config.get("solana_scanner", {})
        interval = cfg.get("interval_minutes", 5) * 60
        while True:
            try:
                tokens = await get_solana_new_tokens(cfg)
                if tokens:
                    async with QUEUE_LOCK:
                        enqueue_solana_tokens(tokens)
                        for sym in reversed(tokens):
                            symbol_priority_queue.appendleft(sym)
                            NEW_SOLANA_TOKENS.add(sym)
            except asyncio.CancelledError:
                break
            except Exception as exc:  # pragma: no cover - best effort
                logger.error("Solana scan error: %s", exc)
            await wait_or_event(interval)

    volume_ratio = 0.01 if config.get("testing_mode") else 1.0
    cooldown_configure(config.get("min_cooldown", 0))
    status_updates = config.get("telegram", {}).get("status_updates", True)
    market_loader_configure(
        config.get("ohlcv_timeout", 120),
        config.get("max_ohlcv_failures", 3),
        config.get("max_ws_limit", 50),
        status_updates,
        max_concurrent=config.get("max_concurrent_ohlcv"),
        gecko_limit=config.get("gecko_limit"),
    )
    secrets = dotenv_values(ENV_PATH)
    flat_cfg = _flatten_config(config)
    for key, val in secrets.items():
        if key in flat_cfg:
            if flat_cfg[key] != val:
                logger.info(
                    "Overriding %s from .env (config.yaml value: %s)",
                    key,
                    flat_cfg[key],
                )
            else:
                logger.info("Using %s from .env (matches config.yaml)", key)
        else:
            logger.info("Setting %s from .env", key)
    os.environ.update(secrets)

    user = load_or_create(interactive=False)

    status_updates = config.get("telegram", {}).get("status_updates", True)
    balance_updates = config.get("telegram", {}).get("balance_updates", False)

    tg_cfg = {**config.get("telegram", {})}
    if user.get("telegram_token"):
        tg_cfg["token"] = user["telegram_token"]
    if user.get("telegram_chat_id"):
        tg_cfg["chat_id"] = user["telegram_chat_id"]
    if os.getenv("TELE_CHAT_ADMINS"):
        tg_cfg["chat_admins"] = os.getenv("TELE_CHAT_ADMINS")
    status_updates = tg_cfg.get("status_updates", status_updates)
    balance_updates = tg_cfg.get("balance_updates", balance_updates)

    notifier = TelegramNotifier.from_config(tg_cfg)
    if status_updates:
        notifier.notify("🤖 CoinTrader2.0 started")

    mempool_cfg = config.get("mempool_monitor", {})
    mempool_monitor = None
    if mempool_cfg.get("enabled"):
        mempool_monitor = SolanaMempoolMonitor()

    wake_event = asyncio.Event()

    async def wait_or_event(timeout: float) -> None:
        """Wait for an external event or until ``timeout`` elapses."""
        end = asyncio.get_running_loop().time() + timeout
        while True:
            wake_event.clear()
            remaining = end - asyncio.get_running_loop().time()
            if remaining <= 0:
                break
            try:
                await asyncio.wait_for(wake_event.wait(), timeout=min(1.0, remaining))
                break
            except asyncio.TimeoutError:
                continue

    if notifier.token and notifier.chat_id:
        try:
            await send_test_message(notifier.token, notifier.chat_id, "Bot started")
        except Exception:
            logger.warning(
                "Telegram test message failed; check your token and chat ID"
            )

    # allow user-configured exchange to override YAML setting
    if user.get("exchange"):
        config["primary_exchange"] = user["exchange"]

    if config.get("exchanges"):
        exchanges = get_exchanges(config)
        primary = (
            config.get("primary_exchange")
            or config.get("exchange")
            or next(iter(exchanges))
        )
        exchange, ws_client = exchanges[primary]
        secondary_exchange = None
        for name, pair in exchanges.items():
            if name != primary:
                secondary_exchange = pair[0]
                break
    else:
        exchange, ws_client = get_exchange(config)
        secondary_exchange = None
    if hasattr(exchange, "options"):
        opts = getattr(exchange, "options", {})
        opts["ws"] = {"ping_interval": 10, "ping_timeout": 45}
        exchange.options = opts

    ping_interval = int(config.get("ws_ping_interval", 0) or 0)
    if ping_interval > 0 and hasattr(exchange, "ping"):
        task = register_task(
            asyncio.create_task(_ws_ping_loop(exchange, ping_interval))
        )
        WS_PING_TASKS.add(task)

    if not hasattr(exchange, "load_markets"):
        logger.error("The installed ccxt package is missing or a local stub is in use.")
        if status_updates:
            notifier.notify(
                "❌ ccxt library not found or stubbed; check your installation"
            )
        # Continue startup even if ccxt is missing for testing environments

    if config.get("scan_markets", True) and not config.get("symbols"):
        attempt = 0
        delay = SYMBOL_SCAN_RETRY_DELAY
        discovered: list[str] | None = None
        while attempt < MAX_SYMBOL_SCAN_ATTEMPTS:
            start_scan = time.perf_counter()
            discovered = await load_kraken_symbols(
                exchange,
                config.get("excluded_symbols", []),
                config,
            )
            latency = time.perf_counter() - start_scan
            record_sol_scanner_metrics(len(discovered or []), latency, config)
            if discovered:
                break
            attempt += 1
            if attempt >= MAX_SYMBOL_SCAN_ATTEMPTS:
                break
            logger.warning(
                "Symbol scan empty; retrying in %d seconds (attempt %d/%d)",
                delay,
                attempt + 1,
                MAX_SYMBOL_SCAN_ATTEMPTS,
            )
            if status_updates:
                notifier.notify(
                    f"Symbol scan failed; retrying in {delay}s (attempt {attempt + 1}/{MAX_SYMBOL_SCAN_ATTEMPTS})"
                )
            await wait_or_event(delay)
            delay = min(delay * 2, MAX_SYMBOL_SCAN_DELAY)

        if discovered:
            config["symbols"] = discovered + config.get("onchain_symbols", [])
            onchain_syms = config.get("onchain_symbols", [])
            cex_count = len([s for s in config["symbols"] if s not in onchain_syms])
            logger.info(
                "Loaded %d CEX symbols and %d onchain symbols",
                cex_count,
                len(onchain_syms),
            )
        elif discovered is None:
            cached = load_liquid_pairs()
            if isinstance(cached, list):
                config["symbols"] = cached + config.get("onchain_symbols", [])
                logger.warning("Using cached pairs due to symbol scan failure")
                onchain_syms = config.get("onchain_symbols", [])
                cex_count = len([s for s in config["symbols"] if s not in onchain_syms])
                logger.info(
                    "Loaded %d CEX symbols and %d onchain symbols",
                    cex_count,
                    len(onchain_syms),
                )
            else:
                fallback: list[str] | None = None
                if not PAIR_FILE.exists():
                    rp_cfg = config.get("refresh_pairs", {})
                    min_vol = float(
                        rp_cfg.get("min_quote_volume_usd", DEFAULT_MIN_VOLUME_USD)
                    )
                    top_k = int(rp_cfg.get("top_k", DEFAULT_TOP_K))
                    try:
                        fallback = await refresh_pairs_async(
                            min_vol, top_k, config, force_refresh=True
                        )
                    except Exception as exc:  # pragma: no cover - network errors
                        logger.error("refresh_pairs_async failed: %s", exc)
                if fallback:
                    config["symbols"] = fallback + config.get("onchain_symbols", [])
                    logger.warning("Loaded fresh pairs after scan failure")
                else:
                    logger.error(
                        "No symbols discovered after %d attempts; aborting startup",
                        MAX_SYMBOL_SCAN_ATTEMPTS,
                    )
                    if status_updates:
                        notifier.notify(
                            f"❌ Startup aborted after {MAX_SYMBOL_SCAN_ATTEMPTS} symbol scan attempts"
                        )
                    return notifier
        else:
            logger.error(
                "No symbols discovered after %d attempts; aborting startup",
                MAX_SYMBOL_SCAN_ATTEMPTS,
            )
            if status_updates:
                notifier.notify(
                    f"❌ Startup aborted after {MAX_SYMBOL_SCAN_ATTEMPTS} symbol scan attempts"
                )
            return notifier

    balance_threshold = config.get("balance_change_threshold", 0.01)
    previous_balance = 0.0

    def check_balance_change(new_balance: float, reason: str) -> None:
        nonlocal previous_balance
        delta = new_balance - previous_balance
        if abs(delta) > balance_threshold and notifier:
            notifier.notify(f"Balance changed by {delta:.4f} USDT due to {reason}")
        previous_balance = new_balance

    try:
        if asyncio.iscoroutinefunction(getattr(exchange, "fetch_balance", None)):
            bal = await exchange.fetch_balance()
        else:
            bal = await asyncio.to_thread(exchange.fetch_balance)
        init_bal = (
            bal.get("USDT", {}).get("free", 0)
            if isinstance(bal.get("USDT"), dict)
            else bal.get("USDT", 0)
        )
        log_balance(float(init_bal))
        last_balance = float(init_bal)
        previous_balance = float(init_bal)
    except Exception as exc:  # pragma: no cover - network
        logger.error("Exchange API setup failed: %s", exc)
        if status_updates:
            err = notifier.notify(f"API error: {exc}")
            if err:
                logger.error("Failed to notify user: %s", err)
        return notifier
    risk_params = {**config.get("risk", {})}
    risk_params.update(config.get("sentiment_filter", {}))
    risk_params.update(config.get("volatility_filter", {}))
    risk_params["symbol"] = config.get("symbol", "")
    risk_params["trade_size_pct"] = config.get("trade_size_pct", 0.1)
    risk_params["strategy_allocation"] = config.get("strategy_allocation", {})
    risk_params["volume_threshold_ratio"] = config.get("risk", {}).get(
        "volume_threshold_ratio", 0.05
    )
    risk_params["atr_period"] = config.get("risk", {}).get("atr_period", 14)
    risk_params["stop_loss_atr_mult"] = config.get("risk", {}).get(
        "stop_loss_atr_mult", 2.0
    )
    risk_params["take_profit_atr_mult"] = config.get("risk", {}).get(
        "take_profit_atr_mult", 4.0
    )
    risk_params["volume_ratio"] = volume_ratio
    risk_config = RiskConfig(**risk_params)
    risk_manager = RiskManager(risk_config)

    wallet: Wallet | None = None
    if config.get("execution_mode") == "dry_run":
        start_bal = float(
            os.getenv("PAPER_BALANCE")
            or config.get("paper_balance", 1000.0)
        )
        wallet = Wallet(
            start_bal,
            config.get("max_open_trades", 1),
            config.get("allow_short", False),
        )
        log_balance(wallet.total_balance)
        last_balance = notify_balance_change(
            notifier,
            last_balance,
            float(wallet.total_balance),
            balance_updates,
        )

    register_task(asyncio.create_task(monitor_pump_raydium()))
    register_task(asyncio.create_task(periodic_mint_sanity_check()))

    monitor_task = register_task(
        asyncio.create_task(
            console_monitor.monitor_loop(
                exchange,
                wallet,
                LOG_DIR / "bot.log",
                quiet_mode=config.get("quiet_mode", False),
            )
        )
    )

    max_open_trades = config.get("max_open_trades", 1)
    position_guard = OpenPositionGuard(max_open_trades)
    log_ml_status_once()
    rotator = PortfolioRotator()

    mode = user.get("mode", config.get("mode", "auto"))
    state = {"running": True, "mode": mode}
    # Caches for OHLCV and regime data are stored on the session_state
    session_state = SessionState(last_balance=last_balance)
    last_candle_ts: dict[str, int] = {}

    control_task = register_task(
        asyncio.create_task(console_control.control_loop(state))
    )
    rotation_task = register_task(
        asyncio.create_task(
            _rotation_loop(
                rotator,
                exchange,
                user.get("wallet_address", ""),
                state,
                notifier,
                check_balance_change,
            )
        )
    )
    solana_scan_task: asyncio.Task | None = None
    if config.get("solana_scanner", {}).get("enabled"):
        solana_scan_task = register_task(asyncio.create_task(solana_scan_loop()))
    registry_task = register_task(
        asyncio.create_task(
            registry_update_loop(
                config.get("token_registry", {}).get("refresh_interval_minutes", 15)
            )
        )
    )
    print("Bot running. Type 'stop' to pause, 'start' to resume, 'quit' to exit.")

    telegram_bot = (
        TelegramBotUI(
            notifier,
            state,
            LOG_DIR / "bot.log",
            rotator,
            exchange,
            user.get("wallet_address", ""),
            command_cooldown=config.get("telegram", {}).get("command_cooldown", 5),
        )
        if notifier.enabled and notifier.token and notifier.chat_id
        else None
    )

    if telegram_bot:
        register_task(telegram_bot.run_async())

    meme_wave_task = None
    if config.get("meme_wave_sniper", {}).get("enabled"):
        meme_wave_task = register_task(start_runner(config.get("meme_wave_sniper", {})))
    sniper_cfg = config.get("meme_wave_sniper", {})
    sniper_task = None
    if sniper_cfg.get("enabled"):
        sniper_task = register_task(asyncio.create_task(sniper_run(sniper_cfg)))

    if config.get("scan_in_background", True):
        session_state.scan_task = register_task(
            asyncio.create_task(
                initial_scan(
                    exchange,
                    config,
                    session_state,
                    notifier if status_updates else None,
                )
            )
        )
    else:
        await initial_scan(
            exchange,
            config,
            session_state,
            notifier if status_updates else None,
        )

    ctx = BotContext(
        positions=session_state.positions,
        df_cache=session_state.df_cache,
        regime_cache=session_state.regime_cache,
        config=config,
        mempool_monitor=mempool_monitor,
        mempool_cfg=mempool_cfg,
    )
    ctx.exchange = exchange
    ctx.secondary_exchange = secondary_exchange
    ctx.ws_client = ws_client
    ctx.risk_manager = risk_manager
    ctx.notifier = notifier
    ctx.wallet = wallet
    # backwards compatibility for modules still expecting ``paper_wallet``
    ctx.paper_wallet = wallet
    ctx.position_guard = position_guard
    ctx.balance = await fetch_and_log_balance(exchange, wallet, config)
    last_balance = ctx.balance
    eval_lock = asyncio.Lock()

    async def eval_fn(symbol: str, _info: dict) -> None:
        async with eval_lock:
            ctx.current_batch = [symbol]
            await _analyse_batch_impl(ctx)
            await execute_signals(ctx)

    stream_evaluator = StreamEvaluator(eval_fn)
    set_stream_evaluator(stream_evaluator)
    await stream_evaluator.start()
    async def _eval_symbol(symbol: str, data: dict) -> None:
        df_map = {tf: ctx.df_cache.get(tf, {}).get(symbol) for tf in data.get("timeframes", [])}
        res = await analyze_symbol(
            symbol,
            df_map,
            ctx.config.get("mode", "cex"),
            ctx.config,
            ctx.notifier,
            mempool_monitor=ctx.mempool_monitor,
            mempool_cfg=ctx.mempool_cfg,
        )
        if not res.get("skip"):
            ctx.analysis_results = [res]
            ctx.current_batch = [symbol]
            await _execute_signals_impl(ctx)

    async def _eval_wrapper(symbol: str, data: dict) -> None:
        await asyncio.wait_for(_eval_symbol(symbol, data), timeout=8)

    stream_eval = StreamEvaluator(_eval_wrapper)
    await stream_eval.start()
    set_stream_evaluator(stream_eval)
    global stream_evaluator
    stream_evaluator = stream_eval

    runner = PhaseRunner(
        [
            fetch_candidates,
            update_caches,
            enrich_with_pyth,
            refresh_balance,
            handle_exits,
        ]
    )

    async def _ws_price_feed_listener() -> None:
        if not ws_client:
            return
        while True:
            try:
                msg = await ws_client._next_message(timeout=5.0)
                if msg is not None:
                    wake_event.set()
            except asyncio.CancelledError:
                break
            except Exception:
                await asyncio.sleep(1)

    async def _mempool_event_listener() -> None:
        if not mempool_monitor:
            return
        interval = float(mempool_cfg.get("poll_interval", 5))
        while True:
            try:
                await asyncio.wait_for(
                    mempool_monitor.fetch_priority_fee(),
                    timeout=interval,
                )
                wake_event.set()
            except asyncio.TimeoutError:
                pass
            except asyncio.CancelledError:
                break
            except Exception:
                pass
            await asyncio.sleep(interval)

    listener_tasks: list[asyncio.Task] = []
    if ws_client:
        listener_tasks.append(asyncio.create_task(_ws_price_feed_listener()))
    if mempool_monitor:
        listener_tasks.append(asyncio.create_task(_mempool_event_listener()))

    loop_count = 0
    last_weight_update = last_optimize = 0.0
    last_model_refresh = 0.0

    try:
        while True:
            maybe_reload_config(state, config)
            await reload_config(
                config,
                ctx,
                risk_manager,
                rotator,
                position_guard,
                force=state.get("reload", False),
            )
            state["reload"] = False

            if time.time() - last_model_refresh >= config.get("model_refresh_minutes", 5) * 60:
                try:
                    maybe_refresh_model(config.get("symbol", ""))
                except Exception:
                    logger.exception("Model refresh failed")
                last_model_refresh = time.time()

            if state.get("liquidate_all"):
                await force_exit_all(ctx)
                state["liquidate_all"] = False

            if config.get("arbitrage_enabled", True):
                try:
                    if ctx.secondary_exchange:
                        arb_syms = await scan_cex_arbitrage(
                            exchange, ctx.secondary_exchange, config
                        )
                    else:
                        arb_syms = await scan_arbitrage(exchange, config)
                    if arb_syms:
                        async with QUEUE_LOCK:
                            for sym in reversed(arb_syms):
                                symbol_priority_queue.appendleft(sym)
                except Exception as exc:  # pragma: no cover - best effort
                    logger.error("Arbitrage scan error: %s", exc)

            cycle_start = time.perf_counter()
            ctx.timing = await runner.run(ctx)
            loop_count += 1
            long_signals = sum(
                1 for r in ctx.analysis_results if r.get("direction") == "long"
            )
            short_signals = sum(
                1 for r in ctx.analysis_results if r.get("direction") == "short"
            )
            pipeline_logger.info(
                "Eval summary: candidates=%d, queued=%d, evaluated=%d, signals=%d (long=%d, short=%d), errors=%d, timeouts=%d",
                len(ctx.active_universe),
                len(ctx.current_batch),
                len(ctx.analysis_results),
                long_signals + short_signals,
                long_signals,
                short_signals,
                ctx.analysis_errors,
                ctx.analysis_timeouts,
            )

            if time.time() - last_weight_update >= 86400:
                weights = compute_strategy_weights()
                if weights:
                    logger.info("Updating strategy allocation to %s", weights)
                    risk_manager.update_allocation(weights)
                    config["strategy_allocation"] = weights
                last_weight_update = time.time()

            if config.get("optimization", {}).get("enabled"):
                if (
                    time.time() - last_optimize
                    >= config["optimization"].get("interval_days", 7) * 86400
                ):
                    optimize_strategies()
                    last_optimize = time.time()

            if not state.get("running"):
                await wait_or_event(1)
                continue

            balances = await asyncio.to_thread(
                check_wallet_balances, user.get("wallet_address", "")
            )
            quote_token = config.get("auto_convert_quote", "USDC")
            for token in detect_non_trade_tokens(balances):
                amount = balances[token]
                logger.info("Converting %s %s to %s", amount, token, quote_token)
                await auto_convert_funds(
                    user.get("wallet_address", ""),
                    token,
                    quote_token,
                    amount,
                    dry_run=config["execution_mode"] == "dry_run",
                    slippage_bps=config.get("solana_slippage_bps", 50),
                    notifier=notifier,
                    mempool_monitor=ctx.mempool_monitor,
                    mempool_cfg=ctx.mempool_cfg,
                )
                if asyncio.iscoroutinefunction(
                    getattr(exchange, "fetch_balance", None)
                ):
                    bal = await exchange.fetch_balance()
                else:
                    bal = await asyncio.to_thread(exchange.fetch_balance)
                bal_val = (
                    bal.get("USDT", {}).get("free", 0)
                    if isinstance(bal.get("USDT"), dict)
                    else bal.get("USDT", 0)
                )
                check_balance_change(float(bal_val), "funds converted")

            # Refresh OHLCV for open positions if a new candle has formed
            tf = config.get("timeframe", "1h")
            tf_sec = timeframe_seconds(None, tf)
            open_syms: list[str] = []
            for sym in ctx.positions:
                last_ts = last_candle_ts.get(sym, 0)
                if time.time() - last_ts >= tf_sec:
                    open_syms.append(sym)
            if open_syms:
                ohlcv_batch_size = config.get("ohlcv_batch_size")
                if ohlcv_batch_size is None:
                    ohlcv_batch_size = config.get("symbol_filter", {}).get(
                        "ohlcv_batch_size"
                    )
                async with symbol_cache_guard():
                    async with OHLCV_LOCK:
                        tf_cache = ctx.df_cache.get(tf, {})
                        tf_cache = await update_ohlcv_cache(
                            exchange,
                            tf_cache,
                            open_syms,
                            timeframe=tf,
                            limit=2,
                            use_websocket=config.get("use_websocket", False),
                            force_websocket_history=config.get(
                                "force_websocket_history", False
                            ),
                            max_concurrent=config.get("max_concurrent_ohlcv"),
                            config=config,
                            batch_size=ohlcv_batch_size,
                        )
                        ctx.df_cache[tf] = tf_cache
                        session_state.df_cache[tf] = tf_cache
                for sym in open_syms:
                    df = tf_cache.get(sym)
                    if df is not None and not df.empty:
                        last_candle_ts[sym] = int(df["timestamp"].iloc[-1])
                        higher_df = ctx.df_cache.get(
                            config.get("higher_timeframe", "1d"), {}
                        ).get(sym)
                        regime, _ = await classify_regime_async(
                            df, higher_df, notifier=ctx.notifier
                        )
                        ctx.positions[sym]["regime"] = regime
                        TOTAL_ANALYSES += 1
                        if regime == "unknown":
                            UNKNOWN_COUNT += 1

            total_time = time.perf_counter() - cycle_start
            timing = getattr(ctx, "timing", {})
            _emit_timing(
                timing.get("fetch_candidates", 0.0),
                timing.get("update_caches", 0.0),
                timing.get("analyse_batch", 0.0),
                total_time,
                metrics_path,
                timing.get("ohlcv_fetch_latency", 0.0),
                timing.get("execution_latency", 0.0),
            )

            if config.get("metrics_enabled") and config.get("metrics_backend") == "csv":
                metrics = {
                    "timestamp": datetime.utcnow().isoformat(),
                    "ticker_fetch_time": timing.get("fetch_candidates", 0.0),
                    "symbol_filter_ratio": timing.get("symbol_filter_ratio", 1.0),
                    "ohlcv_fetch_latency": timing.get("ohlcv_fetch_latency", 0.0),
                    "execution_latency": timing.get("execution_latency", 0.0),
                    "unknown_regimes": sum(
                        1
                        for r in getattr(ctx, "analysis_results", [])
                        if r.get("regime") == "unknown"
                    ),
                }
                write_cycle_metrics(metrics, config)

            unknown_rate = UNKNOWN_COUNT / max(TOTAL_ANALYSES, 1)
            if unknown_rate > 0.2 and ctx.notifier:
                ctx.notifier.notify(f"⚠️ Unknown regime rate {unknown_rate:.1%}")
            delay = config.get("loop_interval_minutes", 1) / max(
                ctx.volatility_factor, 1e-6
            )
            logger.info("Sleeping for %.2f minutes", delay)
            await wait_or_event(delay * 60)

    finally:
        await stream_evaluator.drain()
        await stream_evaluator.stop()
        if 'stream_eval' in locals() and stream_eval:
            await stream_eval.drain()
            await stream_eval.stop()
        for task in listener_tasks:
            task.cancel()
            with contextlib.suppress(Exception):
                await task
        if hasattr(exchange, "close"):
            if asyncio.iscoroutinefunction(getattr(exchange, "close")):
                with contextlib.suppress(Exception):
                    await exchange.close()
            else:
                with contextlib.suppress(Exception):
                    await asyncio.to_thread(exchange.close)
        if telegram_bot:
            telegram_bot.stop()
        for task in list(BACKGROUND_TASKS):
            task.cancel()
        await asyncio.gather(*BACKGROUND_TASKS, return_exceptions=True)
        BACKGROUND_TASKS.clear()
        WS_PING_TASKS.clear()
        SNIPER_TASKS.clear()
        CROSS_ARB_TASKS.clear()
        NEW_SOLANA_TOKENS.clear()

    return notifier


def _reload_modules() -> None:
    """Reload project modules for hot-reload scenarios."""
    if not os.environ.get("CRYPTOBOT_HOT_RELOAD"):
        return
    import importlib

    for name, module in list(sys.modules.items()):
        if name.startswith("crypto_bot") or name.startswith("schema"):
            importlib.reload(module)


async def main() -> None:
    """Entry point for running the trading bot with error handling."""
    load_dotenv()
    _ensure_user_setup()
    load_dotenv(override=True)

    from crypto_bot.utils.ml_utils import init_ml_components

    global ScannerConfig, SolanaScannerConfig, PythConfig
    global TelegramNotifier, send_test_message, LOG_DIR, setup_logger
    global PortfolioRotator, load_or_create, analyze_symbol, dca_bot, cooldown_configure
    global BotContext, PhaseRunner, RiskManager, RiskConfig, calculate_trailing_stop, should_exit
    global cex_trade_async, get_exchange, get_exchanges, OpenPositionGuard
    global console_monitor, console_control, log_position, log_balance
    global load_kraken_symbols, update_ohlcv_cache, update_multi_tf_ohlcv_cache, update_regime_tf_cache
    global timeframe_seconds, market_loader_configure, fetch_order_book_async, WS_OHLCV_TIMEOUT
    global PAIR_FILE, load_liquid_pairs, DEFAULT_MIN_VOLUME_USD, DEFAULT_TOP_K, refresh_pairs_async
    global build_priority_queue, get_solana_new_tokens, get_filtered_symbols, fix_symbol, symbol_utils, symbol_cache_guard
    global log_cycle_metrics, PaperWallet, Wallet, compute_strategy_weights, optimize_strategies
    global write_cycle_metrics, TOKEN_MINTS, monitor_pump_raydium, refresh_mints, periodic_mint_sanity_check, fetch_from_helius
    global pnl_logger, regime_pnl_tracker, ML_AVAILABLE, record_sol_scanner_metrics, registry
    global auto_convert_funds, check_wallet_balances, detect_non_trade_tokens
    global classify_regime_async, classify_regime_cached, calc_atr, monitor_price, SolanaMempoolMonitor, maybe_refresh_model
    global fetch_geckoterminal_ohlcv, fetch_solana_prices, cross_chain_trade, sniper_solana, sniper_trade
    global load_token_mints, set_token_mints, TelegramBotUI, start_runner, sniper_run
    global _TRAINER_AVAILABLE, trainer_version, MIN_CT2_INTEGRATION

    from schema.scanner import (
        ScannerConfig,
        SolanaScannerConfig,
        PythConfig,
    )
    from crypto_bot.utils.telegram import TelegramNotifier, send_test_message
    from crypto_bot.utils.logger import LOG_DIR, setup_logger
    from crypto_bot.portfolio_rotator import PortfolioRotator
    from crypto_bot.wallet_manager import load_or_create
    from crypto_bot.utils.market_analyzer import analyze_symbol
    from crypto_bot.strategy import dca_bot
    from crypto_bot.cooldown_manager import (
        configure as cooldown_configure,
    )
    from crypto_bot.phase_runner import BotContext, PhaseRunner
    from crypto_bot.risk.risk_manager import RiskManager, RiskConfig
    from crypto_bot.risk.exit_manager import (
        calculate_trailing_stop,
        should_exit,
    )
    from crypto_bot.execution.cex_executor import (
        execute_trade_async as cex_trade_async,
        get_exchange,
        get_exchanges,
    )
    from crypto_bot.open_position_guard import OpenPositionGuard
    from crypto_bot import console_monitor, console_control
    from crypto_bot.utils.position_logger import log_position, log_balance
    from crypto_bot.utils.market_loader import (
        load_kraken_symbols,
        update_ohlcv_cache,
        update_multi_tf_ohlcv_cache,
        update_regime_tf_cache,
        timeframe_seconds,
        configure as market_loader_configure,
        fetch_order_book_async,
        WS_OHLCV_TIMEOUT,
        fetch_geckoterminal_ohlcv,
        set_stream_evaluator,
    )
    from crypto_bot.utils.pair_cache import PAIR_FILE, load_liquid_pairs
    from tasks.refresh_pairs import (
        DEFAULT_MIN_VOLUME_USD,
        DEFAULT_TOP_K,
        refresh_pairs_async,
    )
    from crypto_bot.utils.eval_queue import build_priority_queue, compute_batches
    from crypto_bot.solana import (
        get_solana_new_tokens,
        fetch_solana_prices,
        sniper_solana,
        start_runner,
    )
    from crypto_bot.utils.symbol_utils import get_filtered_symbols, fix_symbol, symbol_cache_guard
    from crypto_bot.utils import symbol_utils
    from crypto_bot.utils.metrics_logger import log_cycle as log_cycle_metrics
    from crypto_bot.paper_wallet import PaperWallet  # backward compatibility
    from wallet import Wallet
    from crypto_bot.utils.strategy_utils import compute_strategy_weights
    from crypto_bot.auto_optimizer import optimize_strategies
    from crypto_bot.utils.telemetry import write_cycle_metrics
    from crypto_bot.utils.token_registry import (
        TOKEN_MINTS,
        monitor_pump_raydium,
        refresh_mints,
        periodic_mint_sanity_check,
        fetch_from_helius,
        load_token_mints,
        set_token_mints,
    )
    from crypto_bot.utils import token_registry as registry
    from crypto_bot.utils import pnl_logger, regime_pnl_tracker
    from crypto_bot.utils.ml_utils import ML_AVAILABLE
    from crypto_bot.solana_trading import cross_chain_trade, sniper_trade
    from crypto_bot.telegram_bot_ui import TelegramBotUI
    from crypto_bot.solana.runner import run as sniper_run
    from crypto_bot.monitoring import record_sol_scanner_metrics
    from crypto_bot.fund_manager import (
        auto_convert_funds,
        check_wallet_balances,
        detect_non_trade_tokens,
    )
    from crypto_bot.regime.regime_classifier import (
        classify_regime_async,
        classify_regime_cached,
    )
    from crypto_bot.regime.reloader import maybe_refresh_model
    from crypto_bot.volatility_filter import calc_atr
    from crypto_bot.solana.exit import monitor_price
    from crypto_bot.execution.solana_mempool import SolanaMempoolMonitor
    try:  # pragma: no cover - optional dependency
        from crypto_bot.version import __version__ as trainer_version, MIN_CT2_INTEGRATION
        _TRAINER_AVAILABLE = True
    except Exception:  # pragma: no cover - trainer not installed
        trainer_version, MIN_CT2_INTEGRATION = "0.0.0", "0.1.0"
        _TRAINER_AVAILABLE = False


    from crypto_bot.utils.ml_utils import init_ml_components
    init_ml_components()
    _reload_modules()

    notifier: TelegramNotifier | None = None
    try:
        await refresh_mints()
        notifier = await _main_impl()
    except Exception as exc:  # pragma: no cover - error path
        logger.exception("Unhandled error in main: %s", exc)
        if notifier:
            notifier.notify(f"❌ Bot stopped: {exc}")
    finally:
        if notifier:
            notifier.notify("Bot shutting down")
        logger.info("Bot shutting down")


if __name__ == "__main__":  # pragma: no cover - manual execution
    asyncio.run(main())<|MERGE_RESOLUTION|>--- conflicted
+++ resolved
@@ -1399,13 +1399,10 @@
     tasks = {}
     mode = ctx.config.get("mode", "cex")
 
-<<<<<<< HEAD
     async def run_symbol(sym: str) -> Any:
         df_map = {tf: c.get(sym) for tf, c in ctx.df_cache.items()}
-=======
     async def eval_fn(symbol: str):
         df_map = {tf: c.get(symbol) for tf, c in ctx.df_cache.items()}
->>>>>>> 2551eb9e
         for tf, cache in ctx.regime_cache.items():
             df_map[tf] = cache.get(symbol)
         df = df_map.get(base_tf)
@@ -1414,7 +1411,6 @@
             symbol,
             len(df) if isinstance(df, pd.DataFrame) else 0,
         )
-<<<<<<< HEAD
         async with sem:
             try:
                 coro = analyze_symbol(
@@ -1436,7 +1432,6 @@
     for sym in batch:
         task = asyncio.create_task(run_symbol(sym))
         tasks[task] = sym
-=======
         return await analyze_symbol(
             symbol,
             df_map,
@@ -1446,7 +1441,6 @@
             mempool_monitor=ctx.mempool_monitor,
             mempool_cfg=ctx.mempool_cfg,
         )
->>>>>>> 2551eb9e
 
     results_map: dict[str, Any] = {}
     total = len(tasks)
