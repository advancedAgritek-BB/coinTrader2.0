import os
import asyncio
import json
import time
from pathlib import Path
from datetime import datetime
from collections import deque, OrderedDict
from dataclasses import dataclass, field

# Track WebSocket ping tasks
WS_PING_TASKS: set[asyncio.Task] = set()

import ccxt

import pandas as pd
import yaml
from dotenv import dotenv_values
from pydantic import ValidationError

from schema.scanner import ScannerConfig

from crypto_bot.utils.telegram import TelegramNotifier, send_test_message
from crypto_bot.utils.trade_reporter import report_entry, report_exit
from crypto_bot.utils.logger import LOG_DIR, setup_logger
from crypto_bot.portfolio_rotator import PortfolioRotator
from crypto_bot.auto_optimizer import optimize_strategies
from crypto_bot.wallet_manager import load_or_create
from crypto_bot.utils.market_analyzer import analyze_symbol
from crypto_bot.strategy_router import strategy_for, strategy_name
from crypto_bot.cooldown_manager import (
    in_cooldown,
    mark_cooldown,
    configure as cooldown_configure,
)
from crypto_bot.phase_runner import BotContext, PhaseRunner
from crypto_bot import grid_state
from crypto_bot.signals.signal_scoring import evaluate_async
from crypto_bot.risk.risk_manager import RiskManager, RiskConfig
from crypto_bot.risk.exit_manager import (
    calculate_trailing_stop,
    should_exit,
    get_partial_exit_percent,
)
from crypto_bot.execution.cex_executor import (
    execute_trade_async as cex_trade_async,
    get_exchange,
    place_stop_order,
)
from crypto_bot.execution.solana_executor import execute_swap
from crypto_bot.fund_manager import (
    check_wallet_balances,
    detect_non_trade_tokens,
    auto_convert_funds,
)
from crypto_bot.paper_wallet import PaperWallet
from crypto_bot.open_position_guard import OpenPositionGuard
from crypto_bot import console_monitor, console_control
from crypto_bot.utils.performance_logger import log_performance
from crypto_bot.utils.strategy_utils import compute_strategy_weights
from crypto_bot.utils.position_logger import log_position, log_balance
from crypto_bot.utils.regime_logger import log_regime
from crypto_bot.utils.metrics_logger import log_cycle as log_cycle_metrics
from crypto_bot.utils.market_loader import (
    load_kraken_symbols,
    load_ohlcv_parallel,
    update_ohlcv_cache,
    update_multi_tf_ohlcv_cache,
    update_regime_tf_cache,
    fetch_ohlcv_async,
    configure as market_loader_configure,
)
from crypto_bot.utils.eval_queue import build_priority_queue
from crypto_bot.utils.symbol_pre_filter import filter_symbols
from crypto_bot.utils.symbol_utils import get_filtered_symbols
from crypto_bot.utils.pnl_logger import log_pnl
from crypto_bot.utils.strategy_analytics import write_scores, write_stats
from crypto_bot.utils.regime_pnl_tracker import log_trade as log_regime_pnl
from crypto_bot.utils.regime_pnl_tracker import get_recent_win_rate
from crypto_bot.utils.trend_confirmation import confirm_multi_tf_trend
from crypto_bot.utils.correlation import compute_correlation_matrix
from crypto_bot.regime.regime_classifier import CONFIG
from crypto_bot.utils.telemetry import telemetry, write_cycle_metrics



CONFIG_PATH = Path(__file__).resolve().parent / "config.yaml"
ENV_PATH = Path(__file__).resolve().parent / ".env"

logger = setup_logger("bot", LOG_DIR / "bot.log", to_console=False)

# Queue of symbols awaiting evaluation across loops
symbol_priority_queue: deque[str] = deque()

# Queue tracking symbols evaluated across cycles
SYMBOL_EVAL_QUEUE: deque[str] = deque()

# Retry parameters for the initial symbol scan
MAX_SYMBOL_SCAN_ATTEMPTS = 3
SYMBOL_SCAN_RETRY_DELAY = 10
MAX_SYMBOL_SCAN_DELAY = 60

# Maximum number of symbols per timeframe to keep in the OHLCV cache
DF_CACHE_MAX_SIZE = 500


@dataclass
class SessionState:
    """Runtime session state shared across tasks."""

    positions: dict[str, dict] = field(default_factory=dict)
    df_cache: dict[str, dict[str, pd.DataFrame]] = field(default_factory=dict)
    regime_cache: dict[str, dict[str, pd.DataFrame]] = field(default_factory=dict)
    last_balance: float | None = None


def update_df_cache(
    cache: dict[str, dict[str, pd.DataFrame]],
    timeframe: str,
    symbol: str,
    df: pd.DataFrame,
    max_size: int = DF_CACHE_MAX_SIZE,
) -> None:
    """Update an OHLCV cache with LRU eviction."""
    tf_cache = cache.setdefault(timeframe, OrderedDict())
    if not isinstance(tf_cache, OrderedDict):
        tf_cache = OrderedDict(tf_cache)
        cache[timeframe] = tf_cache
    tf_cache[symbol] = df
    tf_cache.move_to_end(symbol)
    if len(tf_cache) > max_size:
        tf_cache.popitem(last=False)


def direction_to_side(direction: str) -> str:
    """Translate strategy direction to trade side."""
    return "buy" if direction == "long" else "sell"


def opposite_side(side: str) -> str:
    """Return the opposite trading side."""
    return "sell" if side == "buy" else "buy"


def notify_balance_change(
    notifier: TelegramNotifier | None,
    previous: float | None,
    new_balance: float,
    enabled: bool,
) -> float:
    """Send a notification if the balance changed."""
    if notifier and enabled and previous is not None and new_balance != previous:
        notifier.notify(f"Balance changed: {new_balance:.2f} USDT")
    return new_balance


async def fetch_balance(exchange, paper_wallet, config):
    """Return the latest wallet balance without logging."""
    if config["execution_mode"] != "dry_run":
        if asyncio.iscoroutinefunction(getattr(exchange, "fetch_balance", None)):
            bal = await exchange.fetch_balance()
        else:
            bal = await asyncio.to_thread(exchange.fetch_balance)
        return bal["USDT"]["free"] if isinstance(bal["USDT"], dict) else bal["USDT"]
    return paper_wallet.balance if paper_wallet else 0.0


async def fetch_and_log_balance(exchange, paper_wallet, config):
    """Return the latest wallet balance and log it."""
    latest_balance = await fetch_balance(exchange, paper_wallet, config)
    log_balance(float(latest_balance))
    return latest_balance


def _emit_timing(
    symbol_t: float,
    ohlcv_t: float,
    analyze_t: float,
    total_t: float,
    metrics_path: Path | None = None,
    ohlcv_fetch_latency: float = 0.0,
    execution_latency: float = 0.0,
) -> None:
    """Log timing information and optionally append to metrics CSV."""
    logger.info(
        "\u23f1\ufe0f Cycle timing - Symbols: %.2fs, OHLCV: %.2fs, Analyze: %.2fs, Total: %.2fs",
        symbol_t,
        ohlcv_t,
        analyze_t,
        total_t,
    )
    if metrics_path:
        log_cycle_metrics(
            symbol_t,
            ohlcv_t,
            analyze_t,
            total_t,
            ohlcv_fetch_latency,
            execution_latency,
            metrics_path,
        )


def maybe_update_mode(
    state: dict,
    base_mode: str,
    config: dict,
    notifier: TelegramNotifier | None = None,
) -> None:
    """Switch bot mode based on recent win rate."""

    window = int(config.get("mode_degrade_window", 20))
    threshold = float(config.get("mode_threshold", 0.0))
    conservative = config.get("conservative_mode", "cex")

    win_rate = get_recent_win_rate(window)
    if win_rate < threshold:
        if state.get("mode") != conservative:
            state["mode"] = conservative
            if notifier:
                notifier.notify(
                    f"Win rate {win_rate:.2f} below {threshold:.2f}; mode set to {conservative}"
                )
    else:
        if state.get("mode") != base_mode:
            state["mode"] = base_mode
            if notifier:
                notifier.notify(f"Win rate recovered; mode set to {base_mode}")


def load_config() -> dict:
    """Load YAML configuration for the bot."""
    with open(CONFIG_PATH) as f:
        logger.info("Loading config from %s", CONFIG_PATH)
        data = yaml.safe_load(f) or {}
    try:
        ScannerConfig.model_validate(data)
    except ValidationError as exc:
        print("Invalid configuration:\n", exc)
        raise SystemExit(1)
    return data


def _flatten_config(data: dict, parent: str = "") -> dict:
    """Flatten nested config keys to ENV_STYLE names."""
    flat: dict[str, str] = {}
    for key, value in data.items():
        new_key = f"{parent}_{key}" if parent else key
        if isinstance(value, dict):
            flat.update(_flatten_config(value, new_key))
        else:
            flat[new_key.upper()] = value
    return flat


async def _ws_ping_loop(exchange: object, interval: float) -> None:
    """Periodically send WebSocket ping messages."""
    try:
        while True:
            await asyncio.sleep(interval)
            try:
                ping = getattr(exchange, "ping", None)
                if ping is None:
                    continue
                is_coro = asyncio.iscoroutinefunction(ping)
                clients = getattr(exchange, "clients", None)
                if isinstance(clients, dict):
                    if clients:
                        for client in clients.values():
                            if is_coro:
                                await ping(client)
                            else:
                                await asyncio.to_thread(ping, client)
                    else:
                        continue
                else:
                    if is_coro:
                        await ping()
                    else:
                        await asyncio.to_thread(ping)
            except asyncio.CancelledError:
                raise
            except Exception as exc:  # pragma: no cover - ping failures
                logger.error("WebSocket ping failed: %s", exc, exc_info=True)
    except asyncio.CancelledError:
        pass


async def _watch_position(
    symbol: str,
    exchange: object,
    state: SessionState,
    paper_wallet: PaperWallet | None,
    config: dict,
) -> None:
    """Live update position PnL and log changes."""
    use_ws = config.get("use_websocket", False) and hasattr(exchange, "watch_ticker")
    poll_interval = float(config.get("position_poll_interval", 5))
    ws_ping_interval = float(config.get("ws_ping_interval", 20))
    ping_task: asyncio.Task | None = None
    reconnect_attempts = 0
    max_reconnect = int(config.get("ws_max_retries", 3))

    while symbol in state.positions:
        try:
            if use_ws:
                if ping_task is None:
                    ping_task = asyncio.create_task(
                        _ws_ping_loop(exchange, ws_ping_interval)
                    )
                    WS_PING_TASKS.add(ping_task)
                try:
                    ticker = await asyncio.wait_for(
                        exchange.watch_ticker(symbol), timeout=5
                    )
                    reconnect_attempts = 0
                except asyncio.TimeoutError as to_exc:
                    if to_exc.args:
                        logger.warning(
                            "WebSocket ticker timeout for %s: %s - reconnecting",
                            symbol,
                            to_exc,
                        )
                        close_fn = getattr(exchange, "close", None)
                        if close_fn is None:
                            logger.warning("Exchange missing close method")
                        else:
                            try:
                                if asyncio.iscoroutinefunction(close_fn):
                                    await close_fn()
                                else:
                                    await asyncio.to_thread(close_fn)
                            except Exception as close_err:  # pragma: no cover - cleanup error
                                logger.error(
                                    "Exchange close failed: %s", close_err, exc_info=True
                                )
                        try:
                            exchange, _ = get_exchange(config)
                        except Exception as re_err:
                            reconnect_attempts += 1
                            logger.error(
                                "Reconnection attempt %d failed: %s",
                                reconnect_attempts,
                                re_err,
                                exc_info=True,
                            )
                            if reconnect_attempts >= max_reconnect:
                                logger.error(
                                    "WebSocket reconnection failed repeatedly; switching to REST"
                                )
                                use_ws = False
                            await asyncio.sleep(poll_interval)
                        continue
                    logger.warning(
                        "Ticker update timed out for %s - dropping", symbol
                    )
                    continue
                except asyncio.CancelledError:
                    raise
                except ccxt.RequestTimeout as ws_exc:
                    logger.warning(
                        "WebSocket ticker timeout for %s: %s - reconnecting",
                        symbol,
                        ws_exc,
                    )
                    close_fn = getattr(exchange, "close", None)
                    if close_fn is None:
                        logger.warning("Exchange missing close method")
                    else:
                        try:
                            if asyncio.iscoroutinefunction(close_fn):
                                await close_fn()
                            else:
                                await asyncio.to_thread(close_fn)
                        except Exception as close_err:  # pragma: no cover - cleanup error
                            logger.error(
                                "Exchange close failed: %s", close_err, exc_info=True
                            )
                    try:
                        exchange, _ = get_exchange(config)
                    except Exception as re_err:
                        reconnect_attempts += 1
                        logger.error(
                            "Reconnection attempt %d failed: %s",
                            reconnect_attempts,
                            re_err,
                            exc_info=True,
                        )
                        if reconnect_attempts >= max_reconnect:
                            logger.error("WebSocket reconnection failed repeatedly; switching to REST")
                            use_ws = False
                        await asyncio.sleep(poll_interval)
                    continue
                except Exception as ws_exc:  # pragma: no cover - websocket error
                    logger.error(
                        "WebSocket ticker failed for %s: %s - switching to REST",
                        symbol,
                        ws_exc,
                        exc_info=True,
                    )
                    use_ws = False
                    if ping_task:
                        ping_task.cancel()
                        try:
                            await ping_task
                        except asyncio.CancelledError:
                            pass
                        WS_PING_TASKS.discard(ping_task)
                        ping_task = None
                    await asyncio.sleep(poll_interval)
                    continue
            else:
                if ping_task:
                    ping_task.cancel()
                    try:
                        await ping_task
                    except asyncio.CancelledError:
                        pass
                    WS_PING_TASKS.discard(ping_task)
                    ping_task = None
                if asyncio.iscoroutinefunction(getattr(exchange, "fetch_ticker", None)):
                    ticker = await exchange.fetch_ticker(symbol)
                else:
                    ticker = await asyncio.to_thread(exchange.fetch_ticker, symbol)
                await asyncio.sleep(poll_interval)

            price = (
                ticker.get("last")
                or ticker.get("close")
                or ticker.get("bid")
                or ticker.get("ask")
            )
            if price is None:
                continue

            pos = state.positions.get(symbol)
            if pos is None:
                continue

            pos["last_price"] = price
            pos["pnl"] = (
                (price - pos["entry_price"])
                * pos["size"]
                * (1 if pos["side"] == "buy" else -1)
            )

            balance = await fetch_balance(exchange, paper_wallet, config)
            equity = balance
            if paper_wallet:
                equity = float(
                    paper_wallet.balance + paper_wallet.unrealized(symbol, price)
                )
            pos["equity"] = equity
        except asyncio.CancelledError:
            break
        except Exception as exc:  # pragma: no cover - network or runtime error
            logger.error("Watcher error for %s: %s", symbol, exc, exc_info=True)
            await asyncio.sleep(poll_interval)

    if ping_task:
        ping_task.cancel()
        try:
            await ping_task
        except asyncio.CancelledError:
            pass
        WS_PING_TASKS.discard(ping_task)


async def initial_scan(
    exchange: object,
    config: dict,
    state: SessionState,
    notifier: TelegramNotifier | None = None,
) -> None:
    """Populate OHLCV and regime caches before trading begins."""

    symbols = config.get("symbols") or [config.get("symbol")]
    if not symbols:
        return

    batch_size = int(config.get("symbol_batch_size", 10))
    total = len(symbols)
    processed = 0

    for i in range(0, total, batch_size):
        batch = symbols[i : i + batch_size]

        state.df_cache = await update_multi_tf_ohlcv_cache(
            exchange,
            state.df_cache,
            batch,
            config,
            limit=config.get("scan_lookback_limit", 50),
            use_websocket=config.get("use_websocket", False),
            force_websocket_history=config.get("force_websocket_history", False),
            max_concurrent=config.get("max_concurrent_ohlcv"),
            notifier=notifier,
        )

        state.regime_cache = await update_regime_tf_cache(
            exchange,
            state.regime_cache,
            batch,
            config,
            limit=config.get("scan_lookback_limit", 50),
            use_websocket=config.get("use_websocket", False),
            force_websocket_history=config.get("force_websocket_history", False),
            max_concurrent=config.get("max_concurrent_ohlcv"),
            notifier=notifier,
            df_map=state.df_cache,
        )

        processed += len(batch)
        pct = processed / total * 100
        logger.info("Initial scan %.1f%% complete", pct)
        if notifier and config.get("telegram", {}).get("status_updates", True):
            notifier.notify(f"Initial scan {pct:.1f}% complete")

    return


async def fetch_candidates(ctx: BotContext) -> None:
    """Fetch and store the current symbol batch."""
    symbols = await get_filtered_symbols(ctx.exchange, ctx.config)
    batch_size = ctx.config.get("symbol_batch_size", 10)
    ctx.current_batch = [s for s, _ in symbols][:batch_size]


async def update_caches(ctx: BotContext) -> None:
    """Update OHLCV and regime caches for the current batch."""
    batch = getattr(ctx, "current_batch", [])
    if not batch:
        return
    ctx.df_cache = await update_multi_tf_ohlcv_cache(
        ctx.exchange,
        ctx.df_cache,
        batch,
        ctx.config,
        limit=100,
        use_websocket=ctx.config.get("use_websocket", False),
        force_websocket_history=ctx.config.get("force_websocket_history", False),
        max_concurrent=ctx.config.get("max_concurrent_ohlcv"),
        notifier=None,
    )
    ctx.regime_cache = await update_regime_tf_cache(
        ctx.exchange,
        ctx.regime_cache,
        batch,
        ctx.config,
        limit=100,
        use_websocket=ctx.config.get("use_websocket", False),
        force_websocket_history=ctx.config.get("force_websocket_history", False),
        max_concurrent=ctx.config.get("max_concurrent_ohlcv"),
        notifier=None,
        df_map=ctx.df_cache,
    )


async def analyse_batch(ctx: BotContext) -> None:
    """Analyse the cached data for trading signals."""
    batch = getattr(ctx, "current_batch", [])
    if not batch:
        ctx.analysis_results = []
        return
    tasks = [
        analyze_symbol(
            sym,
            {tf: c.get(sym) for tf, c in ctx.df_cache.items()},
            "cex",
            ctx.config,
            None,
        )
        for sym in batch
    ]
    ctx.analysis_results = await asyncio.gather(*tasks)


async def execute_signals(ctx: BotContext) -> None:
    """Placeholder for executing trade signals."""
    ctx.executed = True


async def handle_exits(ctx: BotContext) -> None:
    """Placeholder for handling exit logic."""
    return


async def _rotation_loop(
    rotator: PortfolioRotator,
    exchange: object,
    wallet: str,
    state: dict,
    notifier: TelegramNotifier | None,
    check_balance_change: callable,
) -> None:
    """Periodically rotate portfolio holdings."""

    interval = rotator.config.get("interval_days", 7) * 86400
    while True:
        try:
            if state.get("running") and rotator.config.get("enabled"):
                if asyncio.iscoroutinefunction(getattr(exchange, "fetch_balance", None)):
                    bal = await exchange.fetch_balance()
                else:
                    bal = await asyncio.to_thread(exchange.fetch_balance)
                current_balance = (
                    bal.get("USDT", {}).get("free", 0)
                    if isinstance(bal.get("USDT"), dict)
                    else bal.get("USDT", 0)
                )
                check_balance_change(float(current_balance), "external change")
                holdings = {
                    k: (v.get("total") if isinstance(v, dict) else v)
                    for k, v in bal.items()
                }
                await rotator.rotate(exchange, wallet, holdings, notifier)
        except asyncio.CancelledError:
            break
        except Exception as exc:  # pragma: no cover - rotation errors
            logger.error("Rotation loop error: %s", exc, exc_info=True)
        await asyncio.sleep(interval)


async def _main_impl() -> TelegramNotifier:
    """Implementation for running the trading bot."""

    logger.info("Starting bot")
    config = load_config()
    metrics_path = (
        Path(config.get("metrics_csv")) if config.get("metrics_csv") else None
    )
    volume_ratio = 0.01 if config.get("testing_mode") else 1.0
    cooldown_configure(config.get("min_cooldown", 0))
    status_updates = config.get("telegram", {}).get("status_updates", True)
    market_loader_configure(
        config.get("ohlcv_timeout", 60),
        config.get("max_ohlcv_failures", 3),
        config.get("max_ws_limit", 50),
        status_updates,
    )
    secrets = dotenv_values(ENV_PATH)
    flat_cfg = _flatten_config(config)
    for key, val in secrets.items():
        if key in flat_cfg:
            if flat_cfg[key] != val:
                logger.info(
                    "Overriding %s from .env (config.yaml value: %s)",
                    key,
                    flat_cfg[key],
                )
            else:
                logger.info("Using %s from .env (matches config.yaml)", key)
        else:
            logger.info("Setting %s from .env", key)
    os.environ.update(secrets)

    user = load_or_create()

    trade_updates = config.get("telegram", {}).get("trade_updates", True)
    status_updates = config.get("telegram", {}).get("status_updates", True)
    balance_updates = config.get("telegram", {}).get("balance_updates", False)

    tg_cfg = {**config.get("telegram", {})}
    if user.get("telegram_token"):
        tg_cfg["token"] = user["telegram_token"]
    if user.get("telegram_chat_id"):
        tg_cfg["chat_id"] = user["telegram_chat_id"]
    if os.getenv("TELE_CHAT_ADMINS"):
        tg_cfg["chat_admins"] = os.getenv("TELE_CHAT_ADMINS")
    trade_updates = tg_cfg.get("trade_updates", True)
    status_updates = tg_cfg.get("status_updates", status_updates)
    balance_updates = tg_cfg.get("balance_updates", balance_updates)

    notifier = TelegramNotifier.from_config(tg_cfg)
    if status_updates:
        notifier.notify("🤖 CoinTrader2.0 started")

    if notifier.token and notifier.chat_id:
        if not send_test_message(notifier.token, notifier.chat_id, "Bot started"):
            logger.warning("Telegram test message failed; check your token and chat ID")

    # allow user-configured exchange to override YAML setting
    if user.get("exchange"):
        config["exchange"] = user["exchange"]

    exchange, ws_client = get_exchange(config)

    if config.get("scan_markets", False) and not config.get("symbols"):
        attempt = 0
        delay = SYMBOL_SCAN_RETRY_DELAY
        discovered: list[str] | None = None
        while attempt < MAX_SYMBOL_SCAN_ATTEMPTS:
            discovered = await load_kraken_symbols(
                exchange,
                config.get("excluded_symbols", []),
                config,
            )
            if discovered:
                break
            attempt += 1
            if attempt >= MAX_SYMBOL_SCAN_ATTEMPTS:
                break
            logger.warning(
                "Symbol scan empty; retrying in %d seconds (attempt %d/%d)",
                delay,
                attempt + 1,
                MAX_SYMBOL_SCAN_ATTEMPTS,
            )
            if status_updates:
                notifier.notify(
                    f"Symbol scan failed; retrying in {delay}s (attempt {attempt + 1}/{MAX_SYMBOL_SCAN_ATTEMPTS})"
                )
            await asyncio.sleep(delay)
            delay = min(delay * 2, MAX_SYMBOL_SCAN_DELAY)

        if discovered:
            config["symbols"] = discovered
        else:
            logger.error(
                "No symbols discovered after %d attempts; aborting startup",
                MAX_SYMBOL_SCAN_ATTEMPTS,
            )
            if status_updates:
                notifier.notify(
                    f"❌ Startup aborted after {MAX_SYMBOL_SCAN_ATTEMPTS} symbol scan attempts"
                )
            return notifier

    balance_threshold = config.get("balance_change_threshold", 0.01)
    previous_balance = 0.0

    def check_balance_change(new_balance: float, reason: str) -> None:
        nonlocal previous_balance
        delta = new_balance - previous_balance
        if abs(delta) > balance_threshold and notifier:
            notifier.notify(f"Balance changed by {delta:.4f} USDT due to {reason}")
        previous_balance = new_balance

    try:
        if asyncio.iscoroutinefunction(getattr(exchange, "fetch_balance", None)):
            bal = await exchange.fetch_balance()
        else:
            bal = await asyncio.to_thread(exchange.fetch_balance)
        init_bal = (
            bal.get("USDT", {}).get("free", 0)
            if isinstance(bal.get("USDT"), dict)
            else bal.get("USDT", 0)
        )
        log_balance(float(init_bal))
        last_balance = float(init_bal)
        previous_balance = float(init_bal)
    except Exception as exc:  # pragma: no cover - network
        logger.error("Exchange API setup failed: %s", exc)
        if status_updates:
            err = notifier.notify(f"API error: {exc}")
            if err:
                logger.error("Failed to notify user: %s", err)
        return notifier
    risk_params = {**config.get("risk", {})}
    risk_params.update(config.get("sentiment_filter", {}))
    risk_params.update(config.get("volatility_filter", {}))
    risk_params["symbol"] = config.get("symbol", "")
    risk_params["trade_size_pct"] = config.get("trade_size_pct", 0.1)
    risk_params["strategy_allocation"] = config.get("strategy_allocation", {})
    risk_params["volume_threshold_ratio"] = config.get("risk", {}).get(
        "volume_threshold_ratio", 0.1
    )
    risk_params["atr_period"] = config.get("risk", {}).get("atr_period", 14)
    risk_params["stop_loss_atr_mult"] = config.get("risk", {}).get(
        "stop_loss_atr_mult", 2.0
    )
    risk_params["take_profit_atr_mult"] = config.get("risk", {}).get(
        "take_profit_atr_mult", 4.0
    )
    risk_params["volume_ratio"] = volume_ratio
    risk_config = RiskConfig(**risk_params)
    risk_manager = RiskManager(risk_config)

    paper_wallet = None
    if config.get("execution_mode") == "dry_run":
        try:
            start_bal = float(input("Enter paper trading balance in USDT: "))
        except Exception:
            start_bal = 1000.0
        paper_wallet = PaperWallet(start_bal, config.get("max_open_trades", 1))
        log_balance(paper_wallet.balance)
        last_balance = notify_balance_change(
            notifier,
            last_balance,
            float(paper_wallet.balance),
            balance_updates,
        )

    monitor_task = asyncio.create_task(
        console_monitor.monitor_loop(exchange, paper_wallet, LOG_DIR / "bot.log")
    )

    position_tasks: dict[str, asyncio.Task] = {}
    max_open_trades = config.get("max_open_trades", 1)
    position_guard = OpenPositionGuard(max_open_trades)
    active_strategy = None
    stats_file = LOG_DIR / "strategy_stats.json"
    # File tracking individual trade performance used for analytics
    perf_file = LOG_DIR / "strategy_performance.json"
    scores_file = LOG_DIR / "strategy_scores.json"

    rotator = PortfolioRotator()
    last_optimize = 0.0
    last_weight_update = 0.0

    mode = user.get("mode", config.get("mode", "auto"))
    state = {"running": True, "mode": mode}
    # Caches for OHLCV and regime data are stored on the session_state
    # object so they can be shared across tasks.
    last_candle_ts: dict[str, int] = {}
    session_state = SessionState(last_balance=last_balance)

    control_task = asyncio.create_task(console_control.control_loop(state))
    rotation_task = asyncio.create_task(
        _rotation_loop(
            rotator,
            exchange,
            user.get("wallet_address", ""),
            state,
            notifier,
            check_balance_change,
        )
    )
    print("Bot running. Type 'stop' to pause, 'start' to resume, 'quit' to exit.")

    from crypto_bot.telegram_bot_ui import TelegramBotUI

    telegram_bot = (
        TelegramBotUI(
            notifier,
            state,
            LOG_DIR / "bot.log",
            rotator,
            exchange,
            user.get("wallet_address", ""),
            command_cooldown=config.get("telegram", {}).get("command_cooldown", 5),
        )
        if notifier.enabled
        else None
    )

    if telegram_bot:
        telegram_bot.run_async()

    await initial_scan(
        exchange,
        config,
        session_state,
        notifier if status_updates else None,
    )

    base_mode = mode
    loop_count = 0
<<<<<<< HEAD
    ctx = BotContext(session_state.positions, df_cache, regime_cache, config)
=======
    ctx = BotContext(
        session_state.positions,
        session_state.df_cache,
        session_state.regime_cache,
        config,
    )
>>>>>>> 285c1a4d
    ctx.exchange = exchange
    ctx.ws_client = ws_client
    runner = PhaseRunner([
        fetch_candidates,
        update_caches,
        analyse_batch,
        execute_signals,
        handle_exits,
    ])

    try:
        while True:
            loop_count += 1
            mode = state["mode"]
            maybe_update_mode(
                state, base_mode, config, notifier if status_updates else None
            )

            cycle_start = time.perf_counter()
            ctx.timing = await runner.run(ctx)
            execution_latency = 0.0
<<<<<<< HEAD
    
=======

>>>>>>> 285c1a4d
            total_pairs = 0
            signals_generated = 0
            trades_executed = 0
            rejected_volume = 0
            rejected_score = 0
            rejected_regime = 0
            volume_rejections = 0
            score_rejections = 0
            regime_rejections = 0
    
            if time.time() - last_weight_update >= 86400:
                weights = compute_strategy_weights()
                if weights:
                    logger.info("Updating strategy allocation to %s", weights)
                    risk_manager.update_allocation(weights)
                    config["strategy_allocation"] = weights
                last_weight_update = time.time()
    
            if config.get("optimization", {}).get("enabled"):
                if (
                    time.time() - last_optimize
                    >= config["optimization"].get("interval_days", 7) * 86400
                ):
                    optimize_strategies()
                    last_optimize = time.time()
    
            if not state.get("running"):
                await asyncio.sleep(1)
                continue
    
            balances = await asyncio.to_thread(
                check_wallet_balances, user.get("wallet_address", "")
            )
            for token in detect_non_trade_tokens(balances):
                amount = balances[token]
                logger.info("Converting %s %s to USDC", amount, token)
                await auto_convert_funds(
                    user.get("wallet_address", ""),
                    token,
                    "USDC",
                    amount,
                    dry_run=config["execution_mode"] == "dry_run",
                    slippage_bps=config.get("solana_slippage_bps", 50),
                    notifier=notifier,
                )
                if asyncio.iscoroutinefunction(getattr(exchange, "fetch_balance", None)):
                    bal = await exchange.fetch_balance()
                else:
                    bal = await asyncio.to_thread(exchange.fetch_balance)
                bal_val = (
                    bal.get("USDT", {}).get("free", 0)
                    if isinstance(bal.get("USDT"), dict)
                    else bal.get("USDT", 0)
                )
                check_balance_change(float(bal_val), "funds converted")
    
    
    
            allowed_results: list[dict] = []
            df_current = None
            current_dfs: dict[str, pd.DataFrame] = {}
            current_prices: dict[str, float] = {}
    
            t0 = time.perf_counter()
            symbols = await get_filtered_symbols(exchange, config)
            symbol_time = time.perf_counter() - t0
            start_filter = time.perf_counter()
            global symbol_priority_queue
            if not symbol_priority_queue:
                symbol_priority_queue = build_priority_queue(symbols)
            ticker_fetch_time = time.perf_counter() - start_filter
            total_available = len(config.get("symbols") or [config.get("symbol")])
            symbol_filter_ratio = len(symbols) / total_available if total_available else 1.0
            global SYMBOL_EVAL_QUEUE
            if not SYMBOL_EVAL_QUEUE:
                SYMBOL_EVAL_QUEUE.extend(sym for sym, _ in symbols)
            batch_size = config.get("symbol_batch_size", 10)
            if len(symbol_priority_queue) < batch_size:
                symbol_priority_queue.extend(build_priority_queue(symbols))
            current_batch = [
                symbol_priority_queue.popleft()
                for _ in range(min(batch_size, len(symbol_priority_queue)))
            ]
            telemetry.inc("scan.symbols_considered", len(current_batch))
    
            t0 = time.perf_counter()
            start_ohlcv = time.perf_counter()
            tf_minutes = int(
                pd.Timedelta(config.get("timeframe", "1h")).total_seconds() // 60
            )
            limit = int(max(20, tf_minutes * 3))
            limit = int(config.get("cycle_lookback_limit", limit))
    
            session_state.df_cache = await update_multi_tf_ohlcv_cache(
                exchange,
                session_state.df_cache,
                current_batch,
                config,
                limit=limit,
                use_websocket=config.get("use_websocket", False),
                force_websocket_history=config.get("force_websocket_history", False),
                max_concurrent=config.get("max_concurrent_ohlcv"),
                notifier=notifier if status_updates else None,
            )
    
            session_state.regime_cache = await update_regime_tf_cache(
                exchange,
                session_state.regime_cache,
                current_batch,
                config,
                limit=limit,
                use_websocket=config.get("use_websocket", False),
                force_websocket_history=config.get("force_websocket_history", False),
                max_concurrent=config.get("max_concurrent_ohlcv"),
                notifier=notifier if status_updates else None,
                df_map=session_state.df_cache,
            )
            ohlcv_time = time.perf_counter() - t0
            ohlcv_fetch_latency = time.perf_counter() - start_ohlcv
            if notifier and ohlcv_fetch_latency > 0.5:
                notifier.notify(
                    f"\u26a0\ufe0f OHLCV latency {ohlcv_fetch_latency*1000:.0f} ms"
                )
    
            tasks = []
            analyze_start = time.perf_counter()
            for sym in current_batch:
                logger.debug("🔹 Symbol: %s", sym)
                total_pairs += 1
                df_map = {tf: c.get(sym) for tf, c in session_state.df_cache.items()}
                for tf, cache_tf in session_state.regime_cache.items():
                    df_map[tf] = cache_tf.get(sym)
                df_sym = df_map.get(config["timeframe"])
                if df_sym is None or df_sym.empty:
                    msg = (
                        f"OHLCV fetch failed for {sym} on {config['timeframe']} "
                        f"(limit {limit})"
                    )
                    logger.error(msg)
                    if notifier and status_updates:
                        notifier.notify(msg)
                    continue
    
                expected_cols = ["timestamp", "open", "high", "low", "close", "volume"]
                if not isinstance(df_sym, pd.DataFrame):
                    df_sym = pd.DataFrame(df_sym, columns=expected_cols)
                elif not set(expected_cols).issubset(df_sym.columns):
                    df_sym = pd.DataFrame(df_sym.to_numpy(), columns=expected_cols)
                logger.debug("Fetched %d candles for %s", len(df_sym), sym)
                df_map[config["timeframe"]] = df_sym
                if sym in session_state.positions:
                    df_current = df_sym
                tasks.append(analyze_symbol(sym, df_map, mode, config, notifier))
    
            results = await asyncio.gather(*tasks)
    
            scalpers = [
                r["symbol"]
                for r in results
                if r.get("name") in {"micro_scalp", "bounce_scalper"}
            ]
            if scalpers:
                scalp_tf = config.get("scalp_timeframe", "1m")
                t_sc = time.perf_counter()
                session_state.df_cache[scalp_tf] = await update_ohlcv_cache(
                    exchange,
                    session_state.df_cache.get(scalp_tf, {}),
                    scalpers,
                    timeframe=scalp_tf,
                    limit=100,
                    use_websocket=config.get("use_websocket", False),
                    force_websocket_history=config.get("force_websocket_history", False),
                    config=config,
                    max_concurrent=config.get("max_concurrent_ohlcv"),
                )
                ohlcv_time += time.perf_counter() - t_sc
                tasks = [
                    analyze_symbol(
                        sym,
                        {
                            **{tf: c.get(sym) for tf, c in session_state.df_cache.items()},
                            **{tf: c.get(sym) for tf, c in session_state.regime_cache.items()},
                        },
                        mode,
                        config,
                        notifier,
                    )
                    for sym in scalpers
                ]
                scalper_results = await asyncio.gather(*tasks)
                mapping = {r["symbol"]: r for r in scalper_results}
                results = [mapping.get(r["symbol"], r) for r in results]
                for sym_open in session_state.positions:
                    if sym_open in mapping:
                        current_dfs[sym_open] = session_state.df_cache.get(config["timeframe"], {}).get(
                            sym_open
                        )
    
            analyze_time = time.perf_counter() - analyze_start
    
            for res in results:
                sym = res["symbol"]
                df_sym = res["df"]
                regime_sym = res["regime"]
                log_regime(sym, regime_sym, res["future_return"])
    
                if regime_sym == "unknown":
                    rejected_regime += 1
                    continue
    
                env_sym = res["env"]
                name_sym = res["name"]
                score_sym = res["score"]
                direction_sym = res["direction"]
    
                logger.debug("Regime %s -> Strategy %s", regime_sym, name_sym)
                logger.debug(
                    "Using strategy %s for %s in %s mode",
                    name_sym,
                    sym,
                    env_sym,
                )
    
                if sym not in session_state.positions and in_cooldown(sym, name_sym):
                    continue
    
                params_file = LOG_DIR / "optimized_params.json"
                if params_file.exists():
                    params = json.loads(params_file.read_text())
                    if name_sym in params:
                        risk_manager.config.stop_loss_pct = params[name_sym][
                            "stop_loss_pct"
                        ]
                        risk_manager.config.take_profit_pct = params[name_sym][
                            "take_profit_pct"
                        ]
    
                if direction_sym != "none":
                    signals_generated += 1
    
                allowed, reason = risk_manager.allow_trade(df_sym, name_sym)
                mean_vol = df_sym["volume"].rolling(20).mean().iloc[-1]
                last_vol = df_sym["volume"].iloc[-1]
                logger.debug(
                    f"[TRADE EVAL] {sym} | Signal: {score_sym:.2f} | Volume: {last_vol:.4f}/{mean_vol:.2f} | Allowed: {allowed}"
                )
<<<<<<< HEAD
=======

        allowed_results.sort(key=lambda x: x["score"], reverse=True)
        top_n = config.get("top_n_symbols", 3)
        allowed_results = allowed_results[:top_n]
        corr_matrix = compute_correlation_matrix(
            {r["symbol"]: r["df"] for r in allowed_results}
        )
        filtered_results: list[dict] = []
        for r in allowed_results:
            keep = True
            for kept in filtered_results:
                if not corr_matrix.empty:
                    corr = corr_matrix.at[r["symbol"], kept["symbol"]]
                    if abs(corr) > 0.95:
                        keep = False
                        break
            if keep:
                filtered_results.append(r)

        best = filtered_results[0] if filtered_results else None

        open_syms = list(session_state.positions.keys())
        if open_syms:
            tf_cache = session_state.df_cache.get(config["timeframe"], {})
            update_syms: list[str] = []
            for s in open_syms:
                ts = None
                df_prev = tf_cache.get(s)
                if df_prev is not None and not df_prev.empty:
                    ts = int(df_prev["timestamp"].iloc[-1])
                if ts is None or last_candle_ts.get(s) != ts:
                    update_syms.append(s)
            if update_syms:
                tf_cache = await update_ohlcv_cache(
>>>>>>> 285c1a4d
                if not allowed:
                    logger.debug("Trade not allowed for %s \u2013 %s", sym, reason)
                    logger.debug(
                        "Trade rejected for %s: %s, score=%.2f, regime=%s",
                        sym,
                        reason,
                        score_sym,
                        regime_sym,
                    )
                    if "Volume" in reason:
                        rejected_volume += 1
                        volume_rejections += 1
                    else:
                        regime_rejections += 1
                    continue
    
                base_min = config.get(
                    "min_confidence_score", config.get("signal_threshold", 0.3)
                )
                min_score = res.get("min_confidence", base_min)
                if direction_sym != "none" and score_sym >= min_score:
                    allowed_results.append(
                        {
                            "symbol": sym,
                            "df": df_sym,
                            "regime": regime_sym,
                            "env": env_sym,
                            "name": name_sym,
                            "direction": direction_sym,
                            "score": score_sym,
                            "atr": res.get("atr"),
                        }
                    )
    
            allowed_results.sort(key=lambda x: x["score"], reverse=True)
            top_n = config.get("top_n_symbols", 3)
            allowed_results = allowed_results[:top_n]
            corr_matrix = compute_correlation_matrix(
                {r["symbol"]: r["df"] for r in allowed_results}
            )
            filtered_results: list[dict] = []
            for r in allowed_results:
                keep = True
                for kept in filtered_results:
                    if not corr_matrix.empty:
                        corr = corr_matrix.at[r["symbol"], kept["symbol"]]
                        if abs(corr) > 0.95:
                            keep = False
                            break
                if keep:
                    filtered_results.append(r)
    
            best = filtered_results[0] if filtered_results else None
    
            open_syms = list(session_state.positions.keys())
            if open_syms:
                tf_cache = df_cache.get(config["timeframe"], {})
                update_syms: list[str] = []
                for s in open_syms:
                    ts = None
                    df_prev = tf_cache.get(s)
                    if df_prev is not None and not df_prev.empty:
                        ts = int(df_prev["timestamp"].iloc[-1])
                    if ts is None or last_candle_ts.get(s) != ts:
                        update_syms.append(s)
                if update_syms:
                    tf_cache = await update_ohlcv_cache(
                        exchange,
                        tf_cache,
                        update_syms,
                        timeframe=config["timeframe"],
                        limit=100,
                        use_websocket=config.get("use_websocket", False),
                        force_websocket_history=config.get("force_websocket_history", False),
                        config=config,
                        max_concurrent=config.get("max_concurrent_ohlcv"),
                    )
                    for s in update_syms:
                        df_new = tf_cache.get(s)
                        if df_new is not None and not df_new.empty:
                            last_candle_ts[s] = int(df_new["timestamp"].iloc[-1])
                    df_cache[config["timeframe"]] = tf_cache
                session_state.df_cache[config["timeframe"]] = await update_ohlcv_cache(
                    exchange,
                    session_state.df_cache.get(config["timeframe"], {}),
                    open_syms,
                    timeframe=config["timeframe"],
                    limit=100,
                    use_websocket=config.get("use_websocket", False),
                    force_websocket_history=config.get("force_websocket_history", False),
                    config=config,
                    max_concurrent=config.get("max_concurrent_ohlcv"),
                )
<<<<<<< HEAD
=======
                for s in update_syms:
                    df_new = tf_cache.get(s)
                    if df_new is not None and not df_new.empty:
                        last_candle_ts[s] = int(df_new["timestamp"].iloc[-1])
                session_state.df_cache[config["timeframe"]] = tf_cache
            session_state.df_cache[config["timeframe"]] = await update_ohlcv_cache(
                exchange,
                session_state.df_cache.get(config["timeframe"], {}),
                open_syms,
                timeframe=config["timeframe"],
                limit=100,
                use_websocket=config.get("use_websocket", False),
                force_websocket_history=config.get("force_websocket_history", False),
                config=config,
                max_concurrent=config.get("max_concurrent_ohlcv"),
            )

        for sym in open_syms:
            df_current = session_state.df_cache.get(config["timeframe"], {}).get(sym)
            if df_current is None:
                # Fallback to direct fetch if cache is missing
                try:
                    if config.get("use_websocket", False) and hasattr(
                        exchange, "watch_ohlcv"
                    ):
                        data = await exchange.watch_ohlcv(
                            sym,
                            timeframe=config["timeframe"],
                            limit=100,
                        )
                    else:
                        if asyncio.iscoroutinefunction(
                            getattr(exchange, "fetch_ohlcv", None)
>>>>>>> 285c1a4d
    
            for sym in open_syms:
                df_current = session_state.df_cache.get(config["timeframe"], {}).get(sym)
                if df_current is None:
                    # Fallback to direct fetch if cache is missing
                    try:
                        if config.get("use_websocket", False) and hasattr(
                            exchange, "watch_ohlcv"
                        ):
                            data = await exchange.watch_ohlcv(
                                sym,
                                timeframe=config["timeframe"],
                                limit=100,
                            )
                        else:
                            if asyncio.iscoroutinefunction(
                                getattr(exchange, "fetch_ohlcv", None)
                            ):
                                data = await exchange.fetch_ohlcv(
                                    sym,
                                    timeframe=config["timeframe"],
                                    limit=100,
                                )
                            else:
                                data = await asyncio.to_thread(
                                    exchange.fetch_ohlcv,
                                    sym,
                                    timeframe=config["timeframe"],
                                    limit=100,
                                )
                    except Exception as exc:  # pragma: no cover - network
                        logger.error(
                            "OHLCV fetch failed for %s on %s (limit %d): %s",
                            sym,
                            config["timeframe"],
                            100,
                            exc,
                            exc_info=True,
                        )
                        continue
    
                    if data and len(data[0]) > 6:
                        data = [[c[0], c[1], c[2], c[3], c[4], c[6]] for c in data]
                    df_current = pd.DataFrame(
                        data,
                        columns=["timestamp", "open", "high", "low", "close", "volume"],
                    )
                    update_df_cache(df_cache, config["timeframe"], sym, df_current)
                if df_current is not None and not df_current.empty:
                    last_candle_ts[sym] = int(df_current["timestamp"].iloc[-1])
                    update_df_cache(
                        session_state.df_cache,
                        config["timeframe"],
                        sym,
                        df_current,
                    )
    
                current_dfs[sym] = df_current
                current_prices[sym] = df_current["close"].iloc[-1]
    
            df_current = current_dfs.get(best["symbol"] if best else "")
            current_price = None
            if best:
                if df_current is None:
                    df_current = best["df"]
                current_price = df_current["close"].iloc[-1]
    
            if best:
                score = best["score"]
                direction = best["direction"]
                trade_side = direction_to_side(direction)
                env = best["env"]
                regime = best["regime"]
                name = best["name"]
            else:
                score = -1
                direction = "none"
                trade_side = None
    
            for sym, pos in list(session_state.positions.items()):
                cur_price = current_prices.get(sym)
                df_cur = current_dfs.get(sym)
                if cur_price is None or df_cur is None:
                    continue
                pnl_pct = ((cur_price - pos["entry_price"]) / pos["entry_price"]) * (
                    1 if pos["side"] == "buy" else -1
                )
<<<<<<< HEAD
=======
            if df_current is not None and not df_current.empty:
                last_candle_ts[sym] = int(df_current["timestamp"].iloc[-1])
                update_df_cache(
                    session_state.df_cache,
                    config["timeframe"],
                    sym,
                    df_current,
>>>>>>> 285c1a4d
                if pnl_pct >= config["exit_strategy"]["min_gain_to_trail"]:
                    if cur_price > pos.get("highest_price", pos["entry_price"]):
                        pos["highest_price"] = cur_price
                    pos["trailing_stop"] = calculate_trailing_stop(
                        pd.Series([pos.get("highest_price", cur_price)]),
                        config["exit_strategy"]["trailing_stop_pct"],
                    )
                risk_manager.stop_order = risk_manager.get_stop_order(sym)
                exit_signal, new_stop = should_exit(
                    df_cur,
                    cur_price,
                    pos.get("trailing_stop", 0.0),
                    config,
                    risk_manager,
                )
                pos["trailing_stop"] = new_stop
                equity = paper_wallet.balance if paper_wallet else latest_balance
                if paper_wallet:
                    unreal = paper_wallet.unrealized(sym, cur_price)
                    equity += unreal
                pos["equity"] = float(equity)
                session_state.last_balance = notify_balance_change(
                    notifier,
                    session_state.last_balance,
                    float(equity),
                    balance_updates,
                )
                if exit_signal:
                    pct = get_partial_exit_percent(pnl_pct * 100)
                    sell_amount = (
                        pos["size"] * (pct / 100)
                        if config["exit_strategy"]["scale_out"] and pct > 0
                        else pos["size"]
                    )
                    _start_exec = time.perf_counter()
                    await cex_trade_async(
                        exchange,
                        ws_client,
                        sym,
                        opposite_side(pos["side"]),
                        sell_amount,
                        notifier,
                        dry_run=config["execution_mode"] == "dry_run",
                        use_websocket=config.get("use_websocket", False),
                        config=config,
                    )
                    lat = time.perf_counter() - _start_exec
                    execution_latency = max(execution_latency, lat)
                    if notifier and lat > 0.5:
                        notifier.notify(f"\u26a0\ufe0f Execution latency {lat*1000:.0f} ms")
                    if paper_wallet:
                        paper_wallet.close(sym, sell_amount, cur_price)
                    pos["pnl"] = pos.get("pnl", 0.0) + (
                        (cur_price - pos["entry_price"])
                        * sell_amount
                        * (1 if pos["side"] == "buy" else -1)
                    )
                    if sell_amount >= pos["size"]:
                        risk_manager.cancel_stop_order(exchange, sym)
                        risk_manager.deallocate_capital(
                            pos["strategy"], sell_amount * pos["entry_price"]
                        )
                        log_performance(
                            {
                                "symbol": sym,
                                "regime": pos.get("regime"),
                                "strategy": pos.get("strategy"),
                                "pnl": pos["pnl"],
                                "entry_time": pos.get("entry_time"),
                                "exit_time": datetime.utcnow().isoformat(),
                            }
                        )
                        log_pnl(
                            pos.get("strategy", ""),
                            sym,
                            pos["entry_price"],
                            cur_price,
                            pos["pnl"],
                            pos.get("confidence", 0.0),
                            pos["side"],
                        )
                        log_regime_pnl(
                            pos.get("regime", "unknown"),
                            pos.get("strategy", ""),
                            pos["pnl"],
                        )
                        latest_balance = await fetch_balance(exchange, paper_wallet, config)
                        log_position(
                            sym,
                            pos["side"],
                            sell_amount,
                            pos["entry_price"],
                            cur_price,
                            float(paper_wallet.balance if paper_wallet else latest_balance),
                        )
                        mark_cooldown(sym, active_strategy or pos.get("strategy", ""))
                        task = position_tasks.pop(sym, None)
                        if task:
                            task.cancel()
                            try:
                                await task
                            except asyncio.CancelledError:
                                pass
                        positions.pop(sym, None)
                        last_candle_ts.pop(sym, None)
                        session_state.positions.pop(sym, None)
                        latest_balance = await fetch_and_log_balance(
                            exchange, paper_wallet, config
                        )
                        equity = paper_wallet.balance if paper_wallet else latest_balance
                        log_position(
                            sym,
                            pos["side"],
                            pos["size"],
                            pos["entry_price"],
                            cur_price,
                            float(equity),
                            pnl=pos["pnl"],
                        )
                    else:
                        pos["size"] -= sell_amount
                        risk_manager.deallocate_capital(
                            pos["strategy"], sell_amount * pos["entry_price"]
                        )
                        risk_manager.update_stop_order(pos["size"], symbol=sym)
                        latest_balance = await fetch_balance(exchange, paper_wallet, config)
                        latest_balance = await fetch_balance(exchange, paper_wallet, config)
    
            if not position_guard.can_open(session_state.positions):
                continue
    
            if not filtered_results:
                continue
    
            for candidate in filtered_results:
                if candidate["symbol"] in session_state.positions:
                    logger.info(
                        "Existing position on %s still open – skipping new trade",
                        candidate["symbol"],
                    )
                    continue
                if not position_guard.can_open(session_state.positions):
                    break
                score = candidate["score"]
                direction = candidate["direction"]
                trade_side = direction_to_side(direction)
                env = candidate["env"]
                regime = candidate["regime"]
                name = candidate["name"]
                current_price = candidate["df"]["close"].iloc[-1]
                risk_manager.config.symbol = candidate["symbol"]
                df_for_size = candidate["df"]
    
                if score < config["signal_threshold"]:
                    rejected_score += 1
                    score_rejections += 1
                    continue
                logger.info(
                    "Cycle Summary: %s pairs evaluated, %s signals, %s trades executed, %s rejected volume, %s rejected score, %s rejected regime.",
                    total_pairs,
                    signals_generated,
                    trades_executed,
                    volume_rejections,
                    score_rejections,
                    regime_rejections,
                )
                metrics = {
                    "timestamp": datetime.utcnow().isoformat(),
                    "ticker_fetch_time": ticker_fetch_time,
                    "symbol_filter_ratio": symbol_filter_ratio,
                    "ohlcv_fetch_latency": ohlcv_fetch_latency,
                    "execution_latency": execution_latency,
                    "unknown_regimes": rejected_regime,
                }
                write_cycle_metrics(metrics, config)
                logger.info("Sleeping for %s minutes", config["loop_interval_minutes"])
                await asyncio.sleep(config["loop_interval_minutes"] * 60)
    
                poll_mod = config.get("balance_poll_mod", 1)
                balance = last_balance if last_balance is not None else 0.0
                if trades_executed > 0 or loop_count % poll_mod == 0:
                    if config["execution_mode"] != "dry_run":
                        bal = await (
                            exchange.fetch_balance()
                            if asyncio.iscoroutinefunction(
                                getattr(exchange, "fetch_balance", None)
                            )
                            else asyncio.to_thread(exchange.fetch_balance)
                        )
                        balance = bal["USDT"]["free"]
                    else:
                        balance = paper_wallet.balance if paper_wallet else 0.0
                    check_balance_change(float(balance), "external change")
    
                size = risk_manager.position_size(
                    score,
                    balance,
                    df_for_size,
                    atr=candidate.get("atr"),
                    price=current_price,
                )
                order_amount = size / current_price if current_price > 0 else 0.0
    
                if not risk_manager.can_allocate(name, size, balance):
                    logger.info("Capital cap reached for %s, skipping", name)
                    logger.info(
                        "Loop Summary: %s evaluated | %s trades | %s volume fails | %s score fails | %s unknown regime",
                        total_pairs,
                        trades_executed,
                        rejected_volume,
                        rejected_score,
                        rejected_regime,
                    )
                    logger.info(
                        "Cycle Summary: %s pairs evaluated, %s signals, %s trades executed, %s rejected volume, %s rejected score, %s rejected regime.",
                        total_pairs,
                        signals_generated,
                        trades_executed,
                        volume_rejections,
                        score_rejections,
                        regime_rejections,
                    )
                    if (
                        config.get("metrics_enabled")
                        and config.get("metrics_backend") == "csv"
                    ):
                        metrics = {
                            "timestamp": datetime.utcnow().isoformat(),
                            "ticker_fetch_time": ticker_fetch_time,
                            "symbol_filter_ratio": symbol_filter_ratio,
                            "ohlcv_fetch_latency": ohlcv_fetch_latency,
                            "execution_latency": execution_latency,
                            "unknown_regimes": rejected_regime,
                        }
                        write_cycle_metrics(metrics, config)
                    logger.info("Sleeping for %s minutes", config["loop_interval_minutes"])
                    await asyncio.sleep(config["loop_interval_minutes"] * 60)
                    continue
    
                _start_exec = time.perf_counter()
                order = await cex_trade_async(
                    exchange,
                    ws_client,
                    candidate["symbol"],
                    trade_side,
                    order_amount,
                    notifier,
                    dry_run=config["execution_mode"] == "dry_run",
                    use_websocket=config.get("use_websocket", False),
                    config=config,
                )
                lat = time.perf_counter() - _start_exec
                execution_latency = max(execution_latency, lat)
                if notifier and lat > 0.5:
                    notifier.notify(f"\u26a0\ufe0f Execution latency {lat*1000:.0f} ms")
                atr_val = candidate.get("atr")
                if atr_val:
                    stop_price = (
                        current_price - atr_val * risk_manager.config.stop_loss_atr_mult
                        if trade_side == "buy"
                        else current_price
                        + atr_val * risk_manager.config.stop_loss_atr_mult
                    )
                    take_profit_price = (
                        current_price + atr_val * risk_manager.config.take_profit_atr_mult
                        if trade_side == "buy"
                        else current_price
                        - atr_val * risk_manager.config.take_profit_atr_mult
                    )
                else:
                    stop_price = current_price * (
                        1 - risk_manager.config.stop_loss_pct
                        if trade_side == "buy"
                        else 1 + risk_manager.config.stop_loss_pct
                    )
<<<<<<< HEAD
=======
                    mark_cooldown(sym, active_strategy or pos.get("strategy", ""))
                    task = position_tasks.pop(sym, None)
                    if task:
                        task.cancel()
                        try:
                            await task
                        except asyncio.CancelledError:
                            pass
                    last_candle_ts.pop(sym, None)
                    session_state.positions.pop(sym, None)
                    latest_balance = await fetch_and_log_balance(
                        exchange, paper_wallet, config
>>>>>>> 285c1a4d
                    take_profit_price = current_price * (
                        1 + risk_manager.config.take_profit_pct
                        if trade_side == "buy"
                        else 1 - risk_manager.config.take_profit_pct
                    )
                stop_order = place_stop_order(
                    exchange,
                    candidate["symbol"],
                    "sell" if trade_side == "buy" else "buy",
                    order_amount,
                    stop_price,
                    notifier=notifier,
                    dry_run=config["execution_mode"] == "dry_run",
                )
                risk_manager.register_stop_order(
                    stop_order,
                    strategy=strategy_name(regime, env),
                    symbol=candidate["symbol"],
                    entry_price=current_price,
                    confidence=score,
                    direction=trade_side,
                    take_profit=take_profit_price,
                )
                risk_manager.allocate_capital(name, size)
                if config["execution_mode"] == "dry_run" and paper_wallet:
                    paper_wallet.open(
                        candidate["symbol"], trade_side, order_amount, current_price
                    )
                    latest_balance = paper_wallet.balance
                else:
                    if asyncio.iscoroutinefunction(
                        getattr(exchange, "fetch_balance", None)
                    ):
                        bal = await exchange.fetch_balance()
                    else:
                        bal = await asyncio.to_thread(exchange.fetch_balance)
                    latest_balance = (
                        bal["USDT"]["free"]
                        if isinstance(bal["USDT"], dict)
                        else bal["USDT"]
                    )
                check_balance_change(float(latest_balance), "trade executed")
                log_balance(float(latest_balance))
                session_state.last_balance = notify_balance_change(
                    notifier,
                    session_state.last_balance,
                    float(latest_balance),
                    balance_updates,
                )
                log_position(
                    candidate["symbol"],
                    trade_side,
                    order_amount,
                    current_price,
                    current_price,
                    float(latest_balance),
                )
                if strategy_name(regime, env).startswith("grid"):
                    grid_state.record_fill(candidate["symbol"])
                session_state.positions[candidate["symbol"]] = {
                    "side": trade_side,
                    "entry_price": current_price,
                    "entry_time": datetime.utcnow().isoformat(),
                    "regime": regime,
                    "strategy": strategy_name(regime, env),
                    "confidence": score,
                    "pnl": 0.0,
                    "size": order_amount,
                    "trailing_stop": 0.0,
                    "highest_price": current_price,
                }
                position_tasks[candidate["symbol"]] = asyncio.create_task(
                    _watch_position(
                        candidate["symbol"],
                        exchange,
                        session_state,
                        paper_wallet,
                        config,
                    )
                )
                active_strategy = name
                if notifier and trade_updates:
                    report_entry(
                        notifier,
                        candidate["symbol"],
                        strategy_name(regime, env),
                        score,
                        direction,
                    )
                logger.info("Trade opened at %.4f", current_price)
                trades_executed += 1
                if not position_guard.can_open(session_state.positions):
                    break
    
            write_scores(scores_file, perf_file)
            write_stats(stats_file, perf_file)
    
            logger.info(
                "Loop Summary: %s evaluated | %s trades | %s volume fails | %s score fails | %s unknown regime",
                total_pairs,
                trades_executed,
                rejected_volume,
                rejected_score,
                rejected_regime,
            )
            logger.info(
                "Cycle Summary: %s pairs evaluated, %s signals, %s trades executed, %s rejected volume, %s rejected score, %s rejected regime.",
                total_pairs,
                signals_generated,
                trades_executed,
                volume_rejections,
                score_rejections,
                regime_rejections,
            )
            total_time = time.perf_counter() - cycle_start
            timing = getattr(ctx, "timing", {})
            _emit_timing(
                timing.get("fetch_candidates", symbol_time),
                timing.get("update_caches", ohlcv_time),
                timing.get("analyse_batch", analyze_time),
                total_time,
                metrics_path,
                ohlcv_fetch_latency,
                execution_latency,
            )
            if config.get("metrics_enabled") and config.get("metrics_backend") == "csv":
                metrics = {
                    "timestamp": datetime.utcnow().isoformat(),
                    "ticker_fetch_time": ticker_fetch_time,
                    "symbol_filter_ratio": symbol_filter_ratio,
                    "ohlcv_fetch_latency": ohlcv_fetch_latency,
                    "execution_latency": execution_latency,
                    "unknown_regimes": rejected_regime,
                }
                write_cycle_metrics(metrics, config)
            summary = f"Cycle complete: {total_pairs} symbols, {trades_executed} trades"
            if notifier and status_updates:
                notifier.notify(summary)
            logger.info("Sleeping for %s minutes", config["loop_interval_minutes"])
            await asyncio.sleep(config["loop_interval_minutes"] * 60)
    finally:
        monitor_task.cancel()
        control_task.cancel()
        rotation_task.cancel()
        for task in list(position_tasks.values()):
            task.cancel()
        for task in list(position_tasks.values()):
            try:
                await task
            except asyncio.CancelledError:
                pass
        position_tasks.clear()
        if telegram_bot:
            telegram_bot.stop()
        try:
            await monitor_task
        except asyncio.CancelledError:
            pass
        try:
            await rotation_task
        except asyncio.CancelledError:
            pass
        try:
            await control_task
        except asyncio.CancelledError:
            pass
        for task in list(WS_PING_TASKS):
            task.cancel()
        for task in list(WS_PING_TASKS):
            try:
                await task
            except asyncio.CancelledError:
                pass
        WS_PING_TASKS.clear()
        if hasattr(exchange, "close"):
            if asyncio.iscoroutinefunction(getattr(exchange, "close")):
                await exchange.close()
            else:
                await asyncio.to_thread(exchange.close)

    return notifier


async def main() -> None:
    """Entry point for running the trading bot with error handling."""
    notifier: TelegramNotifier | None = None
    try:
        notifier = await _main_impl()
    except Exception as exc:  # pragma: no cover - error path
        logger.exception("Unhandled error in main: %s", exc)
        if notifier:
            notifier.notify(f"❌ Bot stopped: {exc}")
    finally:
        if notifier:
            notifier.notify("Bot shutting down")
        logger.info("Bot shutting down")


if __name__ == "__main__":  # pragma: no cover - manual execution
    asyncio.run(main())<|MERGE_RESOLUTION|>--- conflicted
+++ resolved
@@ -855,16 +855,13 @@
 
     base_mode = mode
     loop_count = 0
-<<<<<<< HEAD
     ctx = BotContext(session_state.positions, df_cache, regime_cache, config)
-=======
     ctx = BotContext(
         session_state.positions,
         session_state.df_cache,
         session_state.regime_cache,
         config,
     )
->>>>>>> 285c1a4d
     ctx.exchange = exchange
     ctx.ws_client = ws_client
     runner = PhaseRunner([
@@ -886,11 +883,8 @@
             cycle_start = time.perf_counter()
             ctx.timing = await runner.run(ctx)
             execution_latency = 0.0
-<<<<<<< HEAD
-    
-=======
-
->>>>>>> 285c1a4d
+    
+
             total_pairs = 0
             signals_generated = 0
             trades_executed = 0
@@ -1137,8 +1131,6 @@
                 logger.debug(
                     f"[TRADE EVAL] {sym} | Signal: {score_sym:.2f} | Volume: {last_vol:.4f}/{mean_vol:.2f} | Allowed: {allowed}"
                 )
-<<<<<<< HEAD
-=======
 
         allowed_results.sort(key=lambda x: x["score"], reverse=True)
         top_n = config.get("top_n_symbols", 3)
@@ -1173,7 +1165,6 @@
                     update_syms.append(s)
             if update_syms:
                 tf_cache = await update_ohlcv_cache(
->>>>>>> 285c1a4d
                 if not allowed:
                     logger.debug("Trade not allowed for %s \u2013 %s", sym, reason)
                     logger.debug(
@@ -1267,8 +1258,6 @@
                     config=config,
                     max_concurrent=config.get("max_concurrent_ohlcv"),
                 )
-<<<<<<< HEAD
-=======
                 for s in update_syms:
                     df_new = tf_cache.get(s)
                     if df_new is not None and not df_new.empty:
@@ -1302,7 +1291,6 @@
                     else:
                         if asyncio.iscoroutinefunction(
                             getattr(exchange, "fetch_ohlcv", None)
->>>>>>> 285c1a4d
     
             for sym in open_syms:
                 df_current = session_state.df_cache.get(config["timeframe"], {}).get(sym)
@@ -1390,8 +1378,6 @@
                 pnl_pct = ((cur_price - pos["entry_price"]) / pos["entry_price"]) * (
                     1 if pos["side"] == "buy" else -1
                 )
-<<<<<<< HEAD
-=======
             if df_current is not None and not df_current.empty:
                 last_candle_ts[sym] = int(df_current["timestamp"].iloc[-1])
                 update_df_cache(
@@ -1399,7 +1385,6 @@
                     config["timeframe"],
                     sym,
                     df_current,
->>>>>>> 285c1a4d
                 if pnl_pct >= config["exit_strategy"]["min_gain_to_trail"]:
                     if cur_price > pos.get("highest_price", pos["entry_price"]):
                         pos["highest_price"] = cur_price
@@ -1675,8 +1660,6 @@
                         if trade_side == "buy"
                         else 1 + risk_manager.config.stop_loss_pct
                     )
-<<<<<<< HEAD
-=======
                     mark_cooldown(sym, active_strategy or pos.get("strategy", ""))
                     task = position_tasks.pop(sym, None)
                     if task:
@@ -1689,7 +1672,6 @@
                     session_state.positions.pop(sym, None)
                     latest_balance = await fetch_and_log_balance(
                         exchange, paper_wallet, config
->>>>>>> 285c1a4d
                     take_profit_price = current_price * (
                         1 + risk_manager.config.take_profit_pct
                         if trade_side == "buy"
