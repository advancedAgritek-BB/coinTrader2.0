--- conflicted
+++ resolved
@@ -1905,13 +1905,10 @@
                 tokens = await get_solana_new_tokens(cfg)
                 if tokens:
                     async with QUEUE_LOCK:
-<<<<<<< HEAD
                         enqueue_solana_tokens(tokens)
-=======
                         for sym in reversed(tokens):
                             symbol_priority_queue.appendleft(sym)
                             NEW_SOLANA_TOKENS.add(sym)
->>>>>>> ab2e1450
             except asyncio.CancelledError:
                 break
             except Exception as exc:  # pragma: no cover - best effort
