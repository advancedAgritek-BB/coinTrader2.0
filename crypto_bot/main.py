import os
import asyncio
import json
import time
from pathlib import Path
from datetime import datetime
from collections import deque, OrderedDict
from dataclasses import dataclass, field

# Track WebSocket ping tasks
WS_PING_TASKS: set[asyncio.Task] = set()

try:
    import ccxt  # type: ignore
except Exception:  # pragma: no cover - optional dependency
    import types

    ccxt = types.SimpleNamespace()

import pandas as pd
import yaml
from dotenv import dotenv_values
from pydantic import ValidationError

from schema.scanner import ScannerConfig

from crypto_bot.utils.telegram import TelegramNotifier, send_test_message
from crypto_bot.utils.trade_reporter import report_entry, report_exit
from crypto_bot.utils.logger import LOG_DIR, setup_logger
from crypto_bot.portfolio_rotator import PortfolioRotator
from crypto_bot.wallet_manager import load_or_create
from crypto_bot.utils.market_analyzer import analyze_symbol
from crypto_bot.strategy_router import strategy_for, strategy_name
from crypto_bot.cooldown_manager import (
    configure as cooldown_configure,
    in_cooldown,
    mark_cooldown,
)
from crypto_bot.phase_runner import BotContext, PhaseRunner
from crypto_bot.risk.risk_manager import RiskManager, RiskConfig
from crypto_bot.risk.exit_manager import (
    calculate_trailing_stop,
    should_exit,
    get_partial_exit_percent,
)
from crypto_bot.execution.cex_executor import (
    execute_trade_async as cex_trade_async,
    get_exchange,
    place_stop_order,
)
from crypto_bot.open_position_guard import OpenPositionGuard
from crypto_bot import console_monitor, console_control
from crypto_bot.utils.performance_logger import log_performance
from crypto_bot.utils.position_logger import log_position, log_balance
from crypto_bot.utils.regime_logger import log_regime
from crypto_bot.utils.market_loader import (
    load_kraken_symbols,
    update_ohlcv_cache,
    update_multi_tf_ohlcv_cache,
    update_regime_tf_cache,
    configure as market_loader_configure,
)
from crypto_bot.utils.eval_queue import build_priority_queue
from crypto_bot.utils.symbol_utils import get_filtered_symbols
from crypto_bot.utils.metrics_logger import log_cycle as log_cycle_metrics
from crypto_bot.utils.pnl_logger import log_pnl
from crypto_bot.utils.regime_pnl_tracker import log_trade as log_regime_pnl
from crypto_bot.utils.regime_pnl_tracker import get_recent_win_rate
from crypto_bot.paper_wallet import PaperWallet
from crypto_bot import grid_state
from crypto_bot.utils.strategy_utils import compute_strategy_weights
from crypto_bot.auto_optimizer import optimize_strategies
from crypto_bot.utils.telemetry import telemetry, write_cycle_metrics
from crypto_bot.utils.correlation import compute_correlation_matrix
from crypto_bot.utils.strategy_analytics import write_scores, write_stats
from crypto_bot.fund_manager import (
    auto_convert_funds,
    check_wallet_balances,
    detect_non_trade_tokens,
)
from crypto_bot.regime.regime_classifier import CONFIG



CONFIG_PATH = Path(__file__).resolve().parent / "config.yaml"
ENV_PATH = Path(__file__).resolve().parent / ".env"

logger = setup_logger("bot", LOG_DIR / "bot.log", to_console=False)

# Queue of symbols awaiting evaluation across loops
symbol_priority_queue: deque[str] = deque()

# Queue tracking symbols evaluated across cycles
SYMBOL_EVAL_QUEUE: deque[str] = deque()

# Protects shared queues for future multi-tasking scenarios
QUEUE_LOCK = asyncio.Lock()

# Retry parameters for the initial symbol scan
MAX_SYMBOL_SCAN_ATTEMPTS = 3
SYMBOL_SCAN_RETRY_DELAY = 10
MAX_SYMBOL_SCAN_DELAY = 60

# Maximum number of symbols per timeframe to keep in the OHLCV cache
DF_CACHE_MAX_SIZE = 500


@dataclass
class SessionState:
    """Runtime session state shared across tasks."""

    positions: dict[str, dict] = field(default_factory=dict)
    df_cache: dict[str, dict[str, pd.DataFrame]] = field(default_factory=dict)
    regime_cache: dict[str, dict[str, pd.DataFrame]] = field(default_factory=dict)
    last_balance: float | None = None


def update_df_cache(
    cache: dict[str, dict[str, pd.DataFrame]],
    timeframe: str,
    symbol: str,
    df: pd.DataFrame,
    max_size: int = DF_CACHE_MAX_SIZE,
) -> None:
    """Update an OHLCV cache with LRU eviction."""
    tf_cache = cache.setdefault(timeframe, OrderedDict())
    if not isinstance(tf_cache, OrderedDict):
        tf_cache = OrderedDict(tf_cache)
        cache[timeframe] = tf_cache
    tf_cache[symbol] = df
    tf_cache.move_to_end(symbol)
    if len(tf_cache) > max_size:
        tf_cache.popitem(last=False)


def direction_to_side(direction: str) -> str:
    """Translate strategy direction to trade side."""
    return "buy" if direction == "long" else "sell"


def opposite_side(side: str) -> str:
    """Return the opposite trading side."""
    return "sell" if side == "buy" else "buy"


def notify_balance_change(
    notifier: TelegramNotifier | None,
    previous: float | None,
    new_balance: float,
    enabled: bool,
) -> float:
    """Send a notification if the balance changed."""
    if notifier and enabled and previous is not None and new_balance != previous:
        notifier.notify(f"Balance changed: {new_balance:.2f} USDT")
    return new_balance


async def fetch_balance(exchange, paper_wallet, config):
    """Return the latest wallet balance without logging."""
    if config["execution_mode"] != "dry_run":
        if asyncio.iscoroutinefunction(getattr(exchange, "fetch_balance", None)):
            bal = await exchange.fetch_balance()
        else:
            bal = await asyncio.to_thread(exchange.fetch_balance)
        return bal["USDT"]["free"] if isinstance(bal["USDT"], dict) else bal["USDT"]
    return paper_wallet.balance if paper_wallet else 0.0


async def fetch_and_log_balance(exchange, paper_wallet, config):
    """Return the latest wallet balance and log it."""
    latest_balance = await fetch_balance(exchange, paper_wallet, config)
    log_balance(float(latest_balance))
    return latest_balance


def _emit_timing(
    symbol_t: float,
    ohlcv_t: float,
    analyze_t: float,
    total_t: float,
    metrics_path: Path | None = None,
    ohlcv_fetch_latency: float = 0.0,
    execution_latency: float = 0.0,
) -> None:
    """Log timing information and optionally append to metrics CSV."""
    logger.info(
        "\u23f1\ufe0f Cycle timing - Symbols: %.2fs, OHLCV: %.2fs, Analyze: %.2fs, Total: %.2fs",
        symbol_t,
        ohlcv_t,
        analyze_t,
        total_t,
    )


def maybe_update_mode(
    state: dict,
    base_mode: str,
    config: dict,
    notifier: TelegramNotifier | None = None,
) -> None:
    """Switch bot mode based on recent win rate."""

    window = int(config.get("mode_degrade_window", 20))
    threshold = float(config.get("mode_threshold", 0.0))
    conservative = config.get("conservative_mode", "cex")

    win_rate = get_recent_win_rate(window)
    if win_rate < threshold:
        if state.get("mode") != conservative:
            state["mode"] = conservative
            if notifier:
                notifier.notify(
                    f"Win rate {win_rate:.2f} below {threshold:.2f}; mode set to {conservative}"
                )
    else:
        if state.get("mode") != base_mode:
            state["mode"] = base_mode
            if notifier:
                notifier.notify(f"Win rate recovered; mode set to {base_mode}")


def load_config() -> dict:
    """Load YAML configuration for the bot."""
    with open(CONFIG_PATH) as f:
        logger.info("Loading config from %s", CONFIG_PATH)
        data = yaml.safe_load(f) or {}
    try:
        if hasattr(ScannerConfig, "model_validate"):
            ScannerConfig.model_validate(data)
        else:  # pragma: no cover - for Pydantic < 2
            ScannerConfig.parse_obj(data)
    except ValidationError as exc:
        print("Invalid configuration:\n", exc)
        raise SystemExit(1)
    return data


def _flatten_config(data: dict, parent: str = "") -> dict:
    """Flatten nested config keys to ENV_STYLE names."""
    flat: dict[str, str] = {}
    for key, value in data.items():
        new_key = f"{parent}_{key}" if parent else key
        if isinstance(value, dict):
            flat.update(_flatten_config(value, new_key))
        else:
            flat[new_key.upper()] = value
    return flat


async def _ws_ping_loop(exchange: object, interval: float) -> None:
    """Periodically send WebSocket ping messages."""
    try:
        while True:
            await asyncio.sleep(interval)
            try:
                ping = getattr(exchange, "ping", None)
                if ping is None:
                    continue
                is_coro = asyncio.iscoroutinefunction(ping)
                clients = getattr(exchange, "clients", None)
                if isinstance(clients, dict):
                    if clients:
                        for client in clients.values():
                            if is_coro:
                                await ping(client)
                            else:
                                await asyncio.to_thread(ping, client)
                    else:
                        continue
                else:
                    if is_coro:
                        await ping()
                    else:
                        await asyncio.to_thread(ping)
            except asyncio.CancelledError:
                raise
            except Exception as exc:  # pragma: no cover - ping failures
                logger.error("WebSocket ping failed: %s", exc, exc_info=True)
    except asyncio.CancelledError:
        pass


async def _watch_position(
    symbol: str,
    exchange: object,
    state: SessionState,
    paper_wallet: PaperWallet | None,
    config: dict,
) -> None:
    """Live update position PnL and log changes."""
    use_ws = config.get("use_websocket", False) and hasattr(exchange, "watch_ticker")
    poll_interval = float(config.get("position_poll_interval", 5))
    ws_ping_interval = float(config.get("ws_ping_interval", 20))
    ping_task: asyncio.Task | None = None
    reconnect_attempts = 0
    max_reconnect = int(config.get("ws_max_retries", 3))

    while symbol in state.positions:
        try:
            if use_ws:
                if ping_task is None:
                    ping_task = asyncio.create_task(
                        _ws_ping_loop(exchange, ws_ping_interval)
                    )
                    WS_PING_TASKS.add(ping_task)
                try:
                    ticker = await asyncio.wait_for(
                        exchange.watch_ticker(symbol), timeout=5
                    )
                    reconnect_attempts = 0
                except asyncio.TimeoutError as to_exc:
                    if to_exc.args:
                        logger.warning(
                            "WebSocket ticker timeout for %s: %s - reconnecting",
                            symbol,
                            to_exc,
                        )
                        close_fn = getattr(exchange, "close", None)
                        if close_fn is None:
                            logger.warning("Exchange missing close method")
                        else:
                            try:
                                if asyncio.iscoroutinefunction(close_fn):
                                    await close_fn()
                                else:
                                    await asyncio.to_thread(close_fn)
                            except Exception as close_err:  # pragma: no cover - cleanup error
                                logger.error(
                                    "Exchange close failed: %s", close_err, exc_info=True
                                )
                        try:
                            exchange, _ = get_exchange(config)
                        except Exception as re_err:
                            reconnect_attempts += 1
                            logger.error(
                                "Reconnection attempt %d failed: %s",
                                reconnect_attempts,
                                re_err,
                                exc_info=True,
                            )
                            if reconnect_attempts >= max_reconnect:
                                logger.error(
                                    "WebSocket reconnection failed repeatedly; switching to REST"
                                )
                                use_ws = False
                            await asyncio.sleep(poll_interval)
                        continue
                    logger.warning(
                        "Ticker update timed out for %s - dropping", symbol
                    )
                    continue
                except asyncio.CancelledError:
                    raise
                except ccxt.RequestTimeout as ws_exc:
                    logger.warning(
                        "WebSocket ticker timeout for %s: %s - reconnecting",
                        symbol,
                        ws_exc,
                    )
                    close_fn = getattr(exchange, "close", None)
                    if close_fn is None:
                        logger.warning("Exchange missing close method")
                    else:
                        try:
                            if asyncio.iscoroutinefunction(close_fn):
                                await close_fn()
                            else:
                                await asyncio.to_thread(close_fn)
                        except Exception as close_err:  # pragma: no cover - cleanup error
                            logger.error(
                                "Exchange close failed: %s", close_err, exc_info=True
                            )
                    try:
                        exchange, _ = get_exchange(config)
                    except Exception as re_err:
                        reconnect_attempts += 1
                        logger.error(
                            "Reconnection attempt %d failed: %s",
                            reconnect_attempts,
                            re_err,
                            exc_info=True,
                        )
                        if reconnect_attempts >= max_reconnect:
                            logger.error("WebSocket reconnection failed repeatedly; switching to REST")
                            use_ws = False
                        await asyncio.sleep(poll_interval)
                    continue
                except Exception as ws_exc:  # pragma: no cover - websocket error
                    logger.error(
                        "WebSocket ticker failed for %s: %s - switching to REST",
                        symbol,
                        ws_exc,
                        exc_info=True,
                    )
                    use_ws = False
                    if ping_task:
                        ping_task.cancel()
                        try:
                            await ping_task
                        except asyncio.CancelledError:
                            pass
                        WS_PING_TASKS.discard(ping_task)
                        ping_task = None
                    await asyncio.sleep(poll_interval)
                    continue
            else:
                if ping_task:
                    ping_task.cancel()
                    try:
                        await ping_task
                    except asyncio.CancelledError:
                        pass
                    WS_PING_TASKS.discard(ping_task)
                    ping_task = None
                if asyncio.iscoroutinefunction(getattr(exchange, "fetch_ticker", None)):
                    ticker = await exchange.fetch_ticker(symbol)
                else:
                    ticker = await asyncio.to_thread(exchange.fetch_ticker, symbol)
                await asyncio.sleep(poll_interval)

            price = (
                ticker.get("last")
                or ticker.get("close")
                or ticker.get("bid")
                or ticker.get("ask")
            )
            if price is None:
                continue

            pos = state.positions.get(symbol)
            if pos is None:
                continue

            pos["last_price"] = price
            pos["pnl"] = (
                (price - pos["entry_price"])
                * pos["size"]
                * (1 if pos["side"] == "buy" else -1)
            )

            balance = await fetch_balance(exchange, paper_wallet, config)
            state.last_balance = balance
            equity = balance
            if paper_wallet:
                equity = float(
                    paper_wallet.balance + paper_wallet.unrealized(symbol, price)
                )
            pos["equity"] = equity
        except asyncio.CancelledError:
            break
        except Exception as exc:  # pragma: no cover - network or runtime error
            logger.error("Watcher error for %s: %s", symbol, exc, exc_info=True)
            await asyncio.sleep(poll_interval)

    if ping_task:
        ping_task.cancel()
        try:
            await ping_task
        except asyncio.CancelledError:
            pass
        WS_PING_TASKS.discard(ping_task)


async def initial_scan(
    exchange: object,
    config: dict,
    state: SessionState,
    notifier: TelegramNotifier | None = None,
) -> None:
    """Populate OHLCV and regime caches before trading begins."""

    symbols = config.get("symbols") or [config.get("symbol")]
    if not symbols:
        return

    batch_size = int(config.get("symbol_batch_size", 10))
    total = len(symbols)
    processed = 0

    for i in range(0, total, batch_size):
        batch = symbols[i : i + batch_size]

        state.df_cache = await update_multi_tf_ohlcv_cache(
            exchange,
            state.df_cache,
            batch,
            config,
            limit=config.get("scan_lookback_limit", 50),
            use_websocket=config.get("use_websocket", False),
            force_websocket_history=config.get("force_websocket_history", False),
            max_concurrent=config.get("max_concurrent_ohlcv"),
            notifier=notifier,
        )

        state.regime_cache = await update_regime_tf_cache(
            exchange,
            state.regime_cache,
            batch,
            config,
            limit=config.get("scan_lookback_limit", 50),
            use_websocket=config.get("use_websocket", False),
            force_websocket_history=config.get("force_websocket_history", False),
            max_concurrent=config.get("max_concurrent_ohlcv"),
            notifier=notifier,
            df_map=state.df_cache,
        )

        processed += len(batch)
        pct = processed / total * 100
        logger.info("Initial scan %.1f%% complete", pct)
        if notifier and config.get("telegram", {}).get("status_updates", True):
            notifier.notify(f"Initial scan {pct:.1f}% complete")

    return


async def fetch_candidates(ctx: BotContext) -> None:
    """Gather symbols for this cycle and build the evaluation batch."""
    t0 = time.perf_counter()
    symbols = await get_filtered_symbols(ctx.exchange, ctx.config)
    ctx.timing["symbol_time"] = time.perf_counter() - t0

    total_available = len(ctx.config.get("symbols") or [ctx.config.get("symbol")])
    ctx.timing["symbol_filter_ratio"] = (
        len(symbols) / total_available if total_available else 1.0
    )

    global symbol_priority_queue
    batch_size = ctx.config.get("symbol_batch_size", 10)
    async with QUEUE_LOCK:
        if not symbol_priority_queue:
            symbol_priority_queue = build_priority_queue(symbols)
        if len(symbol_priority_queue) < batch_size:
            symbol_priority_queue.extend(build_priority_queue(symbols))
        ctx.current_batch = [
            symbol_priority_queue.popleft()
            for _ in range(min(batch_size, len(symbol_priority_queue)))
        ]


async def update_caches(ctx: BotContext) -> None:
    """Update OHLCV and regime caches for the current symbol batch."""
    batch = ctx.current_batch
    if not batch:
        return

    start = time.perf_counter()
    tf_minutes = int(pd.Timedelta(ctx.config.get("timeframe", "1h")).total_seconds() // 60)
    limit = int(max(20, tf_minutes * 3))
    limit = int(ctx.config.get("cycle_lookback_limit") or limit)

    ctx.df_cache = await update_multi_tf_ohlcv_cache(
        ctx.exchange,
        ctx.df_cache,
        batch,
        ctx.config,
        limit=limit,
        use_websocket=ctx.config.get("use_websocket", False),
        force_websocket_history=ctx.config.get("force_websocket_history", False),
        max_concurrent=ctx.config.get("max_concurrent_ohlcv"),
        notifier=ctx.notifier if ctx.config.get("telegram", {}).get("status_updates", True) else None,
    )

    ctx.regime_cache = await update_regime_tf_cache(
        ctx.exchange,
        ctx.regime_cache,
        batch,
        ctx.config,
        limit=limit,
        use_websocket=ctx.config.get("use_websocket", False),
        force_websocket_history=ctx.config.get("force_websocket_history", False),
        max_concurrent=ctx.config.get("max_concurrent_ohlcv"),
        notifier=ctx.notifier if ctx.config.get("telegram", {}).get("status_updates", True) else None,
        df_map=ctx.df_cache,
    )

    ctx.timing["ohlcv_fetch_latency"] = time.perf_counter() - start


async def analyse_batch(ctx: BotContext) -> None:
    """Run signal analysis on the current batch."""
    batch = ctx.current_batch
    if not batch:
        ctx.analysis_results = []
        return

    tasks = []
    mode = ctx.config.get("mode", "cex")
    for sym in batch:
        df_map = {tf: c.get(sym) for tf, c in ctx.df_cache.items()}
        for tf, cache in ctx.regime_cache.items():
            df_map[tf] = cache.get(sym)
        tasks.append(analyze_symbol(sym, df_map, mode, ctx.config, ctx.notifier))

    ctx.analysis_results = await asyncio.gather(*tasks)


async def execute_signals(ctx: BotContext) -> None:
    """Open trades for qualified analysis results."""
    results = getattr(ctx, "analysis_results", [])
    if not results:
        return

    # Prioritize by score
    results = [r for r in results if r.get("direction") != "none"]
    results.sort(key=lambda x: x.get("score", 0), reverse=True)
    top_n = ctx.config.get("top_n_symbols", 3)

    for candidate in results[:top_n]:
        if not ctx.position_guard or not ctx.position_guard.can_open(ctx.positions):
            break
        sym = candidate["symbol"]
        if sym in ctx.positions:
            continue

        df = candidate["df"]
        price = df["close"].iloc[-1]
        score = candidate.get("score", 0.0)
        strategy = candidate.get("name", "")
        allowed, _ = ctx.risk_manager.allow_trade(df, strategy)
        if not allowed:
            continue

        size = ctx.risk_manager.position_size(
            score,
            ctx.balance,
            df,
            atr=candidate.get("atr"),
            price=price,
        )

        if not ctx.risk_manager.can_allocate(strategy, size, ctx.balance):
            continue

        amount = size / price if price > 0 else 0.0
        start_exec = time.perf_counter()
        await cex_trade_async(
            ctx.exchange,
            ctx.ws_client,
            sym,
            direction_to_side(candidate["direction"]),
            amount,
            ctx.notifier,
            dry_run=ctx.config.get("execution_mode") == "dry_run",
            use_websocket=ctx.config.get("use_websocket", False),
            config=ctx.config,
        )
        ctx.timing["execution_latency"] = max(
            ctx.timing.get("execution_latency", 0.0),
            time.perf_counter() - start_exec,
        )

        ctx.risk_manager.allocate_capital(strategy, size)
        if ctx.config.get("execution_mode") == "dry_run" and ctx.paper_wallet:
            ctx.paper_wallet.open(sym, direction_to_side(candidate["direction"]), amount, price)
            ctx.balance = ctx.paper_wallet.balance
        ctx.positions[sym] = {
            "side": direction_to_side(candidate["direction"]),
            "entry_price": price,
            "entry_time": datetime.utcnow().isoformat(),
            "regime": candidate.get("regime"),
            "strategy": strategy,
            "confidence": score,
            "pnl": 0.0,
            "size": amount,
            "trailing_stop": 0.0,
            "highest_price": price,
        }


async def handle_exits(ctx: BotContext) -> None:
    """Check open positions for exit conditions."""
    tf = ctx.config.get("timeframe", "1h")
    tf_cache = ctx.df_cache.get(tf, {})
    for sym, pos in list(ctx.positions.items()):
        df = tf_cache.get(sym)
        if df is None or df.empty:
            continue
        current_price = float(df["close"].iloc[-1])
        pnl_pct = (
            (current_price - pos["entry_price"]) / pos["entry_price"]
        ) * (1 if pos["side"] == "buy" else -1)
        if pnl_pct >= ctx.config.get("exit_strategy", {}).get("min_gain_to_trail", 0):
            if current_price > pos.get("highest_price", pos["entry_price"]):
                pos["highest_price"] = current_price
            pos["trailing_stop"] = calculate_trailing_stop(
                pd.Series([pos.get("highest_price", current_price)]),
                ctx.config.get("exit_strategy", {}).get("trailing_stop_pct", 0.1),
            )
        exit_signal, new_stop = should_exit(
            df,
            current_price,
            pos.get("trailing_stop", 0.0),
            ctx.config,
            ctx.risk_manager,
        )
        pos["trailing_stop"] = new_stop
        if exit_signal:
            await cex_trade_async(
                ctx.exchange,
                ctx.ws_client,
                sym,
                opposite_side(pos["side"]),
                pos["size"],
                ctx.notifier,
                dry_run=ctx.config.get("execution_mode") == "dry_run",
                use_websocket=ctx.config.get("use_websocket", False),
                config=ctx.config,
            )
            ctx.risk_manager.deallocate_capital(
                pos.get("strategy", ""), pos["size"] * pos["entry_price"]
            )
            ctx.positions.pop(sym, None)


async def _rotation_loop(
    rotator: PortfolioRotator,
    exchange: object,
    wallet: str,
    state: dict,
    notifier: TelegramNotifier | None,
    check_balance_change: callable,
) -> None:
    """Periodically rotate portfolio holdings."""

    interval = rotator.config.get("interval_days", 7) * 86400
    while True:
        try:
            if state.get("running") and rotator.config.get("enabled"):
                if asyncio.iscoroutinefunction(getattr(exchange, "fetch_balance", None)):
                    bal = await exchange.fetch_balance()
                else:
                    bal = await asyncio.to_thread(exchange.fetch_balance)
                current_balance = (
                    bal.get("USDT", {}).get("free", 0)
                    if isinstance(bal.get("USDT"), dict)
                    else bal.get("USDT", 0)
                )
                check_balance_change(float(current_balance), "external change")
                holdings = {
                    k: (v.get("total") if isinstance(v, dict) else v)
                    for k, v in bal.items()
                }
                await rotator.rotate(exchange, wallet, holdings, notifier)
        except asyncio.CancelledError:
            break
        except Exception as exc:  # pragma: no cover - rotation errors
            logger.error("Rotation loop error: %s", exc, exc_info=True)
        sleep_remaining = interval
        while sleep_remaining > 0:
            sleep_chunk = min(60, sleep_remaining)
            await asyncio.sleep(sleep_chunk)
            sleep_remaining -= sleep_chunk
            if not (rotator.config.get("enabled") and state.get("running")):
                break


async def _main_impl() -> TelegramNotifier:
    """Implementation for running the trading bot."""

    logger.info("Starting bot")
    config = load_config()
    metrics_path = (
        Path(config.get("metrics_csv")) if config.get("metrics_csv") else None
    )
    volume_ratio = 0.01 if config.get("testing_mode") else 1.0
    cooldown_configure(config.get("min_cooldown", 0))
    status_updates = config.get("telegram", {}).get("status_updates", True)
    market_loader_configure(
        config.get("ohlcv_timeout", 60),
        config.get("max_ohlcv_failures", 3),
        config.get("max_ws_limit", 50),
        status_updates,
    )
    secrets = dotenv_values(ENV_PATH)
    flat_cfg = _flatten_config(config)
    for key, val in secrets.items():
        if key in flat_cfg:
            if flat_cfg[key] != val:
                logger.info(
                    "Overriding %s from .env (config.yaml value: %s)",
                    key,
                    flat_cfg[key],
                )
            else:
                logger.info("Using %s from .env (matches config.yaml)", key)
        else:
            logger.info("Setting %s from .env", key)
    os.environ.update(secrets)

    user = load_or_create()

    trade_updates = config.get("telegram", {}).get("trade_updates", True)
    status_updates = config.get("telegram", {}).get("status_updates", True)
    balance_updates = config.get("telegram", {}).get("balance_updates", False)

    tg_cfg = {**config.get("telegram", {})}
    if user.get("telegram_token"):
        tg_cfg["token"] = user["telegram_token"]
    if user.get("telegram_chat_id"):
        tg_cfg["chat_id"] = user["telegram_chat_id"]
    if os.getenv("TELE_CHAT_ADMINS"):
        tg_cfg["chat_admins"] = os.getenv("TELE_CHAT_ADMINS")
    trade_updates = tg_cfg.get("trade_updates", True)
    status_updates = tg_cfg.get("status_updates", status_updates)
    balance_updates = tg_cfg.get("balance_updates", balance_updates)

    notifier = TelegramNotifier.from_config(tg_cfg)
    if status_updates:
        notifier.notify("🤖 CoinTrader2.0 started")

    if notifier.token and notifier.chat_id:
        if not send_test_message(notifier.token, notifier.chat_id, "Bot started"):
            logger.warning("Telegram test message failed; check your token and chat ID")

    # allow user-configured exchange to override YAML setting
    if user.get("exchange"):
        config["exchange"] = user["exchange"]

    exchange, ws_client = get_exchange(config)

    if config.get("scan_markets", False) and not config.get("symbols"):
        attempt = 0
        delay = SYMBOL_SCAN_RETRY_DELAY
        discovered: list[str] | None = None
        while attempt < MAX_SYMBOL_SCAN_ATTEMPTS:
            discovered = await load_kraken_symbols(
                exchange,
                config.get("excluded_symbols", []),
                config,
            )
            if discovered:
                break
            attempt += 1
            if attempt >= MAX_SYMBOL_SCAN_ATTEMPTS:
                break
            logger.warning(
                "Symbol scan empty; retrying in %d seconds (attempt %d/%d)",
                delay,
                attempt + 1,
                MAX_SYMBOL_SCAN_ATTEMPTS,
            )
            if status_updates:
                notifier.notify(
                    f"Symbol scan failed; retrying in {delay}s (attempt {attempt + 1}/{MAX_SYMBOL_SCAN_ATTEMPTS})"
                )
            await asyncio.sleep(delay)
            delay = min(delay * 2, MAX_SYMBOL_SCAN_DELAY)

        if discovered:
            config["symbols"] = discovered
        else:
            logger.error(
                "No symbols discovered after %d attempts; aborting startup",
                MAX_SYMBOL_SCAN_ATTEMPTS,
            )
            if status_updates:
                notifier.notify(
                    f"❌ Startup aborted after {MAX_SYMBOL_SCAN_ATTEMPTS} symbol scan attempts"
                )
            return notifier

    balance_threshold = config.get("balance_change_threshold", 0.01)
    previous_balance = 0.0

    def check_balance_change(new_balance: float, reason: str) -> None:
        nonlocal previous_balance
        delta = new_balance - previous_balance
        if abs(delta) > balance_threshold and notifier:
            notifier.notify(f"Balance changed by {delta:.4f} USDT due to {reason}")
        previous_balance = new_balance

    try:
        if asyncio.iscoroutinefunction(getattr(exchange, "fetch_balance", None)):
            bal = await exchange.fetch_balance()
        else:
            bal = await asyncio.to_thread(exchange.fetch_balance)
        init_bal = (
            bal.get("USDT", {}).get("free", 0)
            if isinstance(bal.get("USDT"), dict)
            else bal.get("USDT", 0)
        )
        log_balance(float(init_bal))
        last_balance = float(init_bal)
        previous_balance = float(init_bal)
    except Exception as exc:  # pragma: no cover - network
        logger.error("Exchange API setup failed: %s", exc)
        if status_updates:
            err = notifier.notify(f"API error: {exc}")
            if err:
                logger.error("Failed to notify user: %s", err)
        return notifier
    risk_params = {**config.get("risk", {})}
    risk_params.update(config.get("sentiment_filter", {}))
    risk_params.update(config.get("volatility_filter", {}))
    risk_params["symbol"] = config.get("symbol", "")
    risk_params["trade_size_pct"] = config.get("trade_size_pct", 0.1)
    risk_params["strategy_allocation"] = config.get("strategy_allocation", {})
    risk_params["volume_threshold_ratio"] = config.get("risk", {}).get(
        "volume_threshold_ratio", 0.1
    )
    risk_params["atr_period"] = config.get("risk", {}).get("atr_period", 14)
    risk_params["stop_loss_atr_mult"] = config.get("risk", {}).get(
        "stop_loss_atr_mult", 2.0
    )
    risk_params["take_profit_atr_mult"] = config.get("risk", {}).get(
        "take_profit_atr_mult", 4.0
    )
    risk_params["volume_ratio"] = volume_ratio
    risk_config = RiskConfig(**risk_params)
    risk_manager = RiskManager(risk_config)

    paper_wallet = None
    if config.get("execution_mode") == "dry_run":
        try:
            start_bal = float(input("Enter paper trading balance in USDT: "))
        except Exception:
            start_bal = 1000.0
        paper_wallet = PaperWallet(start_bal, config.get("max_open_trades", 1))
        log_balance(paper_wallet.balance)
        last_balance = notify_balance_change(
            notifier,
            last_balance,
            float(paper_wallet.balance),
            balance_updates,
        )

    monitor_task = asyncio.create_task(
        console_monitor.monitor_loop(exchange, paper_wallet, LOG_DIR / "bot.log")
    )

    position_tasks: dict[str, asyncio.Task] = {}
    max_open_trades = config.get("max_open_trades", 1)
    position_guard = OpenPositionGuard(max_open_trades)
    rotator = PortfolioRotator()

    mode = user.get("mode", config.get("mode", "auto"))
    state = {"running": True, "mode": mode}
    # Caches for OHLCV and regime data are stored on the session_state
    session_state = SessionState(last_balance=last_balance)

    control_task = asyncio.create_task(console_control.control_loop(state))
    rotation_task = asyncio.create_task(
        _rotation_loop(
            rotator,
            exchange,
            user.get("wallet_address", ""),
            state,
            notifier,
            check_balance_change,
        )
    )
    print("Bot running. Type 'stop' to pause, 'start' to resume, 'quit' to exit.")

    from crypto_bot.telegram_bot_ui import TelegramBotUI

    telegram_bot = (
        TelegramBotUI(
            notifier,
            state,
            LOG_DIR / "bot.log",
            rotator,
            exchange,
            user.get("wallet_address", ""),
            command_cooldown=config.get("telegram", {}).get("command_cooldown", 5),
        )
        if notifier.enabled
        else None
    )

    if telegram_bot:
        telegram_bot.run_async()

    await initial_scan(
        exchange,
        config,
        session_state,
        notifier if status_updates else None,
    )

    ctx = BotContext(
        positions=session_state.positions,
        df_cache=session_state.df_cache,
        regime_cache=session_state.regime_cache,
        config=config,
    )
    ctx.exchange = exchange
    ctx.ws_client = ws_client
    ctx.risk_manager = risk_manager
    ctx.notifier = notifier
    ctx.paper_wallet = paper_wallet
    ctx.position_guard = position_guard
    ctx.balance = last_balance
    runner = PhaseRunner([
        fetch_candidates,
        update_caches,
        analyse_batch,
        execute_signals,
        handle_exits,
    ])

    loop_count = 0
    last_weight_update = last_optimize = 0.0
    last_candle_ts: dict[str, int] = {}
    active_strategy = ""
    ohlcv_fetch_latency = execution_latency = 0.0
    ticker_fetch_time = symbol_filter_ratio = 0.0
    scores_file = LOG_DIR / "strategy_scores.json"
    perf_file = LOG_DIR / "strategy_performance.json"
    stats_file = LOG_DIR / "strategy_stats.json"

    try:
        while True:
            cycle_start = time.perf_counter()
            ctx.timing = await runner.run(ctx)
            symbol_time = ohlcv_time = analyze_time = 0.0
            loop_count += 1
            execution_latency = 0.0
    

            total_pairs = 0
            signals_generated = 0
            trades_executed = 0
            rejected_volume = 0
            rejected_score = 0
            rejected_regime = 0
            volume_rejections = 0
            score_rejections = 0
            regime_rejections = 0
    
            if time.time() - last_weight_update >= 86400:
                weights = compute_strategy_weights()
                if weights:
                    logger.info("Updating strategy allocation to %s", weights)
                    risk_manager.update_allocation(weights)
                    config["strategy_allocation"] = weights
                last_weight_update = time.time()
    
            if config.get("optimization", {}).get("enabled"):
                if (
                    time.time() - last_optimize
                    >= config["optimization"].get("interval_days", 7) * 86400
                ):
                    optimize_strategies()
                    last_optimize = time.time()
    
            if not state.get("running"):
                await asyncio.sleep(1)
                continue
    
            balances = await asyncio.to_thread(
                check_wallet_balances, user.get("wallet_address", "")
            )
            for token in detect_non_trade_tokens(balances):
                amount = balances[token]
                logger.info("Converting %s %s to USDC", amount, token)
                await auto_convert_funds(
                    user.get("wallet_address", ""),
                    token,
                    "USDC",
                    amount,
                    dry_run=config["execution_mode"] == "dry_run",
                    slippage_bps=config.get("solana_slippage_bps", 50),
                    notifier=notifier,
                )
                if asyncio.iscoroutinefunction(getattr(exchange, "fetch_balance", None)):
                    bal = await exchange.fetch_balance()
                else:
                    bal = await asyncio.to_thread(exchange.fetch_balance)
                bal_val = (
                    bal.get("USDT", {}).get("free", 0)
                    if isinstance(bal.get("USDT"), dict)
                    else bal.get("USDT", 0)
                )
                check_balance_change(float(bal_val), "funds converted")
    
    
    



            total_time = time.perf_counter() - cycle_start
            timing = getattr(ctx, "timing", {})
            _emit_timing(
                timing.get("fetch_candidates", 0.0),
                timing.get("update_caches", 0.0),
                timing.get("analyse_batch", 0.0),
                total_time,
                metrics_path,
                timing.get("ohlcv_fetch_latency", 0.0),
                timing.get("execution_latency", 0.0),
            )
            allowed_results: list[dict] = []
            df_current = None
            current_dfs: dict[str, pd.DataFrame] = {}
            current_prices: dict[str, float] = {}
    
            t0 = time.perf_counter()
            symbols = await get_filtered_symbols(exchange, config)
            symbol_time = time.perf_counter() - t0
            start_filter = time.perf_counter()
            global symbol_priority_queue
            ticker_fetch_time = time.perf_counter() - start_filter
            total_available = len(config.get("symbols") or [config.get("symbol")])
            symbol_filter_ratio = len(symbols) / total_available if total_available else 1.0
            global SYMBOL_EVAL_QUEUE
            batch_size = config.get("symbol_batch_size", 10)
            async with QUEUE_LOCK:
                if not SYMBOL_EVAL_QUEUE:
                    SYMBOL_EVAL_QUEUE.extend(sym for sym, _ in symbols)
                if not symbol_priority_queue:
                    symbol_priority_queue = build_priority_queue(symbols)
                if len(symbol_priority_queue) < batch_size:
                    symbol_priority_queue.extend(build_priority_queue(symbols))
                current_batch = [
                    symbol_priority_queue.popleft()
                    for _ in range(min(batch_size, len(symbol_priority_queue)))
                ]
<<<<<<< HEAD
                scalper_results = await asyncio.gather(*tasks)
                mapping = {r["symbol"]: r for r in scalper_results}
                results = [mapping.get(r["symbol"], r) for r in results]
                for sym_open in session_state.positions:
                    if sym_open in mapping:
                        current_dfs[sym_open] = session_state.df_cache.get(config["timeframe"], {}).get(
                            sym_open
                        )
    
            analyze_time = time.perf_counter() - analyze_start
            allowed: bool = False
            reason: str = ""

            for res in results:
                sym = res["symbol"]
                df_sym = res["df"]
                regime_sym = res["regime"]
                log_regime(sym, regime_sym, res["future_return"])
=======
            telemetry.inc("scan.symbols_considered", len(current_batch))
>>>>>>> 46ced8ed
    
            t0 = time.perf_counter()
            start_ohlcv = time.perf_counter()
            tf_minutes = int(
                pd.Timedelta(config.get("timeframe", "1h")).total_seconds() // 60
            )
            limit = int(max(20, tf_minutes * 3))
            limit = int(config.get("cycle_lookback_limit") or limit)
    
        
            session_state.df_cache = await update_multi_tf_ohlcv_cache(
                exchange,
                session_state.df_cache,
                current_batch,
                config,
                limit=limit,
                use_websocket=config.get("use_websocket", False),
                force_websocket_history=config.get("force_websocket_history", False),
                max_concurrent=config.get("max_concurrent_ohlcv"),
                notifier=notifier if status_updates else None,
            )
    
            session_state.regime_cache = await update_regime_tf_cache(
                exchange,
                session_state.regime_cache,
                current_batch,
                config,
                limit=limit,
                use_websocket=config.get("use_websocket", False),
                force_websocket_history=config.get("force_websocket_history", False),
                max_concurrent=config.get("max_concurrent_ohlcv"),
                notifier=notifier if status_updates else None,
                df_map=session_state.df_cache,
            )
            ohlcv_time = time.perf_counter() - t0
            ohlcv_fetch_latency = time.perf_counter() - start_ohlcv
            if notifier and ohlcv_fetch_latency > 0.5:
                notifier.notify(
                    f"\u26a0\ufe0f OHLCV latency {ohlcv_fetch_latency*1000:.0f} ms"
                )
    
            tasks = []
            analyze_start = time.perf_counter()
            for sym in current_batch:
                logger.debug("🔹 Symbol: %s", sym)
                total_pairs += 1
                df_map = {tf: c.get(sym) for tf, c in session_state.df_cache.items()}
                for tf, cache_tf in session_state.regime_cache.items():
                    df_map[tf] = cache_tf.get(sym)
                df_sym = df_map.get(config["timeframe"])
                if df_sym is None or df_sym.empty:
                    msg = (
                        f"OHLCV fetch failed for {sym} on {config['timeframe']} "
                        f"(limit {limit})"
                    )
                    logger.error(msg)
                    if notifier and status_updates:
                        notifier.notify(msg)
                    continue
    
                expected_cols = ["timestamp", "open", "high", "low", "close", "volume"]
                if not isinstance(df_sym, pd.DataFrame):
                    df_sym = pd.DataFrame(df_sym, columns=expected_cols)
                elif not set(expected_cols).issubset(df_sym.columns):
                    df_sym = pd.DataFrame(df_sym.to_numpy(), columns=expected_cols)
                logger.debug("Fetched %d candles for %s", len(df_sym), sym)
                df_map[config["timeframe"]] = df_sym
                if sym in session_state.positions:
                    df_current = df_sym
                tasks.append(analyze_symbol(sym, df_map, mode, config, notifier))
        
                results = await asyncio.gather(*tasks)
        
                scalpers = [
                    r["symbol"]
                    for r in results
                    if r.get("name") in {"micro_scalp", "bounce_scalper"}
                ]
                if scalpers:
                    scalp_tf = config.get("scalp_timeframe", "1m")
                    t_sc = time.perf_counter()
                    session_state.df_cache[scalp_tf] = await update_ohlcv_cache(
                        exchange,
                        session_state.df_cache.get(scalp_tf, {}),
                        scalpers,
                        timeframe=scalp_tf,
                        limit=100,
                        use_websocket=config.get("use_websocket", False),
                        force_websocket_history=config.get("force_websocket_history", False),
                        config=config,
                        max_concurrent=config.get("max_concurrent_ohlcv"),
                    )
                    ohlcv_time += time.perf_counter() - t_sc
                    tasks = [
                        analyze_symbol(
                            sym,
                            {
                                **{tf: c.get(sym) for tf, c in session_state.df_cache.items()},
                                **{tf: c.get(sym) for tf, c in session_state.regime_cache.items()},
                            },
                            mode,
                            config,
                            notifier,
                        )
                        for sym in scalpers
                    ]
                    scalper_results = await asyncio.gather(*tasks)
                    mapping = {r["symbol"]: r for r in scalper_results}
                    results = [mapping.get(r["symbol"], r) for r in results]
                    for sym_open in session_state.positions:
                        if sym_open in mapping:
                            current_dfs[sym_open] = session_state.df_cache.get(config["timeframe"], {}).get(
                                sym_open
                            )
        
                analyze_time = time.perf_counter() - analyze_start
        
                for res in results:
                    sym = res["symbol"]
                    df_sym = res["df"]
                    regime_sym = res["regime"]
                    log_regime(sym, regime_sym, res["future_return"])
        
                    if regime_sym == "unknown":
                        rejected_regime += 1
                        continue
        
                    env_sym = res["env"]
                    name_sym = res["name"]
                    score_sym = res["score"]
                    direction_sym = res["direction"]
        
                    logger.debug("Regime %s -> Strategy %s", regime_sym, name_sym)
                    logger.debug(
                        "Using strategy %s for %s in %s mode",
                        name_sym,
                        sym,
                        env_sym,
                    )
        
                    if sym not in session_state.positions and in_cooldown(sym, name_sym):
                        continue
        
                    params_file = LOG_DIR / "optimized_params.json"
                    if params_file.exists():
                        params = json.loads(params_file.read_text())
                        if name_sym in params:
                            risk_manager.config.stop_loss_pct = params[name_sym][
                                "stop_loss_pct"
                            ]
                            risk_manager.config.take_profit_pct = params[name_sym][
                                "take_profit_pct"
                            ]
        
                    if direction_sym != "none":
                        signals_generated += 1
        
                    allowed, reason = risk_manager.allow_trade(df_sym, name_sym)
                    mean_vol = df_sym["volume"].rolling(20).mean().iloc[-1]
                    last_vol = df_sym["volume"].iloc[-1]
                    logger.debug(
                        f"[TRADE EVAL] {sym} | Signal: {score_sym:.2f} | Volume: {last_vol:.4f}/{mean_vol:.2f} | Allowed: {allowed}"
                    )
    
                allowed_results.sort(key=lambda x: x["score"], reverse=True)
                top_n = config.get("top_n_symbols", 3)
                allowed_results = allowed_results[:top_n]
                corr_matrix = compute_correlation_matrix(
                {r["symbol"]: r["df"] for r in allowed_results}
                )
                filtered_results: list[dict] = []
                for r in allowed_results:
                    keep = True
                    for kept in filtered_results:
                        if not corr_matrix.empty:
                            corr = corr_matrix.at[r["symbol"], kept["symbol"]]
                            if abs(corr) > 0.95:
                                keep = False
                                break
                    if keep:
                        filtered_results.append(r)
    
                best = filtered_results[0] if filtered_results else None
    
                open_syms = list(session_state.positions.keys())
                if open_syms:
                    tf_cache = session_state.df_cache.get(config["timeframe"], {})
                    update_syms: list[str] = []
                    for s in open_syms:
                        ts = None
                        df_prev = session_state.df_cache.get(config["timeframe"], {}).get(s)
                        if df_prev is not None and not df_prev.empty:
                            ts = int(df_prev["timestamp"].iloc[-1])
                        if ts is None or last_candle_ts.get(s) != ts:
                            update_syms.append(s)
                    if update_syms:
                        if not allowed:
                            logger.debug("Trade not allowed for %s \u2013 %s", sym, reason)
                            logger.debug(
                                "Trade rejected for %s: %s, score=%.2f, regime=%s",
                                sym,
                                reason,
                                score_sym,
                                regime_sym,
                            )
                        if "Volume" in reason:
                            rejected_volume += 1
                            volume_rejections += 1
                        else:
                            regime_rejections += 1
                        continue
        
                    base_min = config.get(
                        "min_confidence_score", config.get("signal_threshold", 0.3)
                    )
                    min_score = res.get("min_confidence", base_min)
                    if direction_sym != "none" and score_sym >= min_score:
                        allowed_results.append(
                            {
                                "symbol": sym,
                                "df": df_sym,
                                "regime": regime_sym,
                                "env": env_sym,
                                "name": name_sym,
                                "direction": direction_sym,
                                "score": score_sym,
                                "atr": res.get("atr"),
                            }
                        )
        
        
                open_syms = list(session_state.positions.keys())
                if open_syms:
                    tf_cache = session_state.df_cache.get(config["timeframe"], {})
                    update_syms: list[str] = []
                    for s in open_syms:
                        ts = None
                        df_prev = session_state.df_cache.get(config["timeframe"], {}).get(s)
                        if df_prev is not None and not df_prev.empty:
                            ts = int(df_prev["timestamp"].iloc[-1])
                        if ts is None or last_candle_ts.get(s) != ts:
                            update_syms.append(s)
                    if update_syms:
                        tf_cache = await update_ohlcv_cache(
                            exchange,
                            tf_cache,
                            update_syms,
                            timeframe=config["timeframe"],
                            limit=100,
                            use_websocket=config.get("use_websocket", False),
                            force_websocket_history=config.get("force_websocket_history", False),
                            config=config,
                            max_concurrent=config.get("max_concurrent_ohlcv"),
                        )
                        for s in update_syms:
                            df_new = tf_cache.get(s)
                            if df_new is not None and not df_new.empty:
                                last_candle_ts[s] = int(df_new["timestamp"].iloc[-1])
                        session_state.df_cache[config["timeframe"]] = tf_cache
                    session_state.df_cache[config["timeframe"]] = await update_ohlcv_cache(
                        exchange,
                        session_state.df_cache.get(config["timeframe"], {}),
                        open_syms,
                        timeframe=config["timeframe"],
                        limit=100,
                        use_websocket=config.get("use_websocket", False),
                        force_websocket_history=config.get("force_websocket_history", False),
                        config=config,
                        max_concurrent=config.get("max_concurrent_ohlcv"),
                    )
                    for s in update_syms:
                        df_new = tf_cache.get(s)
                        if df_new is not None and not df_new.empty:
                            last_candle_ts[s] = int(df_new["timestamp"].iloc[-1])
                            update_df_cache(
                                session_state.df_cache,
                                config["timeframe"],
                                s,
                                df_new,
                            )
                    session_state.df_cache[config["timeframe"]] = tf_cache
                session_state.df_cache[config["timeframe"]] = await update_ohlcv_cache(
                    exchange,
                    session_state.df_cache.get(config["timeframe"], {}),
                    open_syms,
                    timeframe=config["timeframe"],
                    limit=100,
                    use_websocket=config.get("use_websocket", False),
                    force_websocket_history=config.get("force_websocket_history", False),
                    config=config,
                    max_concurrent=config.get("max_concurrent_ohlcv"),
                )
    
        
                for sym in open_syms:
                    df_current = session_state.df_cache.get(config["timeframe"], {}).get(sym)
                    if df_current is None:
                        # Fallback to direct fetch if cache is missing
                        try:
                            if config.get("use_websocket", False) and hasattr(
                                exchange, "watch_ohlcv"
                            ):
                                data = await exchange.watch_ohlcv(
                                    sym,
                                    timeframe=config["timeframe"],
                                    limit=100,
                                )
                            else:
                                if asyncio.iscoroutinefunction(
                                    getattr(exchange, "fetch_ohlcv", None)
                                ):
                                    data = await exchange.fetch_ohlcv(
                                        sym,
                                        timeframe=config["timeframe"],
                                        limit=100,
                                    )
                                else:
                                    data = await asyncio.to_thread(
                                        exchange.fetch_ohlcv,
                                        sym,
                                        timeframe=config["timeframe"],
                                        limit=100,
                                    )
                        except Exception as exc:  # pragma: no cover - network
                            logger.error(
                                "OHLCV fetch failed for %s on %s (limit %d): %s",
                                sym,
                                config["timeframe"],
                                100,
                                exc,
                                exc_info=True,
                            )
                            continue
        
                        if data and len(data[0]) > 6:
                            data = [[c[0], c[1], c[2], c[3], c[4], c[6]] for c in data]
                        df_current = pd.DataFrame(
                            data,
                            columns=["timestamp", "open", "high", "low", "close", "volume"],
                        )
                        update_df_cache(
                            session_state.df_cache,
                            config["timeframe"],
                            sym,
                            df_current,
                        )
                        update_df_cache(session_state.df_cache, config["timeframe"], sym, df_current)
                    if df_current is not None and not df_current.empty:
                        last_candle_ts[sym] = int(df_current["timestamp"].iloc[-1])
                        update_df_cache(
                            session_state.df_cache,
                            config["timeframe"],
                            sym,
                            df_current,
                        )
        
                    current_dfs[sym] = df_current
                    current_prices[sym] = df_current["close"].iloc[-1]
        
                df_current = current_dfs.get(best["symbol"] if best else "")
                current_price = None
                if best:
                    if df_current is None:
                        df_current = best["df"]
                    current_price = df_current["close"].iloc[-1]
        
                if best:
                    score = best["score"]
                    direction = best["direction"]
                    trade_side = direction_to_side(direction)
                    env = best["env"]
                    regime = best["regime"]
                    name = best["name"]
                else:
                    score = -1
                    direction = "none"
                    trade_side = None
        
                for sym, pos in list(session_state.positions.items()):
                    cur_price = current_prices.get(sym)
                    df_cur = current_dfs.get(sym)
                    if cur_price is None or df_cur is None:
                        continue
                    pnl_pct = ((cur_price - pos["entry_price"]) / pos["entry_price"]) * (
                        1 if pos["side"] == "buy" else -1
                    )
                    update_df_cache(session_state.df_cache, config["timeframe"], sym, df_current)
                if df_current is not None and not df_current.empty:
                    last_candle_ts[sym] = int(df_current["timestamp"].iloc[-1])
                    update_df_cache(
                        session_state.df_cache,
                        config["timeframe"],
                        sym,
                        df_current,
                    )
                    if pnl_pct >= config["exit_strategy"]["min_gain_to_trail"]:
                        if cur_price > pos.get("highest_price", pos["entry_price"]):
                            pos["highest_price"] = cur_price
                        pos["trailing_stop"] = calculate_trailing_stop(
                            pd.Series([pos.get("highest_price", cur_price)]),
                            config["exit_strategy"]["trailing_stop_pct"],
                        )
                    risk_manager.stop_order = risk_manager.get_stop_order(sym)
                    exit_signal, new_stop = should_exit(
                        df_cur,
                        cur_price,
                        pos.get("trailing_stop", 0.0),
                        config,
                        risk_manager,
                    )
                    pos["trailing_stop"] = new_stop
                    equity = paper_wallet.balance if paper_wallet else session_state.last_balance
                    if paper_wallet:
                        unreal = paper_wallet.unrealized(sym, cur_price)
                        equity += unreal
                    pos["equity"] = float(equity)
                    session_state.last_balance = notify_balance_change(
                        notifier,
                        session_state.last_balance,
                        float(equity),
                        balance_updates,
                    )
                    if exit_signal:
                        pct = get_partial_exit_percent(pnl_pct * 100)
                        sell_amount = (
                            pos["size"] * (pct / 100)
                            if config["exit_strategy"]["scale_out"] and pct > 0
                            else pos["size"]
                        )
                        _start_exec = time.perf_counter()
                        await cex_trade_async(
                            exchange,
                            ws_client,
                            sym,
                            opposite_side(pos["side"]),
                            sell_amount,
                            notifier,
                            dry_run=config["execution_mode"] == "dry_run",
                            use_websocket=config.get("use_websocket", False),
                            config=config,
                        )
                        lat = time.perf_counter() - _start_exec
                        execution_latency = max(execution_latency, lat)
                        if notifier and lat > 0.5:
                            notifier.notify(f"\u26a0\ufe0f Execution latency {lat*1000:.0f} ms")
                        if paper_wallet:
                            paper_wallet.close(sym, sell_amount, cur_price)
                        pos["pnl"] = pos.get("pnl", 0.0) + (
                            (cur_price - pos["entry_price"])
                            * sell_amount
                            * (1 if pos["side"] == "buy" else -1)
                        )
                        if sell_amount >= pos["size"]:
                            risk_manager.cancel_stop_order(exchange, sym)
                            risk_manager.deallocate_capital(
                                pos["strategy"], sell_amount * pos["entry_price"]
                            )
                            log_performance(
                                {
                                    "symbol": sym,
                                    "regime": pos.get("regime"),
                                    "strategy": pos.get("strategy"),
                                    "pnl": pos["pnl"],
                                    "entry_time": pos.get("entry_time"),
                                    "exit_time": datetime.utcnow().isoformat(),
                                }
                            )
                            log_pnl(
                                pos.get("strategy", ""),
                                sym,
                                pos["entry_price"],
                                cur_price,
                                pos["pnl"],
                                pos.get("confidence", 0.0),
                                pos["side"],
                            )
                            log_regime_pnl(
                                pos.get("regime", "unknown"),
                                pos.get("strategy", ""),
                                pos["pnl"],
                            )
                            session_state.last_balance = await fetch_balance(exchange, paper_wallet, config)
                            log_position(
                                sym,
                                pos["side"],
                                sell_amount,
                                pos["entry_price"],
                                cur_price,
                                float(paper_wallet.balance if paper_wallet else session_state.last_balance),
                            )
                            mark_cooldown(sym, active_strategy or pos.get("strategy", ""))
                            task = position_tasks.pop(sym, None)
                            if task:
                                task.cancel()
                                try:
                                    await task
                                except asyncio.CancelledError:
                                    pass
                            session_state.positions.pop(sym, None)
                            last_candle_ts.pop(sym, None)
                            session_state.last_balance = await fetch_and_log_balance(
                                exchange, paper_wallet, config
                            )
                            equity = paper_wallet.balance if paper_wallet else session_state.last_balance
                            log_position(
                                sym,
                                pos["side"],
                                pos["size"],
                                pos["entry_price"],
                                cur_price,
                                float(equity),
                                pnl=pos["pnl"],
                            )
                        else:
                            pos["size"] -= sell_amount
                            risk_manager.deallocate_capital(
                                pos["strategy"], sell_amount * pos["entry_price"]
                            )
                            risk_manager.update_stop_order(pos["size"], symbol=sym)
                            session_state.last_balance = await fetch_balance(exchange, paper_wallet, config)
                            session_state.last_balance = await fetch_balance(exchange, paper_wallet, config)
        
                if not position_guard.can_open(session_state.positions):
                    continue
        
                if not filtered_results:
                    continue
        
                for candidate in filtered_results:
                    if candidate["symbol"] in session_state.positions:
                        logger.info(
                            "Existing position on %s still open – skipping new trade",
                            candidate["symbol"],
                        )
                        continue
                    if not position_guard.can_open(session_state.positions):
                        break
                    score = candidate["score"]
                    direction = candidate["direction"]
                    trade_side = direction_to_side(direction)
                    env = candidate["env"]
                    regime = candidate["regime"]
                    name = candidate["name"]
                    current_price = candidate["df"]["close"].iloc[-1]
                    risk_manager.config.symbol = candidate["symbol"]
                    df_for_size = candidate["df"]
        
                    if score < config["signal_threshold"]:
                        rejected_score += 1
                        score_rejections += 1
                        continue
                    logger.info(
                        "Cycle Summary: %s pairs evaluated, %s signals, %s trades executed, %s rejected volume, %s rejected score, %s rejected regime.",
                        total_pairs,
                        signals_generated,
                        trades_executed,
                        volume_rejections,
                        score_rejections,
                        regime_rejections,
                    )
                risk_manager.stop_order = risk_manager.get_stop_order(sym)
                exit_signal, new_stop = should_exit(
                    df_cur,
                    cur_price,
                    pos.get("trailing_stop", 0.0),
                    config,
                    risk_manager,
                )
                pos["trailing_stop"] = new_stop
                equity = paper_wallet.balance if paper_wallet else session_state.last_balance
                if paper_wallet:
                    unreal = paper_wallet.unrealized(sym, cur_price)
                    equity += unreal
                pos["equity"] = float(equity)
                session_state.last_balance = notify_balance_change(
                    notifier,
                    session_state.last_balance,
                    float(equity),
                    balance_updates,
                )
                if config.get("metrics_enabled") and config.get("metrics_backend") == "csv":
                    metrics = {
                        "timestamp": datetime.utcnow().isoformat(),
                        "ticker_fetch_time": timing.get("fetch_candidates", 0.0),
                        "symbol_filter_ratio": timing.get("symbol_filter_ratio", 1.0),
                        "ohlcv_fetch_latency": timing.get("ohlcv_fetch_latency", 0.0),
                        "execution_latency": timing.get("execution_latency", 0.0),
                        "unknown_regimes": rejected_regime,
                    }
                    write_cycle_metrics(metrics, config)
                summary = f"Cycle complete: {total_pairs} symbols, {trades_executed} trades"
                if notifier and status_updates:
                    notifier.notify(summary)
                logger.info("Sleeping for %s minutes", config["loop_interval_minutes"])
                await asyncio.sleep(config["loop_interval_minutes"] * 60)
    
    finally:
        monitor_task.cancel()
        control_task.cancel()
        rotation_task.cancel()
        for task in list(position_tasks.values()):
            task.cancel()
        for task in list(position_tasks.values()):
            try:
                await task
            except asyncio.CancelledError:
                pass
        position_tasks.clear()
        if telegram_bot:
            telegram_bot.stop()
        try:
            await monitor_task
        except asyncio.CancelledError:
            pass
        try:
            await rotation_task
        except asyncio.CancelledError:
            pass
        try:
            await control_task
        except asyncio.CancelledError:
            pass
        for task in list(WS_PING_TASKS):
            task.cancel()
        for task in list(WS_PING_TASKS):
            try:
                await task
            except asyncio.CancelledError:
                pass
        WS_PING_TASKS.clear()
        if hasattr(exchange, "close"):
            if asyncio.iscoroutinefunction(getattr(exchange, "close")):
                await exchange.close()
            else:
                await asyncio.to_thread(exchange.close)

    return notifier


async def main() -> None:
    """Entry point for running the trading bot with error handling."""
    notifier: TelegramNotifier | None = None
    try:
        notifier = await _main_impl()
    except Exception as exc:  # pragma: no cover - error path
        logger.exception("Unhandled error in main: %s", exc)
        if notifier:
            notifier.notify(f"❌ Bot stopped: {exc}")
    finally:
        if notifier:
            notifier.notify("Bot shutting down")
        logger.info("Bot shutting down")


if __name__ == "__main__":  # pragma: no cover - manual execution
    asyncio.run(main())<|MERGE_RESOLUTION|>--- conflicted
+++ resolved
@@ -1116,7 +1116,6 @@
                     symbol_priority_queue.popleft()
                     for _ in range(min(batch_size, len(symbol_priority_queue)))
                 ]
-<<<<<<< HEAD
                 scalper_results = await asyncio.gather(*tasks)
                 mapping = {r["symbol"]: r for r in scalper_results}
                 results = [mapping.get(r["symbol"], r) for r in results]
@@ -1135,9 +1134,7 @@
                 df_sym = res["df"]
                 regime_sym = res["regime"]
                 log_regime(sym, regime_sym, res["future_return"])
-=======
             telemetry.inc("scan.symbols_considered", len(current_batch))
->>>>>>> 46ced8ed
     
             t0 = time.perf_counter()
             start_ohlcv = time.perf_counter()
