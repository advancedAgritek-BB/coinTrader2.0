from __future__ import annotations

import sys
import asyncio
import contextlib
import time
import runpy
import os
import logging
from pathlib import Path
from datetime import datetime
from collections import deque, OrderedDict
from dataclasses import dataclass, field
import inspect
import re

import aiohttp

try:
    import ccxt  # type: ignore
except Exception:  # pragma: no cover - optional dependency
    import types

    ccxt = types.SimpleNamespace()

import pandas as pd
import numpy as np
import yaml
from dotenv import dotenv_values
from pydantic import ValidationError

from schema.scanner import (
    ScannerConfig,
    SolanaScannerConfig,
    PythConfig,
)

from crypto_bot.utils.telegram import TelegramNotifier, send_test_message
from crypto_bot.utils.logger import LOG_DIR, setup_logger
from crypto_bot.portfolio_rotator import PortfolioRotator
from crypto_bot.wallet_manager import load_or_create
from crypto_bot.utils.market_analyzer import analyze_symbol
from crypto_bot.strategy import dca_bot
from crypto_bot.cooldown_manager import (
    configure as cooldown_configure,
)
from crypto_bot.phase_runner import BotContext, PhaseRunner
from crypto_bot.risk.risk_manager import RiskManager, RiskConfig
from crypto_bot.risk.exit_manager import (
    calculate_trailing_stop,
    should_exit,
)
from crypto_bot.execution.cex_executor import (
    execute_trade_async as cex_trade_async,
    get_exchange,
    get_exchanges,
)
from crypto_bot.open_position_guard import OpenPositionGuard
from crypto_bot import console_monitor, console_control
from crypto_bot.utils.position_logger import log_position, log_balance
from crypto_bot.utils.market_loader import (
    load_kraken_symbols,
    update_ohlcv_cache,
    update_multi_tf_ohlcv_cache,
    update_regime_tf_cache,
    timeframe_seconds,
    configure as market_loader_configure,
    fetch_order_book_async,
    WS_OHLCV_TIMEOUT,
)
from crypto_bot.utils.pair_cache import PAIR_FILE, load_liquid_pairs
from tasks.refresh_pairs import (
    DEFAULT_MIN_VOLUME_USD,
    DEFAULT_TOP_K,
    refresh_pairs_async,
)
from crypto_bot.utils.eval_queue import build_priority_queue
from crypto_bot.solana import get_solana_new_tokens
from crypto_bot.utils.symbol_utils import get_filtered_symbols, fix_symbol
from crypto_bot.utils import symbol_utils
from crypto_bot.utils.metrics_logger import log_cycle as log_cycle_metrics
from crypto_bot.paper_wallet import PaperWallet  # backward compatibility
from wallet import Wallet
from crypto_bot.utils.strategy_utils import compute_strategy_weights
from crypto_bot.auto_optimizer import optimize_strategies
from crypto_bot.utils.telemetry import write_cycle_metrics
from crypto_bot.utils.token_registry import (
    TOKEN_MINTS,
    monitor_pump_raydium,
    refresh_mints,
    periodic_mint_sanity_check,
)
from crypto_bot.utils import pnl_logger, regime_pnl_tracker
from crypto_bot.utils.ml_utils import ML_AVAILABLE

from crypto_bot.monitoring import record_sol_scanner_metrics
from crypto_bot.fund_manager import (
    auto_convert_funds,
    check_wallet_balances,
    detect_non_trade_tokens,
)
from crypto_bot.regime.regime_classifier import (
    classify_regime_async,
    classify_regime_cached,
)
from crypto_bot.volatility_filter import calc_atr
from crypto_bot.solana.exit import monitor_price
from crypto_bot.execution.solana_mempool import SolanaMempoolMonitor

# _fix_symbol is defined below for backward compatibility

REQUIRED_ENV_VARS = {
    "HELIUS_KEY",
    "SOLANA_PRIVATE_KEY",
    "TELEGRAM_TOKEN",
    "TELEGRAM_CHAT_ID",
}


<<<<<<< HEAD
LOG_DIR: Path = Path(".")
=======
def _run_wallet_manager() -> None:
    """Launch the interactive wallet manager or exit in headless mode."""
    if not sys.stdin.isatty():
        print("wallet_manager requires an interactive terminal")
>>>>>>> c10ff63b
logger = logging.getLogger("bot")

CONFIG_DIR = Path(__file__).resolve().parent
CONFIG_PATH = CONFIG_DIR / "config.yaml"
ENV_PATH = CONFIG_DIR / ".env"
USER_CONFIG_PATH = CONFIG_DIR / "user_config.yaml"


def _load_env(path: Path = ENV_PATH) -> dict[str, str]:
    """Load environment variables from ``path`` into ``os.environ``."""
    env = dotenv_values(path)
    for key, value in env.items():
        if key not in os.environ and value is not None:
            os.environ[key] = value
    return env


def _read_yaml(path: Path) -> dict:
    """Return parsed YAML from ``path`` or an empty dict if missing."""
    try:
        with path.open() as f:
            return yaml.safe_load(f) or {}
    except FileNotFoundError:
        return {}


def _has_env(env: dict[str, str], key: str) -> bool:
    """Return ``True`` if ``key`` exists in ``env`` or ``os.environ``."""
    return bool(env.get(key) or os.getenv(key))


def _needs_wallet_setup(env: dict[str, str], cfg_path: Path = USER_CONFIG_PATH) -> bool:
    """Determine whether wallet configuration is missing credentials."""
    cfg = _read_yaml(cfg_path) if cfg_path.exists() else {}
    has_api = any(
        _has_env(env, key) or cfg.get(key.lower())
        for key in ("API_KEY", "COINBASE_API_KEY", "KRAKEN_API_KEY")
    )
    return not (cfg_path.exists() and has_api)


def _run_wallet_manager() -> None:
    """Execute the wallet manager or guide the user in non-interactive mode."""
    if not sys.stdin.isatty():
        print(
            "Wallet setup requires an interactive terminal. "
            "Run `python -m crypto_bot.wallet_manager` interactively.",
            flush=True,
        )
        sys.exit(2)
    runpy.run_module("crypto_bot.wallet_manager", run_name="__main__")


def _ensure_user_setup() -> None:
<<<<<<< HEAD
    """Ensure API credentials and user configuration are available."""
    if USER_CONFIG_FILE.exists() and all(
        os.getenv(var) for var in REQUIRED_ENV_VARS
    ):
        return
    env = _load_env()
    if _needs_wallet_setup(env, USER_CONFIG_FILE) or not all(
        os.getenv(var) for var in REQUIRED_ENV_VARS
    ):
=======
    """Ensure a user has configured credentials or launch the wizard."""
    if USER_CONFIG_PATH.exists():
    env = _load_env()
    if USER_CONFIG_FILE.exists():
        return
    if all(os.getenv(var) for var in REQUIRED_ENV_VARS):
        return
    if _needs_wallet_setup(env):
>>>>>>> c10ff63b
        _run_wallet_manager()
        _load_env()
    if USER_CONFIG_PATH.exists():
        return
    if all(os.getenv(var) for var in REQUIRED_ENV_VARS):
        return
    _run_wallet_manager()


def _fix_symbol(symbol: str) -> str:
    """Backward compatible wrapper around :func:`fix_symbol`."""
    from crypto_bot.utils.symbol_utils import fix_symbol as _fix

    return _fix(symbol)


# In-memory cache of configuration and file mtimes
_CONFIG_CACHE: dict[str, object] = {}
_CONFIG_MTIMES: dict[Path, float] = {}
# Track ML-related settings to avoid re-loading the model unnecessarily
_LAST_ML_CFG: dict[str, object] | None = None


class MLUnavailableError(RuntimeError):
    """Raised when required ML components are missing or fail to load."""

    def __init__(self, message: str, cfg: dict | None = None) -> None:
        super().__init__(message)
        self.cfg = cfg


# Track WebSocket ping tasks
WS_PING_TASKS: set[asyncio.Task] = set()
# Track async sniper trade tasks
SNIPER_TASKS: set[asyncio.Task] = set()
# Track newly scanned Solana tokens pending evaluation
NEW_SOLANA_TOKENS: set[str] = set()
# Track async cross-chain arb tasks
CROSS_ARB_TASKS: set[asyncio.Task] = set()
# Track all spawned background tasks for coordinated shutdown
BACKGROUND_TASKS: list[asyncio.Task] = []


def register_task(task: asyncio.Task | None) -> asyncio.Task | None:
    """Add a task to the background task registry."""
    if task:
        BACKGROUND_TASKS.append(task)
    return task


# Queue of symbols awaiting evaluation across loops
symbol_priority_queue: deque[str] = deque()

# Cache of recently queued Solana tokens to avoid duplicates
SOLANA_CACHE_SIZE = 50
recent_solana_tokens: deque[str] = deque()
recent_solana_set: set[str] = set()

# Protects shared queues for future multi-tasking scenarios
QUEUE_LOCK = asyncio.Lock()
# Protects OHLCV cache updates
OHLCV_LOCK = asyncio.Lock()

# Retry parameters for the initial symbol scan
MAX_SYMBOL_SCAN_ATTEMPTS = 3
SYMBOL_SCAN_RETRY_DELAY = 10
MAX_SYMBOL_SCAN_DELAY = 60

# Maximum number of symbols per timeframe to keep in the OHLCV cache
DF_CACHE_MAX_SIZE = 500

# Track regime analysis statistics
UNKNOWN_COUNT = 0
TOTAL_ANALYSES = 0


@dataclass
class SessionState:
    """Runtime session state shared across tasks."""

    positions: dict[str, dict] = field(default_factory=dict)
    df_cache: dict[str, dict[str, pd.DataFrame]] = field(default_factory=dict)
    regime_cache: dict[str, dict[str, pd.DataFrame]] = field(default_factory=dict)
    last_balance: float | None = None
    scan_task: asyncio.Task | None = None


def update_df_cache(
    cache: dict[str, dict[str, pd.DataFrame]],
    timeframe: str,
    symbol: str,
    df: pd.DataFrame,
    max_size: int = DF_CACHE_MAX_SIZE,
) -> None:
    """Update an OHLCV cache with LRU eviction."""
    tf_cache = cache.setdefault(timeframe, OrderedDict())
    if not isinstance(tf_cache, OrderedDict):
        tf_cache = OrderedDict(tf_cache)
        cache[timeframe] = tf_cache
    tf_cache[symbol] = df
    tf_cache.move_to_end(symbol)
    if len(tf_cache) > max_size:
        tf_cache.popitem(last=False)


def compute_average_atr(symbols: list[str], df_cache: dict, timeframe: str) -> float:
    """Return the average ATR for symbols present in ``df_cache``."""
    atr_values: list[float] = []
    tf_cache = df_cache.get(timeframe, {})
    for sym in symbols:
        df = tf_cache.get(sym)
        if df is None or df.empty or "close" not in df:
            continue
        atr_values.append(calc_atr(df))
    return sum(atr_values) / len(atr_values) if atr_values else 0.0


def enqueue_solana_tokens(tokens: list[str]) -> None:
    """Add Solana ``tokens`` to the priority queue skipping recently queued ones."""

    global recent_solana_tokens, recent_solana_set

    for sym in reversed(tokens):
        if sym in recent_solana_set:
            continue
        symbol_priority_queue.appendleft(sym)
        recent_solana_tokens.append(sym)
        recent_solana_set.add(sym)
        if len(recent_solana_tokens) > SOLANA_CACHE_SIZE:
            old = recent_solana_tokens.popleft()
            recent_solana_set.discard(old)


def is_market_pumping(
    symbols: list[str], df_cache: dict, timeframe: str = "1h", lookback_hours: int = 24
) -> bool:
    """Return ``True`` when the average % change over ``lookback_hours`` exceeds ~5%."""

    tf_cache = df_cache.get(timeframe, {})
    if not tf_cache:
        return False

    sec = timeframe_seconds(None, timeframe)
    candles = int(lookback_hours * 3600 / sec) if sec else 0
    changes: list[float] = []
    for sym in symbols:
        df = tf_cache.get(sym)
        if df is None or df.empty or "close" not in df:
            continue
        closes = df["close"]
        if len(closes) == 0:
            continue
        start_idx = -candles - 1 if candles and len(closes) > candles else 0
        try:
            start = float(closes[start_idx])
            end = float(closes[-1])
        except Exception:
            continue
        if start == 0:
            continue
        changes.append((end - start) / start)

    avg_change = sum(changes) / len(changes) if changes else 0.0
    return avg_change >= 0.05


async def get_market_regime(ctx: BotContext) -> str:
    """Return the market regime for the first cached symbol."""

    base_tf = ctx.config.get("timeframe", "1h")
    tf_cache = ctx.df_cache.get(base_tf, {})
    if not tf_cache:
        return "unknown"

    sym, df = next(iter(tf_cache.items()))
    higher_tf = ctx.config.get("higher_timeframe", "1d")
    higher_df = ctx.df_cache.get(higher_tf, {}).get(sym)
    label, info = await classify_regime_cached(
        sym, base_tf, df, higher_df, notifier=ctx.notifier
    )
    regime = label.split("_")[-1]
    logger.info(
        "Regime for %s [%s/%s]: %s",
        sym,
        base_tf,
        higher_tf,
        regime,
    )
    if regime == "unknown":
        logger.info(
            "Unknown regime details: bars=%s/%s info=%s",
            len(df) if df is not None else 0,
            len(higher_df) if isinstance(higher_df, pd.DataFrame) else 0,
            info,
        )
    return regime


def direction_to_side(direction: str) -> str:
    """Translate strategy direction to trade side."""
    return "buy" if direction == "long" else "sell"


def opposite_side(side: str) -> str:
    """Return the opposite trading side."""
    return "sell" if side == "buy" else "buy"


def _closest_wall_distance(book: dict, entry: float, side: str) -> float | None:
    """Return distance to the nearest bid/ask wall from ``entry``."""
    if not isinstance(book, dict):
        return None
    levels = book.get("asks") if side == "buy" else book.get("bids")
    if not levels:
        return None
    dists = []
    for price, _amount in levels:
        if side == "buy" and price > entry:
            dists.append(price - entry)
        elif side == "sell" and price < entry:
            dists.append(entry - price)
    if not dists:
        return None
    return min(dists)


def notify_balance_change(
    notifier: TelegramNotifier | None,
    previous: float | None,
    new_balance: float,
    enabled: bool,
) -> float:
    """Send a notification if the balance changed."""
    if notifier and enabled and previous is not None and new_balance != previous:
        notifier.notify(f"Balance changed: {new_balance:.2f} USDT")
    return new_balance


async def fetch_balance(exchange, wallet, config):
    """Return the latest wallet balance without logging."""
    if config["execution_mode"] != "dry_run":
        if asyncio.iscoroutinefunction(getattr(exchange, "fetch_balance", None)):
            bal = await exchange.fetch_balance()
        else:
            bal = await asyncio.to_thread(exchange.fetch_balance)
        return bal["USDT"]["free"] if isinstance(bal["USDT"], dict) else bal["USDT"]
    return wallet.total_balance if wallet else 0.0


async def fetch_and_log_balance(exchange, wallet, config):
    """Return the latest wallet balance and log it."""
    latest_balance = await fetch_balance(exchange, wallet, config)
    log_balance(float(latest_balance))
    return latest_balance


async def refresh_balance(ctx: BotContext) -> float:
    """Update ``ctx.balance`` from the exchange or paper wallet."""
    latest = await fetch_and_log_balance(
        ctx.exchange,
        ctx.wallet,
        ctx.config,
    )
    ctx.balance = notify_balance_change(
        ctx.notifier,
        ctx.balance,
        float(latest),
        ctx.config.get("telegram", {}).get("balance_updates", False),
    )
    return ctx.balance


def _ensure_ml(cfg: dict) -> None:
    """Attempt to load the mean_bot ML model.

    Raises
    ------
    MLUnavailableError
        If the trainer package or model cannot be loaded.
    """
    if not cfg.get("ml_enabled", True):
        return
    try:  # pragma: no cover - best effort
        from coinTrader_Trainer.ml_trainer import load_model

        load_model("mean_bot")
    except Exception as exc:  # pragma: no cover - missing trainer or model
        logger.error("Machine learning initialization failed: %s", exc)
        raise MLUnavailableError(
            "coinTrader_Trainer or model load failure", cfg
        ) from exc


def _ensure_ml_if_needed(cfg: dict) -> None:
    """Invoke :func:`_ensure_ml` only when ML settings change."""
    global _LAST_ML_CFG
    ml_cfg = {"ml_enabled": cfg.get("ml_enabled", True)}
    if ml_cfg != _LAST_ML_CFG:
        _ensure_ml(cfg)
        _LAST_ML_CFG = ml_cfg


def _emit_timing(
    symbol_t: float,
    ohlcv_t: float,
    analyze_t: float,
    total_t: float,
    metrics_path: Path | None = None,
    ohlcv_fetch_latency: float = 0.0,
    execution_latency: float = 0.0,
) -> None:
    """Log timing information and optionally append to metrics CSV."""
    logger.info(
        "\u23f1\ufe0f Cycle timing - Symbols: %.2fs, OHLCV: %.2fs, Analyze: %.2fs, Total: %.2fs",
        symbol_t,
        ohlcv_t,
        analyze_t,
        total_t,
    )
    if metrics_path:
        log_cycle_metrics(
            symbol_t,
            ohlcv_t,
            analyze_t,
            total_t,
            ohlcv_fetch_latency,
            execution_latency,
            metrics_path,
        )


def _load_config_file() -> dict:
    """Read and validate configuration from disk."""
    with open(CONFIG_PATH) as f:
        logger.info("Loading config from %s", CONFIG_PATH)
        data = yaml.safe_load(f) or {}

    data = replace_placeholders(data)

    strat_dir = CONFIG_PATH.parent.parent / "config" / "strategies"
    trend_file = strat_dir / "trend_bot.yaml"
    if trend_file.exists():
        with open(trend_file) as sf:
            overrides = yaml.safe_load(sf) or {}
        trend_cfg = data.get("trend", {})
        if isinstance(trend_cfg, dict):
            trend_cfg.update(overrides)
        else:
            trend_cfg = overrides
        data["trend"] = trend_cfg

    if "symbol" in data:
        data["symbol"] = fix_symbol(data["symbol"])
    if "symbols" in data:
        data["symbols"] = [fix_symbol(s) for s in data.get("symbols") or []]

    onchain_syms = None
    if "onchain_symbols" in data:
        onchain_syms = data.get("onchain_symbols")
    elif "solana_symbols" in data:
        onchain_syms = data.get("solana_symbols")

    if onchain_syms is not None:
        data["onchain_symbols"] = [fix_symbol(s) for s in onchain_syms or []]
    try:
        if hasattr(ScannerConfig, "model_validate"):
            ScannerConfig.model_validate(data)
        else:  # pragma: no cover - for Pydantic < 2
            ScannerConfig.parse_obj(data)
    except ValidationError as exc:
        print("Invalid configuration:\n", exc)
        raise SystemExit(1)

    try:
        raw_scanner = data.get("solana_scanner", {}) or {}
        if hasattr(SolanaScannerConfig, "model_validate"):
            scanner = SolanaScannerConfig.model_validate(raw_scanner)
        else:  # pragma: no cover - for Pydantic < 2
            scanner = SolanaScannerConfig.parse_obj(raw_scanner)
        data["solana_scanner"] = scanner.dict()
    except ValidationError as exc:
        print("Invalid configuration (solana_scanner):\n", exc)
        raise SystemExit(1)

    try:
        raw_pyth = data.get("pyth", {}) or {}
        if hasattr(PythConfig, "model_validate"):
            pyth_cfg = PythConfig.model_validate(raw_pyth)
        else:  # pragma: no cover - for Pydantic < 2
            pyth_cfg = PythConfig.parse_obj(raw_pyth)
        data["pyth"] = pyth_cfg.dict()
    except ValidationError as exc:
        print("Invalid configuration (pyth):\n", exc)
        raise SystemExit(1)

    return data


def _load_config_internal() -> tuple[dict, set[str]]:
    """Load config if underlying files changed and track updates."""
    global _CONFIG_CACHE, _CONFIG_MTIMES

    main_mtime = CONFIG_PATH.stat().st_mtime if CONFIG_PATH.exists() else 0.0
    strat_dir = CONFIG_PATH.parent.parent / "config" / "strategies"
    trend_file = strat_dir / "trend_bot.yaml"
    trend_mtime = trend_file.stat().st_mtime if trend_file.exists() else None

    if (
        _CONFIG_CACHE
        and _CONFIG_MTIMES.get(CONFIG_PATH) == main_mtime
        and _CONFIG_MTIMES.get(trend_file) == trend_mtime
    ):
        return _CONFIG_CACHE, set()

    new_data = _load_config_file()
    changed = _diff_keys(_CONFIG_CACHE, new_data)
    _CONFIG_CACHE = new_data
    _CONFIG_MTIMES[CONFIG_PATH] = main_mtime
    if trend_mtime is not None:
        _CONFIG_MTIMES[trend_file] = trend_mtime
    else:
        _CONFIG_MTIMES.pop(trend_file, None)

    _ensure_ml_if_needed(_CONFIG_CACHE)
    return _CONFIG_CACHE, changed


def load_config() -> dict:
    """Load YAML configuration for the bot synchronously."""
    cfg, _ = _load_config_internal()
    return cfg


async def load_config_async() -> tuple[dict, set[str]]:
    """Asynchronously load configuration returning changed sections."""
    return await asyncio.to_thread(_load_config_internal)


def maybe_reload_config(state: dict, config: dict) -> None:
    """Deprecated reload helper kept for backwards compatibility."""
    # Reloading now handled by :func:`reload_config` directly.
    return


def _diff_keys(old: dict, new: dict) -> set[str]:
    """Return top-level keys whose values differ between ``old`` and ``new``."""
    keys = set(old.keys()) | set(new.keys())
    return {k for k in keys if old.get(k) != new.get(k)}


def _merge_dict(dest: dict, src: dict) -> None:
    """Recursively merge ``src`` into ``dest`` in-place."""
    for key in list(dest.keys()):
        if key not in src:
            del dest[key]
    for key, value in src.items():
        if isinstance(value, dict) and isinstance(dest.get(key), dict):
            _merge_dict(dest[key], value)
        else:
            dest[key] = value


_ENV_PATTERN = re.compile(r"\$\{([^}]+)\}")


def replace_placeholders(cfg):
    """Recursively replace ``${VAR}`` values with environment variables."""
    if isinstance(cfg, dict):
        return {k: replace_placeholders(v) for k, v in cfg.items()}
    if isinstance(cfg, list):
        return [replace_placeholders(v) for v in cfg]
    if isinstance(cfg, str):
        return _ENV_PATTERN.sub(lambda m: os.getenv(m.group(1), m.group(0)), cfg)
    return cfg


def _flatten_config(data: dict, parent: str = "") -> dict:
    """Flatten nested config keys to ENV_STYLE names."""
    flat: dict[str, str] = {}
    for key, value in data.items():
        new_key = f"{parent}_{key}" if parent else key
        if isinstance(value, dict):
            flat.update(_flatten_config(value, new_key))
        else:
            flat[new_key.upper()] = value
    return flat


async def reload_config(
    config: dict,
    ctx: BotContext,
    risk_manager: RiskManager,
    rotator: PortfolioRotator,
    position_guard: OpenPositionGuard,
    *,
    force: bool = False,
) -> None:
    """Reload configuration and update dependent components."""
    new_config, changed = await load_config_async()
    if not force and not changed:
        return

    _merge_dict(config, new_config)
    ctx.config = config

    # Reset cached symbols when configuration changes to ensure
    # symbol selections reflect the latest settings
    symbol_utils._cached_symbols = None
    symbol_utils._last_refresh = 0.0

    rotator.config = config.get("portfolio_rotation", rotator.config)
    position_guard.max_open_trades = config.get(
        "max_open_trades", position_guard.max_open_trades
    )
    logger.info(
        "OpenPositionGuard limit set to %d trades",
        position_guard.max_open_trades,
    )

    cooldown_configure(config.get("min_cooldown", 0))
    market_loader_configure(
        config.get("ohlcv_timeout", 120),
        config.get("max_ohlcv_failures", 3),
        config.get("max_ws_limit", 50),
        config.get("telegram", {}).get("status_updates", True),
        max_concurrent=config.get("max_concurrent_ohlcv"),
        gecko_limit=config.get("gecko_limit"),
    )

    volume_ratio = 0.01 if config.get("testing_mode") else 1.0
    risk_params = {**config.get("risk", {})}
    risk_params.update(config.get("sentiment_filter", {}))
    risk_params.update(config.get("volatility_filter", {}))
    risk_params["symbol"] = config.get("symbol", "")
    risk_params["trade_size_pct"] = config.get("trade_size_pct", 0.1)
    risk_params["strategy_allocation"] = config.get("strategy_allocation", {})
    risk_params["volume_threshold_ratio"] = config.get("risk", {}).get(
        "volume_threshold_ratio", 0.05
    )
    risk_params["atr_period"] = config.get("risk", {}).get("atr_period", 14)
    risk_params["stop_loss_atr_mult"] = config.get("risk", {}).get(
        "stop_loss_atr_mult", 2.0
    )
    risk_params["take_profit_atr_mult"] = config.get("risk", {}).get(
        "take_profit_atr_mult", 4.0
    )
    risk_params["volume_ratio"] = volume_ratio
    risk_manager.config = RiskConfig(**risk_params)


async def _ws_ping_loop(exchange: object, interval: float) -> None:
    """Periodically send WebSocket ping messages."""
    try:
        while True:
            await asyncio.sleep(interval)
            try:
                ping = getattr(exchange, "ping", None)
                if ping is None:
                    continue
                is_coro = asyncio.iscoroutinefunction(ping)
                clients = getattr(exchange, "clients", None)
                if isinstance(clients, dict):
                    if clients:
                        for client in list(clients.values()):
                            if is_coro:
                                await ping(client)
                            else:
                                await asyncio.to_thread(ping, client)
                            logger.debug("Sent WebSocket ping to Kraken")
                    else:
                        continue
                else:
                    if is_coro:
                        await ping()
                    else:
                        await asyncio.to_thread(ping)
                    logger.debug("Sent WebSocket ping to Kraken")
            except asyncio.CancelledError:
                raise
            except Exception as exc:  # pragma: no cover - ping failures
                logger.error("WebSocket ping failed: %s", exc, exc_info=True)
    except asyncio.CancelledError:
        pass


async def registry_update_loop(interval_minutes: float) -> None:
    """Periodically refresh the Solana token registry."""
    from crypto_bot.utils import token_registry as registry

    while True:
        try:
            mapping = await registry.load_token_mints(force_refresh=True)
            if mapping:
                registry.set_token_mints({**registry.TOKEN_MINTS, **mapping})
        except asyncio.CancelledError:
            break
        except Exception as exc:  # pragma: no cover - best effort
            logger.error("Token registry update error: %s", exc)
        await asyncio.sleep(interval_minutes * 60)


async def initial_scan(
    exchange: object,
    config: dict,
    state: SessionState,
    notifier: TelegramNotifier | None = None,
) -> None:
    """Populate OHLCV and regime caches before trading begins."""

    ranked, onchain_symbols = await get_filtered_symbols(exchange, config)
    symbols = [s for s, _ in ranked]
    top_n = int(config.get("scan_deep_top", 50))
    symbols = symbols[:top_n]
    for sym in onchain_symbols:
        if sym not in symbols:
            symbols.append(sym)
    symbols = list(dict.fromkeys(symbols))
    if not symbols:
        return

    batch_size = int(config.get("symbol_batch_size", 10))
    total = len(symbols)
    processed = 0

    sf = config.get("symbol_filter", {})
    ohlcv_batch_size = config.get("ohlcv_batch_size")
    if ohlcv_batch_size is None:
        ohlcv_batch_size = sf.get("ohlcv_batch_size")
    scan_limit = int(
        sf.get("initial_history_candles", config.get("scan_lookback_limit", 50))
    )

    tfs = sf.get("initial_timeframes", config.get("timeframes", ["1h"]))
    tf_sec = timeframe_seconds(None, min(tfs, key=lambda t: timeframe_seconds(None, t)))
    lookback_since = int(time.time() * 1000 - scan_limit * tf_sec * 1000)

    history_since = int((time.time() - 365 * 86400) * 1000)
    deep_limit = int(
        sf.get(
            "initial_history_candles",
            config.get(
                "scan_deep_limit",
                config.get("scan_lookback_limit", 50) * 10,
            ),
        )
    )
    logger.info(
        "Loading deep OHLCV history starting %s",
        datetime.utcfromtimestamp(history_since / 1000).isoformat(),
    )

    for i in range(0, len(symbols), batch_size):
        batch = symbols[i : i + batch_size]

        async with OHLCV_LOCK:
            state.df_cache = await update_multi_tf_ohlcv_cache(
                exchange,
                state.df_cache,
                batch,
                {**config, "timeframes": tfs},
                limit=deep_limit,
                start_since=history_since,
                use_websocket=False,
                force_websocket_history=config.get("force_websocket_history", False),
                max_concurrent=config.get("max_concurrent_ohlcv"),
                notifier=notifier,
                priority_queue=symbol_priority_queue,
                batch_size=ohlcv_batch_size,
            )

            state.regime_cache = await update_regime_tf_cache(
                exchange,
                state.regime_cache,
                batch,
                {**config, "timeframes": tfs},
                limit=scan_limit,
                start_since=lookback_since,
                use_websocket=False,
                force_websocket_history=config.get("force_websocket_history", False),
                max_concurrent=config.get("max_concurrent_ohlcv"),
                notifier=notifier,
                df_map=state.df_cache,
                batch_size=ohlcv_batch_size,
            )
        logger.info("Deep historical OHLCV loaded for %d symbols", len(batch))

        processed += len(batch)
        pct = processed / total * 100
        logger.info("Initial scan %.1f%% complete", pct)
        if notifier and config.get("telegram", {}).get("status_updates", True):
            notifier.notify(f"Initial scan {pct:.1f}% complete")

    return


async def fetch_candidates(ctx: BotContext) -> None:
    """Gather symbols for this cycle and build the evaluation batch."""
    t0 = time.perf_counter()

    global symbol_priority_queue

    sf = ctx.config.setdefault("symbol_filter", {})

    if (
        not ctx.config.get("symbols")
        and not ctx.config.get("onchain_symbols")
        and not ctx.config.get("symbol")
    ):
        ctx.config["symbol"] = "BTC/USDT"
    orig_min_volume = sf.get("min_volume_usd")
    orig_volume_pct = sf.get("volume_percentile")

    pump = is_market_pumping(
        (ctx.config.get("symbols") or [ctx.config.get("symbol")])
        + ctx.config.get("onchain_symbols", []),
        ctx.df_cache,
        ctx.config.get("timeframe", "1h"),
    )
    if pump:
        sf["min_volume_usd"] = 500
        sf["volume_percentile"] = 5
        if ctx.risk_manager:
            weights = ctx.config.get("strategy_allocation", {}).copy()
            weights["sniper_solana"] = 0.6
            ctx.config["strategy_allocation"] = weights
            ctx.risk_manager.update_allocation(weights)
        ctx.config["mode"] = "auto"

    try:
        symbols, onchain_syms = await get_filtered_symbols(ctx.exchange, ctx.config)
    finally:
        if pump:
            sf["min_volume_usd"] = orig_min_volume
            sf["volume_percentile"] = orig_volume_pct

    # Always include major benchmark pairs
    symbols.extend([("BTC/USDT", 10.0), ("SOL/USDC", 10.0)])

    ctx.timing["symbol_time"] = time.perf_counter() - t0

    solana_tokens: list[str] = list(onchain_syms)
    sol_cfg = ctx.config.get("solana_scanner", {})

    regime = "unknown"
    try:
        regime = await get_market_regime(ctx)
    except Exception:  # pragma: no cover - safety
        pass

    if regime == "trending" and ctx.config.get("arbitrage_enabled", True):
        try:
            if ctx.secondary_exchange:
                arb_syms = await scan_cex_arbitrage(
                    ctx.exchange, ctx.secondary_exchange, ctx.config
                )
            else:
                arb_syms = await scan_arbitrage(ctx.exchange, ctx.config)
            symbols.extend((s, 2.0) for s in arb_syms)
        except Exception as exc:  # pragma: no cover - best effort
            logger.error("Arbitrage scan error: %s", exc)

    if regime == "volatile":
        symbols.extend((s, 0.0) for s in onchain_syms)

    if regime == "volatile" and sol_cfg.get("enabled"):
        try:
            new_tokens = await get_solana_new_tokens(sol_cfg)
            solana_tokens.extend(new_tokens)
            symbols.extend((m, 0.0) for m in new_tokens)
        except Exception as exc:  # pragma: no cover - best effort
            logger.error("Solana scanner failed: %s", exc)

    symbol_names = [s for s, _ in symbols]
    avg_atr = compute_average_atr(
        symbol_names, ctx.df_cache, ctx.config.get("timeframe", "1h")
    )
    adaptive_cfg = ctx.config.get("adaptive_scan", {})
    if adaptive_cfg.get("enabled"):
        baseline = adaptive_cfg.get("atr_baseline", 0.01)
        max_factor = adaptive_cfg.get("max_factor", 2.0)
        volatility_factor = min(max_factor, max(1.0, avg_atr / baseline))
    else:
        volatility_factor = 1.0
    ctx.volatility_factor = volatility_factor

    total_available = len(
        (ctx.config.get("symbols") or [ctx.config.get("symbol")])
        + ctx.config.get("onchain_symbols", [])
    )
    ctx.timing["symbol_filter_ratio"] = (
        len(symbols) / total_available if total_available else 1.0
    )

    base_size = ctx.config.get("symbol_batch_size", 10)
    batch_size = int(base_size * volatility_factor)
    async with QUEUE_LOCK:
        if not symbol_priority_queue:
            all_scores = symbols + [(s, 0.0) for s in onchain_syms]
            symbol_priority_queue = build_priority_queue(all_scores)
        if onchain_syms:
            for sym in reversed(onchain_syms):
                symbol_priority_queue.appendleft(sym)
        if solana_tokens:
            enqueue_solana_tokens(solana_tokens)
        if len(symbol_priority_queue) < batch_size:
            symbol_priority_queue.extend(
                build_priority_queue(symbols + [(s, 0.0) for s in onchain_syms])
            )
        ctx.current_batch = [
            symbol_priority_queue.popleft()
            for _ in range(min(batch_size, len(symbol_priority_queue)))
        ]

        for sym in ctx.current_batch:
            if sym in recent_solana_set:
                recent_solana_set.discard(sym)
                try:
                    recent_solana_tokens.remove(sym)
                except ValueError:
                    pass


async def scan_arbitrage(exchange: object, config: dict) -> list[str]:
    """Return symbols with profitable Solana arbitrage opportunities."""
    pairs: list[str] = config.get("arbitrage_pairs", [])
    if not pairs:
        return []

    try:
        from crypto_bot.utils.market_loader import fetch_geckoterminal_ohlcv
    except Exception:
        fetch_geckoterminal_ohlcv = None

    gecko_prices: dict[str, float] = {}
    if fetch_geckoterminal_ohlcv:
        for sym in pairs:
            try:
                res = await fetch_geckoterminal_ohlcv(sym, limit=1, return_price=True)
            except Exception:
                res = None
            if res:
                _data, _vol, price = res
                gecko_prices[sym] = price

    remaining = [s for s in pairs if s not in gecko_prices]
    dex_prices: dict[str, float] = gecko_prices.copy()
    if remaining:
        try:
            from crypto_bot.solana import fetch_solana_prices
        except Exception:
            fetch_solana_prices = None
        if fetch_solana_prices:
            dex_prices.update(await fetch_solana_prices(remaining))
    results: list[str] = []
    threshold = float(
        config.get(
            "arbitrage_threshold",
            config.get("grid_bot", {}).get("arbitrage_threshold", 0.0),
        )
    )

    for sym in pairs:
        dex_price = dex_prices.get(sym)
        if not dex_price:
            continue
        try:
            if asyncio.iscoroutinefunction(getattr(exchange, "fetch_ticker", None)):
                ticker = await exchange.fetch_ticker(sym)
            else:
                ticker = await asyncio.to_thread(exchange.fetch_ticker, sym)
        except Exception:
            continue
        cex_price = ticker.get("last") or ticker.get("close")
        if cex_price is None:
            continue
        try:
            cex_val = float(cex_price)
        except Exception:
            continue
        if cex_val <= 0:
            continue
        diff = abs(dex_price - cex_val) / cex_val
        if diff >= threshold:
            results.append(sym)
    return results


async def scan_cex_arbitrage(
    primary: object, secondary: object, config: dict
) -> list[str]:
    """Return symbols with profitable arbitrage between two centralized exchanges."""
    pairs: list[str] = config.get("arbitrage_pairs", [])
    if not pairs:
        return []

    results: list[str] = []
    threshold = float(config.get("arbitrage_threshold", 0.0))
    for sym in pairs:
        try:
            if asyncio.iscoroutinefunction(getattr(primary, "fetch_ticker", None)):
                t1 = await primary.fetch_ticker(sym)
            else:
                t1 = await asyncio.to_thread(primary.fetch_ticker, sym)
            if asyncio.iscoroutinefunction(getattr(secondary, "fetch_ticker", None)):
                t2 = await secondary.fetch_ticker(sym)
            else:
                t2 = await asyncio.to_thread(secondary.fetch_ticker, sym)
        except Exception:
            continue

        p1 = t1.get("last") or t1.get("close")
        p2 = t2.get("last") or t2.get("close")
        if p1 is None or p2 is None:
            continue
        try:
            f1 = float(p1)
            f2 = float(p2)
        except Exception:
            continue
        if f1 <= 0:
            continue
        diff = abs(f1 - f2) / f1
        if diff >= threshold:
            results.append(sym)
    return results


async def update_caches(ctx: BotContext) -> None:
    """Update OHLCV and regime caches for the current symbol batch."""
    batch = ctx.current_batch
    if not batch:
        return

    start = time.perf_counter()
    timeframe = ctx.config.get("timeframe", "1h")
    tf_minutes = int(pd.Timedelta(timeframe).total_seconds() // 60)
    limit = max(150, tf_minutes * 2)
    limit = int(ctx.config.get("cycle_lookback_limit") or limit)
    start_since = int(time.time() * 1000 - limit * tf_minutes * 60 * 1000)

    ohlcv_batch_size = ctx.config.get("ohlcv_batch_size")
    if ohlcv_batch_size is None:
        ohlcv_batch_size = ctx.config.get("symbol_filter", {}).get("ohlcv_batch_size")

    max_concurrent = ctx.config.get("max_concurrent_ohlcv")
    if isinstance(max_concurrent, (int, float)):
        max_concurrent = int(max_concurrent)
        if ctx.volatility_factor > 5:
            max_concurrent = max(1, max_concurrent // 2)

    async with OHLCV_LOCK:
        try:
            ctx.df_cache = await update_multi_tf_ohlcv_cache(
                ctx.exchange,
                ctx.df_cache,
                batch,
                ctx.config,
                limit=limit,
                use_websocket=ctx.config.get("use_websocket", False),
                force_websocket_history=ctx.config.get(
                    "force_websocket_history", False
                ),
                max_concurrent=max_concurrent,
                notifier=(
                    ctx.notifier
                    if ctx.config.get("telegram", {}).get("status_updates", True)
                    else None
                ),
                priority_queue=symbol_priority_queue,
                batch_size=ohlcv_batch_size,
            )
        except Exception as exc:
            logger.warning("WS OHLCV failed: %s - falling back to REST", exc)
            ctx.df_cache = await update_multi_tf_ohlcv_cache(
                ctx.exchange,
                ctx.df_cache,
                batch,
                ctx.config,
                limit=limit,
                start_since=start_since,
                use_websocket=False,
                force_websocket_history=ctx.config.get(
                    "force_websocket_history", False
                ),
                max_concurrent=max_concurrent,
                notifier=(
                    ctx.notifier
                    if ctx.config.get("telegram", {}).get("status_updates", True)
                    else None
                ),
                priority_queue=symbol_priority_queue,
                batch_size=ohlcv_batch_size,
            )
        ctx.regime_cache = await update_regime_tf_cache(
            ctx.exchange,
            ctx.regime_cache,
            batch,
            ctx.config,
            limit=limit,
            use_websocket=ctx.config.get("use_websocket", False),
            force_websocket_history=ctx.config.get("force_websocket_history", False),
            max_concurrent=max_concurrent,
            notifier=(
                ctx.notifier
                if ctx.config.get("telegram", {}).get("status_updates", True)
                else None
            ),
            df_map=ctx.df_cache,
            batch_size=ohlcv_batch_size,
        )

    filtered_batch: list[str] = []
    for sym in batch:
        df = ctx.df_cache.get(timeframe, {}).get(sym)
        count = len(df) if isinstance(df, pd.DataFrame) else 0
        logger.info("%s OHLCV: %d candles", sym, count)
        if count == 0:
            logger.warning("No OHLCV data for %s; skipping analysis", sym)
            continue
        filtered_batch.append(sym)

    ctx.current_batch = filtered_batch

    vol_thresh = ctx.config.get("bounce_scalper", {}).get("vol_zscore_threshold")
    if vol_thresh is not None:
        status_updates = ctx.config.get("telegram", {}).get("status_updates", True)
        for sym in batch:
            df = ctx.df_cache.get(timeframe, {}).get(sym)
            if df is None or df.empty or "volume" not in df:
                continue
            vols = df["volume"].to_numpy(dtype=float)
            mean = float(np.mean(vols)) if len(vols) else 0.0
            std = float(np.std(vols))
            if std <= 0:
                continue
            z_scores = (vols - mean) / std
            z_max = float(np.max(z_scores))
            if z_max > vol_thresh:
                async with QUEUE_LOCK:
                    symbol_priority_queue.appendleft(sym)
                msg = f"Volume spike priority for {sym}: z={z_max:.2f}"
                logger.info(msg)
                if status_updates and ctx.notifier:
                    ctx.notifier.notify(msg)

    if ctx.config.get("use_websocket", True) and ctx.current_batch:
        timeframe = ctx.config.get("timeframe", "1h")

        async def subscribe(sym: str) -> None:
            try:
                params = inspect.signature(ctx.exchange.watchOHLCV).parameters
                kwargs = {"symbol": sym, "timeframe": timeframe}
                if "timeout" in params:
                    kwargs["timeout"] = WS_OHLCV_TIMEOUT
                await ctx.exchange.watchOHLCV(**kwargs)
            except Exception as exc:  # pragma: no cover - network
                logger.warning("WS subscribe failed for %s: %s", sym, exc)

        await asyncio.gather(*(subscribe(sym) for sym in ctx.current_batch))

    ctx.timing["ohlcv_fetch_latency"] = time.perf_counter() - start


async def enrich_with_pyth(ctx: BotContext) -> None:
    """Update cached OHLCV using the latest Pyth prices."""
    batch = ctx.current_batch
    if not batch:
        return

    async with aiohttp.ClientSession() as session:
        for sym in batch:
            quote = sym.split("/")[-1]
            allowed = ctx.config.get("pyth_quotes", ["USDC"])
            if quote not in allowed:
                continue
            base = sym.split("/")[0]
            try:
                url = f"https://hermes.pyth.network/v2/price_feeds?query={base}"
                async with session.get(url, timeout=10) as resp:
                    feeds = await resp.json()
            except Exception:
                continue

            feed_id = None
            for item in feeds:
                attrs = item.get("attributes", {})
                if attrs.get("base") == base and attrs.get("quote_currency") == "USD":
                    feed_id = item.get("id")
                    break
            if not feed_id:
                continue

            try:
                url = (
                    "https://hermes.pyth.network/api/latest_price_feeds?ids[]="
                    f"{feed_id}"
                )
                async with session.get(url, timeout=10) as resp:
                    data = await resp.json()
            except Exception:
                continue

            if not data:
                continue

            price_info = data[0].get("price")
            if not price_info:
                continue

            price = float(price_info.get("price", 0)) * (
                10 ** price_info.get("expo", 0)
            )

            async with OHLCV_LOCK:
                for cache in ctx.df_cache.values():
                    df = cache.get(sym)
                    if df is not None and not df.empty:
                        df.loc[df.index[-1], "close"] = price


async def analyse_batch(ctx: BotContext) -> None:
    """Run signal analysis on the current batch."""
    batch = ctx.current_batch
    if not batch:
        logger.info("analyse_batch called with empty batch")
        ctx.analysis_results = []
        return

    logger.info(
        "analyse_batch starting with %d symbols: %s",
        len(batch),
        batch,
    )

    base_tf = ctx.config.get("timeframe", "1h")

    tasks = []
    mode = ctx.config.get("mode", "cex")
    for sym in batch:
        df_map = {tf: c.get(sym) for tf, c in ctx.df_cache.items()}
        for tf, cache in ctx.regime_cache.items():
            df_map[tf] = cache.get(sym)
        df = df_map.get(base_tf)
        logger.info(
            "DF len for %s: %d",
            sym,
            len(df) if isinstance(df, pd.DataFrame) else 0,
        )
        tasks.append(
            analyze_symbol(
                sym,
                df_map,
                mode,
                ctx.config,
                ctx.notifier,
                mempool_monitor=ctx.mempool_monitor,
                mempool_cfg=ctx.mempool_cfg,
            )
        )

    results = await asyncio.gather(*tasks, return_exceptions=True)

    ctx.analysis_results = []
    for sym, res in zip(batch, results):
        if isinstance(res, Exception):
            logger.error("Analysis failed for %s: %s", sym, res)
        else:
            ctx.analysis_results.append(res)

    global UNKNOWN_COUNT, TOTAL_ANALYSES
    for res in ctx.analysis_results:
        if res.get("skip"):
            continue
        logger.info(
            "Analysis for %s: regime=%s, score=%s",
            res["symbol"],
            res["regime"],
            res["score"],
        )
        TOTAL_ANALYSES += 1
        if res.get("regime") == "unknown":
            UNKNOWN_COUNT += 1

    logger.info(
        "analyse_batch produced %d results (%d skipped)",
        len(ctx.analysis_results),
        sum(1 for r in ctx.analysis_results if r.get("skip")),
    )


async def execute_signals(ctx: BotContext) -> None:
    """Open trades for qualified analysis results."""
    results = getattr(ctx, "analysis_results", [])
    if not results:
        logger.info("No analysis results to act on")
        return

    # Filter and prioritize by score
    orig_results = results
    results = []
    skipped_syms: list[str] = []
    no_dir_syms: list[str] = []
    low_score: list[str] = []
    for r in orig_results:
        if r.get("skip"):
            skipped_syms.append(r.get("symbol"))
            continue
        if r.get("direction") == "none":
            no_dir_syms.append(r.get("symbol"))
            continue
        min_req = r.get("min_confidence", ctx.config.get("min_confidence_score", 0.0))
        score = r.get("score", 0.0)
        if score < min_req:
            low_score.append(f"{r.get('symbol')}({score:.2f}<{min_req:.2f})")
            continue
        results.append(r)

    logger.debug(
        "Candidate scoring: %d/%d met the minimum score; low_score=%s skip=%s no_direction=%s",
        len(results),
        len(orig_results),
        low_score,
        skipped_syms,
        no_dir_syms,
    )

    if not results:
        logger.info("All signals filtered out - nothing actionable")
        if ctx.notifier and ctx.config.get("telegram", {}).get("trade_updates", True):
            ctx.notifier.notify("No symbols qualified for trading")
        return

    results.sort(key=lambda x: x.get("score", 0), reverse=True)
    top_n = ctx.config.get("top_n_symbols", 10)
    executed = 0

    for candidate in results[:top_n]:
        logger.info("Analysis result: %s", candidate)
        max_trades = ctx.position_guard.max_open_trades if ctx.position_guard else 0
        logger.debug("Open trades: %d / %d", len(ctx.positions), max_trades)
        if not ctx.position_guard or not ctx.position_guard.can_open(ctx.positions):
            logger.info(
                "Max open trades reached (%d/%d); skipping remaining signals",
                len(ctx.positions),
                max_trades,
            )
            break
        sym = candidate["symbol"]
        logger.info("[EVAL] evaluating %s", sym)
        outcome_reason = ""
        if ctx.balance <= 0:
            old_balance = ctx.balance
            latest = await refresh_balance(ctx)
            logger.info(
                "Balance was %.2f; refreshed to %.2f for %s",
                old_balance,
                latest,
                sym,
            )
        if sym in ctx.positions:
            outcome_reason = "existing position"
            logger.info("[EVAL] %s -> %s", sym, outcome_reason)
            continue

        df = candidate["df"]
        price = df["close"].iloc[-1]
        score = candidate.get("score", 0.0)
        strategy = candidate.get("name", "")
        allowed, reason = ctx.risk_manager.allow_trade(df, strategy, sym)
        if not allowed:
            outcome_reason = f"blocked: {reason}"
            logger.info("[EVAL] %s -> %s", sym, outcome_reason)
            continue

        probs = candidate.get("probabilities", {})
        reg_prob = float(probs.get(candidate.get("regime"), 0.0))
        direction = candidate.get("direction", "long")
        size = ctx.risk_manager.position_size(
            reg_prob,
            ctx.balance,
            df,
            atr=candidate.get("atr"),
            price=price,
            name=strategy,
            direction=direction,
        )
        if size == 0:
            await refresh_balance(ctx)
            size = ctx.risk_manager.position_size(
                reg_prob,
                ctx.balance,
                df,
                atr=candidate.get("atr"),
                price=price,
                name=strategy,
                direction=direction,
            )
            if size == 0:
                outcome_reason = f"size {size:.4f}"
                logger.info("[EVAL] %s -> %s", sym, outcome_reason)
                continue

        if not ctx.risk_manager.can_allocate(strategy, abs(size), ctx.balance):
            logger.info(
                "Insufficient capital to allocate %.4f for %s via %s",
                size,
                sym,
                strategy,
            )
            outcome_reason = "insufficient capital"
            logger.info("[EVAL] %s -> %s", sym, outcome_reason)
            continue

        amount = abs(size) / price if price > 0 else 0.0
        side = direction_to_side(direction)
        if side == "sell" and not ctx.config.get("allow_short", False):
            outcome_reason = "short selling disabled"
            logger.info("[EVAL] %s -> %s", sym, outcome_reason)
            continue
        start_exec = time.perf_counter()
        executed_via_sniper = False
        executed_via_cross = False
        if strategy == "cross_chain_arb_bot":
            from crypto_bot.solana_trading import cross_chain_trade

            task = register_task(
                asyncio.create_task(
                    cross_chain_trade(
                        ctx.exchange,
                        ctx.ws_client,
                        sym,
                        side,
                        amount,
                        dry_run=ctx.config.get("execution_mode") == "dry_run",
                        slippage_bps=ctx.config.get("solana_slippage_bps", 50),
                        use_websocket=ctx.config.get("use_websocket", False),
                        notifier=ctx.notifier,
                        mempool_monitor=ctx.mempool_monitor,
                        mempool_cfg=ctx.mempool_cfg,
                        config=ctx.config,
                    )
                )
            )
            CROSS_ARB_TASKS.add(task)
            task.add_done_callback(CROSS_ARB_TASKS.discard)
            executed_via_cross = True
        elif sym.endswith("/USDC"):
            from crypto_bot.solana import sniper_solana

            if sym in NEW_SOLANA_TOKENS:
                reg = candidate.get("regime")
                if reg not in {"volatile", "breakout"}:
                    logger.info("[EVAL] %s -> regime %s not tradable", sym, reg)
                    NEW_SOLANA_TOKENS.discard(sym)
                    continue

            sol_score, _ = sniper_solana.generate_signal(df)
            if sym in NEW_SOLANA_TOKENS:
                NEW_SOLANA_TOKENS.discard(sym)
            if sol_score > 0.7:
                from crypto_bot.solana_trading import sniper_trade

                base, quote = sym.split("/")
                task = register_task(
                    asyncio.create_task(
                        sniper_trade(
                            ctx.config.get("wallet_address", ""),
                            quote,
                            base,
                            size,
                            dry_run=ctx.config.get("execution_mode") == "dry_run",
                            slippage_bps=ctx.config.get("solana_slippage_bps", 50),
                            notifier=ctx.notifier,
                        )
                    )
                )
                SNIPER_TASKS.add(task)
                task.add_done_callback(SNIPER_TASKS.discard)
                executed_via_sniper = True

        if not executed_via_sniper and not executed_via_cross:
            order = await cex_trade_async(
                ctx.exchange,
                ctx.ws_client,
                sym,
                side,
                amount,
                ctx.notifier,
                dry_run=ctx.config.get("execution_mode") == "dry_run",
                use_websocket=ctx.config.get("use_websocket", False),
                config=ctx.config,
            )
            if order:
                executed += 1
                logger.info("[EVAL] %s -> executed %s %.4f", sym, side, amount)
                take_profit = None
                if strategy == "bounce_scalper":
                    depth = int(ctx.config.get("liquidity_depth", 10))
                    book = await fetch_order_book_async(ctx.exchange, sym, depth)
                    dist = _closest_wall_distance(book, price, side)
                    if dist is not None:
                        take_profit = dist * 0.8
                ctx.risk_manager.register_stop_order(
                    order,
                    strategy=strategy,
                    symbol=sym,
                    entry_price=price,
                    confidence=score,
                    direction=side,
                    take_profit=take_profit,
                    regime=candidate.get("regime"),
                )
        else:
            executed += 1
            logger.info("[EVAL] %s -> executed %s %.4f", sym, side, amount)
        ctx.timing["execution_latency"] = max(
            ctx.timing.get("execution_latency", 0.0),
            time.perf_counter() - start_exec,
        )

        if ctx.config.get("execution_mode") == "dry_run" and ctx.wallet:
            try:
                if side == "buy":
                    ctx.wallet.buy(sym, amount, price)
                else:
                    ctx.wallet.sell(sym, amount, price)
                ctx.balance = ctx.wallet.total_balance
            except Exception:
                pass
        ctx.risk_manager.allocate_capital(strategy, abs(size))
        if ctx.config.get("execution_mode") == "dry_run":
            ctx.positions[sym] = {
                "side": side,
                "entry_price": price,
                "entry_time": datetime.utcnow().isoformat(),
                "regime": candidate.get("regime"),
                "strategy": strategy,
                "confidence": score,
                "pnl": 0.0,
                "size": amount,
                "trailing_stop": 0.0,
                "highest_price": price,
                "dca_count": 0,
            }
        else:
            try:
                pos_list = await cex_trade_async.sync_positions_async(ctx.exchange)
                ctx.positions = {p.get("symbol"): p for p in pos_list}
            except Exception as exc:  # pragma: no cover - optional
                logger.error("Position sync failed: %s", exc)
        try:
            log_position(
                sym,
                side,
                amount,
                price,
                price,
                ctx.balance,
            )
        except Exception:
            pass

        await refresh_balance(ctx)

        if strategy == "micro_scalp":
            register_task(asyncio.create_task(_monitor_micro_scalp_exit(ctx, sym)))

    if executed == 0:
        logger.info(
            "No trades executed from %d candidate signals", len(results[:top_n])
        )


async def handle_exits(ctx: BotContext) -> None:
    """Check open positions for exit conditions."""
    tf = ctx.config.get("timeframe", "1h")
    tf_cache = ctx.df_cache.get(tf, {})
    for sym, pos in list(ctx.positions.items()):
        df = tf_cache.get(sym)
        if df is None or df.empty or "close" not in df:
            continue
        current_price = float(df["close"].iloc[-1])
        pnl_pct = ((current_price - pos["entry_price"]) / pos["entry_price"]) * (
            1 if pos["side"] == "buy" else -1
        )
        if pnl_pct >= ctx.config.get("exit_strategy", {}).get("min_gain_to_trail", 0):
            if current_price > pos.get("highest_price", pos["entry_price"]):
                pos["highest_price"] = current_price
            pos["trailing_stop"] = calculate_trailing_stop(
                pd.Series([pos.get("highest_price", current_price)]),
                ctx.config.get("exit_strategy", {}).get("trailing_stop_pct", 0.1),
            )

        # DCA before evaluating exit conditions
        dca_cfg = ctx.config.get("dca", {})
        dca_score, dca_dir = dca_bot.generate_signal(df)
        if (
            dca_score > 0
            and pos.get("dca_count", 0) < dca_cfg.get("max_entries", 0)
            and (
                (pos["side"] == "buy" and dca_dir == "long")
                or (pos["side"] == "sell" and dca_dir == "short")
            )
        ):
            add_amount = pos["size"] * dca_cfg.get("size_multiplier", 1.0)
            add_value = add_amount * current_price
            if ctx.risk_manager.can_allocate(
                pos.get("strategy", ""), add_value, ctx.balance
            ):
                await cex_trade_async(
                    ctx.exchange,
                    ctx.ws_client,
                    sym,
                    pos["side"],
                    add_amount,
                    ctx.notifier,
                    dry_run=ctx.config.get("execution_mode") == "dry_run",
                    use_websocket=ctx.config.get("use_websocket", False),
                    config=ctx.config,
                )
                if ctx.config.get("execution_mode") == "dry_run" and ctx.wallet:
                    try:
                        if pos["side"] == "buy":
                            ctx.wallet.buy(sym, add_amount, current_price)
                        else:
                            ctx.wallet.sell(sym, add_amount, current_price)
                        ctx.balance = ctx.wallet.total_balance
                    except Exception:
                        pass
                await refresh_balance(ctx)
                ctx.risk_manager.allocate_capital(pos.get("strategy", ""), add_value)
                prev_amount = pos["size"]
                pos["size"] += add_amount
                pos["entry_price"] = (
                    pos["entry_price"] * prev_amount + current_price * add_amount
                ) / pos["size"]
                pos["dca_count"] = pos.get("dca_count", 0) + 1
                ctx.risk_manager.update_stop_order(pos["size"], symbol=sym)
        exit_signal, new_stop = should_exit(
            df,
            current_price,
            pos.get("trailing_stop", 0.0),
            ctx.config,
            ctx.risk_manager,
        )
        pos["trailing_stop"] = new_stop
        if exit_signal:
            await cex_trade_async(
                ctx.exchange,
                ctx.ws_client,
                sym,
                opposite_side(pos["side"]),
                pos["size"],
                ctx.notifier,
                dry_run=ctx.config.get("execution_mode") == "dry_run",
                use_websocket=ctx.config.get("use_websocket", False),
                config=ctx.config,
            )
            if ctx.config.get("execution_mode") == "dry_run" and ctx.wallet:
                try:
                    if pos["side"] == "buy":
                        ctx.wallet.sell(sym, pos["size"], current_price)
                    else:
                        ctx.wallet.buy(sym, pos["size"], current_price)
                    ctx.balance = ctx.wallet.total_balance
                except Exception:
                    pass
            await refresh_balance(ctx)
            realized_pnl = (current_price - pos["entry_price"]) * pos["size"]
            if pos["side"] == "sell":
                realized_pnl = -realized_pnl
            pnl_logger.log_pnl(
                pos.get("strategy", ""),
                sym,
                pos["entry_price"],
                current_price,
                realized_pnl,
                pos.get("confidence", 0.0),
                pos["side"],
            )
            regime_pnl_tracker.log_trade(
                pos.get("regime", ""), pos.get("strategy", ""), realized_pnl
            )
            ctx.risk_manager.deallocate_capital(
                pos.get("strategy", ""), pos["size"] * pos["entry_price"]
            )
            ctx.positions.pop(sym, None)
            try:
                log_position(
                    sym,
                    pos["side"],
                    pos["size"],
                    pos["entry_price"],
                    current_price,
                    ctx.balance,
                )
            except Exception:
                pass
            try:
                pnl = (current_price - pos["entry_price"]) / pos["entry_price"]
                if pos["side"] == "sell":
                    pnl = -pnl
                regime_pnl_tracker.log_trade(
                    pos.get("regime", ""), pos.get("strategy", ""), pnl
                )
            except Exception:
                pass
        else:
            score, direction = dca_bot.generate_signal(df)
            dca_cfg = ctx.config.get("dca", {})
            max_entries = dca_cfg.get("max_entries", 0)
            size_pct = dca_cfg.get("size_pct", 1.0)
            if (
                pos.get("dca_count", 0) < max_entries
                and (
                    (pos["side"] == "buy" and direction == "long")
                    or (pos["side"] == "sell" and direction == "short")
                )
                and ctx.risk_manager.capital_tracker.can_allocate(
                    pos.get("strategy", ""),
                    pos["size"] * size_pct * current_price,
                    ctx.balance,
                )
            ):
                new_size = pos["size"] * size_pct
                await cex_trade_async(
                    ctx.exchange,
                    ctx.ws_client,
                    sym,
                    pos["side"],
                    new_size,
                    ctx.notifier,
                    dry_run=ctx.config.get("execution_mode") == "dry_run",
                    use_websocket=ctx.config.get("use_websocket", False),
                    config=ctx.config,
                )
                if ctx.config.get("execution_mode") == "dry_run" and ctx.wallet:
                    try:
                        if pos["side"] == "buy":
                            ctx.wallet.buy(sym, new_size, current_price)
                        else:
                            ctx.wallet.sell(sym, new_size, current_price)
                        ctx.balance = ctx.wallet.total_balance
                    except Exception:
                        pass
                ctx.risk_manager.allocate_capital(
                    pos.get("strategy", ""), new_size * current_price
                )
                pos["size"] += new_size
                pos["dca_count"] = pos.get("dca_count", 0) + 1
                try:
                    log_position(
                        sym,
                        pos["side"],
                        pos["size"],
                        pos["entry_price"],
                        current_price,
                        ctx.balance,
                    )
                except Exception:
                    pass

            # persist updated fields like 'dca_count'
            ctx.positions[sym] = pos


async def force_exit_all(ctx: BotContext) -> None:
    """Liquidate all open positions immediately."""
    tf = ctx.config.get("timeframe", "1h")
    tf_cache = ctx.df_cache.get(tf, {})
    if not ctx.positions:
        logger.info("No positions to liquidate")
    for sym, pos in list(ctx.positions.items()):
        df = tf_cache.get(sym)
        exit_price = pos["entry_price"]
        if df is not None and not df.empty:
            exit_price = float(df["close"].iloc[-1])

        logger.info("Liquidating %s %.4f @ %.2f", sym, pos["size"], exit_price)

        await cex_trade_async(
            ctx.exchange,
            ctx.ws_client,
            sym,
            opposite_side(pos["side"]),
            pos["size"],
            ctx.notifier,
            dry_run=ctx.config.get("execution_mode") == "dry_run",
            use_websocket=ctx.config.get("use_websocket", False),
            config=ctx.config,
        )

        if ctx.config.get("execution_mode") == "dry_run" and ctx.wallet:
            try:
                if pos["side"] == "buy":
                    ctx.wallet.sell(sym, pos["size"], exit_price)
                else:
                    ctx.wallet.buy(sym, pos["size"], exit_price)
                ctx.balance = ctx.wallet.total_balance
            except Exception:
                pass

        await refresh_balance(ctx)
        realized_pnl = (exit_price - pos["entry_price"]) * pos["size"]
        if pos["side"] == "sell":
            realized_pnl = -realized_pnl
        pnl_logger.log_pnl(
            pos.get("strategy", ""),
            sym,
            pos["entry_price"],
            exit_price,
            realized_pnl,
            pos.get("confidence", 0.0),
            pos["side"],
        )
        regime_pnl_tracker.log_trade(
            pos.get("regime", ""), pos.get("strategy", ""), realized_pnl
        )

        ctx.risk_manager.deallocate_capital(
            pos.get("strategy", ""), pos["size"] * pos["entry_price"]
        )
        ctx.positions.pop(sym, None)
        try:
            log_position(
                sym,
                pos["side"],
                pos["size"],
                pos["entry_price"],
                exit_price,
                ctx.balance,
            )
        except Exception:
            pass

    if not ctx.positions and ctx.wallet and ctx.wallet.positions:
        for pid, wpos in list(ctx.wallet.positions.items()):
            sym = wpos.get("symbol") or pid
            df = tf_cache.get(sym)
            exit_price = wpos.get("entry_price", 0.0)
            if df is not None and not df.empty:
                exit_price = float(df["close"].iloc[-1])

            size = wpos.get("size", wpos.get("amount", 0.0))
            try:
                if wpos.get("side") == "buy":
                    ctx.wallet.sell(sym, size, exit_price)
                else:
                    ctx.wallet.buy(sym, size, exit_price)
                ctx.balance = ctx.wallet.total_balance
            except Exception:
                pass
            realized_pnl = (exit_price - wpos.get("entry_price", 0.0)) * size
            if wpos.get("side") == "sell":
                realized_pnl = -realized_pnl
            pnl_logger.log_pnl(
                wpos.get("strategy", ""),
                sym,
                wpos.get("entry_price", 0.0),
                exit_price,
                realized_pnl,
                wpos.get("confidence", 0.0),
                wpos.get("side", ""),
            )
            regime_pnl_tracker.log_trade(
                wpos.get("regime", ""), wpos.get("strategy", ""), realized_pnl
            )

            ctx.risk_manager.deallocate_capital(
                wpos.get("strategy", ""), size * wpos.get("entry_price", 0.0)
            )
            try:
                log_position(
                    sym,
                    wpos.get("side", ""),
                    size,
                    wpos.get("entry_price", 0.0),
                    exit_price,
                    ctx.balance,
                )
            except Exception:
                pass
            logger.info("Liquidated %s %.4f @ %.2f", sym, size, exit_price)

        if ctx.wallet:
            ctx.wallet.positions.clear()


async def _monitor_micro_scalp_exit(ctx: BotContext, sym: str) -> None:
    """Monitor a micro-scalp trade and exit based on :func:`monitor_price`."""
    pos = ctx.positions.get(sym)
    if not pos:
        return

    tf = ctx.config.get("scalp_timeframe", "1m")

    def feed() -> float:
        df = ctx.df_cache.get(tf, {}).get(sym)
        if df is None or df.empty:
            return pos["entry_price"]
        return float(df["close"].iloc[-1])

    res = await monitor_price(feed, pos["entry_price"], {})
    exit_price = res.get("exit_price", feed())

    await cex_trade_async(
        ctx.exchange,
        ctx.ws_client,
        sym,
        opposite_side(pos["side"]),
        pos["size"],
        ctx.notifier,
        dry_run=ctx.config.get("execution_mode") == "dry_run",
        use_websocket=ctx.config.get("use_websocket", False),
        config=ctx.config,
    )

    if ctx.config.get("execution_mode") == "dry_run" and ctx.wallet:
        try:
            if pos["side"] == "buy":
                ctx.wallet.sell(sym, pos["size"], exit_price)
            else:
                ctx.wallet.buy(sym, pos["size"], exit_price)
            ctx.balance = ctx.wallet.total_balance
        except Exception:
            pass

    await refresh_balance(ctx)
    realized_pnl = (exit_price - pos["entry_price"]) * pos["size"]
    if pos["side"] == "sell":
        realized_pnl = -realized_pnl
    pnl_logger.log_pnl(
        pos.get("strategy", ""),
        sym,
        pos["entry_price"],
        exit_price,
        realized_pnl,
        pos.get("confidence", 0.0),
        pos["side"],
    )
    regime_pnl_tracker.log_trade(
        pos.get("regime", ""), pos.get("strategy", ""), realized_pnl
    )

    ctx.risk_manager.deallocate_capital(
        pos.get("strategy", ""), pos["size"] * pos["entry_price"]
    )
    ctx.positions.pop(sym, None)
    try:
        log_position(
            sym, pos["side"], pos["size"], pos["entry_price"], exit_price, ctx.balance
        )
    except Exception:
        pass
    try:
        pnl = (exit_price - pos["entry_price"]) / pos["entry_price"]
        if pos["side"] == "sell":
            pnl = -pnl
        regime_pnl_tracker.log_trade(
            pos.get("regime", ""), pos.get("strategy", ""), pnl
        )
    except Exception:
        pass


async def _rotation_loop(
    rotator: PortfolioRotator,
    exchange: object,
    wallet: str,
    state: dict,
    notifier: TelegramNotifier | None,
    check_balance_change: callable,
) -> None:
    """Periodically rotate portfolio holdings."""

    interval = rotator.config.get("interval_days", 7) * 86400
    while True:
        try:
            if state.get("running") and rotator.config.get("enabled"):
                if asyncio.iscoroutinefunction(
                    getattr(exchange, "fetch_balance", None)
                ):
                    bal = await exchange.fetch_balance()
                else:
                    bal = await asyncio.to_thread(exchange.fetch_balance)
                current_balance = (
                    bal.get("USDT", {}).get("free", 0)
                    if isinstance(bal.get("USDT"), dict)
                    else bal.get("USDT", 0)
                )
                check_balance_change(float(current_balance), "external change")
                holdings = {
                    k: (v.get("total") if isinstance(v, dict) else v)
                    for k, v in bal.items()
                }
                await rotator.rotate(exchange, wallet, holdings, notifier)
        except asyncio.CancelledError:
            break
        except Exception as exc:  # pragma: no cover - rotation errors
            logger.error("Rotation loop error: %s", exc, exc_info=True)
        sleep_remaining = interval
        while sleep_remaining > 0:
            sleep_chunk = min(60, sleep_remaining)
            await asyncio.sleep(sleep_chunk)
            sleep_remaining -= sleep_chunk
            if not (rotator.config.get("enabled") and state.get("running")):
                break


async def _main_impl() -> TelegramNotifier:
    """Implementation for running the trading bot."""

    logger.info("Starting bot")
    global UNKNOWN_COUNT, TOTAL_ANALYSES
    config = load_config()
    from crypto_bot.utils.token_registry import (
        TOKEN_MINTS,
        load_token_mints,
        set_token_mints,
    )

    mapping = await load_token_mints()
    if mapping:
        set_token_mints({**TOKEN_MINTS, **mapping})
    onchain_syms = [fix_symbol(s) for s in config.get("onchain_symbols", [])]
    onchain_syms = [f"{s}/USDC" if "/" not in s else s for s in onchain_syms]
    if onchain_syms:
        config["onchain_symbols"] = onchain_syms
    sol_syms = [fix_symbol(s) for s in config.get("solana_symbols", [])]
    sol_syms = [f"{s}/USDC" if "/" not in s else s for s in sol_syms]
    if sol_syms:
        config["onchain_symbols"] = sol_syms
    global _LAST_CONFIG_MTIME
    try:
        _LAST_CONFIG_MTIME = CONFIG_PATH.stat().st_mtime
    except OSError:
        pass
    metrics_path = (
        Path(config.get("metrics_csv")) if config.get("metrics_csv") else None
    )

    async def solana_scan_loop() -> None:
        """Periodically fetch new Solana tokens and queue them."""
        cfg = config.get("solana_scanner", {})
        interval = cfg.get("interval_minutes", 5) * 60
        while True:
            try:
                tokens = await get_solana_new_tokens(cfg)
                if tokens:
                    async with QUEUE_LOCK:
                        enqueue_solana_tokens(tokens)
                        for sym in reversed(tokens):
                            symbol_priority_queue.appendleft(sym)
                            NEW_SOLANA_TOKENS.add(sym)
            except asyncio.CancelledError:
                break
            except Exception as exc:  # pragma: no cover - best effort
                logger.error("Solana scan error: %s", exc)
            await wait_or_event(interval)

    volume_ratio = 0.01 if config.get("testing_mode") else 1.0
    cooldown_configure(config.get("min_cooldown", 0))
    status_updates = config.get("telegram", {}).get("status_updates", True)
    market_loader_configure(
        config.get("ohlcv_timeout", 120),
        config.get("max_ohlcv_failures", 3),
        config.get("max_ws_limit", 50),
        status_updates,
        max_concurrent=config.get("max_concurrent_ohlcv"),
        gecko_limit=config.get("gecko_limit"),
    )
    secrets = dotenv_values(ENV_PATH)
    flat_cfg = _flatten_config(config)
    for key, val in secrets.items():
        if key in flat_cfg:
            if flat_cfg[key] != val:
                logger.info(
                    "Overriding %s from .env (config.yaml value: %s)",
                    key,
                    flat_cfg[key],
                )
            else:
                logger.info("Using %s from .env (matches config.yaml)", key)
        else:
            logger.info("Setting %s from .env", key)
    os.environ.update(secrets)

    user = load_or_create(interactive=False)

    status_updates = config.get("telegram", {}).get("status_updates", True)
    balance_updates = config.get("telegram", {}).get("balance_updates", False)

    tg_cfg = {**config.get("telegram", {})}
    if user.get("telegram_token"):
        tg_cfg["token"] = user["telegram_token"]
    if user.get("telegram_chat_id"):
        tg_cfg["chat_id"] = user["telegram_chat_id"]
    if os.getenv("TELE_CHAT_ADMINS"):
        tg_cfg["chat_admins"] = os.getenv("TELE_CHAT_ADMINS")
    status_updates = tg_cfg.get("status_updates", status_updates)
    balance_updates = tg_cfg.get("balance_updates", balance_updates)

    notifier = TelegramNotifier.from_config(tg_cfg)
    if status_updates:
        notifier.notify("🤖 CoinTrader2.0 started")

    mempool_cfg = config.get("mempool_monitor", {})
    mempool_monitor = None
    if mempool_cfg.get("enabled"):
        mempool_monitor = SolanaMempoolMonitor()

    wake_event = asyncio.Event()

    async def wait_or_event(timeout: float) -> None:
        """Wait for an external event or until ``timeout`` elapses."""
        end = asyncio.get_running_loop().time() + timeout
        while True:
            wake_event.clear()
            remaining = end - asyncio.get_running_loop().time()
            if remaining <= 0:
                break
            try:
                await asyncio.wait_for(wake_event.wait(), timeout=min(1.0, remaining))
                break
            except asyncio.TimeoutError:
                continue

    if notifier.token and notifier.chat_id:
        try:
            await send_test_message(notifier.token, notifier.chat_id, "Bot started")
        except Exception:
            logger.warning(
                "Telegram test message failed; check your token and chat ID"
            )

    # allow user-configured exchange to override YAML setting
    if user.get("exchange"):
        config["primary_exchange"] = user["exchange"]

    if config.get("exchanges"):
        exchanges = get_exchanges(config)
        primary = (
            config.get("primary_exchange")
            or config.get("exchange")
            or next(iter(exchanges))
        )
        exchange, ws_client = exchanges[primary]
        secondary_exchange = None
        for name, pair in exchanges.items():
            if name != primary:
                secondary_exchange = pair[0]
                break
    else:
        exchange, ws_client = get_exchange(config)
        secondary_exchange = None
    if hasattr(exchange, "options"):
        opts = getattr(exchange, "options", {})
        opts["ws"] = {"ping_interval": 10, "ping_timeout": 45}
        exchange.options = opts

    ping_interval = int(config.get("ws_ping_interval", 0) or 0)
    if ping_interval > 0 and hasattr(exchange, "ping"):
        task = register_task(
            asyncio.create_task(_ws_ping_loop(exchange, ping_interval))
        )
        WS_PING_TASKS.add(task)

    if not hasattr(exchange, "load_markets"):
        logger.error("The installed ccxt package is missing or a local stub is in use.")
        if status_updates:
            notifier.notify(
                "❌ ccxt library not found or stubbed; check your installation"
            )
        # Continue startup even if ccxt is missing for testing environments

    if config.get("scan_markets", True) and not config.get("symbols"):
        attempt = 0
        delay = SYMBOL_SCAN_RETRY_DELAY
        discovered: list[str] | None = None
        while attempt < MAX_SYMBOL_SCAN_ATTEMPTS:
            start_scan = time.perf_counter()
            discovered = await load_kraken_symbols(
                exchange,
                config.get("excluded_symbols", []),
                config,
            )
            latency = time.perf_counter() - start_scan
            record_sol_scanner_metrics(len(discovered or []), latency, config)
            if discovered:
                break
            attempt += 1
            if attempt >= MAX_SYMBOL_SCAN_ATTEMPTS:
                break
            logger.warning(
                "Symbol scan empty; retrying in %d seconds (attempt %d/%d)",
                delay,
                attempt + 1,
                MAX_SYMBOL_SCAN_ATTEMPTS,
            )
            if status_updates:
                notifier.notify(
                    f"Symbol scan failed; retrying in {delay}s (attempt {attempt + 1}/{MAX_SYMBOL_SCAN_ATTEMPTS})"
                )
            await wait_or_event(delay)
            delay = min(delay * 2, MAX_SYMBOL_SCAN_DELAY)

        if discovered:
            config["symbols"] = discovered + config.get("onchain_symbols", [])
            onchain_syms = config.get("onchain_symbols", [])
            cex_count = len([s for s in config["symbols"] if s not in onchain_syms])
            logger.info(
                "Loaded %d CEX symbols and %d onchain symbols",
                cex_count,
                len(onchain_syms),
            )
        elif discovered is None:
            cached = load_liquid_pairs()
            if isinstance(cached, list):
                config["symbols"] = cached + config.get("onchain_symbols", [])
                logger.warning("Using cached pairs due to symbol scan failure")
                onchain_syms = config.get("onchain_symbols", [])
                cex_count = len([s for s in config["symbols"] if s not in onchain_syms])
                logger.info(
                    "Loaded %d CEX symbols and %d onchain symbols",
                    cex_count,
                    len(onchain_syms),
                )
            else:
                fallback: list[str] | None = None
                if not PAIR_FILE.exists():
                    rp_cfg = config.get("refresh_pairs", {})
                    min_vol = float(
                        rp_cfg.get("min_quote_volume_usd", DEFAULT_MIN_VOLUME_USD)
                    )
                    top_k = int(rp_cfg.get("top_k", DEFAULT_TOP_K))
                    try:
                        fallback = await refresh_pairs_async(
                            min_vol, top_k, config, force_refresh=True
                        )
                    except Exception as exc:  # pragma: no cover - network errors
                        logger.error("refresh_pairs_async failed: %s", exc)
                if fallback:
                    config["symbols"] = fallback + config.get("onchain_symbols", [])
                    logger.warning("Loaded fresh pairs after scan failure")
                else:
                    logger.error(
                        "No symbols discovered after %d attempts; aborting startup",
                        MAX_SYMBOL_SCAN_ATTEMPTS,
                    )
                    if status_updates:
                        notifier.notify(
                            f"❌ Startup aborted after {MAX_SYMBOL_SCAN_ATTEMPTS} symbol scan attempts"
                        )
                    return notifier
        else:
            logger.error(
                "No symbols discovered after %d attempts; aborting startup",
                MAX_SYMBOL_SCAN_ATTEMPTS,
            )
            if status_updates:
                notifier.notify(
                    f"❌ Startup aborted after {MAX_SYMBOL_SCAN_ATTEMPTS} symbol scan attempts"
                )
            return notifier

    balance_threshold = config.get("balance_change_threshold", 0.01)
    previous_balance = 0.0

    def check_balance_change(new_balance: float, reason: str) -> None:
        nonlocal previous_balance
        delta = new_balance - previous_balance
        if abs(delta) > balance_threshold and notifier:
            notifier.notify(f"Balance changed by {delta:.4f} USDT due to {reason}")
        previous_balance = new_balance

    try:
        if asyncio.iscoroutinefunction(getattr(exchange, "fetch_balance", None)):
            bal = await exchange.fetch_balance()
        else:
            bal = await asyncio.to_thread(exchange.fetch_balance)
        init_bal = (
            bal.get("USDT", {}).get("free", 0)
            if isinstance(bal.get("USDT"), dict)
            else bal.get("USDT", 0)
        )
        log_balance(float(init_bal))
        last_balance = float(init_bal)
        previous_balance = float(init_bal)
    except Exception as exc:  # pragma: no cover - network
        logger.error("Exchange API setup failed: %s", exc)
        if status_updates:
            err = notifier.notify(f"API error: {exc}")
            if err:
                logger.error("Failed to notify user: %s", err)
        return notifier
    risk_params = {**config.get("risk", {})}
    risk_params.update(config.get("sentiment_filter", {}))
    risk_params.update(config.get("volatility_filter", {}))
    risk_params["symbol"] = config.get("symbol", "")
    risk_params["trade_size_pct"] = config.get("trade_size_pct", 0.1)
    risk_params["strategy_allocation"] = config.get("strategy_allocation", {})
    risk_params["volume_threshold_ratio"] = config.get("risk", {}).get(
        "volume_threshold_ratio", 0.05
    )
    risk_params["atr_period"] = config.get("risk", {}).get("atr_period", 14)
    risk_params["stop_loss_atr_mult"] = config.get("risk", {}).get(
        "stop_loss_atr_mult", 2.0
    )
    risk_params["take_profit_atr_mult"] = config.get("risk", {}).get(
        "take_profit_atr_mult", 4.0
    )
    risk_params["volume_ratio"] = volume_ratio
    risk_config = RiskConfig(**risk_params)
    risk_manager = RiskManager(risk_config)

    wallet: Wallet | None = None
    if config.get("execution_mode") == "dry_run":
        start_bal = float(
            os.getenv("PAPER_BALANCE")
            or config.get("paper_balance", 1000.0)
        )
        wallet = Wallet(
            start_bal,
            config.get("max_open_trades", 1),
            config.get("allow_short", False),
        )
        log_balance(wallet.total_balance)
        last_balance = notify_balance_change(
            notifier,
            last_balance,
            float(wallet.total_balance),
            balance_updates,
        )

    register_task(asyncio.create_task(monitor_pump_raydium()))
    register_task(asyncio.create_task(periodic_mint_sanity_check()))

    monitor_task = register_task(
        asyncio.create_task(
            console_monitor.monitor_loop(
                exchange,
                wallet,
                LOG_DIR / "bot.log",
                quiet_mode=config.get("quiet_mode", False),
            )
        )
    )

    max_open_trades = config.get("max_open_trades", 1)
    position_guard = OpenPositionGuard(max_open_trades)
    rotator = PortfolioRotator()

    mode = user.get("mode", config.get("mode", "auto"))
    state = {"running": True, "mode": mode}
    # Caches for OHLCV and regime data are stored on the session_state
    session_state = SessionState(last_balance=last_balance)
    last_candle_ts: dict[str, int] = {}

    control_task = register_task(
        asyncio.create_task(console_control.control_loop(state))
    )
    rotation_task = register_task(
        asyncio.create_task(
            _rotation_loop(
                rotator,
                exchange,
                user.get("wallet_address", ""),
                state,
                notifier,
                check_balance_change,
            )
        )
    )
    solana_scan_task: asyncio.Task | None = None
    if config.get("solana_scanner", {}).get("enabled"):
        solana_scan_task = register_task(asyncio.create_task(solana_scan_loop()))
    registry_task = register_task(
        asyncio.create_task(
            registry_update_loop(
                config.get("token_registry", {}).get("refresh_interval_minutes", 15)
            )
        )
    )
    print("Bot running. Type 'stop' to pause, 'start' to resume, 'quit' to exit.")

    from crypto_bot.telegram_bot_ui import TelegramBotUI

    telegram_bot = (
        TelegramBotUI(
            notifier,
            state,
            LOG_DIR / "bot.log",
            rotator,
            exchange,
            user.get("wallet_address", ""),
            command_cooldown=config.get("telegram", {}).get("command_cooldown", 5),
        )
        if notifier.enabled and notifier.token and notifier.chat_id
        else None
    )

    if telegram_bot:
        telegram_bot.run_async()

    meme_wave_task = None
    if config.get("meme_wave_sniper", {}).get("enabled"):
        from crypto_bot.solana import start_runner

        meme_wave_task = register_task(start_runner(config.get("meme_wave_sniper", {})))
    sniper_cfg = config.get("meme_wave_sniper", {})
    sniper_task = None
    if sniper_cfg.get("enabled"):
        from crypto_bot.solana.runner import run as sniper_run

        sniper_task = register_task(asyncio.create_task(sniper_run(sniper_cfg)))

    if config.get("scan_in_background", True):
        session_state.scan_task = register_task(
            asyncio.create_task(
                initial_scan(
                    exchange,
                    config,
                    session_state,
                    notifier if status_updates else None,
                )
            )
        )
    else:
        await initial_scan(
            exchange,
            config,
            session_state,
            notifier if status_updates else None,
        )

    ctx = BotContext(
        positions=session_state.positions,
        df_cache=session_state.df_cache,
        regime_cache=session_state.regime_cache,
        config=config,
        mempool_monitor=mempool_monitor,
        mempool_cfg=mempool_cfg,
    )
    ctx.exchange = exchange
    ctx.secondary_exchange = secondary_exchange
    ctx.ws_client = ws_client
    ctx.risk_manager = risk_manager
    ctx.notifier = notifier
    ctx.wallet = wallet
    # backwards compatibility for modules still expecting ``paper_wallet``
    ctx.paper_wallet = wallet
    ctx.position_guard = position_guard
    ctx.balance = await fetch_and_log_balance(exchange, wallet, config)
    last_balance = ctx.balance
    runner = PhaseRunner(
        [
            fetch_candidates,
            update_caches,
            enrich_with_pyth,
            analyse_batch,
            refresh_balance,
            execute_signals,
            handle_exits,
        ]
    )

    async def _ws_price_feed_listener() -> None:
        if not ws_client:
            return
        while True:
            try:
                msg = await ws_client._next_message(timeout=5.0)
                if msg is not None:
                    wake_event.set()
            except asyncio.CancelledError:
                break
            except Exception:
                await asyncio.sleep(1)

    async def _mempool_event_listener() -> None:
        if not mempool_monitor:
            return
        interval = float(mempool_cfg.get("poll_interval", 5))
        while True:
            try:
                await asyncio.wait_for(
                    mempool_monitor.fetch_priority_fee(),
                    timeout=interval,
                )
                wake_event.set()
            except asyncio.TimeoutError:
                pass
            except asyncio.CancelledError:
                break
            except Exception:
                pass
            await asyncio.sleep(interval)

    listener_tasks: list[asyncio.Task] = []
    if ws_client:
        listener_tasks.append(asyncio.create_task(_ws_price_feed_listener()))
    if mempool_monitor:
        listener_tasks.append(asyncio.create_task(_mempool_event_listener()))

    loop_count = 0
    last_weight_update = last_optimize = 0.0

    try:
        while True:
            maybe_reload_config(state, config)
            await reload_config(
                config,
                ctx,
                risk_manager,
                rotator,
                position_guard,
                force=state.get("reload", False),
            )
            state["reload"] = False

            if state.get("liquidate_all"):
                await force_exit_all(ctx)
                state["liquidate_all"] = False

            if config.get("arbitrage_enabled", True):
                try:
                    if ctx.secondary_exchange:
                        arb_syms = await scan_cex_arbitrage(
                            exchange, ctx.secondary_exchange, config
                        )
                    else:
                        arb_syms = await scan_arbitrage(exchange, config)
                    if arb_syms:
                        async with QUEUE_LOCK:
                            for sym in reversed(arb_syms):
                                symbol_priority_queue.appendleft(sym)
                except Exception as exc:  # pragma: no cover - best effort
                    logger.error("Arbitrage scan error: %s", exc)

            cycle_start = time.perf_counter()
            ctx.timing = await runner.run(ctx)
            loop_count += 1

            if time.time() - last_weight_update >= 86400:
                weights = compute_strategy_weights()
                if weights:
                    logger.info("Updating strategy allocation to %s", weights)
                    risk_manager.update_allocation(weights)
                    config["strategy_allocation"] = weights
                last_weight_update = time.time()

            if config.get("optimization", {}).get("enabled"):
                if (
                    time.time() - last_optimize
                    >= config["optimization"].get("interval_days", 7) * 86400
                ):
                    optimize_strategies()
                    last_optimize = time.time()

            if not state.get("running"):
                await wait_or_event(1)
                continue

            balances = await asyncio.to_thread(
                check_wallet_balances, user.get("wallet_address", "")
            )
            quote_token = config.get("auto_convert_quote", "USDC")
            for token in detect_non_trade_tokens(balances):
                amount = balances[token]
                logger.info("Converting %s %s to %s", amount, token, quote_token)
                await auto_convert_funds(
                    user.get("wallet_address", ""),
                    token,
                    quote_token,
                    amount,
                    dry_run=config["execution_mode"] == "dry_run",
                    slippage_bps=config.get("solana_slippage_bps", 50),
                    notifier=notifier,
                    mempool_monitor=ctx.mempool_monitor,
                    mempool_cfg=ctx.mempool_cfg,
                )
                if asyncio.iscoroutinefunction(
                    getattr(exchange, "fetch_balance", None)
                ):
                    bal = await exchange.fetch_balance()
                else:
                    bal = await asyncio.to_thread(exchange.fetch_balance)
                bal_val = (
                    bal.get("USDT", {}).get("free", 0)
                    if isinstance(bal.get("USDT"), dict)
                    else bal.get("USDT", 0)
                )
                check_balance_change(float(bal_val), "funds converted")

            # Refresh OHLCV for open positions if a new candle has formed
            tf = config.get("timeframe", "1h")
            tf_sec = timeframe_seconds(None, tf)
            open_syms: list[str] = []
            for sym in ctx.positions:
                last_ts = last_candle_ts.get(sym, 0)
                if time.time() - last_ts >= tf_sec:
                    open_syms.append(sym)
            if open_syms:
                ohlcv_batch_size = config.get("ohlcv_batch_size")
                if ohlcv_batch_size is None:
                    ohlcv_batch_size = config.get("symbol_filter", {}).get(
                        "ohlcv_batch_size"
                    )
                async with OHLCV_LOCK:
                    tf_cache = ctx.df_cache.get(tf, {})
                    tf_cache = await update_ohlcv_cache(
                        exchange,
                        tf_cache,
                        open_syms,
                        timeframe=tf,
                        limit=2,
                        use_websocket=config.get("use_websocket", False),
                        force_websocket_history=config.get(
                            "force_websocket_history", False
                        ),
                        max_concurrent=config.get("max_concurrent_ohlcv"),
                        config=config,
                        batch_size=ohlcv_batch_size,
                    )
                    ctx.df_cache[tf] = tf_cache
                    session_state.df_cache[tf] = tf_cache
                for sym in open_syms:
                    df = tf_cache.get(sym)
                    if df is not None and not df.empty:
                        last_candle_ts[sym] = int(df["timestamp"].iloc[-1])
                        higher_df = ctx.df_cache.get(
                            config.get("higher_timeframe", "1d"), {}
                        ).get(sym)
                        regime, _ = await classify_regime_async(
                            df, higher_df, notifier=ctx.notifier
                        )
                        ctx.positions[sym]["regime"] = regime
                        TOTAL_ANALYSES += 1
                        if regime == "unknown":
                            UNKNOWN_COUNT += 1

            total_time = time.perf_counter() - cycle_start
            timing = getattr(ctx, "timing", {})
            _emit_timing(
                timing.get("fetch_candidates", 0.0),
                timing.get("update_caches", 0.0),
                timing.get("analyse_batch", 0.0),
                total_time,
                metrics_path,
                timing.get("ohlcv_fetch_latency", 0.0),
                timing.get("execution_latency", 0.0),
            )

            if config.get("metrics_enabled") and config.get("metrics_backend") == "csv":
                metrics = {
                    "timestamp": datetime.utcnow().isoformat(),
                    "ticker_fetch_time": timing.get("fetch_candidates", 0.0),
                    "symbol_filter_ratio": timing.get("symbol_filter_ratio", 1.0),
                    "ohlcv_fetch_latency": timing.get("ohlcv_fetch_latency", 0.0),
                    "execution_latency": timing.get("execution_latency", 0.0),
                    "unknown_regimes": sum(
                        1
                        for r in getattr(ctx, "analysis_results", [])
                        if r.get("regime") == "unknown"
                    ),
                }
                write_cycle_metrics(metrics, config)

            unknown_rate = UNKNOWN_COUNT / max(TOTAL_ANALYSES, 1)
            if unknown_rate > 0.2 and ctx.notifier:
                ctx.notifier.notify(f"⚠️ Unknown regime rate {unknown_rate:.1%}")
            delay = config.get("loop_interval_minutes", 1) / max(
                ctx.volatility_factor, 1e-6
            )
            logger.info("Sleeping for %.2f minutes", delay)
            await wait_or_event(delay * 60)

    finally:
        for task in listener_tasks:
            task.cancel()
            with contextlib.suppress(Exception):
                await task
        if hasattr(exchange, "close"):
            if asyncio.iscoroutinefunction(getattr(exchange, "close")):
                with contextlib.suppress(Exception):
                    await exchange.close()
            else:
                with contextlib.suppress(Exception):
                    await asyncio.to_thread(exchange.close)
        if telegram_bot:
            telegram_bot.stop()
        for task in list(BACKGROUND_TASKS):
            task.cancel()
        await asyncio.gather(*BACKGROUND_TASKS, return_exceptions=True)
        BACKGROUND_TASKS.clear()
        WS_PING_TASKS.clear()
        SNIPER_TASKS.clear()
        CROSS_ARB_TASKS.clear()
        NEW_SOLANA_TOKENS.clear()

    return notifier


async def main() -> None:
    """Entry point for running the trading bot with error handling."""
    _ensure_user_setup()

    global TelegramNotifier, send_test_message, LOG_DIR, setup_logger
    global PortfolioRotator, load_or_create, analyze_symbol, dca_bot
    global cooldown_configure, BotContext, PhaseRunner, RiskManager, RiskConfig
    global calculate_trailing_stop, should_exit, cex_trade_async, get_exchange
    global get_exchanges, OpenPositionGuard, console_monitor, console_control
    global log_position, log_balance, load_kraken_symbols, update_ohlcv_cache
    global update_multi_tf_ohlcv_cache, update_regime_tf_cache, timeframe_seconds
    global market_loader_configure, fetch_order_book_async, WS_OHLCV_TIMEOUT
    global PAIR_FILE, load_liquid_pairs, DEFAULT_MIN_VOLUME_USD, DEFAULT_TOP_K
    global refresh_pairs_async, build_priority_queue, get_solana_new_tokens
    global get_filtered_symbols, symbol_utils, log_cycle_metrics
    global PaperWallet, Wallet, compute_strategy_weights, optimize_strategies
    global write_cycle_metrics, TOKEN_MINTS, monitor_pump_raydium, refresh_mints
    global periodic_mint_sanity_check, pnl_logger, regime_pnl_tracker
    global ML_AVAILABLE, record_sol_scanner_metrics, auto_convert_funds
    global check_wallet_balances, detect_non_trade_tokens
    global classify_regime_async, classify_regime_cached, calc_atr, monitor_price
    global SolanaMempoolMonitor, ScannerConfig, SolanaScannerConfig, PythConfig

    from schema.scanner import (
        ScannerConfig,
        SolanaScannerConfig,
        PythConfig,
    )
    from crypto_bot.utils.telegram import TelegramNotifier, send_test_message
    from crypto_bot.utils.logger import LOG_DIR, setup_logger
    from crypto_bot.portfolio_rotator import PortfolioRotator
    from crypto_bot.wallet_manager import load_or_create
    from crypto_bot.utils.market_analyzer import analyze_symbol
    from crypto_bot.strategy import dca_bot
    from crypto_bot.cooldown_manager import configure as cooldown_configure
    from crypto_bot.phase_runner import BotContext, PhaseRunner
    from crypto_bot.risk.risk_manager import RiskManager, RiskConfig
    from crypto_bot.risk.exit_manager import calculate_trailing_stop, should_exit
    from crypto_bot.execution.cex_executor import (
        execute_trade_async as cex_trade_async,
        get_exchange,
        get_exchanges,
    )
    from crypto_bot.open_position_guard import OpenPositionGuard
    from crypto_bot import console_monitor, console_control
    from crypto_bot.utils.position_logger import log_position, log_balance
    from crypto_bot.utils.market_loader import (
        load_kraken_symbols,
        update_ohlcv_cache,
        update_multi_tf_ohlcv_cache,
        update_regime_tf_cache,
        timeframe_seconds,
        configure as market_loader_configure,
        fetch_order_book_async,
        WS_OHLCV_TIMEOUT,
    )
    from crypto_bot.utils.pair_cache import PAIR_FILE, load_liquid_pairs
    from tasks.refresh_pairs import (
        DEFAULT_MIN_VOLUME_USD,
        DEFAULT_TOP_K,
        refresh_pairs_async,
    )
    from crypto_bot.utils.eval_queue import build_priority_queue
    from crypto_bot.solana import get_solana_new_tokens
    from crypto_bot.utils.symbol_utils import get_filtered_symbols, fix_symbol
    from crypto_bot.utils import symbol_utils
    from crypto_bot.utils.metrics_logger import log_cycle as log_cycle_metrics
    from crypto_bot.paper_wallet import PaperWallet  # backward compatibility
    from wallet import Wallet
    from crypto_bot.utils.strategy_utils import compute_strategy_weights
    from crypto_bot.auto_optimizer import optimize_strategies
    from crypto_bot.utils.telemetry import write_cycle_metrics
    from crypto_bot.utils.token_registry import (
        TOKEN_MINTS,
        monitor_pump_raydium,
        refresh_mints,
        periodic_mint_sanity_check,
    )
    from crypto_bot.utils import pnl_logger, regime_pnl_tracker
    from crypto_bot.utils.ml_utils import ML_AVAILABLE
    from crypto_bot.monitoring import record_sol_scanner_metrics
    from crypto_bot.fund_manager import (
        auto_convert_funds,
        check_wallet_balances,
        detect_non_trade_tokens,
    )
    from crypto_bot.regime.regime_classifier import (
        classify_regime_async,
        classify_regime_cached,
    )
    from crypto_bot.volatility_filter import calc_atr
    from crypto_bot.solana.exit import monitor_price
    from crypto_bot.execution.solana_mempool import SolanaMempoolMonitor

    global logger
    logger = setup_logger("bot", LOG_DIR / "bot.log", to_console=False)
    logger.info("ML components available: %s", ML_AVAILABLE)

    notifier: TelegramNotifier | None = None
    try:
        await refresh_mints()
        notifier = await _main_impl()
    except Exception as exc:  # pragma: no cover - error path
        logger.exception("Unhandled error in main: %s", exc)
        if notifier:
            notifier.notify(f"❌ Bot stopped: {exc}")
    finally:
        if notifier:
            notifier.notify("Bot shutting down")
        logger.info("Bot shutting down")


if __name__ == "__main__":  # pragma: no cover - manual execution
    asyncio.run(main())<|MERGE_RESOLUTION|>--- conflicted
+++ resolved
@@ -117,14 +117,11 @@
 }
 
 
-<<<<<<< HEAD
 LOG_DIR: Path = Path(".")
-=======
 def _run_wallet_manager() -> None:
     """Launch the interactive wallet manager or exit in headless mode."""
     if not sys.stdin.isatty():
         print("wallet_manager requires an interactive terminal")
->>>>>>> c10ff63b
 logger = logging.getLogger("bot")
 
 CONFIG_DIR = Path(__file__).resolve().parent
@@ -179,7 +176,6 @@
 
 
 def _ensure_user_setup() -> None:
-<<<<<<< HEAD
     """Ensure API credentials and user configuration are available."""
     if USER_CONFIG_FILE.exists() and all(
         os.getenv(var) for var in REQUIRED_ENV_VARS
@@ -189,7 +185,6 @@
     if _needs_wallet_setup(env, USER_CONFIG_FILE) or not all(
         os.getenv(var) for var in REQUIRED_ENV_VARS
     ):
-=======
     """Ensure a user has configured credentials or launch the wizard."""
     if USER_CONFIG_PATH.exists():
     env = _load_env()
@@ -198,7 +193,6 @@
     if all(os.getenv(var) for var in REQUIRED_ENV_VARS):
         return
     if _needs_wallet_setup(env):
->>>>>>> c10ff63b
         _run_wallet_manager()
         _load_env()
     if USER_CONFIG_PATH.exists():
