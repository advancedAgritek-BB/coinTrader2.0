--- conflicted
+++ resolved
@@ -2950,7 +2950,6 @@
     try:
         logger.info("Continuous evaluation loop started")
         while True:
-<<<<<<< HEAD
             try:
                 await run_evaluation_cycle()
                 await asyncio.sleep(config.get("loop_interval_minutes", 1) * 60)
@@ -2961,7 +2960,6 @@
                 if stop_reason == "completed":
                     stop_reason = f"evaluation cycle failed: {exc}"
                 continue
-=======
             await run_evaluation_cycle()
             logger.info(
                 "Active universe: %d symbols, current batch: %d symbols",
@@ -2969,7 +2967,6 @@
                 len(getattr(ctx, "current_batch", []) or []),
             )
             await asyncio.sleep(config.get("loop_interval_minutes", 1) * 60)
->>>>>>> 48b02bbd
 
 
     except asyncio.CancelledError:
