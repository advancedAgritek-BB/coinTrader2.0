import os
import asyncio
import json
import time
from pathlib import Path
from datetime import datetime

import pandas as pd
import yaml
from dotenv import dotenv_values

from crypto_bot.utils.telegram import TelegramNotifier, send_test_message
from crypto_bot.utils.trade_reporter import report_entry, report_exit
from crypto_bot.utils.logger import setup_logger
from crypto_bot.portfolio_rotator import PortfolioRotator
from crypto_bot.auto_optimizer import optimize_strategies
from crypto_bot.wallet_manager import load_or_create
from crypto_bot.utils.market_analyzer import analyze_symbol
from crypto_bot.strategy_router import strategy_for, strategy_name
from crypto_bot.cooldown_manager import (
    in_cooldown,
    mark_cooldown,
    configure as cooldown_configure,
)
from crypto_bot.signals.signal_scoring import evaluate_async
from crypto_bot.risk.risk_manager import RiskManager, RiskConfig
from crypto_bot.risk.exit_manager import (
    calculate_trailing_stop,
    should_exit,
    get_partial_exit_percent,
)
from crypto_bot.execution.cex_executor import (
    execute_trade_async as cex_trade_async,
    get_exchange,
    place_stop_order,
)
from crypto_bot.execution.solana_executor import execute_swap
from crypto_bot.fund_manager import (
    check_wallet_balances,
    detect_non_trade_tokens,
    auto_convert_funds,
)
from crypto_bot.paper_wallet import PaperWallet
from crypto_bot import console_monitor
from crypto_bot.utils.performance_logger import log_performance
from crypto_bot.utils.strategy_utils import compute_strategy_weights
from crypto_bot.utils.position_logger import log_position, log_balance
from crypto_bot.utils.regime_logger import log_regime
from crypto_bot.utils.market_loader import (
    load_kraken_symbols,
    load_ohlcv_parallel,
    update_ohlcv_cache,
    fetch_ohlcv_async,
)
from crypto_bot.utils.symbol_pre_filter import filter_symbols
from crypto_bot.utils.symbol_utils import get_filtered_symbols
from crypto_bot.utils.pnl_logger import log_pnl
from crypto_bot.utils.strategy_analytics import write_scores
from crypto_bot.utils.regime_pnl_tracker import log_trade as log_regime_pnl
from crypto_bot.utils.trend_confirmation import confirm_multi_tf_trend
from crypto_bot.regime.regime_classifier import CONFIG


CONFIG_PATH = Path(__file__).resolve().parent / "config.yaml"
ENV_PATH = Path(__file__).resolve().parent / ".env"

logger = setup_logger("bot", "crypto_bot/logs/bot.log", to_console=False)


def direction_to_side(direction: str) -> str:
    """Translate strategy direction to trade side."""
    return "buy" if direction == "long" else "sell"


def opposite_side(side: str) -> str:
    """Return the opposite trading side."""
    return "sell" if side == "buy" else "buy"


def load_config() -> dict:
    """Load YAML configuration for the bot."""
    with open(CONFIG_PATH) as f:
        logger.info("Loading config from %s", CONFIG_PATH)
        return yaml.safe_load(f)


async def main() -> None:
    """Entry point for running the trading bot."""

    logger.info("Starting bot")
    config = load_config()
    volume_ratio = 0.01 if config.get("testing_mode") else 1.0
    cooldown_configure(config.get("min_cooldown", 0))
    secrets = dotenv_values(ENV_PATH)
    os.environ.update(secrets)

    user = load_or_create()

    tg_cfg = {**config.get("telegram", {})}
    if user.get("telegram_token"):
        tg_cfg["token"] = user["telegram_token"]
    if user.get("telegram_chat_id"):
        tg_cfg["chat_id"] = user["telegram_chat_id"]

    notifier = TelegramNotifier.from_config({"telegram": tg_cfg})
    notifier.notify("🤖 CoinTrader2.0 started")

    if notifier.token and notifier.chat_id:
        if not send_test_message(notifier.token, notifier.chat_id, "Bot started"):
            logger.warning(
                "Telegram test message failed; check your token and chat ID"
            )

    # allow user-configured exchange to override YAML setting
    if user.get("exchange"):
        config["exchange"] = user["exchange"]

    exchange, ws_client = get_exchange(config)

    if config.get("scan_markets", False) and not config.get("symbols"):
        config["symbols"] = await load_kraken_symbols(
            exchange, config.get("excluded_symbols", [])
        )

    try:
        if asyncio.iscoroutinefunction(getattr(exchange, "fetch_balance", None)):
            bal = await exchange.fetch_balance()
        else:
            bal = await asyncio.to_thread(exchange.fetch_balance)
        init_bal = (
            bal.get("USDT", {}).get("free", 0)
            if isinstance(bal.get("USDT"), dict)
            else bal.get("USDT", 0)
        )
        log_balance(float(init_bal))
    except Exception as exc:  # pragma: no cover - network
        logger.error("Exchange API setup failed: %s", exc)
        err = notifier.notify(f"API error: {exc}")
        if err:
            logger.error("Failed to notify user: %s", err)
        return
    risk_params = {**config.get("risk", {})}
    risk_params.update(config.get("sentiment_filter", {}))
    risk_params.update(config.get("volatility_filter", {}))
    risk_params["symbol"] = config.get("symbol", "")
    risk_params["trade_size_pct"] = config.get("trade_size_pct", 0.1)
    risk_params["strategy_allocation"] = config.get("strategy_allocation", {})
    risk_params["volume_threshold_ratio"] = config.get("risk", {}).get(
        "volume_threshold_ratio", 0.1
    )
    risk_params["volume_ratio"] = volume_ratio
    risk_config = RiskConfig(**risk_params)
    risk_manager = RiskManager(risk_config)

    paper_wallet = None
    if config.get("execution_mode") == "dry_run":
        try:
            start_bal = float(input("Enter paper trading balance in USDT: "))
        except Exception:
            start_bal = 1000.0
        paper_wallet = PaperWallet(start_bal)
        log_balance(paper_wallet.balance)

    monitor_task = asyncio.create_task(
        console_monitor.monitor_loop(
            exchange, paper_wallet, "crypto_bot/logs/bot.log"
        )
    )

    open_side = None
    entry_price = None
    entry_time = None
    entry_regime = None
    entry_strategy = None
    entry_confidence = 0.0
    realized_pnl = 0.0
    trailing_stop = 0.0
    position_size = 0.0
    highest_price = 0.0
    current_strategy = None
    active_strategy = None
    stats_file = Path("crypto_bot/logs/strategy_stats.json")
    # File tracking individual trade performance used for analytics
    perf_file = Path("crypto_bot/logs/strategy_performance.json")
    stats = json.loads(stats_file.read_text()) if stats_file.exists() else {}
    scores_file = Path("crypto_bot/logs/strategy_scores.json")

    rotator = PortfolioRotator()
    last_rotation = 0.0
    last_optimize = 0.0
    last_weight_update = 0.0

    mode = user.get("mode", config.get("mode", "auto"))
    state = {"running": True, "mode": mode}
    df_cache: dict[str, pd.DataFrame] = {}

<<<<<<< HEAD
    telegram_bot = None
    if notifier.enabled:
=======
    notifier = None
    telegram_bot = None
    if user.get("telegram_token") and user.get("telegram_chat_id"):
        notifier = TelegramNotifier(
            user["telegram_token"],
            user["telegram_chat_id"],
        )

    if notifier is not None and notifier.enabled:
>>>>>>> aa2062e2
        from crypto_bot.telegram_bot_ui import TelegramBotUI

        telegram_bot = TelegramBotUI(
            notifier,
            state,
            "crypto_bot/logs/bot.log",
            rotator,
            exchange,
            user.get("wallet_address", ""),
        )
        telegram_bot.run_async()

    while True:
        mode = state["mode"]

        total_pairs = 0
        signals_generated = 0
        trades_executed = 0
        rejected_volume = 0
        rejected_score = 0
        rejected_regime = 0
        volume_rejections = 0
        score_rejections = 0
        regime_rejections = 0

        if time.time() - last_weight_update >= 86400:
            weights = compute_strategy_weights()
            if weights:
                logger.info("Updating strategy allocation to %s", weights)
                risk_manager.update_allocation(weights)
                config["strategy_allocation"] = weights
            last_weight_update = time.time()

        if config.get("optimization", {}).get("enabled"):
            if (
                time.time() - last_optimize
                >= config["optimization"].get("interval_days", 7) * 86400
            ):
                optimize_strategies()
                last_optimize = time.time()

        if not state.get("running"):
            await asyncio.sleep(1)
            continue

        balances = await asyncio.to_thread(
            check_wallet_balances, user.get("wallet_address", "")
        )
        for token in detect_non_trade_tokens(balances):
            amount = balances[token]
            logger.info("Converting %s %s to USDC", amount, token)
            await auto_convert_funds(
                user.get("wallet_address", ""),
                token,
                "USDC",
                amount,
                dry_run=config["execution_mode"] == "dry_run",
                slippage_bps=config.get("solana_slippage_bps", 50),
                notifier=notifier,
            )

        if rotator.config.get("enabled"):
            if (
                time.time() - last_rotation
                >= rotator.config.get("interval_days", 7) * 86400
            ):
                bal = await asyncio.to_thread(exchange.fetch_balance)
                holdings = {
                    k: (v.get("total") if isinstance(v, dict) else v)
                    for k, v in bal.items()
                }
                await rotator.rotate(
                    exchange,
                    user.get("wallet_address", ""),
                    holdings,
                    notifier,
                )
                last_rotation = time.time()

        best = None
        best_score = -1.0
        df_current = None

        symbols = await get_filtered_symbols(exchange, config)
        df_cache = await update_ohlcv_cache(
            exchange,
            df_cache,
            symbols,
            timeframe=config["timeframe"],
            limit=100,
            use_websocket=config.get("use_websocket", False),
            force_websocket_history=config.get("force_websocket_history", False),
            max_concurrent=config.get("max_concurrent_ohlcv"),
        )

        tasks = []
        for sym in symbols:
            logger.info("🔹 Symbol: %s", sym)
            total_pairs += 1
            df_sym = df_cache.get(sym)
            if df_sym is None or df_sym.empty:
                logger.error("OHLCV fetch failed for %s", sym)
                continue

            # ensure we have a proper DataFrame with the expected columns
            expected_cols = ["timestamp", "open", "high", "low", "close", "volume"]
            if not isinstance(df_sym, pd.DataFrame):
                df_sym = pd.DataFrame(df_sym, columns=expected_cols)
            elif not set(expected_cols).issubset(df_sym.columns):
                df_sym = pd.DataFrame(df_sym.to_numpy(), columns=expected_cols)
            logger.info("Fetched %d candles for %s", len(df_sym), sym)
            if sym == config.get("symbol"):
                df_current = df_sym
            tasks.append(analyze_symbol(sym, df_sym, mode, config, notifier))

        results = await asyncio.gather(*tasks)

        scalpers = [
            r["symbol"]
            for r in results
            if r.get("name") in {"micro_scalp", "bounce_scalper"}
        ]
        if scalpers:
            df_cache = await update_ohlcv_cache(
                exchange,
                df_cache,
                scalpers,
                timeframe=config.get("scalp_timeframe", "1m"),
                limit=100,
                use_websocket=config.get("use_websocket", False),
                force_websocket_history=config.get("force_websocket_history", False),
                max_concurrent=config.get("max_concurrent_ohlcv"),
            )
            tasks = [
                analyze_symbol(sym, df_cache.get(sym), mode, config, notifier)
                for sym in scalpers
            ]
            scalper_results = await asyncio.gather(*tasks)
            mapping = {r["symbol"]: r for r in scalper_results}
            results = [mapping.get(r["symbol"], r) for r in results]
            if config.get("symbol") in mapping:
                df_current = df_cache.get(config["symbol"])

        for res in results:
            sym = res["symbol"]
            df_sym = res["df"]
            regime_sym = res["regime"]
            log_regime(sym, regime_sym, res["future_return"])

            if regime_sym == "unknown":
                rejected_regime += 1
                continue

            env_sym = res["env"]
            name_sym = res["name"]
            score_sym = res["score"]
            direction_sym = res["direction"]

            logger.info("Regime %s -> Strategy %s", regime_sym, name_sym)
            logger.info(
                "Using strategy %s for %s in %s mode",
                name_sym,
                sym,
                env_sym,
            )

            if open_side is None and in_cooldown(sym, name_sym):
                continue

            params_file = Path("crypto_bot/logs/optimized_params.json")
            if params_file.exists():
                params = json.loads(params_file.read_text())
                if name_sym in params:
                    risk_manager.config.stop_loss_pct = params[name_sym][
                        "stop_loss_pct"
                    ]
                    risk_manager.config.take_profit_pct = params[name_sym][
                        "take_profit_pct"
                    ]

            if direction_sym != "none":
                signals_generated += 1

            allowed, reason = risk_manager.allow_trade(df_sym, name_sym)
            mean_vol = df_sym["volume"].rolling(20).mean().iloc[-1]
            last_vol = df_sym["volume"].iloc[-1]
            logger.info(
                f"[TRADE EVAL] {sym} | Signal: {score_sym:.2f} | Volume: {last_vol:.4f}/{mean_vol:.2f} | Allowed: {allowed}"
            )
            if not allowed:
                logger.info("Trade not allowed for %s \u2013 %s", sym, reason)
                logger.info(
                    "Trade rejected for %s: %s, score=%.2f, regime=%s",
                    sym,
                    reason,
                    score_sym,
                    regime_sym,
                )
                if "Volume" in reason:
                    rejected_volume += 1
                    volume_rejections += 1
                else:
                    regime_rejections += 1
                continue

            if direction_sym != "none" and score_sym > best_score:
                best_score = score_sym
                best = {
                    "symbol": sym,
                    "df": df_sym,
                    "regime": regime_sym,
                    "env": env_sym,
                    "name": name_sym,
                    "direction": direction_sym,
                    "score": score_sym,
                }

        if open_side and df_current is None:
            # ensure current market data is loaded
            try:
                if config.get("use_websocket", False) and hasattr(exchange, "watch_ohlcv"):
                    data = await exchange.watch_ohlcv(
                        config["symbol"], timeframe=config["timeframe"], limit=100
                    )
                else:
                    if asyncio.iscoroutinefunction(getattr(exchange, "fetch_ohlcv", None)):
                        data = await exchange.fetch_ohlcv(
                            config["symbol"], timeframe=config["timeframe"], limit=100
                        )
                    else:
                        data = await asyncio.to_thread(
                            exchange.fetch_ohlcv,
                            config["symbol"],
                            timeframe=config["timeframe"],
                            limit=100,
                        )
            except Exception as exc:  # pragma: no cover - network
                logger.error("OHLCV fetch failed for %s: %s", config["symbol"], exc)
                continue

            if data and len(data[0]) > 6:
                data = [
                    [c[0], c[1], c[2], c[3], c[4], c[6]] for c in data
                ]
            df_current = pd.DataFrame(
                data,
                columns=["timestamp", "open", "high", "low", "close", "volume"],
            )

        if open_side and df_current is not None:
            current_price = df_current["close"].iloc[-1]
        elif best:
            current_price = best["df"]["close"].iloc[-1]
        else:
            current_price = None

        if best:
            score = best["score"]
            direction = best["direction"]
            trade_side = direction_to_side(direction)
            env = best["env"]
            regime = best["regime"]
            name = best["name"]
        else:
            score = -1
            direction = "none"
            trade_side = None

        if open_side:
            pnl_pct = ((current_price - entry_price) / entry_price) * (
                1 if open_side == "buy" else -1
            )
            if paper_wallet:
                unreal = paper_wallet.unrealized(current_price)
                logger.info(
                    "Paper balance %.2f USDT (Unrealized %.2f)",
                    paper_wallet.balance + unreal,
                    unreal,
                )
            if pnl_pct >= config["exit_strategy"]["min_gain_to_trail"]:
                if current_price > highest_price:
                    highest_price = current_price
                if highest_price:
                    trailing_stop = calculate_trailing_stop(
                        pd.Series([highest_price]),
                        config["exit_strategy"]["trailing_stop_pct"],
                    )

            df_to_use = df_current if df_current is not None else best["df"]
            exit_signal, trailing_stop = should_exit(
                df_to_use,
                current_price,
                trailing_stop,
                config,
                risk_manager,
            )
            if exit_signal:
                pct = get_partial_exit_percent(pnl_pct * 100)
                sell_amount = (
                    position_size * (pct / 100)
                    if config["exit_strategy"]["scale_out"] and pct > 0
                    else position_size
                )
                logger.info("Executing exit trade amount %.4f", sell_amount)
                await cex_trade_async(
                    exchange,
                    ws_client,
                    config["symbol"],
                    opposite_side(open_side),
                    sell_amount,
                    notifier,
                    dry_run=config["execution_mode"] == "dry_run",
                    use_websocket=config.get("use_websocket", False),
                    config=config,
                )
                if paper_wallet:
                    paper_wallet.close(sell_amount, current_price)
                realized_pnl += (
                    (current_price - entry_price)
                    * sell_amount
                    * (1 if open_side == "buy" else -1)
                )
                if sell_amount >= position_size:
                    risk_manager.cancel_stop_order(exchange)
                    risk_manager.deallocate_capital(
                        current_strategy, sell_amount * entry_price
                    )
                    log_performance(
                        {
                            "symbol": config["symbol"],
                            "regime": entry_regime,
                            "strategy": entry_strategy,
                            "pnl": realized_pnl,
                            "entry_time": entry_time,
                            "exit_time": datetime.utcnow().isoformat(),
                        }
                    )
                    log_pnl(
                        entry_strategy or "",
                        config["symbol"],
                        entry_price or 0.0,
                        current_price,
                        realized_pnl,
                        entry_confidence,
                        open_side or "",
                    )
                    log_regime_pnl(
                        entry_regime or "unknown",
                        entry_strategy or "",
                        realized_pnl,
                    )
                    if paper_wallet:
                        logger.info(
                            "Paper balance closed: %.2f USDT", paper_wallet.balance
                        )
                    if config["execution_mode"] != "dry_run":
                        if asyncio.iscoroutinefunction(getattr(exchange, "fetch_balance", None)):
                            bal = await exchange.fetch_balance()
                        else:
                            bal = await asyncio.to_thread(exchange.fetch_balance)
                        latest_balance = bal["USDT"]["free"]
                    else:
                        latest_balance = paper_wallet.balance if paper_wallet else 0.0
                    log_balance(float(latest_balance))
                    if notifier:
                        report_exit(
                            notifier,
                            config.get("symbol", ""),
                            entry_strategy or "",
                            realized_pnl,
                            "long" if open_side == "buy" else "short",
                        )
                    open_side = None
                    entry_price = None
                    entry_time = None
                    entry_regime = None
                    entry_strategy = None
                    entry_confidence = 0.0
                    realized_pnl = 0.0
                    position_size = 0.0
                    trailing_stop = 0.0
                    highest_price = 0.0
                    current_strategy = None
                    mark_cooldown(config["symbol"], active_strategy or name)
                    active_strategy = None
                else:
                    position_size -= sell_amount
                    risk_manager.deallocate_capital(
                        current_strategy, sell_amount * entry_price
                    )
                    risk_manager.update_stop_order(position_size)

        if score < config["signal_threshold"] or direction == "none":
            sym_to_log = best["symbol"] if best else config["symbol"]
            logger.info(
                "Skipping trade for %s \u2013 score %.2f below threshold %.2f or direction none",
                sym_to_log,
                score,
                config["signal_threshold"],
            )
            logger.info("No trade executed")
            rejected_score += 1
            logger.info(
                "Loop Summary: %s evaluated | %s trades | %s volume fails | %s score fails | %s unknown regime",
                total_pairs,
                trades_executed,
                rejected_volume,
                rejected_score,
                rejected_regime,
            )
            if direction == "none":
                regime_rejections += 1
            else:
                score_rejections += 1
            logger.info(
                "Cycle Summary: %s pairs evaluated, %s signals, %s trades executed, %s rejected volume, %s rejected score, %s rejected regime.",
                total_pairs,
                signals_generated,
                trades_executed,
                volume_rejections,
                score_rejections,
                regime_rejections,
            )
            logger.info("Sleeping for %s minutes", config["loop_interval_minutes"])
            await asyncio.sleep(config["loop_interval_minutes"] * 60)
            continue

        if config["execution_mode"] != "dry_run":
            if asyncio.iscoroutinefunction(getattr(exchange, "fetch_balance", None)):
                bal = await exchange.fetch_balance()
            else:
                bal = await asyncio.to_thread(exchange.fetch_balance)
            balance = bal["USDT"]["free"]
        else:
            balance = paper_wallet.balance if paper_wallet else 0.0

        if open_side and current_price is not None:
            pnl = (current_price - entry_price) * position_size
            if open_side == "sell":
                pnl = -pnl
            if paper_wallet:
                log_bal = paper_wallet.balance + pnl
            else:
                log_bal = balance + pnl
            log_position(
                config.get("symbol", ""),
                open_side,
                position_size,
                entry_price,
                current_price,
                log_bal,
            )
        if best:
            risk_manager.config.symbol = best["symbol"]
        df_for_size = best["df"] if best else None
        size = risk_manager.position_size(score, balance, df_for_size)
        if current_price and current_price > 0:
            order_amount = size / current_price
        else:
            order_amount = 0.0
        if open_side and trade_side == open_side:
            higher_tf = CONFIG.get("higher_timeframe", "4h")
            try:
                data_high = await fetch_ohlcv_async(
                    exchange,
                    config["symbol"],
                    timeframe=higher_tf,
                    limit=100,
                    use_websocket=config.get("use_websocket", False),
                    force_websocket_history=config.get("force_websocket_history", False),
                )
            except Exception:
                data_high = []
            if isinstance(data_high, Exception) or not data_high:
                logger.info("Skipping scale-in due to missing higher timeframe data")
                await asyncio.sleep(config["loop_interval_minutes"] * 60)
                continue
            if len(data_high[0]) > 6:
                data_high = [[c[0], c[1], c[2], c[3], c[4], c[6]] for c in data_high]
            df_high = pd.DataFrame(
                data_high,
                columns=["timestamp", "open", "high", "low", "close", "volume"],
            )
            low_df = df_for_size if df_for_size is not None else df_current
            if not confirm_multi_tf_trend(low_df, df_high):
                logger.info("Scale-in blocked: trend not confirmed across timeframes")
                await asyncio.sleep(config["loop_interval_minutes"] * 60)
                continue
        if not risk_manager.can_allocate(name, size, balance):
            logger.info("Capital cap reached for %s, skipping", name)
            logger.info(
                "Loop Summary: %s evaluated | %s trades | %s volume fails | %s score fails | %s unknown regime",
                total_pairs,
                trades_executed,
                rejected_volume,
                rejected_score,
                rejected_regime,
            )
            logger.info(
                "Cycle Summary: %s pairs evaluated, %s signals, %s trades executed, %s rejected volume, %s rejected score, %s rejected regime.",
                total_pairs,
                signals_generated,
                trades_executed,
                volume_rejections,
                score_rejections,
                regime_rejections,
            )
            logger.info("Sleeping for %s minutes", config["loop_interval_minutes"])
            await asyncio.sleep(config["loop_interval_minutes"] * 60)
            continue

        if env == "onchain":
            logger.info(
                "Executing %s entry %s %.4f at %.4f",
                name,
                direction,
                order_amount,
                current_price,
            )
            swap_result = await execute_swap(
                "SOL",
                "USDC",
                order_amount,
                notifier,
                slippage_bps=config.get("solana_slippage_bps", 50),
                dry_run=config["execution_mode"] == "dry_run",
            )
            if swap_result:
                logger.info(
                    "On-chain swap tx=%s in=%s out=%s amount=%s dry_run=%s",
                    swap_result.get("tx_hash"),
                    swap_result.get("token_in"),
                    swap_result.get("token_out"),
                    swap_result.get("amount"),
                    config["execution_mode"] == "dry_run",
                )
            risk_manager.register_stop_order(
                {
                    "token_in": "SOL",
                    "token_out": "USDC",
                    "amount": order_amount,
                    "dry_run": config["execution_mode"] == "dry_run",
                },
                strategy=strategy_name(regime, env),
                symbol="SOL/USDC",
                entry_price=current_price,
                confidence=score,
                direction=trade_side,
            )
            if paper_wallet:
                paper_wallet.open(trade_side, order_amount, current_price)
        else:
            logger.info(
                "Executing %s entry %s %.4f at %.4f",
                name,
                direction,
                order_amount,
                current_price,
            )
            config["symbol"] = best["symbol"] if best else config["symbol"]
            order = await cex_trade_async(
                exchange,
                ws_client,
                config["symbol"],
                trade_side,
                order_amount,
                notifier,
                dry_run=config["execution_mode"] == "dry_run",
                use_websocket=config.get("use_websocket", False),
                config=config,
            )
            if order:
                logger.info(
                    "CEX trade result - id=%s side=%s amount=%s price=%s dry_run=%s",
                    order.get("id"),
                    order.get("side"),
                    order.get("amount"),
                    order.get("price") or order.get("average"),
                    order.get("dry_run", config["execution_mode"] == "dry_run"),
                )
            stop_price = current_price * (
                1 - risk_manager.config.stop_loss_pct
                if trade_side == "buy"
                else 1 + risk_manager.config.stop_loss_pct
            )
            stop_order = place_stop_order(
                exchange,
                config["symbol"],
                "sell" if trade_side == "buy" else "buy",
                order_amount,
                stop_price,
                notifier,
                dry_run=config["execution_mode"] == "dry_run",
            )
            risk_manager.register_stop_order(
                stop_order,
                strategy=strategy_name(regime, env),
                symbol=config["symbol"],
                entry_price=current_price,
                confidence=score,
                direction=trade_side,
            )
            risk_manager.allocate_capital(name, size)
            if paper_wallet:
                paper_wallet.open(trade_side, order_amount, current_price)
            open_side = trade_side
            entry_price = current_price
            position_size = order_amount
            realized_pnl = 0.0
            entry_time = datetime.utcnow().isoformat()
            entry_regime = regime
            entry_strategy = strategy_name(regime, env)
            entry_confidence = score
            highest_price = entry_price
            current_strategy = name
            active_strategy = name
            log_bal = (
                paper_wallet.balance if config["execution_mode"] == "dry_run" else balance
            )
            log_position(
                config.get("symbol", ""),
                open_side,
                position_size,
                entry_price,
                current_price,
                log_bal,
            )
            if notifier:
                report_entry(
                    notifier,
                    config.get("symbol", ""),
                    strategy_name(regime, env),
                    score,
                    direction,
                )
            logger.info("Trade opened at %.4f", entry_price)
            trades_executed += 1

        key = f"{env}_{regime}"
        stats.setdefault(key, {"trades": 0})
        stats[key]["trades"] += 1
        stats_file.write_text(json.dumps(stats))
        write_scores(scores_file, perf_file)
        logger.info("Updated trade stats %s", stats[key])

        logger.info(
            "Loop Summary: %s evaluated | %s trades | %s volume fails | %s score fails | %s unknown regime",
            total_pairs,
            trades_executed,
            rejected_volume,
            rejected_score,
            rejected_regime,
        )
        logger.info(
            "Cycle Summary: %s pairs evaluated, %s signals, %s trades executed, %s rejected volume, %s rejected score, %s rejected regime.",
            total_pairs,
            signals_generated,
            trades_executed,
            volume_rejections,
            score_rejections,
            regime_rejections,
        )
        logger.info("Sleeping for %s minutes", config["loop_interval_minutes"])
        await asyncio.sleep(config["loop_interval_minutes"] * 60)

    monitor_task.cancel()
    if telegram_bot:
        telegram_bot.stop()
    try:
        await monitor_task
    except asyncio.CancelledError:
        pass
    if hasattr(exchange, "close"):
        if asyncio.iscoroutinefunction(getattr(exchange, "close")):
            await exchange.close()
        else:
            await asyncio.to_thread(exchange.close)


if __name__ == "__main__":  # pragma: no cover - manual execution
    asyncio.run(main())<|MERGE_RESOLUTION|>--- conflicted
+++ resolved
@@ -194,10 +194,8 @@
     state = {"running": True, "mode": mode}
     df_cache: dict[str, pd.DataFrame] = {}
 
-<<<<<<< HEAD
     telegram_bot = None
     if notifier.enabled:
-=======
     notifier = None
     telegram_bot = None
     if user.get("telegram_token") and user.get("telegram_chat_id"):
@@ -207,7 +205,6 @@
         )
 
     if notifier is not None and notifier.enabled:
->>>>>>> aa2062e2
         from crypto_bot.telegram_bot_ui import TelegramBotUI
 
         telegram_bot = TelegramBotUI(
