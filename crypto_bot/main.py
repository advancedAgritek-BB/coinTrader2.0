import os
import asyncio
import json
import time
from pathlib import Path
from datetime import datetime
from collections import deque, OrderedDict
from dataclasses import dataclass, field

# Track WebSocket ping tasks
WS_PING_TASKS: set[asyncio.Task] = set()

try:
    import ccxt  # type: ignore
except Exception:  # pragma: no cover - optional dependency
    import types

    ccxt = types.SimpleNamespace()

import pandas as pd
import yaml
from dotenv import dotenv_values
from pydantic import ValidationError

from schema.scanner import ScannerConfig

from crypto_bot.utils.telegram import TelegramNotifier, send_test_message
from crypto_bot.utils.trade_reporter import report_entry, report_exit
from crypto_bot.utils.logger import LOG_DIR, setup_logger
from crypto_bot.portfolio_rotator import PortfolioRotator
from crypto_bot.auto_optimizer import optimize_strategies
from crypto_bot.wallet_manager import load_or_create
from crypto_bot.utils.market_analyzer import analyze_symbol
from crypto_bot.strategy_router import strategy_for, strategy_name
from crypto_bot.cooldown_manager import (
    in_cooldown,
    mark_cooldown,
    configure as cooldown_configure,
)
from crypto_bot.phase_runner import BotContext, PhaseRunner
from crypto_bot import grid_state
from crypto_bot.signals.signal_scoring import evaluate_async
from crypto_bot.risk.risk_manager import RiskManager, RiskConfig
from crypto_bot.risk.exit_manager import (
    calculate_trailing_stop,
    should_exit,
    get_partial_exit_percent,
)
from crypto_bot.execution.cex_executor import (
    execute_trade_async as cex_trade_async,
    get_exchange,
    place_stop_order,
)
from crypto_bot.execution.solana_executor import execute_swap
from crypto_bot.fund_manager import (
    check_wallet_balances,
    detect_non_trade_tokens,
    auto_convert_funds,
)
from crypto_bot.paper_wallet import PaperWallet
from crypto_bot.open_position_guard import OpenPositionGuard
from crypto_bot import console_monitor, console_control
from crypto_bot.utils.performance_logger import log_performance
from crypto_bot.utils.strategy_utils import compute_strategy_weights
from crypto_bot.utils.position_logger import log_position, log_balance
from crypto_bot.utils.regime_logger import log_regime
from crypto_bot.utils.metrics_logger import log_cycle as log_cycle_metrics
from crypto_bot.utils.market_loader import (
    load_kraken_symbols,
    load_ohlcv_parallel,
    update_ohlcv_cache,
    update_multi_tf_ohlcv_cache,
    update_regime_tf_cache,
    fetch_ohlcv_async,
    configure as market_loader_configure,
)
from crypto_bot.utils.eval_queue import build_priority_queue
from crypto_bot.utils.symbol_pre_filter import filter_symbols
from crypto_bot.utils.symbol_utils import get_filtered_symbols
from crypto_bot.utils.pnl_logger import log_pnl
from crypto_bot.utils.strategy_analytics import write_scores, write_stats
from crypto_bot.utils.regime_pnl_tracker import log_trade as log_regime_pnl
from crypto_bot.utils.regime_pnl_tracker import get_recent_win_rate
from crypto_bot.utils.trend_confirmation import confirm_multi_tf_trend
from crypto_bot.utils.correlation import compute_correlation_matrix
from crypto_bot.regime.regime_classifier import CONFIG
from crypto_bot.utils.telemetry import telemetry, write_cycle_metrics



CONFIG_PATH = Path(__file__).resolve().parent / "config.yaml"
ENV_PATH = Path(__file__).resolve().parent / ".env"

logger = setup_logger("bot", LOG_DIR / "bot.log", to_console=False)

# Queue of symbols awaiting evaluation across loops
symbol_priority_queue: deque[str] = deque()

# Queue tracking symbols evaluated across cycles
SYMBOL_EVAL_QUEUE: deque[str] = deque()

# Retry parameters for the initial symbol scan
MAX_SYMBOL_SCAN_ATTEMPTS = 3
SYMBOL_SCAN_RETRY_DELAY = 10
MAX_SYMBOL_SCAN_DELAY = 60

# Maximum number of symbols per timeframe to keep in the OHLCV cache
DF_CACHE_MAX_SIZE = 500


@dataclass
class SessionState:
    """Runtime session state shared across tasks."""

    positions: dict[str, dict] = field(default_factory=dict)
    df_cache: dict[str, dict[str, pd.DataFrame]] = field(default_factory=dict)
    regime_cache: dict[str, dict[str, pd.DataFrame]] = field(default_factory=dict)
    last_balance: float | None = None


def update_df_cache(
    cache: dict[str, dict[str, pd.DataFrame]],
    timeframe: str,
    symbol: str,
    df: pd.DataFrame,
    max_size: int = DF_CACHE_MAX_SIZE,
) -> None:
    """Update an OHLCV cache with LRU eviction."""
    tf_cache = cache.setdefault(timeframe, OrderedDict())
    if not isinstance(tf_cache, OrderedDict):
        tf_cache = OrderedDict(tf_cache)
        cache[timeframe] = tf_cache
    tf_cache[symbol] = df
    tf_cache.move_to_end(symbol)
    if len(tf_cache) > max_size:
        tf_cache.popitem(last=False)


def direction_to_side(direction: str) -> str:
    """Translate strategy direction to trade side."""
    return "buy" if direction == "long" else "sell"


def opposite_side(side: str) -> str:
    """Return the opposite trading side."""
    return "sell" if side == "buy" else "buy"


def notify_balance_change(
    notifier: TelegramNotifier | None,
    previous: float | None,
    new_balance: float,
    enabled: bool,
) -> float:
    """Send a notification if the balance changed."""
    if notifier and enabled and previous is not None and new_balance != previous:
        notifier.notify(f"Balance changed: {new_balance:.2f} USDT")
    return new_balance


async def fetch_balance(exchange, paper_wallet, config):
    """Return the latest wallet balance without logging."""
    if config["execution_mode"] != "dry_run":
        if asyncio.iscoroutinefunction(getattr(exchange, "fetch_balance", None)):
            bal = await exchange.fetch_balance()
        else:
            bal = await asyncio.to_thread(exchange.fetch_balance)
        return bal["USDT"]["free"] if isinstance(bal["USDT"], dict) else bal["USDT"]
    return paper_wallet.balance if paper_wallet else 0.0


async def fetch_and_log_balance(exchange, paper_wallet, config):
    """Return the latest wallet balance and log it."""
    latest_balance = await fetch_balance(exchange, paper_wallet, config)
    log_balance(float(latest_balance))
    return latest_balance


def _emit_timing(
    symbol_t: float,
    ohlcv_t: float,
    analyze_t: float,
    total_t: float,
    metrics_path: Path | None = None,
    ohlcv_fetch_latency: float = 0.0,
    execution_latency: float = 0.0,
) -> None:
    """Log timing information and optionally append to metrics CSV."""
    logger.info(
        "\u23f1\ufe0f Cycle timing - Symbols: %.2fs, OHLCV: %.2fs, Analyze: %.2fs, Total: %.2fs",
        symbol_t,
        ohlcv_t,
        analyze_t,
        total_t,
    )
    if metrics_path:
        log_cycle_metrics(
            symbol_t,
            ohlcv_t,
            analyze_t,
            total_t,
            ohlcv_fetch_latency,
            execution_latency,
            metrics_path,
        )


def maybe_update_mode(
    state: dict,
    base_mode: str,
    config: dict,
    notifier: TelegramNotifier | None = None,
) -> None:
    """Switch bot mode based on recent win rate."""

    window = int(config.get("mode_degrade_window", 20))
    threshold = float(config.get("mode_threshold", 0.0))
    conservative = config.get("conservative_mode", "cex")

    win_rate = get_recent_win_rate(window)
    if win_rate < threshold:
        if state.get("mode") != conservative:
            state["mode"] = conservative
            if notifier:
                notifier.notify(
                    f"Win rate {win_rate:.2f} below {threshold:.2f}; mode set to {conservative}"
                )
    else:
        if state.get("mode") != base_mode:
            state["mode"] = base_mode
            if notifier:
                notifier.notify(f"Win rate recovered; mode set to {base_mode}")


def load_config() -> dict:
    """Load YAML configuration for the bot."""
    with open(CONFIG_PATH) as f:
        logger.info("Loading config from %s", CONFIG_PATH)
        data = yaml.safe_load(f) or {}
    try:
        ScannerConfig.model_validate(data)
    except ValidationError as exc:
        print("Invalid configuration:\n", exc)
        raise SystemExit(1)
    return data


def _flatten_config(data: dict, parent: str = "") -> dict:
    """Flatten nested config keys to ENV_STYLE names."""
    flat: dict[str, str] = {}
    for key, value in data.items():
        new_key = f"{parent}_{key}" if parent else key
        if isinstance(value, dict):
            flat.update(_flatten_config(value, new_key))
        else:
            flat[new_key.upper()] = value
    return flat


async def _ws_ping_loop(exchange: object, interval: float) -> None:
    """Periodically send WebSocket ping messages."""
    try:
        while True:
            await asyncio.sleep(interval)
            try:
                ping = getattr(exchange, "ping", None)
                if ping is None:
                    continue
                is_coro = asyncio.iscoroutinefunction(ping)
                clients = getattr(exchange, "clients", None)
                if isinstance(clients, dict):
                    if clients:
                        for client in clients.values():
                            if is_coro:
                                await ping(client)
                            else:
                                await asyncio.to_thread(ping, client)
                    else:
                        continue
                else:
                    if is_coro:
                        await ping()
                    else:
                        await asyncio.to_thread(ping)
            except asyncio.CancelledError:
                raise
            except Exception as exc:  # pragma: no cover - ping failures
                logger.error("WebSocket ping failed: %s", exc, exc_info=True)
    except asyncio.CancelledError:
        pass


async def _watch_position(
    symbol: str,
    exchange: object,
    state: SessionState,
    paper_wallet: PaperWallet | None,
    config: dict,
) -> None:
    """Live update position PnL and log changes."""
    use_ws = config.get("use_websocket", False) and hasattr(exchange, "watch_ticker")
    poll_interval = float(config.get("position_poll_interval", 5))
    ws_ping_interval = float(config.get("ws_ping_interval", 20))
    ping_task: asyncio.Task | None = None
    reconnect_attempts = 0
    max_reconnect = int(config.get("ws_max_retries", 3))

    while symbol in state.positions:
        try:
            if use_ws:
                if ping_task is None:
                    ping_task = asyncio.create_task(
                        _ws_ping_loop(exchange, ws_ping_interval)
                    )
                    WS_PING_TASKS.add(ping_task)
                try:
                    ticker = await asyncio.wait_for(
                        exchange.watch_ticker(symbol), timeout=5
                    )
                    reconnect_attempts = 0
                except asyncio.TimeoutError as to_exc:
                    if to_exc.args:
                        logger.warning(
                            "WebSocket ticker timeout for %s: %s - reconnecting",
                            symbol,
                            to_exc,
                        )
                        close_fn = getattr(exchange, "close", None)
                        if close_fn is None:
                            logger.warning("Exchange missing close method")
                        else:
                            try:
                                if asyncio.iscoroutinefunction(close_fn):
                                    await close_fn()
                                else:
                                    await asyncio.to_thread(close_fn)
                            except Exception as close_err:  # pragma: no cover - cleanup error
                                logger.error(
                                    "Exchange close failed: %s", close_err, exc_info=True
                                )
                        try:
                            exchange, _ = get_exchange(config)
                        except Exception as re_err:
                            reconnect_attempts += 1
                            logger.error(
                                "Reconnection attempt %d failed: %s",
                                reconnect_attempts,
                                re_err,
                                exc_info=True,
                            )
                            if reconnect_attempts >= max_reconnect:
                                logger.error(
                                    "WebSocket reconnection failed repeatedly; switching to REST"
                                )
                                use_ws = False
                            await asyncio.sleep(poll_interval)
                        continue
                    logger.warning(
                        "Ticker update timed out for %s - dropping", symbol
                    )
                    continue
                except asyncio.CancelledError:
                    raise
                except ccxt.RequestTimeout as ws_exc:
                    logger.warning(
                        "WebSocket ticker timeout for %s: %s - reconnecting",
                        symbol,
                        ws_exc,
                    )
                    close_fn = getattr(exchange, "close", None)
                    if close_fn is None:
                        logger.warning("Exchange missing close method")
                    else:
                        try:
                            if asyncio.iscoroutinefunction(close_fn):
                                await close_fn()
                            else:
                                await asyncio.to_thread(close_fn)
                        except Exception as close_err:  # pragma: no cover - cleanup error
                            logger.error(
                                "Exchange close failed: %s", close_err, exc_info=True
                            )
                    try:
                        exchange, _ = get_exchange(config)
                    except Exception as re_err:
                        reconnect_attempts += 1
                        logger.error(
                            "Reconnection attempt %d failed: %s",
                            reconnect_attempts,
                            re_err,
                            exc_info=True,
                        )
                        if reconnect_attempts >= max_reconnect:
                            logger.error("WebSocket reconnection failed repeatedly; switching to REST")
                            use_ws = False
                        await asyncio.sleep(poll_interval)
                    continue
                except Exception as ws_exc:  # pragma: no cover - websocket error
                    logger.error(
                        "WebSocket ticker failed for %s: %s - switching to REST",
                        symbol,
                        ws_exc,
                        exc_info=True,
                    )
                    use_ws = False
                    if ping_task:
                        ping_task.cancel()
                        try:
                            await ping_task
                        except asyncio.CancelledError:
                            pass
                        WS_PING_TASKS.discard(ping_task)
                        ping_task = None
                    await asyncio.sleep(poll_interval)
                    continue
            else:
                if ping_task:
                    ping_task.cancel()
                    try:
                        await ping_task
                    except asyncio.CancelledError:
                        pass
                    WS_PING_TASKS.discard(ping_task)
                    ping_task = None
                if asyncio.iscoroutinefunction(getattr(exchange, "fetch_ticker", None)):
                    ticker = await exchange.fetch_ticker(symbol)
                else:
                    ticker = await asyncio.to_thread(exchange.fetch_ticker, symbol)
                await asyncio.sleep(poll_interval)

            price = (
                ticker.get("last")
                or ticker.get("close")
                or ticker.get("bid")
                or ticker.get("ask")
            )
            if price is None:
                continue

            pos = state.positions.get(symbol)
            if pos is None:
                continue

            pos["last_price"] = price
            pos["pnl"] = (
                (price - pos["entry_price"])
                * pos["size"]
                * (1 if pos["side"] == "buy" else -1)
            )

            balance = await fetch_balance(exchange, paper_wallet, config)
            state.last_balance = balance
            equity = balance
            if paper_wallet:
                equity = float(
                    paper_wallet.balance + paper_wallet.unrealized(symbol, price)
                )
            pos["equity"] = equity
        except asyncio.CancelledError:
            break
        except Exception as exc:  # pragma: no cover - network or runtime error
            logger.error("Watcher error for %s: %s", symbol, exc, exc_info=True)
            await asyncio.sleep(poll_interval)

    if ping_task:
        ping_task.cancel()
        try:
            await ping_task
        except asyncio.CancelledError:
            pass
        WS_PING_TASKS.discard(ping_task)


async def initial_scan(
    exchange: object,
    config: dict,
    state: SessionState,
    notifier: TelegramNotifier | None = None,
) -> None:
    """Populate OHLCV and regime caches before trading begins."""

    symbols = config.get("symbols") or [config.get("symbol")]
    if not symbols:
        return

    batch_size = int(config.get("symbol_batch_size", 10))
    total = len(symbols)
    processed = 0

    for i in range(0, total, batch_size):
        batch = symbols[i : i + batch_size]

        state.df_cache = await update_multi_tf_ohlcv_cache(
            exchange,
            state.df_cache,
            batch,
            config,
            limit=config.get("scan_lookback_limit", 50),
            use_websocket=config.get("use_websocket", False),
            force_websocket_history=config.get("force_websocket_history", False),
            max_concurrent=config.get("max_concurrent_ohlcv"),
            notifier=notifier,
        )

        state.regime_cache = await update_regime_tf_cache(
            exchange,
            state.regime_cache,
            batch,
            config,
            limit=config.get("scan_lookback_limit", 50),
            use_websocket=config.get("use_websocket", False),
            force_websocket_history=config.get("force_websocket_history", False),
            max_concurrent=config.get("max_concurrent_ohlcv"),
            notifier=notifier,
            df_map=state.df_cache,
        )

        processed += len(batch)
        pct = processed / total * 100
        logger.info("Initial scan %.1f%% complete", pct)
        if notifier and config.get("telegram", {}).get("status_updates", True):
            notifier.notify(f"Initial scan {pct:.1f}% complete")

    return


async def fetch_candidates(ctx: BotContext) -> None:
    """Gather symbols for this cycle and build the evaluation batch."""
    t0 = time.perf_counter()
    symbols = await get_filtered_symbols(ctx.exchange, ctx.config)
    ctx.timing["symbol_time"] = time.perf_counter() - t0

    total_available = len(ctx.config.get("symbols") or [ctx.config.get("symbol")])
    ctx.timing["symbol_filter_ratio"] = (
        len(symbols) / total_available if total_available else 1.0
    )

    global symbol_priority_queue
    if not symbol_priority_queue:
        symbol_priority_queue = build_priority_queue(symbols)

    batch_size = ctx.config.get("symbol_batch_size", 10)
    if len(symbol_priority_queue) < batch_size:
        symbol_priority_queue.extend(build_priority_queue(symbols))

    ctx.current_batch = [
        symbol_priority_queue.popleft()
        for _ in range(min(batch_size, len(symbol_priority_queue)))
    ]


async def update_caches(ctx: BotContext) -> None:
    """Update OHLCV and regime caches for the current symbol batch."""
    batch = ctx.current_batch
    if not batch:
        return

    start = time.perf_counter()
    tf_minutes = int(pd.Timedelta(ctx.config.get("timeframe", "1h")).total_seconds() // 60)
    limit = int(max(20, tf_minutes * 3))
    limit = int(ctx.config.get("cycle_lookback_limit", limit))

    ctx.df_cache = await update_multi_tf_ohlcv_cache(
        ctx.exchange,
        ctx.df_cache,
        batch,
        ctx.config,
        limit=limit,
        use_websocket=ctx.config.get("use_websocket", False),
        force_websocket_history=ctx.config.get("force_websocket_history", False),
        max_concurrent=ctx.config.get("max_concurrent_ohlcv"),
        notifier=ctx.notifier if ctx.config.get("telegram", {}).get("status_updates", True) else None,
    )

    ctx.regime_cache = await update_regime_tf_cache(
        ctx.exchange,
        ctx.regime_cache,
        batch,
        ctx.config,
        limit=limit,
        use_websocket=ctx.config.get("use_websocket", False),
        force_websocket_history=ctx.config.get("force_websocket_history", False),
        max_concurrent=ctx.config.get("max_concurrent_ohlcv"),
        notifier=ctx.notifier if ctx.config.get("telegram", {}).get("status_updates", True) else None,
        df_map=ctx.df_cache,
    )

    ctx.timing["ohlcv_fetch_latency"] = time.perf_counter() - start


async def analyse_batch(ctx: BotContext) -> None:
    """Run signal analysis on the current batch."""
    batch = ctx.current_batch
    if not batch:
        ctx.analysis_results = []
        return

    tasks = []
    mode = ctx.config.get("mode", "cex")
    for sym in batch:
        df_map = {tf: c.get(sym) for tf, c in ctx.df_cache.items()}
        for tf, cache in ctx.regime_cache.items():
            df_map[tf] = cache.get(sym)
        tasks.append(analyze_symbol(sym, df_map, mode, ctx.config, ctx.notifier))

    ctx.analysis_results = await asyncio.gather(*tasks)


async def execute_signals(ctx: BotContext) -> None:
    """Open trades for qualified analysis results."""
    results = getattr(ctx, "analysis_results", [])
    if not results:
        return

    # Prioritize by score
    results = [r for r in results if r.get("direction") != "none"]
    results.sort(key=lambda x: x.get("score", 0), reverse=True)
    top_n = ctx.config.get("top_n_symbols", 3)

    for candidate in results[:top_n]:
        if not ctx.position_guard or not ctx.position_guard.can_open(ctx.positions):
            break
        sym = candidate["symbol"]
        if sym in ctx.positions:
            continue

        df = candidate["df"]
        price = df["close"].iloc[-1]
        score = candidate.get("score", 0.0)
        strategy = candidate.get("name", "")
        allowed, _ = ctx.risk_manager.allow_trade(df, strategy)
        if not allowed:
            continue

        size = ctx.risk_manager.position_size(
            score,
            ctx.balance,
            df,
            atr=candidate.get("atr"),
            price=price,
        )

        if not ctx.risk_manager.can_allocate(strategy, size, ctx.balance):
            continue

        amount = size / price if price > 0 else 0.0
        start_exec = time.perf_counter()
        await cex_trade_async(
            ctx.exchange,
            ctx.ws_client,
            sym,
            direction_to_side(candidate["direction"]),
            amount,
            ctx.notifier,
            dry_run=ctx.config.get("execution_mode") == "dry_run",
            use_websocket=ctx.config.get("use_websocket", False),
            config=ctx.config,
        )
        ctx.timing["execution_latency"] = max(
            ctx.timing.get("execution_latency", 0.0),
            time.perf_counter() - start_exec,
        )

        ctx.risk_manager.allocate_capital(strategy, size)
        if ctx.config.get("execution_mode") == "dry_run" and ctx.paper_wallet:
            ctx.paper_wallet.open(sym, direction_to_side(candidate["direction"]), amount, price)
            ctx.balance = ctx.paper_wallet.balance
        ctx.positions[sym] = {
            "side": direction_to_side(candidate["direction"]),
            "entry_price": price,
            "entry_time": datetime.utcnow().isoformat(),
            "regime": candidate.get("regime"),
            "strategy": strategy,
            "confidence": score,
            "pnl": 0.0,
            "size": amount,
            "trailing_stop": 0.0,
            "highest_price": price,
        }


async def handle_exits(ctx: BotContext) -> None:
    """Check open positions for exit conditions."""
    tf = ctx.config.get("timeframe", "1h")
    tf_cache = ctx.df_cache.get(tf, {})
    for sym, pos in list(ctx.positions.items()):
        df = tf_cache.get(sym)
        if df is None or df.empty:
            continue
        current_price = float(df["close"].iloc[-1])
        pnl_pct = (
            (current_price - pos["entry_price"]) / pos["entry_price"]
        ) * (1 if pos["side"] == "buy" else -1)
        if pnl_pct >= ctx.config.get("exit_strategy", {}).get("min_gain_to_trail", 0):
            if current_price > pos.get("highest_price", pos["entry_price"]):
                pos["highest_price"] = current_price
            pos["trailing_stop"] = calculate_trailing_stop(
                pd.Series([pos.get("highest_price", current_price)]),
                ctx.config.get("exit_strategy", {}).get("trailing_stop_pct", 0.1),
            )
        exit_signal, new_stop = should_exit(
            df,
            current_price,
            pos.get("trailing_stop", 0.0),
            ctx.config,
            ctx.risk_manager,
        )
        pos["trailing_stop"] = new_stop
        if exit_signal:
            await cex_trade_async(
                ctx.exchange,
                ctx.ws_client,
                sym,
                opposite_side(pos["side"]),
                pos["size"],
                ctx.notifier,
                dry_run=ctx.config.get("execution_mode") == "dry_run",
                use_websocket=ctx.config.get("use_websocket", False),
                config=ctx.config,
            )
            ctx.risk_manager.deallocate_capital(
                pos.get("strategy", ""), pos["size"] * pos["entry_price"]
            )
            ctx.positions.pop(sym, None)


async def _rotation_loop(
    rotator: PortfolioRotator,
    exchange: object,
    wallet: str,
    state: dict,
    notifier: TelegramNotifier | None,
    check_balance_change: callable,
) -> None:
    """Periodically rotate portfolio holdings."""

    interval = rotator.config.get("interval_days", 7) * 86400
    while True:
        try:
            if state.get("running") and rotator.config.get("enabled"):
                if asyncio.iscoroutinefunction(getattr(exchange, "fetch_balance", None)):
                    bal = await exchange.fetch_balance()
                else:
                    bal = await asyncio.to_thread(exchange.fetch_balance)
                current_balance = (
                    bal.get("USDT", {}).get("free", 0)
                    if isinstance(bal.get("USDT"), dict)
                    else bal.get("USDT", 0)
                )
                check_balance_change(float(current_balance), "external change")
                holdings = {
                    k: (v.get("total") if isinstance(v, dict) else v)
                    for k, v in bal.items()
                }
                await rotator.rotate(exchange, wallet, holdings, notifier)
        except asyncio.CancelledError:
            break
        except Exception as exc:  # pragma: no cover - rotation errors
            logger.error("Rotation loop error: %s", exc, exc_info=True)
        sleep_remaining = interval
        while sleep_remaining > 0:
            sleep_chunk = min(60, sleep_remaining)
            await asyncio.sleep(sleep_chunk)
            sleep_remaining -= sleep_chunk
            if not (rotator.config.get("enabled") and state.get("running")):
                break


async def _main_impl() -> TelegramNotifier:
    """Implementation for running the trading bot."""

    logger.info("Starting bot")
    config = load_config()
    metrics_path = (
        Path(config.get("metrics_csv")) if config.get("metrics_csv") else None
    )
    volume_ratio = 0.01 if config.get("testing_mode") else 1.0
    cooldown_configure(config.get("min_cooldown", 0))
    status_updates = config.get("telegram", {}).get("status_updates", True)
    market_loader_configure(
        config.get("ohlcv_timeout", 60),
        config.get("max_ohlcv_failures", 3),
        config.get("max_ws_limit", 50),
        status_updates,
    )
    secrets = dotenv_values(ENV_PATH)
    flat_cfg = _flatten_config(config)
    for key, val in secrets.items():
        if key in flat_cfg:
            if flat_cfg[key] != val:
                logger.info(
                    "Overriding %s from .env (config.yaml value: %s)",
                    key,
                    flat_cfg[key],
                )
            else:
                logger.info("Using %s from .env (matches config.yaml)", key)
        else:
            logger.info("Setting %s from .env", key)
    os.environ.update(secrets)

    user = load_or_create()

    trade_updates = config.get("telegram", {}).get("trade_updates", True)
    status_updates = config.get("telegram", {}).get("status_updates", True)
    balance_updates = config.get("telegram", {}).get("balance_updates", False)

    tg_cfg = {**config.get("telegram", {})}
    if user.get("telegram_token"):
        tg_cfg["token"] = user["telegram_token"]
    if user.get("telegram_chat_id"):
        tg_cfg["chat_id"] = user["telegram_chat_id"]
    if os.getenv("TELE_CHAT_ADMINS"):
        tg_cfg["chat_admins"] = os.getenv("TELE_CHAT_ADMINS")
    trade_updates = tg_cfg.get("trade_updates", True)
    status_updates = tg_cfg.get("status_updates", status_updates)
    balance_updates = tg_cfg.get("balance_updates", balance_updates)

    notifier = TelegramNotifier.from_config(tg_cfg)
    if status_updates:
        notifier.notify("🤖 CoinTrader2.0 started")

    if notifier.token and notifier.chat_id:
        if not send_test_message(notifier.token, notifier.chat_id, "Bot started"):
            logger.warning("Telegram test message failed; check your token and chat ID")

    # allow user-configured exchange to override YAML setting
    if user.get("exchange"):
        config["exchange"] = user["exchange"]

    exchange, ws_client = get_exchange(config)

    if config.get("scan_markets", False) and not config.get("symbols"):
        attempt = 0
        delay = SYMBOL_SCAN_RETRY_DELAY
        discovered: list[str] | None = None
        while attempt < MAX_SYMBOL_SCAN_ATTEMPTS:
            discovered = await load_kraken_symbols(
                exchange,
                config.get("excluded_symbols", []),
                config,
            )
            if discovered:
                break
            attempt += 1
            if attempt >= MAX_SYMBOL_SCAN_ATTEMPTS:
                break
            logger.warning(
                "Symbol scan empty; retrying in %d seconds (attempt %d/%d)",
                delay,
                attempt + 1,
                MAX_SYMBOL_SCAN_ATTEMPTS,
            )
            if status_updates:
                notifier.notify(
                    f"Symbol scan failed; retrying in {delay}s (attempt {attempt + 1}/{MAX_SYMBOL_SCAN_ATTEMPTS})"
                )
            await asyncio.sleep(delay)
            delay = min(delay * 2, MAX_SYMBOL_SCAN_DELAY)

        if discovered:
            config["symbols"] = discovered
        else:
            logger.error(
                "No symbols discovered after %d attempts; aborting startup",
                MAX_SYMBOL_SCAN_ATTEMPTS,
            )
            if status_updates:
                notifier.notify(
                    f"❌ Startup aborted after {MAX_SYMBOL_SCAN_ATTEMPTS} symbol scan attempts"
                )
            return notifier

    balance_threshold = config.get("balance_change_threshold", 0.01)
    previous_balance = 0.0

    def check_balance_change(new_balance: float, reason: str) -> None:
        nonlocal previous_balance
        delta = new_balance - previous_balance
        if abs(delta) > balance_threshold and notifier:
            notifier.notify(f"Balance changed by {delta:.4f} USDT due to {reason}")
        previous_balance = new_balance

    try:
        if asyncio.iscoroutinefunction(getattr(exchange, "fetch_balance", None)):
            bal = await exchange.fetch_balance()
        else:
            bal = await asyncio.to_thread(exchange.fetch_balance)
        init_bal = (
            bal.get("USDT", {}).get("free", 0)
            if isinstance(bal.get("USDT"), dict)
            else bal.get("USDT", 0)
        )
        log_balance(float(init_bal))
        last_balance = float(init_bal)
        previous_balance = float(init_bal)
    except Exception as exc:  # pragma: no cover - network
        logger.error("Exchange API setup failed: %s", exc)
        if status_updates:
            err = notifier.notify(f"API error: {exc}")
            if err:
                logger.error("Failed to notify user: %s", err)
        return notifier
    risk_params = {**config.get("risk", {})}
    risk_params.update(config.get("sentiment_filter", {}))
    risk_params.update(config.get("volatility_filter", {}))
    risk_params["symbol"] = config.get("symbol", "")
    risk_params["trade_size_pct"] = config.get("trade_size_pct", 0.1)
    risk_params["strategy_allocation"] = config.get("strategy_allocation", {})
    risk_params["volume_threshold_ratio"] = config.get("risk", {}).get(
        "volume_threshold_ratio", 0.1
    )
    risk_params["atr_period"] = config.get("risk", {}).get("atr_period", 14)
    risk_params["stop_loss_atr_mult"] = config.get("risk", {}).get(
        "stop_loss_atr_mult", 2.0
    )
    risk_params["take_profit_atr_mult"] = config.get("risk", {}).get(
        "take_profit_atr_mult", 4.0
    )
    risk_params["volume_ratio"] = volume_ratio
    risk_config = RiskConfig(**risk_params)
    risk_manager = RiskManager(risk_config)

    paper_wallet = None
    if config.get("execution_mode") == "dry_run":
        try:
            start_bal = float(input("Enter paper trading balance in USDT: "))
        except Exception:
            start_bal = 1000.0
        paper_wallet = PaperWallet(start_bal, config.get("max_open_trades", 1))
        log_balance(paper_wallet.balance)
        last_balance = notify_balance_change(
            notifier,
            last_balance,
            float(paper_wallet.balance),
            balance_updates,
        )

    monitor_task = asyncio.create_task(
        console_monitor.monitor_loop(exchange, paper_wallet, LOG_DIR / "bot.log")
    )

    position_tasks: dict[str, asyncio.Task] = {}
    max_open_trades = config.get("max_open_trades", 1)
    position_guard = OpenPositionGuard(max_open_trades)
    active_strategy = None
    stats_file = LOG_DIR / "strategy_stats.json"
    # File tracking individual trade performance used for analytics
    perf_file = LOG_DIR / "strategy_performance.json"
    scores_file = LOG_DIR / "strategy_scores.json"

    rotator = PortfolioRotator()
    last_optimize = 0.0
    last_weight_update = 0.0

    mode = user.get("mode", config.get("mode", "auto"))
    state = {"running": True, "mode": mode}
    # Caches for OHLCV and regime data are stored on the session_state
    # object so they can be shared across tasks.
    last_candle_ts: dict[str, int] = {}
    session_state = SessionState(last_balance=last_balance)

    control_task = asyncio.create_task(console_control.control_loop(state))
    rotation_task = asyncio.create_task(
        _rotation_loop(
            rotator,
            exchange,
            user.get("wallet_address", ""),
            state,
            notifier,
            check_balance_change,
        )
    )
    print("Bot running. Type 'stop' to pause, 'start' to resume, 'quit' to exit.")

    from crypto_bot.telegram_bot_ui import TelegramBotUI

    telegram_bot = (
        TelegramBotUI(
            notifier,
            state,
            LOG_DIR / "bot.log",
            rotator,
            exchange,
            user.get("wallet_address", ""),
            command_cooldown=config.get("telegram", {}).get("command_cooldown", 5),
        )
        if notifier.enabled
        else None
    )

    if telegram_bot:
        telegram_bot.run_async()

    await initial_scan(
        exchange,
        config,
        session_state,
        notifier if status_updates else None,
    )

    base_mode = mode
    loop_count = 0
    ctx = BotContext(
        positions=session_state.positions,
        df_cache=session_state.df_cache,
        regime_cache=session_state.regime_cache,
        config=config,
    )
    ctx.exchange = exchange
    ctx.ws_client = ws_client
    ctx.risk_manager = risk_manager
    ctx.notifier = notifier
    ctx.paper_wallet = paper_wallet
    ctx.position_guard = position_guard
    ctx.balance = last_balance
    runner = PhaseRunner([
        fetch_candidates,
        update_caches,
        analyse_batch,
        execute_signals,
        handle_exits,
    ])

    try:
        while True:
            cycle_start = time.perf_counter()
            ctx.timing = await runner.run(ctx)
            execution_latency = 0.0
    

            total_pairs = 0
            signals_generated = 0
            trades_executed = 0
            rejected_volume = 0
            rejected_score = 0
            rejected_regime = 0
            volume_rejections = 0
            score_rejections = 0
            regime_rejections = 0
    
            if time.time() - last_weight_update >= 86400:
                weights = compute_strategy_weights()
                if weights:
                    logger.info("Updating strategy allocation to %s", weights)
                    risk_manager.update_allocation(weights)
                    config["strategy_allocation"] = weights
                last_weight_update = time.time()
    
            if config.get("optimization", {}).get("enabled"):
                if (
                    time.time() - last_optimize
                    >= config["optimization"].get("interval_days", 7) * 86400
                ):
                    optimize_strategies()
                    last_optimize = time.time()
    
            if not state.get("running"):
                await asyncio.sleep(1)
                continue
    
            balances = await asyncio.to_thread(
                check_wallet_balances, user.get("wallet_address", "")
            )
            for token in detect_non_trade_tokens(balances):
                amount = balances[token]
                logger.info("Converting %s %s to USDC", amount, token)
                await auto_convert_funds(
                    user.get("wallet_address", ""),
                    token,
                    "USDC",
                    amount,
                    dry_run=config["execution_mode"] == "dry_run",
                    slippage_bps=config.get("solana_slippage_bps", 50),
                    notifier=notifier,
                )
                if asyncio.iscoroutinefunction(getattr(exchange, "fetch_balance", None)):
                    bal = await exchange.fetch_balance()
                else:
                    bal = await asyncio.to_thread(exchange.fetch_balance)
                bal_val = (
                    bal.get("USDT", {}).get("free", 0)
                    if isinstance(bal.get("USDT"), dict)
                    else bal.get("USDT", 0)
                )
                check_balance_change(float(bal_val), "funds converted")
    
    
    



            allowed_results: list[dict] = []
            df_current = None
            current_dfs: dict[str, pd.DataFrame] = {}
            current_prices: dict[str, float] = {}

            t0 = time.perf_counter()
            symbols = await get_filtered_symbols(exchange, config)
            symbol_time = time.perf_counter() - t0
            start_filter = time.perf_counter()
            global symbol_priority_queue
            if not symbol_priority_queue:
            symbol_priority_queue = build_priority_queue(symbols)
            ticker_fetch_time = time.perf_counter() - start_filter
            total_available = len(config.get("symbols") or [config.get("symbol")])
            symbol_filter_ratio = len(symbols) / total_available if total_available else 1.0
            global SYMBOL_EVAL_QUEUE
            if not SYMBOL_EVAL_QUEUE:
            SYMBOL_EVAL_QUEUE.extend(sym for sym, _ in symbols)
            batch_size = config.get("symbol_batch_size", 10)
            if len(symbol_priority_queue) < batch_size:
            symbol_priority_queue.extend(build_priority_queue(symbols))
            current_batch = [
            symbol_priority_queue.popleft()
            for _ in range(min(batch_size, len(symbol_priority_queue)))
            ]
            telemetry.inc("scan.symbols_considered", len(current_batch))

            t0 = time.perf_counter()
            start_ohlcv = time.perf_counter()
            tf_minutes = int(
            pd.Timedelta(config.get("timeframe", "1h")).total_seconds() // 60
            )
            limit = int(max(20, tf_minutes * 3))
            limit = int(config.get("cycle_lookback_limit", limit))

            session_state.df_cache = await update_multi_tf_ohlcv_cache(
            exchange,
            session_state.df_cache,
            current_batch,
            config,
            limit=limit,
            use_websocket=config.get("use_websocket", False),
            force_websocket_history=config.get("force_websocket_history", False),
            max_concurrent=config.get("max_concurrent_ohlcv"),
            notifier=notifier if status_updates else None,
            )

            session_state.regime_cache = await update_regime_tf_cache(
            exchange,
            session_state.regime_cache,
            current_batch,
            config,
            limit=limit,
            use_websocket=config.get("use_websocket", False),
            force_websocket_history=config.get("force_websocket_history", False),
            max_concurrent=config.get("max_concurrent_ohlcv"),
            notifier=notifier if status_updates else None,
            df_map=session_state.df_cache,
            )
            ohlcv_time = time.perf_counter() - t0
            ohlcv_fetch_latency = time.perf_counter() - start_ohlcv
            if notifier and ohlcv_fetch_latency > 0.5:
            notifier.notify(
                f"\u26a0\ufe0f OHLCV latency {ohlcv_fetch_latency*1000:.0f} ms"
            )
        limit = int(max(20, tf_minutes * 3))
        limit = int(config.get("cycle_lookback_limit", limit))
    
            session_state.df_cache = await update_multi_tf_ohlcv_cache(
                exchange,
                session_state.df_cache,
                current_batch,
                config,
                limit=limit,
                use_websocket=config.get("use_websocket", False),
                force_websocket_history=config.get("force_websocket_history", False),
                max_concurrent=config.get("max_concurrent_ohlcv"),
                notifier=notifier if status_updates else None,
            )
    
            session_state.regime_cache = await update_regime_tf_cache(
                exchange,
                session_state.regime_cache,
                current_batch,
                config,
                limit=limit,
                use_websocket=config.get("use_websocket", False),
                force_websocket_history=config.get("force_websocket_history", False),
                max_concurrent=config.get("max_concurrent_ohlcv"),
                notifier=notifier if status_updates else None,
                df_map=session_state.df_cache,
            )
            ohlcv_time = time.perf_counter() - t0
            ohlcv_fetch_latency = time.perf_counter() - start_ohlcv
            if notifier and ohlcv_fetch_latency > 0.5:
                notifier.notify(
                    f"\u26a0\ufe0f OHLCV latency {ohlcv_fetch_latency*1000:.0f} ms"
                )
    
            tasks = []
            analyze_start = time.perf_counter()
            for sym in current_batch:
                logger.debug("🔹 Symbol: %s", sym)
                total_pairs += 1
                df_map = {tf: c.get(sym) for tf, c in session_state.df_cache.items()}
                for tf, cache_tf in session_state.regime_cache.items():
                    df_map[tf] = cache_tf.get(sym)
                df_sym = df_map.get(config["timeframe"])
                if df_sym is None or df_sym.empty:
                    msg = (
                        f"OHLCV fetch failed for {sym} on {config['timeframe']} "
                        f"(limit {limit})"
                    )
                    logger.error(msg)
                    if notifier and status_updates:
                        notifier.notify(msg)
                    continue
    
                expected_cols = ["timestamp", "open", "high", "low", "close", "volume"]
                if not isinstance(df_sym, pd.DataFrame):
                    df_sym = pd.DataFrame(df_sym, columns=expected_cols)
                elif not set(expected_cols).issubset(df_sym.columns):
                    df_sym = pd.DataFrame(df_sym.to_numpy(), columns=expected_cols)
                logger.debug("Fetched %d candles for %s", len(df_sym), sym)
                df_map[config["timeframe"]] = df_sym
                if sym in session_state.positions:
                    df_current = df_sym
                tasks.append(analyze_symbol(sym, df_map, mode, config, notifier))
    
            results = await asyncio.gather(*tasks)
    
            scalpers = [
                r["symbol"]
                for r in results
                if r.get("name") in {"micro_scalp", "bounce_scalper"}
            ]
            if scalpers:
                scalp_tf = config.get("scalp_timeframe", "1m")
                t_sc = time.perf_counter()
                session_state.df_cache[scalp_tf] = await update_ohlcv_cache(
                    exchange,
                    session_state.df_cache.get(scalp_tf, {}),
                    scalpers,
                    timeframe=scalp_tf,
                    limit=100,
                    use_websocket=config.get("use_websocket", False),
                    force_websocket_history=config.get("force_websocket_history", False),
                    config=config,
                    max_concurrent=config.get("max_concurrent_ohlcv"),
                )
                ohlcv_time += time.perf_counter() - t_sc
                tasks = [
                    analyze_symbol(
                        sym,
                        {
                            **{tf: c.get(sym) for tf, c in session_state.df_cache.items()},
                            **{tf: c.get(sym) for tf, c in session_state.regime_cache.items()},
                        },
                        mode,
                        config,
                        notifier,
                    )
                    for sym in scalpers
                ]
                scalper_results = await asyncio.gather(*tasks)
                mapping = {r["symbol"]: r for r in scalper_results}
                results = [mapping.get(r["symbol"], r) for r in results]
                for sym_open in session_state.positions:
                    if sym_open in mapping:
                        current_dfs[sym_open] = session_state.df_cache.get(config["timeframe"], {}).get(
                            sym_open
                        )
    
            analyze_time = time.perf_counter() - analyze_start
    
            for res in results:
                sym = res["symbol"]
                df_sym = res["df"]
                regime_sym = res["regime"]
                log_regime(sym, regime_sym, res["future_return"])
    
                if regime_sym == "unknown":
                    rejected_regime += 1
                    continue
    
                env_sym = res["env"]
                name_sym = res["name"]
                score_sym = res["score"]
                direction_sym = res["direction"]
    
                logger.debug("Regime %s -> Strategy %s", regime_sym, name_sym)
                logger.debug(
                    "Using strategy %s for %s in %s mode",
                    name_sym,
                    sym,
                    env_sym,
                )
    
                if sym not in session_state.positions and in_cooldown(sym, name_sym):
                    continue
    
                params_file = LOG_DIR / "optimized_params.json"
                if params_file.exists():
                    params = json.loads(params_file.read_text())
                    if name_sym in params:
                        risk_manager.config.stop_loss_pct = params[name_sym][
                            "stop_loss_pct"
                        ]
                        risk_manager.config.take_profit_pct = params[name_sym][
                            "take_profit_pct"
                        ]
    
                if direction_sym != "none":
                    signals_generated += 1
    
                allowed, reason = risk_manager.allow_trade(df_sym, name_sym)
                mean_vol = df_sym["volume"].rolling(20).mean().iloc[-1]
                last_vol = df_sym["volume"].iloc[-1]
                logger.debug(
                    f"[TRADE EVAL] {sym} | Signal: {score_sym:.2f} | Volume: {last_vol:.4f}/{mean_vol:.2f} | Allowed: {allowed}"
                )

            allowed_results.sort(key=lambda x: x["score"], reverse=True)
            top_n = config.get("top_n_symbols", 3)
            allowed_results = allowed_results[:top_n]
            corr_matrix = compute_correlation_matrix(
            {r["symbol"]: r["df"] for r in allowed_results}
            )
            filtered_results: list[dict] = []
            for r in allowed_results:
            keep = True
            for kept in filtered_results:
                if not corr_matrix.empty:
                    corr = corr_matrix.at[r["symbol"], kept["symbol"]]
                    if abs(corr) > 0.95:
                        keep = False
                        break
            if keep:
                filtered_results.append(r)

            best = filtered_results[0] if filtered_results else None

            open_syms = list(session_state.positions.keys())
            if open_syms:
            tf_cache = session_state.df_cache.get(config["timeframe"], {})
            update_syms: list[str] = []
            for s in open_syms:
                ts = None
                df_prev = session_state.df_cache.get(config["timeframe"], {}).get(s)
                if df_prev is not None and not df_prev.empty:
                    ts = int(df_prev["timestamp"].iloc[-1])
                if ts is None or last_candle_ts.get(s) != ts:
                    update_syms.append(s)
            if update_syms:
                if not allowed:
                    logger.debug("Trade not allowed for %s \u2013 %s", sym, reason)
                    logger.debug(
                        "Trade rejected for %s: %s, score=%.2f, regime=%s",
                        sym,
                        reason,
                        score_sym,
                        regime_sym,
                    )
                    if "Volume" in reason:
                        rejected_volume += 1
                        volume_rejections += 1
                    else:
                        regime_rejections += 1
                    continue
    
                base_min = config.get(
                    "min_confidence_score", config.get("signal_threshold", 0.3)
                )
                min_score = res.get("min_confidence", base_min)
                if direction_sym != "none" and score_sym >= min_score:
                    allowed_results.append(
                        {
                            "symbol": sym,
                            "df": df_sym,
                            "regime": regime_sym,
                            "env": env_sym,
                            "name": name_sym,
                            "direction": direction_sym,
                            "score": score_sym,
                            "atr": res.get("atr"),
                        }
                    )
    
            allowed_results.sort(key=lambda x: x["score"], reverse=True)
            top_n = config.get("top_n_symbols", 3)
            allowed_results = allowed_results[:top_n]
            corr_matrix = compute_correlation_matrix(
                {r["symbol"]: r["df"] for r in allowed_results}
            )
            filtered_results: list[dict] = []
            for r in allowed_results:
                keep = True
                for kept in filtered_results:
                    if not corr_matrix.empty:
                        corr = corr_matrix.at[r["symbol"], kept["symbol"]]
                        if abs(corr) > 0.95:
                            keep = False
                            break
                if keep:
                    filtered_results.append(r)
    
            best = filtered_results[0] if filtered_results else None
    
            open_syms = list(session_state.positions.keys())
            if open_syms:
                tf_cache = session_state.df_cache.get(config["timeframe"], {})
                update_syms: list[str] = []
                for s in open_syms:
                    ts = None
                    df_prev = session_state.df_cache.get(config["timeframe"], {}).get(s)
                    if df_prev is not None and not df_prev.empty:
                        ts = int(df_prev["timestamp"].iloc[-1])
                    if ts is None or last_candle_ts.get(s) != ts:
                        update_syms.append(s)
                if update_syms:
                    tf_cache = await update_ohlcv_cache(
                        exchange,
                        tf_cache,
                        update_syms,
                        timeframe=config["timeframe"],
                        limit=100,
                        use_websocket=config.get("use_websocket", False),
                        force_websocket_history=config.get("force_websocket_history", False),
                        config=config,
                        max_concurrent=config.get("max_concurrent_ohlcv"),
                    )
                    for s in update_syms:
                        df_new = tf_cache.get(s)
                        if df_new is not None and not df_new.empty:
                            last_candle_ts[s] = int(df_new["timestamp"].iloc[-1])
                    session_state.df_cache[config["timeframe"]] = tf_cache
                    df_cache[config["timeframe"]] = tf_cache
                session_state.df_cache[config["timeframe"]] = await update_ohlcv_cache(
                    exchange,
                    session_state.df_cache.get(config["timeframe"], {}),
                    open_syms,
                    timeframe=config["timeframe"],
                    limit=100,
                    use_websocket=config.get("use_websocket", False),
                    force_websocket_history=config.get("force_websocket_history", False),
                    config=config,
                    max_concurrent=config.get("max_concurrent_ohlcv"),
                )
                for s in update_syms:
                    df_new = tf_cache.get(s)
                    if df_new is not None and not df_new.empty:
                        last_candle_ts[s] = int(df_new["timestamp"].iloc[-1])
                        update_df_cache(
                            session_state.df_cache,
                            config["timeframe"],
                            s,
                            df_new,
                        )
                session_state.df_cache[config["timeframe"]] = tf_cache
            session_state.df_cache[config["timeframe"]] = await update_ohlcv_cache(
                exchange,
                session_state.df_cache.get(config["timeframe"], {}),
                open_syms,
                timeframe=config["timeframe"],
                limit=100,
                use_websocket=config.get("use_websocket", False),
                force_websocket_history=config.get("force_websocket_history", False),
                config=config,
                max_concurrent=config.get("max_concurrent_ohlcv"),
            )

            for sym in open_syms:
            df_current = session_state.df_cache.get(config["timeframe"], {}).get(sym)
            if df_current is None:
                # Fallback to direct fetch if cache is missing
                try:
                    if config.get("use_websocket", False) and hasattr(
                        exchange, "watch_ohlcv"
                    ):
                        data = await exchange.watch_ohlcv(
                            sym,
                            timeframe=config["timeframe"],
                            limit=100,
                        )
                    else:
                        if asyncio.iscoroutinefunction(
                            getattr(exchange, "fetch_ohlcv", None)
    
            for sym in open_syms:
                df_current = session_state.df_cache.get(config["timeframe"], {}).get(sym)
                if df_current is None:
                    # Fallback to direct fetch if cache is missing
                    try:
                        if config.get("use_websocket", False) and hasattr(
                            exchange, "watch_ohlcv"
                        ):
                            data = await exchange.watch_ohlcv(
                                sym,
                                timeframe=config["timeframe"],
                                limit=100,
                            )
                        else:
                            if asyncio.iscoroutinefunction(
                                getattr(exchange, "fetch_ohlcv", None)
                            ):
                                data = await exchange.fetch_ohlcv(
                                    sym,
                                    timeframe=config["timeframe"],
                                    limit=100,
                                )
                            else:
                                data = await asyncio.to_thread(
                                    exchange.fetch_ohlcv,
                                    sym,
                                    timeframe=config["timeframe"],
                                    limit=100,
                                )
                    except Exception as exc:  # pragma: no cover - network
                        logger.error(
                            "OHLCV fetch failed for %s on %s (limit %d): %s",
                            sym,
                            config["timeframe"],
                            100,
                            exc,
                            exc_info=True,
                        )
                        continue
    
                    if data and len(data[0]) > 6:
                        data = [[c[0], c[1], c[2], c[3], c[4], c[6]] for c in data]
                    df_current = pd.DataFrame(
                        data,
                        columns=["timestamp", "open", "high", "low", "close", "volume"],
                    )
                    update_df_cache(
                        session_state.df_cache,
                        config["timeframe"],
                        sym,
                        df_current,
                    )
                    update_df_cache(session_state.df_cache, config["timeframe"], sym, df_current)
                if df_current is not None and not df_current.empty:
                    last_candle_ts[sym] = int(df_current["timestamp"].iloc[-1])
                    update_df_cache(
                        session_state.df_cache,
                        config["timeframe"],
                        sym,
                        df_current,
                    )
    
                current_dfs[sym] = df_current
                current_prices[sym] = df_current["close"].iloc[-1]
    
            df_current = current_dfs.get(best["symbol"] if best else "")
            current_price = None
            if best:
                if df_current is None:
                    df_current = best["df"]
                current_price = df_current["close"].iloc[-1]
    
            if best:
                score = best["score"]
                direction = best["direction"]
                trade_side = direction_to_side(direction)
                env = best["env"]
                regime = best["regime"]
                name = best["name"]
            else:
                score = -1
                direction = "none"
                trade_side = None
    
            for sym, pos in list(session_state.positions.items()):
                cur_price = current_prices.get(sym)
                df_cur = current_dfs.get(sym)
                if cur_price is None or df_cur is None:
                    continue
                pnl_pct = ((cur_price - pos["entry_price"]) / pos["entry_price"]) * (
                    1 if pos["side"] == "buy" else -1
                )
                update_df_cache(session_state.df_cache, config["timeframe"], sym, df_current)
            if df_current is not None and not df_current.empty:
                last_candle_ts[sym] = int(df_current["timestamp"].iloc[-1])
                update_df_cache(
                    session_state.df_cache,
                    config["timeframe"],
                    sym,
                    df_current,
                if pnl_pct >= config["exit_strategy"]["min_gain_to_trail"]:
                    if cur_price > pos.get("highest_price", pos["entry_price"]):
                        pos["highest_price"] = cur_price
                    pos["trailing_stop"] = calculate_trailing_stop(
                        pd.Series([pos.get("highest_price", cur_price)]),
                        config["exit_strategy"]["trailing_stop_pct"],
                    )
                risk_manager.stop_order = risk_manager.get_stop_order(sym)
                exit_signal, new_stop = should_exit(
                    df_cur,
                    cur_price,
                    pos.get("trailing_stop", 0.0),
                    config,
                    risk_manager,
                )
                pos["trailing_stop"] = new_stop
                equity = paper_wallet.balance if paper_wallet else latest_balance
                if paper_wallet:
                    unreal = paper_wallet.unrealized(sym, cur_price)
                    equity += unreal
                pos["equity"] = float(equity)
                session_state.last_balance = notify_balance_change(
                    notifier,
                    session_state.last_balance,
                    float(equity),
                    balance_updates,
                )
                if exit_signal:
                    pct = get_partial_exit_percent(pnl_pct * 100)
                    sell_amount = (
                        pos["size"] * (pct / 100)
                        if config["exit_strategy"]["scale_out"] and pct > 0
                        else pos["size"]
                    )
                    _start_exec = time.perf_counter()
                    await cex_trade_async(
                        exchange,
                        ws_client,
                        sym,
                        opposite_side(pos["side"]),
                        sell_amount,
                        notifier,
                        dry_run=config["execution_mode"] == "dry_run",
                        use_websocket=config.get("use_websocket", False),
                        config=config,
                    )
                    lat = time.perf_counter() - _start_exec
                    execution_latency = max(execution_latency, lat)
                    if notifier and lat > 0.5:
                        notifier.notify(f"\u26a0\ufe0f Execution latency {lat*1000:.0f} ms")
                    if paper_wallet:
                        paper_wallet.close(sym, sell_amount, cur_price)
                    pos["pnl"] = pos.get("pnl", 0.0) + (
                        (cur_price - pos["entry_price"])
                        * sell_amount
                        * (1 if pos["side"] == "buy" else -1)
                    )
                    if sell_amount >= pos["size"]:
                        risk_manager.cancel_stop_order(exchange, sym)
                        risk_manager.deallocate_capital(
                            pos["strategy"], sell_amount * pos["entry_price"]
                        )
                        log_performance(
                            {
                                "symbol": sym,
                                "regime": pos.get("regime"),
                                "strategy": pos.get("strategy"),
                                "pnl": pos["pnl"],
                                "entry_time": pos.get("entry_time"),
                                "exit_time": datetime.utcnow().isoformat(),
                            }
                        )
                        log_pnl(
                            pos.get("strategy", ""),
                            sym,
                            pos["entry_price"],
                            cur_price,
                            pos["pnl"],
                            pos.get("confidence", 0.0),
                            pos["side"],
                        )
                        log_regime_pnl(
                            pos.get("regime", "unknown"),
                            pos.get("strategy", ""),
                            pos["pnl"],
                        )
                        latest_balance = await fetch_balance(exchange, paper_wallet, config)
                        log_position(
                            sym,
                            pos["side"],
                            sell_amount,
                            pos["entry_price"],
                            cur_price,
                            float(paper_wallet.balance if paper_wallet else latest_balance),
                        )
                        mark_cooldown(sym, active_strategy or pos.get("strategy", ""))
                        task = position_tasks.pop(sym, None)
                        if task:
                            task.cancel()
                            try:
                                await task
                            except asyncio.CancelledError:
                                pass
                        session_state.positions.pop(sym, None)
                        last_candle_ts.pop(sym, None)
                        latest_balance = await fetch_and_log_balance(
                            exchange, paper_wallet, config
                        )
                        equity = paper_wallet.balance if paper_wallet else latest_balance
                        log_position(
                            sym,
                            pos["side"],
                            pos["size"],
                            pos["entry_price"],
                            cur_price,
                            float(equity),
                            pnl=pos["pnl"],
                        )
                    else:
                        pos["size"] -= sell_amount
                        risk_manager.deallocate_capital(
                            pos["strategy"], sell_amount * pos["entry_price"]
                        )
                        risk_manager.update_stop_order(pos["size"], symbol=sym)
                        latest_balance = await fetch_balance(exchange, paper_wallet, config)
                        latest_balance = await fetch_balance(exchange, paper_wallet, config)
    
            if not position_guard.can_open(session_state.positions):
                continue
    
            if not filtered_results:
                continue
    
            for candidate in filtered_results:
                if candidate["symbol"] in session_state.positions:
                    logger.info(
                        "Existing position on %s still open – skipping new trade",
                        candidate["symbol"],
                    )
                    continue
                if not position_guard.can_open(session_state.positions):
                    break
                score = candidate["score"]
                direction = candidate["direction"]
                trade_side = direction_to_side(direction)
                env = candidate["env"]
                regime = candidate["regime"]
                name = candidate["name"]
                current_price = candidate["df"]["close"].iloc[-1]
                risk_manager.config.symbol = candidate["symbol"]
                df_for_size = candidate["df"]
    
                if score < config["signal_threshold"]:
                    rejected_score += 1
                    score_rejections += 1
                    continue
                logger.info(
                    "Cycle Summary: %s pairs evaluated, %s signals, %s trades executed, %s rejected volume, %s rejected score, %s rejected regime.",
                    total_pairs,
                    signals_generated,
                    trades_executed,
                    volume_rejections,
                    score_rejections,
                    regime_rejections,
                )
            risk_manager.stop_order = risk_manager.get_stop_order(sym)
            exit_signal, new_stop = should_exit(
                df_cur,
                cur_price,
                pos.get("trailing_stop", 0.0),
                config,
                risk_manager,
            )
            pos["trailing_stop"] = new_stop
            equity = paper_wallet.balance if paper_wallet else session_state.last_balance
            if paper_wallet:
                unreal = paper_wallet.unrealized(sym, cur_price)
                equity += unreal
            pos["equity"] = float(equity)
            session_state.last_balance = notify_balance_change(
                notifier,
                session_state.last_balance,
                float(equity),
                balance_updates,
            )
            if exit_signal:
                pct = get_partial_exit_percent(pnl_pct * 100)
                sell_amount = (
                    pos["size"] * (pct / 100)
                    if config["exit_strategy"]["scale_out"] and pct > 0
                    else pos["size"]
                metrics = {
                    "timestamp": datetime.utcnow().isoformat(),
                    "ticker_fetch_time": ticker_fetch_time,
                    "symbol_filter_ratio": symbol_filter_ratio,
                    "ohlcv_fetch_latency": ohlcv_fetch_latency,
                    "execution_latency": execution_latency,
                    "unknown_regimes": rejected_regime,
                }
                write_cycle_metrics(metrics, config)
                logger.info("Sleeping for %s minutes", config["loop_interval_minutes"])
                await asyncio.sleep(config["loop_interval_minutes"] * 60)
    
                poll_mod = config.get("balance_poll_mod", 1)
                balance = last_balance if last_balance is not None else 0.0
                if trades_executed > 0 or loop_count % poll_mod == 0:
                    if config["execution_mode"] != "dry_run":
                        bal = await (
                            exchange.fetch_balance()
                            if asyncio.iscoroutinefunction(
                                getattr(exchange, "fetch_balance", None)
                            )
                            else asyncio.to_thread(exchange.fetch_balance)
                        )
                        balance = bal["USDT"]["free"]
                    else:
                        balance = paper_wallet.balance if paper_wallet else 0.0
                    check_balance_change(float(balance), "external change")
    
                size = risk_manager.position_size(
                    score,
                    balance,
                    df_for_size,
                    atr=candidate.get("atr"),
                    price=current_price,
                )
                order_amount = size / current_price if current_price > 0 else 0.0
    
                if not risk_manager.can_allocate(name, size, balance):
                    logger.info("Capital cap reached for %s, skipping", name)
                    logger.info(
                        "Loop Summary: %s evaluated | %s trades | %s volume fails | %s score fails | %s unknown regime",
                        total_pairs,
                        trades_executed,
                        rejected_volume,
                        rejected_score,
                        rejected_regime,
                    )
                    logger.info(
                        "Cycle Summary: %s pairs evaluated, %s signals, %s trades executed, %s rejected volume, %s rejected score, %s rejected regime.",
                        total_pairs,
                        signals_generated,
                        trades_executed,
                        volume_rejections,
                        score_rejections,
                        regime_rejections,
                    )
                    if (
                        config.get("metrics_enabled")
                        and config.get("metrics_backend") == "csv"
                    ):
                        metrics = {
                            "timestamp": datetime.utcnow().isoformat(),
                            "ticker_fetch_time": ticker_fetch_time,
                            "symbol_filter_ratio": symbol_filter_ratio,
                            "ohlcv_fetch_latency": ohlcv_fetch_latency,
                            "execution_latency": execution_latency,
                            "unknown_regimes": rejected_regime,
                        }
                        write_cycle_metrics(metrics, config)
                    logger.info("Sleeping for %s minutes", config["loop_interval_minutes"])
                    await asyncio.sleep(config["loop_interval_minutes"] * 60)
                    continue
    
                _start_exec = time.perf_counter()
                order = await cex_trade_async(
                    exchange,
                    ws_client,
                    candidate["symbol"],
                    trade_side,
                    order_amount,
                    notifier,
                    dry_run=config["execution_mode"] == "dry_run",
                    use_websocket=config.get("use_websocket", False),
                    config=config,
                )
                lat = time.perf_counter() - _start_exec
                execution_latency = max(execution_latency, lat)
                if notifier and lat > 0.5:
                    notifier.notify(f"\u26a0\ufe0f Execution latency {lat*1000:.0f} ms")
                atr_val = candidate.get("atr")
                if atr_val:
                    stop_price = (
                        current_price - atr_val * risk_manager.config.stop_loss_atr_mult
                        if trade_side == "buy"
                        else current_price
                        + atr_val * risk_manager.config.stop_loss_atr_mult
                    )
                    take_profit_price = (
                        current_price + atr_val * risk_manager.config.take_profit_atr_mult
                        if trade_side == "buy"
                        else current_price
                        - atr_val * risk_manager.config.take_profit_atr_mult
                    )
                    session_state.last_balance = await fetch_balance(exchange, paper_wallet, config)
                    log_position(
                        sym,
                        pos["side"],
                        sell_amount,
                        pos["entry_price"],
                        cur_price,
                        float(paper_wallet.balance if paper_wallet else session_state.last_balance),
                else:
                    stop_price = current_price * (
                        1 - risk_manager.config.stop_loss_pct
                        if trade_side == "buy"
                        else 1 + risk_manager.config.stop_loss_pct
                    )
                    mark_cooldown(sym, active_strategy or pos.get("strategy", ""))
                    task = position_tasks.pop(sym, None)
                    if task:
                        task.cancel()
                        try:
                            await task
                        except asyncio.CancelledError:
                            pass
                    last_candle_ts.pop(sym, None)
                    session_state.positions.pop(sym, None)
                    session_state.last_balance = await fetch_and_log_balance(
                    last_candle_ts.pop(sym, None)
                    latest_balance = await fetch_and_log_balance(
                        exchange, paper_wallet, config
                    take_profit_price = current_price * (
                        1 + risk_manager.config.take_profit_pct
                        if trade_side == "buy"
                        else 1 - risk_manager.config.take_profit_pct
                    )
                    equity = paper_wallet.balance if paper_wallet else session_state.last_balance
                    log_position(
                        sym,
                        pos["side"],
                        pos["size"],
                        pos["entry_price"],
                        cur_price,
                        float(equity),
                        pnl=pos["pnl"],
                stop_order = place_stop_order(
                    exchange,
                    candidate["symbol"],
                    "sell" if trade_side == "buy" else "buy",
                    order_amount,
                    stop_price,
                    notifier=notifier,
                    dry_run=config["execution_mode"] == "dry_run",
                )
                risk_manager.register_stop_order(
                    stop_order,
                    strategy=strategy_name(regime, env),
                    symbol=candidate["symbol"],
                    entry_price=current_price,
                    confidence=score,
                    direction=trade_side,
                    take_profit=take_profit_price,
                )
                risk_manager.allocate_capital(name, size)
                if config["execution_mode"] == "dry_run" and paper_wallet:
                    paper_wallet.open(
                        candidate["symbol"], trade_side, order_amount, current_price
                    )
                    latest_balance = paper_wallet.balance
                else:
                    if asyncio.iscoroutinefunction(
                        getattr(exchange, "fetch_balance", None)
                    ):
                        bal = await exchange.fetch_balance()
                    else:
                        bal = await asyncio.to_thread(exchange.fetch_balance)
                    latest_balance = (
                        bal["USDT"]["free"]
                        if isinstance(bal["USDT"], dict)
                        else bal["USDT"]
                    )
                    risk_manager.update_stop_order(pos["size"], symbol=sym)
                    session_state.last_balance = await fetch_balance(exchange, paper_wallet, config)
                    session_state.last_balance = await fetch_balance(exchange, paper_wallet, config)

            if not position_guard.can_open(session_state.positions):
            continue

            if not filtered_results:
            continue

            for candidate in filtered_results:
            if candidate["symbol"] in session_state.positions:
                logger.info(
                    "Existing position on %s still open – skipping new trade",
                check_balance_change(float(latest_balance), "trade executed")
                log_balance(float(latest_balance))
                session_state.last_balance = notify_balance_change(
                    notifier,
                    session_state.last_balance,
                    float(latest_balance),
                    balance_updates,
                )
                log_position(
                    candidate["symbol"],
                    trade_side,
                    order_amount,
                    current_price,
                    current_price,
                    float(latest_balance),
                )
                if strategy_name(regime, env).startswith("grid"):
                    grid_state.record_fill(candidate["symbol"])
                session_state.positions[candidate["symbol"]] = {
                    "side": trade_side,
                    "entry_price": current_price,
                    "entry_time": datetime.utcnow().isoformat(),
                    "regime": regime,
                    "strategy": strategy_name(regime, env),
                    "confidence": score,
                    "pnl": 0.0,
                    "size": order_amount,
                    "trailing_stop": 0.0,
                    "highest_price": current_price,
                }
                position_tasks[candidate["symbol"]] = asyncio.create_task(
                    _watch_position(
                        candidate["symbol"],
                        exchange,
                        session_state,
                        paper_wallet,
                        config,
                    )
                )
                active_strategy = name
                if notifier and trade_updates:
                    report_entry(
                        notifier,
                        candidate["symbol"],
                        strategy_name(regime, env),
                        score,
                        direction,
                    )
                logger.info("Trade opened at %.4f", current_price)
                trades_executed += 1
                if not position_guard.can_open(session_state.positions):
                    break
    
            write_scores(scores_file, perf_file)
            write_stats(stats_file, perf_file)
    
            logger.info(
                "Loop Summary: %s evaluated | %s trades | %s volume fails | %s score fails | %s unknown regime",
                total_pairs,
                trades_executed,
                rejected_volume,
                rejected_score,
                rejected_regime,
            )
            logger.info(
                "Cycle Summary: %s pairs evaluated, %s signals, %s trades executed, %s rejected volume, %s rejected score, %s rejected regime.",
                total_pairs,
                signals_generated,
                trades_executed,
                volume_rejections,
                score_rejections,
                regime_rejections,
            )
            total_time = time.perf_counter() - cycle_start
            _emit_timing(
                ctx.timing.get("fetch_candidates", 0.0),
                ctx.timing.get("update_caches", 0.0),
                ctx.timing.get("analyse_batch", 0.0),
                total_time,
                metrics_path,
                ctx.timing.get("ohlcv_fetch_latency", 0.0),
                ctx.timing.get("execution_latency", 0.0),
            )
            await asyncio.sleep(config["loop_interval_minutes"] * 60)
<<<<<<< HEAD

            poll_mod = config.get("balance_poll_mod", 1)
            balance = last_balance if last_balance is not None else 0.0
            if trades_executed > 0 or loop_count % poll_mod == 0:
                if config["execution_mode"] != "dry_run":
                    bal = await (
                        exchange.fetch_balance()
                        if asyncio.iscoroutinefunction(
                            getattr(exchange, "fetch_balance", None)
                        )
                        else asyncio.to_thread(exchange.fetch_balance)
                    )
                    balance = bal["USDT"]["free"]
                    session_state.last_balance = balance
                else:
                    balance = paper_wallet.balance if paper_wallet else 0.0
                    session_state.last_balance = balance
                check_balance_change(float(balance), "external change")

            size = risk_manager.position_size(
                score,
                balance,
                df_for_size,
                atr=candidate.get("atr"),
                price=current_price,
            )
            order_amount = size / current_price if current_price > 0 else 0.0

            if not risk_manager.can_allocate(name, size, balance):
                logger.info("Capital cap reached for %s, skipping", name)
                logger.info(
                    "Loop Summary: %s evaluated | %s trades | %s volume fails | %s score fails | %s unknown regime",
                    total_pairs,
                    trades_executed,
                    rejected_volume,
                    rejected_score,
                    rejected_regime,
                )
                logger.info(
                    "Cycle Summary: %s pairs evaluated, %s signals, %s trades executed, %s rejected volume, %s rejected score, %s rejected regime.",
                    total_pairs,
                    signals_generated,
                    trades_executed,
                    volume_rejections,
                    score_rejections,
                    regime_rejections,
                )
                if (
                    config.get("metrics_enabled")
                    and config.get("metrics_backend") == "csv"
                ):
                    metrics = {
                        "timestamp": datetime.utcnow().isoformat(),
                        "ticker_fetch_time": ticker_fetch_time,
                        "symbol_filter_ratio": symbol_filter_ratio,
                        "ohlcv_fetch_latency": ohlcv_fetch_latency,
                        "execution_latency": execution_latency,
                        "unknown_regimes": rejected_regime,
                    }
                    write_cycle_metrics(metrics, config)
                logger.info("Sleeping for %s minutes", config["loop_interval_minutes"])
                await asyncio.sleep(config["loop_interval_minutes"] * 60)
                continue

            _start_exec = time.perf_counter()
            order = await cex_trade_async(
                exchange,
                ws_client,
                candidate["symbol"],
                trade_side,
                order_amount,
                notifier,
                dry_run=config["execution_mode"] == "dry_run",
                use_websocket=config.get("use_websocket", False),
                config=config,
            )
            lat = time.perf_counter() - _start_exec
            execution_latency = max(execution_latency, lat)
            if notifier and lat > 0.5:
                notifier.notify(f"\u26a0\ufe0f Execution latency {lat*1000:.0f} ms")
            atr_val = candidate.get("atr")
            if atr_val:
                stop_price = (
                    current_price - atr_val * risk_manager.config.stop_loss_atr_mult
                    if trade_side == "buy"
                    else current_price
                    + atr_val * risk_manager.config.stop_loss_atr_mult
                )
                take_profit_price = (
                    current_price + atr_val * risk_manager.config.take_profit_atr_mult
                    if trade_side == "buy"
                    else current_price
                    - atr_val * risk_manager.config.take_profit_atr_mult
                )
            else:
                stop_price = current_price * (
                    1 - risk_manager.config.stop_loss_pct
                    if trade_side == "buy"
                    else 1 + risk_manager.config.stop_loss_pct
                )
                take_profit_price = current_price * (
                    1 + risk_manager.config.take_profit_pct
                    if trade_side == "buy"
                    else 1 - risk_manager.config.take_profit_pct
                )
            stop_order = place_stop_order(
                exchange,
                candidate["symbol"],
                "sell" if trade_side == "buy" else "buy",
                order_amount,
                stop_price,
                notifier=notifier,
                dry_run=config["execution_mode"] == "dry_run",
            )
            risk_manager.register_stop_order(
                stop_order,
                strategy=strategy_name(regime, env),
                symbol=candidate["symbol"],
                entry_price=current_price,
                confidence=score,
                direction=trade_side,
                take_profit=take_profit_price,
            )
            risk_manager.allocate_capital(name, size)
            if config["execution_mode"] == "dry_run" and paper_wallet:
                paper_wallet.open(
                    candidate["symbol"], trade_side, order_amount, current_price
                )
                session_state.last_balance = paper_wallet.balance
            else:
                if asyncio.iscoroutinefunction(
                    getattr(exchange, "fetch_balance", None)
                ):
                    bal = await exchange.fetch_balance()
                else:
                    bal = await asyncio.to_thread(exchange.fetch_balance)
                session_state.last_balance = (
                    bal["USDT"]["free"]
                    if isinstance(bal["USDT"], dict)
                    else bal["USDT"]
                )
            check_balance_change(float(session_state.last_balance), "trade executed")
            log_balance(float(session_state.last_balance))
            session_state.last_balance = notify_balance_change(
                notifier,
                session_state.last_balance,
                float(session_state.last_balance),
                balance_updates,
            )
            log_position(
                candidate["symbol"],
                trade_side,
                order_amount,
                current_price,
                current_price,
                float(session_state.last_balance),
            )
            if strategy_name(regime, env).startswith("grid"):
                grid_state.record_fill(candidate["symbol"])
            session_state.positions[candidate["symbol"]] = {
                "side": trade_side,
                "entry_price": current_price,
                "entry_time": datetime.utcnow().isoformat(),
                "regime": regime,
                "strategy": strategy_name(regime, env),
                "confidence": score,
                "pnl": 0.0,
                "size": order_amount,
                "trailing_stop": 0.0,
                "highest_price": current_price,
            }
            position_tasks[candidate["symbol"]] = asyncio.create_task(
                _watch_position(
                    candidate["symbol"],
                    exchange,
                    session_state,
                    paper_wallet,
                    config,
                )
            )
            active_strategy = name
            if notifier and trade_updates:
                report_entry(
                    notifier,
                    candidate["symbol"],
                    strategy_name(regime, env),
                    score,
                    direction,
                )
            logger.info("Trade opened at %.4f", current_price)
            trades_executed += 1
            if not position_guard.can_open(session_state.positions):
                break

            write_scores(scores_file, perf_file)
            write_stats(stats_file, perf_file)

            logger.info(
            "Loop Summary: %s evaluated | %s trades | %s volume fails | %s score fails | %s unknown regime",
            total_pairs,
            trades_executed,
            rejected_volume,
            rejected_score,
            rejected_regime,
            )
            logger.info(
            "Cycle Summary: %s pairs evaluated, %s signals, %s trades executed, %s rejected volume, %s rejected score, %s rejected regime.",
            total_pairs,
            signals_generated,
            trades_executed,
            volume_rejections,
            score_rejections,
            regime_rejections,
            )
            total_time = time.perf_counter() - cycle_start
            timing = getattr(ctx, "timing", {})
            _emit_timing(
            timing.get("fetch_candidates", symbol_time),
            timing.get("update_caches", ohlcv_time),
            timing.get("analyse_batch", analyze_time),
            total_time,
            metrics_path,
            ohlcv_fetch_latency,
            execution_latency,
            )
            if config.get("metrics_enabled") and config.get("metrics_backend") == "csv":
            metrics = {
                "timestamp": datetime.utcnow().isoformat(),
                "ticker_fetch_time": ticker_fetch_time,
                "symbol_filter_ratio": symbol_filter_ratio,
                "ohlcv_fetch_latency": ohlcv_fetch_latency,
                "execution_latency": execution_latency,
                "unknown_regimes": rejected_regime,
            }
            write_cycle_metrics(metrics, config)
            summary = f"Cycle complete: {total_pairs} symbols, {trades_executed} trades"
            if notifier and status_updates:
            notifier.notify(summary)
            logger.info("Sleeping for %s minutes", config["loop_interval_minutes"])
            await asyncio.sleep(config["loop_interval_minutes"] * 60)
=======
    
>>>>>>> c9068d65
    finally:
        monitor_task.cancel()
        control_task.cancel()
        rotation_task.cancel()
        for task in list(position_tasks.values()):
            task.cancel()
        for task in list(position_tasks.values()):
            try:
                await task
            except asyncio.CancelledError:
                pass
        position_tasks.clear()
        if telegram_bot:
            telegram_bot.stop()
        try:
            await monitor_task
        except asyncio.CancelledError:
            pass
        try:
            await rotation_task
        except asyncio.CancelledError:
            pass
        try:
            await control_task
        except asyncio.CancelledError:
            pass
        for task in list(WS_PING_TASKS):
            task.cancel()
        for task in list(WS_PING_TASKS):
            try:
                await task
            except asyncio.CancelledError:
                pass
        WS_PING_TASKS.clear()
        if hasattr(exchange, "close"):
            if asyncio.iscoroutinefunction(getattr(exchange, "close")):
                await exchange.close()
            else:
                await asyncio.to_thread(exchange.close)

    return notifier


async def main() -> None:
    """Entry point for running the trading bot with error handling."""
    notifier: TelegramNotifier | None = None
    try:
        notifier = await _main_impl()
    except Exception as exc:  # pragma: no cover - error path
        logger.exception("Unhandled error in main: %s", exc)
        if notifier:
            notifier.notify(f"❌ Bot stopped: {exc}")
    finally:
        if notifier:
            notifier.notify("Bot shutting down")
        logger.info("Bot shutting down")


if __name__ == "__main__":  # pragma: no cover - manual execution
    asyncio.run(main())<|MERGE_RESOLUTION|>--- conflicted
+++ resolved
@@ -2048,7 +2048,6 @@
                 ctx.timing.get("execution_latency", 0.0),
             )
             await asyncio.sleep(config["loop_interval_minutes"] * 60)
-<<<<<<< HEAD
 
             poll_mod = config.get("balance_poll_mod", 1)
             balance = last_balance if last_balance is not None else 0.0
@@ -2289,9 +2288,7 @@
             notifier.notify(summary)
             logger.info("Sleeping for %s minutes", config["loop_interval_minutes"])
             await asyncio.sleep(config["loop_interval_minutes"] * 60)
-=======
-    
->>>>>>> c9068d65
+    
     finally:
         monitor_task.cancel()
         control_task.cancel()
