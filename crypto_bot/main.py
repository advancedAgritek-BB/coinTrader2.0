import os
import asyncio
import contextlib
import json
import time
from pathlib import Path
from datetime import datetime
from collections import deque, OrderedDict, defaultdict
from dataclasses import dataclass, field

# Track WebSocket ping tasks
WS_PING_TASKS: set[asyncio.Task] = set()

try:
    import ccxt  # type: ignore
except Exception:  # pragma: no cover - optional dependency
    import types

    ccxt = types.SimpleNamespace()

import pandas as pd
import yaml
from dotenv import dotenv_values
from pydantic import ValidationError

from schema.scanner import ScannerConfig

from crypto_bot.utils.telegram import TelegramNotifier, send_test_message
from crypto_bot.utils.trade_reporter import report_entry, report_exit
from crypto_bot.utils.logger import LOG_DIR, setup_logger
from crypto_bot.portfolio_rotator import PortfolioRotator
from crypto_bot.wallet_manager import load_or_create
from crypto_bot.utils.market_analyzer import analyze_symbol
from crypto_bot.strategy_router import strategy_for, strategy_name
from crypto_bot.cooldown_manager import (
    configure as cooldown_configure,
    in_cooldown,
    mark_cooldown,
)
from crypto_bot.phase_runner import BotContext, PhaseRunner
from crypto_bot.risk.risk_manager import RiskManager, RiskConfig
from crypto_bot.risk.exit_manager import (
    calculate_trailing_stop,
    should_exit,
    get_partial_exit_percent,
)
from crypto_bot.execution.cex_executor import (
    execute_trade_async as cex_trade_async,
    get_exchange,
    place_stop_order,
)
from crypto_bot.strategy.grid_bot import GridConfig
from crypto_bot.open_position_guard import OpenPositionGuard
from crypto_bot import console_monitor, console_control
from crypto_bot.utils.performance_logger import log_performance
from crypto_bot.utils.position_logger import log_position, log_balance
from crypto_bot.utils.regime_logger import log_regime
from crypto_bot.utils.market_loader import (
    load_kraken_symbols,
    update_ohlcv_cache,
    update_multi_tf_ohlcv_cache,
    update_regime_tf_cache,
    timeframe_seconds,
    configure as market_loader_configure,
)
from crypto_bot.utils.eval_queue import build_priority_queue
from crypto_bot.utils.symbol_utils import get_filtered_symbols, fix_symbol

# Backwards compatibility for tests
_fix_symbol = fix_symbol
from crypto_bot.utils.metrics_logger import log_cycle as log_cycle_metrics
from crypto_bot.utils.pnl_logger import log_pnl
from crypto_bot.utils.regime_pnl_tracker import log_trade as log_regime_pnl
from crypto_bot.utils.regime_pnl_tracker import get_recent_win_rate
from crypto_bot.paper_wallet import PaperWallet
from crypto_bot import grid_state
from crypto_bot.utils.strategy_utils import compute_strategy_weights
from crypto_bot.auto_optimizer import optimize_strategies
from crypto_bot.utils.telemetry import telemetry, write_cycle_metrics
from crypto_bot.utils.correlation import compute_correlation_matrix
from crypto_bot.utils.strategy_analytics import write_scores, write_stats
from crypto_bot.fund_manager import (
    auto_convert_funds,
    check_wallet_balances,
    detect_non_trade_tokens,
)
from crypto_bot.regime.regime_classifier import CONFIG


def _fix_symbol(sym: str) -> str:
    """Internal wrapper for tests to normalize symbols."""
    return fix_symbol(sym)


CONFIG_PATH = Path(__file__).resolve().parent / "config.yaml"
ENV_PATH = Path(__file__).resolve().parent / ".env"

logger = setup_logger("bot", LOG_DIR / "bot.log", to_console=False)

# Queue of symbols awaiting evaluation across loops
symbol_priority_queue: deque[str] = deque()

# Queue tracking symbols evaluated across cycles
SYMBOL_EVAL_QUEUE: deque[str] = deque()

# Protects shared queues for future multi-tasking scenarios
QUEUE_LOCK = asyncio.Lock()

# Retry parameters for the initial symbol scan
MAX_SYMBOL_SCAN_ATTEMPTS = 3
SYMBOL_SCAN_RETRY_DELAY = 10
MAX_SYMBOL_SCAN_DELAY = 60

# Maximum number of symbols per timeframe to keep in the OHLCV cache
DF_CACHE_MAX_SIZE = 500


@dataclass
class SessionState:
    """Runtime session state shared across tasks."""

    positions: dict[str, dict] = field(default_factory=dict)
    df_cache: dict[str, dict[str, pd.DataFrame]] = field(default_factory=dict)
    regime_cache: dict[str, dict[str, pd.DataFrame]] = field(default_factory=dict)
    last_balance: float | None = None
    scan_task: asyncio.Task | None = None


def update_df_cache(
    cache: dict[str, dict[str, pd.DataFrame]],
    timeframe: str,
    symbol: str,
    df: pd.DataFrame,
    max_size: int = DF_CACHE_MAX_SIZE,
) -> None:
    """Update an OHLCV cache with LRU eviction."""
    tf_cache = cache.setdefault(timeframe, OrderedDict())
    if not isinstance(tf_cache, OrderedDict):
        tf_cache = OrderedDict(tf_cache)
        cache[timeframe] = tf_cache
    tf_cache[symbol] = df
    tf_cache.move_to_end(symbol)
    if len(tf_cache) > max_size:
        tf_cache.popitem(last=False)


def direction_to_side(direction: str) -> str:
    """Translate strategy direction to trade side."""
    return "buy" if direction == "long" else "sell"


def opposite_side(side: str) -> str:
    """Return the opposite trading side."""
    return "sell" if side == "buy" else "buy"


def notify_balance_change(
    notifier: TelegramNotifier | None,
    previous: float | None,
    new_balance: float,
    enabled: bool,
) -> float:
    """Send a notification if the balance changed."""
    if notifier and enabled and previous is not None and new_balance != previous:
        notifier.notify(f"Balance changed: {new_balance:.2f} USDT")
    return new_balance


async def fetch_balance(exchange, paper_wallet, config):
    """Return the latest wallet balance without logging."""
    if config["execution_mode"] != "dry_run":
        if asyncio.iscoroutinefunction(getattr(exchange, "fetch_balance", None)):
            bal = await exchange.fetch_balance()
        else:
            bal = await asyncio.to_thread(exchange.fetch_balance)
        return bal["USDT"]["free"] if isinstance(bal["USDT"], dict) else bal["USDT"]
    return paper_wallet.balance if paper_wallet else 0.0


async def fetch_and_log_balance(exchange, paper_wallet, config):
    """Return the latest wallet balance and log it."""
    latest_balance = await fetch_balance(exchange, paper_wallet, config)
    log_balance(float(latest_balance))
    return latest_balance


def _emit_timing(
    symbol_t: float,
    ohlcv_t: float,
    analyze_t: float,
    total_t: float,
    metrics_path: Path | None = None,
    ohlcv_fetch_latency: float = 0.0,
    execution_latency: float = 0.0,
) -> None:
    """Log timing information and optionally append to metrics CSV."""
    logger.info(
        "\u23f1\ufe0f Cycle timing - Symbols: %.2fs, OHLCV: %.2fs, Analyze: %.2fs, Total: %.2fs",
        symbol_t,
        ohlcv_t,
        analyze_t,
        total_t,
    )
    if metrics_path:
        log_cycle_metrics(
            symbol_t,
            ohlcv_t,
            analyze_t,
            total_t,
            ohlcv_fetch_latency,
            execution_latency,
            metrics_path,
        )

def load_config() -> dict:
    """Load YAML configuration for the bot."""
    with open(CONFIG_PATH) as f:
        logger.info("Loading config from %s", CONFIG_PATH)
        data = yaml.safe_load(f) or {}

    if "symbol" in data:
        data["symbol"] = fix_symbol(data["symbol"])
    if "symbols" in data:
        data["symbols"] = [fix_symbol(s) for s in data.get("symbols", [])]
    try:
        if hasattr(ScannerConfig, "model_validate"):
            ScannerConfig.model_validate(data)
        else:  # pragma: no cover - for Pydantic < 2
            ScannerConfig.parse_obj(data)
    except ValidationError as exc:
        print("Invalid configuration:\n", exc)
        raise SystemExit(1)
    return data


def _flatten_config(data: dict, parent: str = "") -> dict:
    """Flatten nested config keys to ENV_STYLE names."""
    flat: dict[str, str] = {}
    for key, value in data.items():
        new_key = f"{parent}_{key}" if parent else key
        if isinstance(value, dict):
            flat.update(_flatten_config(value, new_key))
        else:
            flat[new_key.upper()] = value
    return flat


def _cast_to_type(value: str, example: object) -> object:
    """Try to cast a string to the type of `example`."""
    target_type = type(example)
    if target_type is bool:
        return value.lower() in {"1", "true", "yes", "on"}
    try:
        return target_type(value)
    except Exception:
        return value


<<<<<<< HEAD
=======
async def _ws_ping_loop(exchange: object, interval: float) -> None:
    pass
>>>>>>> a0d87378
async def _ws_ping_loop(exchange: ccxt.Exchange, interval: float) -> None:
    """Periodically send WebSocket ping messages."""
    try:
        while True:
            await asyncio.sleep(interval)
            try:
                ping = getattr(exchange, "ping", None)
                if ping is None:
                    continue
                is_coro = asyncio.iscoroutinefunction(ping)
                clients = getattr(exchange, "clients", None)
                if isinstance(clients, dict):
                    if clients:
                        for client in clients.values():
                            if is_coro:
                                await ping(client)
                            else:
                                await asyncio.to_thread(ping, client)
                    else:
                        continue
                else:
                    if is_coro:
                        await ping()
                    else:
                        await asyncio.to_thread(ping)
            except asyncio.CancelledError:
                raise
            except Exception as exc:  # pragma: no cover - ping failures
                logger.error("WebSocket ping failed: %s", exc, exc_info=True)
    except asyncio.CancelledError:
        pass




async def initial_scan(
    exchange: object,
    config: dict,
    state: SessionState,
    notifier: TelegramNotifier | None = None,
) -> None:
    """Populate OHLCV and regime caches before trading begins."""

    symbols = config.get("symbols") or [config.get("symbol")]
    if not symbols:
        return

    batch_size = int(config.get("symbol_batch_size", 10))
    total = len(symbols)
    processed = 0

    for i in range(0, total, batch_size):
        batch = symbols[i : i + batch_size]

        state.df_cache = await update_multi_tf_ohlcv_cache(
            exchange,
            state.df_cache,
            batch,
            config,
            limit=config.get("scan_lookback_limit", 50),
            use_websocket=config.get("use_websocket", False),
            force_websocket_history=config.get("force_websocket_history", False),
            max_concurrent=config.get("max_concurrent_ohlcv"),
            notifier=notifier,
        )

        state.regime_cache = await update_regime_tf_cache(
            exchange,
            state.regime_cache,
            batch,
            config,
            limit=config.get("scan_lookback_limit", 50),
            use_websocket=config.get("use_websocket", False),
            force_websocket_history=config.get("force_websocket_history", False),
            max_concurrent=config.get("max_concurrent_ohlcv"),
            notifier=notifier,
            df_map=state.df_cache,
        )

        processed += len(batch)
        pct = processed / total * 100
        logger.info("Initial scan %.1f%% complete", pct)
        if notifier and config.get("telegram", {}).get("status_updates", True):
            notifier.notify(f"Initial scan {pct:.1f}% complete")

    return


async def fetch_candidates(ctx: BotContext) -> None:
    """Gather symbols for this cycle and build the evaluation batch."""
    t0 = time.perf_counter()
    symbols = await get_filtered_symbols(ctx.exchange, ctx.config)
    ctx.timing["symbol_time"] = time.perf_counter() - t0

    total_available = len(ctx.config.get("symbols") or [ctx.config.get("symbol")])
    ctx.timing["symbol_filter_ratio"] = (
        len(symbols) / total_available if total_available else 1.0
    )

    global symbol_priority_queue
    batch_size = ctx.config.get("symbol_batch_size", 10)
    async with QUEUE_LOCK:
        if not symbol_priority_queue:
            symbol_priority_queue = build_priority_queue(symbols)
        if len(symbol_priority_queue) < batch_size:
            symbol_priority_queue.extend(build_priority_queue(symbols))
        ctx.current_batch = [
            symbol_priority_queue.popleft()
            for _ in range(min(batch_size, len(symbol_priority_queue)))
        ]


async def update_caches(ctx: BotContext) -> None:
    """Update OHLCV and regime caches for the current symbol batch."""
    batch = ctx.current_batch
    if not batch:
        return

    start = time.perf_counter()
    tf_minutes = int(pd.Timedelta(ctx.config.get("timeframe", "1h")).total_seconds() // 60)
    limit = min(150, tf_minutes * 2)
    limit = int(ctx.config.get("cycle_lookback_limit") or limit)

    ctx.df_cache = await update_multi_tf_ohlcv_cache(
        ctx.exchange,
        ctx.df_cache,
        batch,
        ctx.config,
        limit=limit,
        use_websocket=ctx.config.get("use_websocket", False),
        force_websocket_history=ctx.config.get("force_websocket_history", False),
        max_concurrent=ctx.config.get("max_concurrent_ohlcv"),
        notifier=ctx.notifier if ctx.config.get("telegram", {}).get("status_updates", True) else None,
    )

    ctx.regime_cache = await update_regime_tf_cache(
        ctx.exchange,
        ctx.regime_cache,
        batch,
        ctx.config,
        limit=limit,
        use_websocket=ctx.config.get("use_websocket", False),
        force_websocket_history=ctx.config.get("force_websocket_history", False),
        max_concurrent=ctx.config.get("max_concurrent_ohlcv"),
        notifier=ctx.notifier if ctx.config.get("telegram", {}).get("status_updates", True) else None,
        df_map=ctx.df_cache,
    )

    ctx.timing["ohlcv_fetch_latency"] = time.perf_counter() - start


async def analyse_batch(ctx: BotContext) -> None:
    """Run signal analysis on the current batch."""
    batch = ctx.current_batch
    if not batch:
        ctx.analysis_results = []
        return

    tasks = []
    mode = ctx.config.get("mode", "cex")
    for sym in batch:
        df_map = {tf: c.get(sym) for tf, c in ctx.df_cache.items()}
        for tf, cache in ctx.regime_cache.items():
            df_map[tf] = cache.get(sym)
        tasks.append(analyze_symbol(sym, df_map, mode, ctx.config, ctx.notifier))

    ctx.analysis_results = await asyncio.gather(*tasks)


async def execute_signals(ctx: BotContext) -> None:
    """Open trades for qualified analysis results."""
    results = getattr(ctx, "analysis_results", [])
    if not results:
        return

    # Prioritize by score
    results = [r for r in results if not r.get("skip") and r.get("direction") != "none"]
    results.sort(key=lambda x: x.get("score", 0), reverse=True)
    top_n = ctx.config.get("top_n_symbols", 3)

    for candidate in results[:top_n]:
        if not ctx.position_guard or not ctx.position_guard.can_open(ctx.positions):
            break
        sym = candidate["symbol"]
        if sym in ctx.positions:
            continue

        df = candidate["df"]
        price = df["close"].iloc[-1]
        score = candidate.get("score", 0.0)
        strategy = candidate.get("name", "")
        allowed, _ = ctx.risk_manager.allow_trade(df, strategy)
        if not allowed:
            continue

        size = ctx.risk_manager.position_size(
            score,
            ctx.balance,
            df,
            atr=candidate.get("atr"),
            price=price,
        )

        leverage = candidate.get("leverage", 1)
        size *= leverage

        if not ctx.risk_manager.can_allocate(strategy, size, ctx.balance):
            continue

        amount = size / price if price > 0 else 0.0
        start_exec = time.perf_counter()
        params = None
        if candidate.get("name") == "grid_bot":
            grid_cfg = GridConfig.from_dict(ctx.config.get("grid_bot"))
            params = {"leverage": grid_cfg.leverage}
        await cex_trade_async(
            ctx.exchange,
            ctx.ws_client,
            sym,
            direction_to_side(candidate["direction"]),
            amount,
            ctx.notifier,
            dry_run=ctx.config.get("execution_mode") == "dry_run",
            use_websocket=ctx.config.get("use_websocket", False),
            config=ctx.config,
            params=params,
            leverage=leverage,
        )
        ctx.timing["execution_latency"] = max(
            ctx.timing.get("execution_latency", 0.0),
            time.perf_counter() - start_exec,
        )

        ctx.risk_manager.allocate_capital(strategy, size)
        if ctx.config.get("execution_mode") == "dry_run" and ctx.paper_wallet:
            ctx.paper_wallet.open(sym, direction_to_side(candidate["direction"]), amount, price)
            ctx.balance = ctx.paper_wallet.balance
        ctx.positions[sym] = {
            "side": direction_to_side(candidate["direction"]),
            "entry_price": price,
            "entry_time": datetime.utcnow().isoformat(),
            "regime": candidate.get("regime"),
            "strategy": strategy,
            "confidence": score,
            "pnl": 0.0,
            "size": amount,
            "trailing_stop": 0.0,
            "highest_price": price,
        }
        try:
            log_position(
                sym,
                direction_to_side(candidate["direction"]),
                amount,
                price,
                price,
                ctx.balance,
            )
        except Exception:
            pass


async def handle_exits(ctx: BotContext) -> None:
    """Check open positions for exit conditions."""
    tf = ctx.config.get("timeframe", "1h")
    tf_cache = ctx.df_cache.get(tf, {})
    for sym, pos in list(ctx.positions.items()):
        df = tf_cache.get(sym)
        if df is None or df.empty:
            continue
        current_price = float(df["close"].iloc[-1])
        pnl_pct = (
            (current_price - pos["entry_price"]) / pos["entry_price"]
        ) * (1 if pos["side"] == "buy" else -1)
        if pnl_pct >= ctx.config.get("exit_strategy", {}).get("min_gain_to_trail", 0):
            if current_price > pos.get("highest_price", pos["entry_price"]):
                pos["highest_price"] = current_price
            pos["trailing_stop"] = calculate_trailing_stop(
                pd.Series([pos.get("highest_price", current_price)]),
                ctx.config.get("exit_strategy", {}).get("trailing_stop_pct", 0.1),
            )
        exit_signal, new_stop = should_exit(
            df,
            current_price,
            pos.get("trailing_stop", 0.0),
            ctx.config,
            ctx.risk_manager,
        )
        pos["trailing_stop"] = new_stop
        if exit_signal:
            await cex_trade_async(
                ctx.exchange,
                ctx.ws_client,
                sym,
                opposite_side(pos["side"]),
                pos["size"],
                ctx.notifier,
                dry_run=ctx.config.get("execution_mode") == "dry_run",
                use_websocket=ctx.config.get("use_websocket", False),
                config=ctx.config,
            )
            if ctx.config.get("execution_mode") == "dry_run" and ctx.paper_wallet:
                try:
                    ctx.paper_wallet.close(sym, pos["size"], current_price)
                    ctx.balance = ctx.paper_wallet.balance
                except Exception:
                    pass
            ctx.risk_manager.deallocate_capital(
                pos.get("strategy", ""), pos["size"] * pos["entry_price"]
            )
            ctx.positions.pop(sym, None)
            try:
                log_position(
                    sym,
                    pos["side"],
                    pos["size"],
                    pos["entry_price"],
                    current_price,
                    ctx.balance,
                )
            except Exception:
                pass


async def _rotation_loop(
    rotator: PortfolioRotator,
    exchange: object,
    wallet: str,
    state: dict,
    notifier: TelegramNotifier | None,
    check_balance_change: callable,
) -> None:
    """Periodically rotate portfolio holdings."""

    interval = rotator.config.get("interval_days", 7) * 86400
    while True:
        try:
            if state.get("running") and rotator.config.get("enabled"):
                if asyncio.iscoroutinefunction(getattr(exchange, "fetch_balance", None)):
                    bal = await exchange.fetch_balance()
                else:
                    bal = await asyncio.to_thread(exchange.fetch_balance)
                current_balance = (
                    bal.get("USDT", {}).get("free", 0)
                    if isinstance(bal.get("USDT"), dict)
                    else bal.get("USDT", 0)
                )
                check_balance_change(float(current_balance), "external change")
                holdings = {
                    k: (v.get("total") if isinstance(v, dict) else v)
                    for k, v in bal.items()
                }
                await rotator.rotate(exchange, wallet, holdings, notifier)
        except asyncio.CancelledError:
            break
        except Exception as exc:  # pragma: no cover - rotation errors
            logger.error("Rotation loop error: %s", exc, exc_info=True)
        sleep_remaining = interval
        while sleep_remaining > 0:
            sleep_chunk = min(60, sleep_remaining)
            await asyncio.sleep(sleep_chunk)
            sleep_remaining -= sleep_chunk
            if not (rotator.config.get("enabled") and state.get("running")):
                break


async def _main_impl() -> TelegramNotifier:
    """Implementation for running the trading bot."""

    logger.info("Starting bot")
    config = load_config()
    dotenv_values(ENV_PATH)
    user = load_or_create()
    tg_cfg = {
        "token": user.get("telegram_token", ""),
        "chat_id": user.get("telegram_chat_id", ""),
        "enabled": True,
    }
    notifier = TelegramNotifier.from_config(tg_cfg)
<<<<<<< HEAD
    send_test_message(notifier.token, notifier.chat_id, "Bot started")
    get_exchange(config)
=======
    if status_updates:
        notifier.notify("🤖 CoinTrader2.0 started")

    if notifier.token and notifier.chat_id:
        if not send_test_message(notifier.token, notifier.chat_id, "Bot started"):
            logger.warning("Telegram test message failed; check your token and chat ID")

    # allow user-configured exchange to override YAML setting
    if user.get("exchange"):
        config["exchange"] = user["exchange"]

    exchange, ws_client = get_exchange(config)

    if not hasattr(exchange, "load_markets"):
        logger.error(
            "The installed ccxt package is missing or a local stub is in use."
        )
        if status_updates:
            notifier.notify(
                "❌ ccxt library not found or stubbed; check your installation"
            )
        return notifier

    if config.get("scan_markets", False) and not config.get("symbols"):
        attempt = 0
        delay = SYMBOL_SCAN_RETRY_DELAY
        discovered: list[str] | None = None
        while attempt < MAX_SYMBOL_SCAN_ATTEMPTS:
            discovered = await load_kraken_symbols(
                exchange,
                config.get("excluded_symbols", []),
                config,
            )
            if discovered:
                break
            attempt += 1
            if attempt >= MAX_SYMBOL_SCAN_ATTEMPTS:
                break
            logger.warning(
                "Symbol scan empty; retrying in %d seconds (attempt %d/%d)",
                delay,
                attempt + 1,
                MAX_SYMBOL_SCAN_ATTEMPTS,
            )
            if status_updates:
                notifier.notify(
                    f"Symbol scan failed; retrying in {delay}s (attempt {attempt + 1}/{MAX_SYMBOL_SCAN_ATTEMPTS})"
                )
            await asyncio.sleep(delay)
            delay = min(delay * 2, MAX_SYMBOL_SCAN_DELAY)

        if discovered:
            config["symbols"] = discovered
        else:
            logger.error(
                "No symbols discovered after %d attempts; aborting startup",
                MAX_SYMBOL_SCAN_ATTEMPTS,
            )
            if status_updates:
                notifier.notify(
                    f"❌ Startup aborted after {MAX_SYMBOL_SCAN_ATTEMPTS} symbol scan attempts"
                )
            return notifier

    balance_threshold = config.get("balance_change_threshold", 0.01)
    previous_balance = 0.0

    def check_balance_change(new_balance: float, reason: str) -> None:
        nonlocal previous_balance
        delta = new_balance - previous_balance
        if abs(delta) > balance_threshold and notifier:
            notifier.notify(f"Balance changed by {delta:.4f} USDT due to {reason}")
        previous_balance = new_balance

    try:
        if asyncio.iscoroutinefunction(getattr(exchange, "fetch_balance", None)):
            bal = await exchange.fetch_balance()
        else:
            bal = await asyncio.to_thread(exchange.fetch_balance)
        init_bal = (
            bal.get("USDT", {}).get("free", 0)
            if isinstance(bal.get("USDT"), dict)
            else bal.get("USDT", 0)
        )
        log_balance(float(init_bal))
        last_balance = float(init_bal)
        previous_balance = float(init_bal)
    except Exception as exc:  # pragma: no cover - network
        logger.error("Exchange API setup failed: %s", exc)
        if status_updates:
            err = notifier.notify(f"API error: {exc}")
            if err:
                logger.error("Failed to notify user: %s", err)
        return notifier
    risk_params = {**config.get("risk", {})}
    risk_params.update(config.get("sentiment_filter", {}))
    risk_params.update(config.get("volatility_filter", {}))
    risk_params["symbol"] = config.get("symbol", "")
    risk_params["trade_size_pct"] = config.get("trade_size_pct", 0.1)
    risk_params["strategy_allocation"] = config.get("strategy_allocation", {})
    risk_params["volume_threshold_ratio"] = config.get("risk", {}).get(
        "volume_threshold_ratio", 0.1
    )
    risk_params["atr_period"] = config.get("risk", {}).get("atr_period", 14)
    risk_params["stop_loss_atr_mult"] = config.get("risk", {}).get(
        "stop_loss_atr_mult", 2.0
    )
    risk_params["take_profit_atr_mult"] = config.get("risk", {}).get(
        "take_profit_atr_mult", 4.0
    )
    risk_params["volume_ratio"] = volume_ratio
    risk_config = RiskConfig(**risk_params)
    risk_manager = RiskManager(risk_config)

    paper_wallet = None
    if config.get("execution_mode") == "dry_run":
        try:
            start_bal = float(input("Enter paper trading balance in USDT: "))
        except Exception:
            start_bal = 1000.0
        paper_wallet = PaperWallet(start_bal, config.get("max_open_trades", 1))
        log_balance(paper_wallet.balance)
        last_balance = notify_balance_change(
            notifier,
            last_balance,
            float(paper_wallet.balance),
            balance_updates,
        )

    monitor_task = asyncio.create_task(
        console_monitor.monitor_loop(exchange, paper_wallet, LOG_DIR / "bot.log")
    )

    position_tasks: dict[str, asyncio.Task] = {}
    max_open_trades = config.get("max_open_trades", 1)
    position_guard = OpenPositionGuard(max_open_trades)
    rotator = PortfolioRotator()

    mode = user.get("mode", config.get("mode", "auto"))
    state = {"running": True, "mode": mode}
    # Caches for OHLCV and regime data are stored on the session_state
    session_state = SessionState(last_balance=last_balance)
    last_candle_ts: dict[str, int] = {}

    control_task = asyncio.create_task(console_control.control_loop(state))
    rotation_task = asyncio.create_task(
        _rotation_loop(
            rotator,
            exchange,
            user.get("wallet_address", ""),
            state,
            notifier,
            check_balance_change,
        )
    )
    print("Bot running. Type 'stop' to pause, 'start' to resume, 'quit' to exit.")

    from crypto_bot.telegram_bot_ui import TelegramBotUI

    telegram_bot = (
        TelegramBotUI(
            notifier,
            state,
            LOG_DIR / "bot.log",
            rotator,
            exchange,
            user.get("wallet_address", ""),
            command_cooldown=config.get("telegram", {}).get("command_cooldown", 5),
        )
        if notifier.enabled
        else None
    )

    if telegram_bot:
        telegram_bot.run_async()

    meme_wave_task = None
    if config.get("meme_wave_sniper", {}).get("enabled"):
        from crypto_bot.solana import start_runner
        meme_wave_task = start_runner(config.get("meme_wave_sniper", {}))
    sniper_cfg = config.get("meme_wave_sniper", {})
    sniper_task = None
    if sniper_cfg.get("enabled"):
        from crypto_bot.solana.runner import run as sniper_run

        sniper_task = asyncio.create_task(sniper_run(sniper_cfg))

    if config.get("scan_in_background", True):
        session_state.scan_task = asyncio.create_task(
            initial_scan(
                exchange,
                config,
                session_state,
                notifier if status_updates else None,
            )
        )
    else:
        await initial_scan(
            exchange,
            config,
            session_state,
            notifier if status_updates else None,
        )

    ctx = BotContext(
        positions=session_state.positions,
        df_cache=session_state.df_cache,
        regime_cache=session_state.regime_cache,
        config=config,
    )
    ctx.exchange = exchange
    ctx.ws_client = ws_client
    ctx.risk_manager = risk_manager
    ctx.notifier = notifier
    ctx.paper_wallet = paper_wallet
    ctx.position_guard = position_guard
    ctx.balance = last_balance
    runner = PhaseRunner([
        fetch_candidates,
        update_caches,
        analyse_batch,
        execute_signals,
        handle_exits,
    ])

    loop_count = 0
    last_weight_update = last_optimize = 0.0

    try:
        while True:
            cycle_start = time.perf_counter()
            ctx.timing = await runner.run(ctx)
            loop_count += 1
    
            if time.time() - last_weight_update >= 86400:
                weights = compute_strategy_weights()
                if weights:
                    logger.info("Updating strategy allocation to %s", weights)
                    risk_manager.update_allocation(weights)
                    config["strategy_allocation"] = weights
                last_weight_update = time.time()
    
            if config.get("optimization", {}).get("enabled"):
                if (
                    time.time() - last_optimize
                    >= config["optimization"].get("interval_days", 7) * 86400
                ):
                    optimize_strategies()
                    last_optimize = time.time()
    
            if not state.get("running"):
                await asyncio.sleep(1)
                continue
    
            balances = await asyncio.to_thread(
                check_wallet_balances, user.get("wallet_address", "")
            )
            for token in detect_non_trade_tokens(balances):
                amount = balances[token]
                logger.info("Converting %s %s to USDC", amount, token)
                await auto_convert_funds(
                    user.get("wallet_address", ""),
                    token,
                    "USDC",
                    amount,
                    dry_run=config["execution_mode"] == "dry_run",
                    slippage_bps=config.get("solana_slippage_bps", 50),
                    notifier=notifier,
                )
                if asyncio.iscoroutinefunction(getattr(exchange, "fetch_balance", None)):
                    bal = await exchange.fetch_balance()
                else:
                    bal = await asyncio.to_thread(exchange.fetch_balance)
                bal_val = (
                    bal.get("USDT", {}).get("free", 0)
                    if isinstance(bal.get("USDT"), dict)
                    else bal.get("USDT", 0)
                )
                check_balance_change(float(bal_val), "funds converted")

            # Refresh OHLCV for open positions if a new candle has formed
            tf = config.get("timeframe", "1h")
            tf_sec = timeframe_seconds(None, tf)
            open_syms: list[str] = []
            for sym in ctx.positions:
                last_ts = last_candle_ts.get(sym, 0)
                if time.time() - last_ts >= tf_sec:
                    open_syms.append(sym)
            if open_syms:
                tf_cache = ctx.df_cache.get(tf, {})
                tf_cache = await update_ohlcv_cache(
                    exchange,
                    tf_cache,
                    open_syms,
                    timeframe=tf,
                    limit=2,
                    use_websocket=config.get("use_websocket", False),
                    force_websocket_history=config.get("force_websocket_history", False),
                    max_concurrent=config.get("max_concurrent_ohlcv"),
                )
                balances = await asyncio.to_thread(
                    check_wallet_balances, user.get("wallet_address", "")
                )
                for token in detect_non_trade_tokens(balances):
                    amount = balances[token]
                    logger.info("Converting %s %s to USDC", amount, token)
                    await auto_convert_funds(
                        user.get("wallet_address", ""),
                        token,
                        "USDC",
                        amount,
                        dry_run=config["execution_mode"] == "dry_run",
                        slippage_bps=config.get("solana_slippage_bps", 50),
                        notifier=notifier,
                    )
                    if asyncio.iscoroutinefunction(getattr(exchange, "fetch_balance", None)):
                        bal = await exchange.fetch_balance()
                    else:
                        bal = await asyncio.to_thread(exchange.fetch_balance)
                    bal_val = (
                        bal.get("USDT", {}).get("free", 0)
                        if isinstance(bal.get("USDT"), dict)
                        else bal.get("USDT", 0)
                    )
                    check_balance_change(float(bal_val), "funds converted")

                # Refresh OHLCV for open positions if a new candle has formed
                tf = config.get("timeframe", "1h")
                tf_sec = timeframe_seconds(None, tf)
                open_syms: list[str] = []
                for sym in ctx.positions:
                    last_ts = last_candle_ts.get(sym, 0)
                    if time.time() - last_ts >= tf_sec:
                        open_syms.append(sym)
                if open_syms:
                    tf_cache = ctx.df_cache.get(tf, {})
                    tf_cache = await update_ohlcv_cache(
                        exchange,
                        tf_cache,
                        open_syms,
                        timeframe=tf,
                        limit=2,
                        use_websocket=config.get("use_websocket", False),
                        force_websocket_history=config.get("force_websocket_history", False),
                        max_concurrent=config.get("max_concurrent_ohlcv"),
                    )
                    ctx.df_cache[tf] = tf_cache
                    session_state.df_cache[tf] = tf_cache
                    for sym in open_syms:
                        df = tf_cache.get(sym)
                        if df is not None and not df.empty:
                            last_candle_ts[sym] = int(df["timestamp"].iloc[-1])

                total_time = time.perf_counter() - cycle_start
                timing = getattr(ctx, "timing", {})
                _emit_timing(
                    timing.get("fetch_candidates", 0.0),
                    timing.get("update_caches", 0.0),
                    timing.get("analyse_batch", 0.0),
                    total_time,
                    metrics_path,
                    timing.get("ohlcv_fetch_latency", 0.0),
                    timing.get("execution_latency", 0.0),
                )
                ctx.df_cache[tf] = tf_cache
                session_state.df_cache[tf] = tf_cache
                for sym in open_syms:
                    df = tf_cache.get(sym)
                    if df is not None and not df.empty:
                        last_candle_ts[sym] = int(df["timestamp"].iloc[-1])

            total_time = time.perf_counter() - cycle_start
            timing = getattr(ctx, "timing", {})
            _emit_timing(
                timing.get("fetch_candidates", 0.0),
                timing.get("update_caches", 0.0),
                timing.get("analyse_batch", 0.0),
                total_time,
                metrics_path,
                timing.get("ohlcv_fetch_latency", 0.0),
                timing.get("execution_latency", 0.0),
            )

            if config.get("metrics_enabled") and config.get("metrics_backend") == "csv":
                metrics = {
                    "timestamp": datetime.utcnow().isoformat(),
                    "ticker_fetch_time": timing.get("fetch_candidates", 0.0),
                    "symbol_filter_ratio": timing.get("symbol_filter_ratio", 1.0),
                    "ohlcv_fetch_latency": timing.get("ohlcv_fetch_latency", 0.0),
                    "execution_latency": timing.get("execution_latency", 0.0),
                    "unknown_regimes": sum(
                        1 for r in getattr(ctx, "analysis_results", []) if r.get("regime") == "unknown"
                    ),
                }
                write_cycle_metrics(metrics, config)
            logger.info("Sleeping for %s minutes", config["loop_interval_minutes"])
            await asyncio.sleep(config["loop_interval_minutes"] * 60)
    
    finally:
        if session_state.scan_task:
            session_state.scan_task.cancel()
            try:
                await session_state.scan_task
            except asyncio.CancelledError:
                pass
        monitor_task.cancel()
        control_task.cancel()
        rotation_task.cancel()
        if sniper_task:
            sniper_task.cancel()
        for task in list(position_tasks.values()):
            task.cancel()
        for task in list(position_tasks.values()):
            try:
                await task
            except asyncio.CancelledError:
                pass
        position_tasks.clear()
        if meme_wave_task:
            meme_wave_task.cancel()
            try:
                await meme_wave_task
            except asyncio.CancelledError:
                pass
        if telegram_bot:
            telegram_bot.stop()
        try:
            await monitor_task
        except asyncio.CancelledError:
            pass
        try:
            await rotation_task
        except asyncio.CancelledError:
            pass
        if sniper_task:
            try:
                await sniper_task
            except asyncio.CancelledError:
                pass
        try:
            await control_task
        except asyncio.CancelledError:
            pass
        for task in list(WS_PING_TASKS):
            task.cancel()
        for task in list(WS_PING_TASKS):
            try:
                await task
            except asyncio.CancelledError:
                pass
        WS_PING_TASKS.clear()
        if hasattr(exchange, "close"):
            if asyncio.iscoroutinefunction(getattr(exchange, "close")):
                with contextlib.suppress(Exception):
                    await exchange.close()
            else:
                with contextlib.suppress(Exception):
                    await asyncio.to_thread(exchange.close)

>>>>>>> a0d87378
    return notifier
async def main() -> None:
    """Entry point for running the trading bot with error handling."""
    notifier: TelegramNotifier | None = None
    try:
        notifier = await _main_impl()
    except Exception as exc:  # pragma: no cover - error path
        logger.exception("Unhandled error in main: %s", exc)
        if notifier:
            notifier.notify(f"❌ Bot stopped: {exc}")
    finally:
        if notifier:
            notifier.notify("Bot shutting down")
        logger.info("Bot shutting down")


if __name__ == "__main__":  # pragma: no cover - manual execution
    asyncio.run(main())<|MERGE_RESOLUTION|>--- conflicted
+++ resolved
@@ -256,11 +256,8 @@
         return value
 
 
-<<<<<<< HEAD
-=======
 async def _ws_ping_loop(exchange: object, interval: float) -> None:
     pass
->>>>>>> a0d87378
 async def _ws_ping_loop(exchange: ccxt.Exchange, interval: float) -> None:
     """Periodically send WebSocket ping messages."""
     try:
@@ -640,10 +637,8 @@
         "enabled": True,
     }
     notifier = TelegramNotifier.from_config(tg_cfg)
-<<<<<<< HEAD
     send_test_message(notifier.token, notifier.chat_id, "Bot started")
     get_exchange(config)
-=======
     if status_updates:
         notifier.notify("🤖 CoinTrader2.0 started")
 
@@ -1103,7 +1098,6 @@
                 with contextlib.suppress(Exception):
                     await asyncio.to_thread(exchange.close)
 
->>>>>>> a0d87378
     return notifier
 async def main() -> None:
     """Entry point for running the trading bot with error handling."""
