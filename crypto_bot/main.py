import os
import asyncio
import contextlib
import json
import time
from pathlib import Path
from datetime import datetime
from collections import deque, OrderedDict, defaultdict
from dataclasses import dataclass, field

# Track WebSocket ping tasks
WS_PING_TASKS: set[asyncio.Task] = set()

try:
    import ccxt  # type: ignore
    from ccxt.base.errors import NetworkError, ExchangeError
except Exception:  # pragma: no cover - optional dependency
    import types

    ccxt = types.SimpleNamespace(NetworkError=Exception, ExchangeError=Exception)

import pandas as pd
import yaml
from dotenv import dotenv_values
from pydantic import ValidationError

from schema.scanner import ScannerConfig

from crypto_bot.utils.telegram import TelegramNotifier, send_test_message
from crypto_bot.utils.trade_reporter import report_entry, report_exit
from crypto_bot.utils.logger import LOG_DIR, setup_logger
from crypto_bot.portfolio_rotator import PortfolioRotator
from crypto_bot.wallet_manager import load_or_create
from crypto_bot.utils.market_analyzer import analyze_symbol
from crypto_bot.strategy_router import strategy_for, strategy_name
from crypto_bot.cooldown_manager import (
    configure as cooldown_configure,
    in_cooldown,
    mark_cooldown,
)
from crypto_bot.phase_runner import BotContext, PhaseRunner
from crypto_bot.risk.risk_manager import RiskManager, RiskConfig
from crypto_bot.risk.exit_manager import (
    calculate_trailing_stop,
    should_exit,
    get_partial_exit_percent,
)
from crypto_bot.execution.cex_executor import (
    execute_trade_async as cex_trade_async,
    get_exchange,
    place_stop_order,
)
from crypto_bot.open_position_guard import OpenPositionGuard
from crypto_bot import console_monitor, console_control
from crypto_bot.utils.performance_logger import log_performance
from crypto_bot.utils.position_logger import log_position, log_balance
from crypto_bot.utils.regime_logger import log_regime
from crypto_bot.utils.market_loader import (
    load_kraken_symbols,
    update_ohlcv_cache,
    update_multi_tf_ohlcv_cache,
    update_regime_tf_cache,
    timeframe_seconds,
    configure as market_loader_configure,
)
from crypto_bot.utils.eval_queue import build_priority_queue
from crypto_bot.utils.symbol_utils import get_filtered_symbols, fix_symbol

# Backwards compatibility for tests
_fix_symbol = fix_symbol
from crypto_bot.utils.metrics_logger import log_cycle as log_cycle_metrics
from crypto_bot.utils.pnl_logger import log_pnl
from crypto_bot.utils.regime_pnl_tracker import log_trade as log_regime_pnl
from crypto_bot.utils.regime_pnl_tracker import get_recent_win_rate
from crypto_bot.paper_wallet import PaperWallet
from crypto_bot import grid_state
from crypto_bot.utils.strategy_utils import compute_strategy_weights
from crypto_bot.auto_optimizer import optimize_strategies
from crypto_bot.utils.telemetry import telemetry, write_cycle_metrics
from crypto_bot.utils.correlation import compute_correlation_matrix
from crypto_bot.utils.strategy_analytics import write_scores, write_stats
from crypto_bot.utils.balance import get_usdt_balance
from crypto_bot.fund_manager import (
    auto_convert_funds,
    check_wallet_balances,
    detect_non_trade_tokens,
)
from crypto_bot.regime.regime_classifier import CONFIG


def _fix_symbol(sym: str) -> str:
    """Internal wrapper for tests to normalize symbols."""
    return fix_symbol(sym)


CONFIG_PATH = Path(__file__).resolve().parent / "config.yaml"
ENV_PATH = Path(__file__).resolve().parent / ".env"

logger = setup_logger("bot", LOG_DIR / "bot.log", to_console=False)

# Queue of symbols awaiting evaluation across loops
symbol_priority_queue: deque[str] = deque()

# Queue tracking symbols evaluated across cycles
SYMBOL_EVAL_QUEUE: deque[str] = deque()

# Protects shared queues for future multi-tasking scenarios
QUEUE_LOCK = asyncio.Lock()

# Retry parameters for the initial symbol scan
MAX_SYMBOL_SCAN_ATTEMPTS = 3
SYMBOL_SCAN_RETRY_DELAY = 10
MAX_SYMBOL_SCAN_DELAY = 60

# Maximum number of symbols per timeframe to keep in the OHLCV cache
DF_CACHE_MAX_SIZE = 500


@dataclass
class SessionState:
    """Runtime session state shared across tasks."""

    positions: dict[str, dict] = field(default_factory=dict)
    df_cache: dict[str, dict[str, pd.DataFrame]] = field(default_factory=dict)
    regime_cache: dict[str, dict[str, pd.DataFrame]] = field(default_factory=dict)
    last_balance: float | None = None
    scan_task: asyncio.Task | None = None


def update_df_cache(
    cache: dict[str, dict[str, pd.DataFrame]],
    timeframe: str,
    symbol: str,
    df: pd.DataFrame,
    max_size: int = DF_CACHE_MAX_SIZE,
) -> None:
    """Update an OHLCV cache with LRU eviction."""
    tf_cache = cache.setdefault(timeframe, OrderedDict())
    if not isinstance(tf_cache, OrderedDict):
        tf_cache = OrderedDict(tf_cache)
        cache[timeframe] = tf_cache
    tf_cache[symbol] = df
    tf_cache.move_to_end(symbol)
    if len(tf_cache) > max_size:
        tf_cache.popitem(last=False)


def direction_to_side(direction: str) -> str:
    """Translate strategy direction to trade side."""
    return "buy" if direction == "long" else "sell"


def opposite_side(side: str) -> str:
    """Return the opposite trading side."""
    return "sell" if side == "buy" else "buy"


def notify_balance_change(
    notifier: TelegramNotifier | None,
    previous: float | None,
    new_balance: float,
    enabled: bool,
) -> float:
    """Send a notification if the balance changed."""
    if notifier and enabled and previous is not None and new_balance != previous:
        notifier.notify(f"Balance changed: {new_balance:.2f} USDT")
    return new_balance


async def fetch_balance(exchange, paper_wallet, config):
    """Return the latest wallet balance without logging."""
    if config["execution_mode"] != "dry_run":
        return await get_usdt_balance(exchange, config)
    return paper_wallet.balance if paper_wallet else 0.0


async def fetch_and_log_balance(exchange, paper_wallet, config):
    """Return the latest wallet balance and log it."""
    latest_balance = await fetch_balance(exchange, paper_wallet, config)
    log_balance(float(latest_balance))
    return latest_balance


def _emit_timing(
    symbol_t: float,
    ohlcv_t: float,
    analyze_t: float,
    total_t: float,
    metrics_path: Path | None = None,
    ohlcv_fetch_latency: float = 0.0,
    execution_latency: float = 0.0,
) -> None:
    """Log timing information and optionally append to metrics CSV."""
    logger.info(
        "\u23f1\ufe0f Cycle timing - Symbols: %.2fs, OHLCV: %.2fs, Analyze: %.2fs, Total: %.2fs",
        symbol_t,
        ohlcv_t,
        analyze_t,
        total_t,
    )
    if metrics_path:
        log_cycle_metrics(
            symbol_t,
            ohlcv_t,
            analyze_t,
            total_t,
            ohlcv_fetch_latency,
            execution_latency,
            metrics_path,
        )

def load_config() -> dict:
    """Load YAML configuration for the bot."""
    with open(CONFIG_PATH) as f:
        logger.info("Loading config from %s", CONFIG_PATH)
        data = yaml.safe_load(f) or {}

    if "symbol" in data:
        data["symbol"] = fix_symbol(data["symbol"])
    if "symbols" in data:
        data["symbols"] = [fix_symbol(s) for s in data.get("symbols", [])]
    try:
        if hasattr(ScannerConfig, "model_validate"):
            ScannerConfig.model_validate(data)
        else:  # pragma: no cover - for Pydantic < 2
            ScannerConfig.parse_obj(data)
    except ValidationError as exc:
        print("Invalid configuration:\n", exc)
        raise SystemExit(1)
    return data


def _flatten_config(data: dict, parent: str = "") -> dict:
    """Flatten nested config keys to ENV_STYLE names."""
    flat: dict[str, str] = {}
    for key, value in data.items():
        new_key = f"{parent}_{key}" if parent else key
        if isinstance(value, dict):
            flat.update(_flatten_config(value, new_key))
        else:
            flat[new_key.upper()] = value
    return flat


async def _ws_ping_loop(exchange: object, interval: float) -> None:
    """Periodically send WebSocket ping messages."""
    try:
        while True:
            await asyncio.sleep(interval)
            try:
                ping = getattr(exchange, "ping", None)
                if ping is None:
                    continue
                is_coro = asyncio.iscoroutinefunction(ping)
                clients = getattr(exchange, "clients", None)
                if isinstance(clients, dict):
                    if clients:
                        for client in clients.values():
                            if is_coro:
                                await ping(client)
                            else:
                                await asyncio.to_thread(ping, client)
                    else:
                        continue
                else:
                    if is_coro:
                        await ping()
                    else:
                        await asyncio.to_thread(ping)
            except asyncio.CancelledError:
                raise
            except ccxt.NetworkError as exc:
                logger.warning("Network error: %s; retrying shortly", exc)
                await asyncio.sleep(5)
                continue
            except ccxt.ExchangeError as exc:
                logger.error("Exchange error: %s", exc)
                await asyncio.sleep(5)
                continue
            except Exception as exc:  # pragma: no cover - ping failures
                logger.error("WebSocket ping failed: %s", exc, exc_info=True)
    except asyncio.CancelledError:
        pass




async def initial_scan(
    exchange: object,
    config: dict,
    state: SessionState,
    notifier: TelegramNotifier | None = None,
) -> None:
    """Populate OHLCV and regime caches before trading begins."""

    symbols = config.get("symbols") or [config.get("symbol")]
    if not symbols:
        return

    batch_size = int(config.get("symbol_batch_size", 10))
    total = len(symbols)
    processed = 0

    for i in range(0, total, batch_size):
        batch = symbols[i : i + batch_size]

        state.df_cache = await update_multi_tf_ohlcv_cache(
            exchange,
            state.df_cache,
            batch,
            config,
            limit=config.get("scan_lookback_limit", 50),
            use_websocket=config.get("use_websocket", False),
            force_websocket_history=config.get("force_websocket_history", False),
            max_concurrent=config.get("max_concurrent_ohlcv"),
            notifier=notifier,
        )

        state.regime_cache = await update_regime_tf_cache(
            exchange,
            state.regime_cache,
            batch,
            config,
            limit=config.get("scan_lookback_limit", 50),
            use_websocket=config.get("use_websocket", False),
            force_websocket_history=config.get("force_websocket_history", False),
            max_concurrent=config.get("max_concurrent_ohlcv"),
            notifier=notifier,
            df_map=state.df_cache,
        )

        processed += len(batch)
        pct = processed / total * 100
        logger.info("Initial scan %.1f%% complete", pct)
        if notifier and config.get("telegram", {}).get("status_updates", True):
            notifier.notify(f"Initial scan {pct:.1f}% complete")

    return


async def fetch_candidates(ctx: BotContext) -> None:
    """Gather symbols for this cycle and build the evaluation batch."""
    t0 = time.perf_counter()
    symbols = await get_filtered_symbols(ctx.exchange, ctx.config)
    ctx.timing["symbol_time"] = time.perf_counter() - t0

    total_available = len(ctx.config.get("symbols") or [ctx.config.get("symbol")])
    ctx.timing["symbol_filter_ratio"] = (
        len(symbols) / total_available if total_available else 1.0
    )

    global symbol_priority_queue
    batch_size = ctx.config.get("symbol_batch_size", 10)
    async with QUEUE_LOCK:
        if not symbol_priority_queue:
            symbol_priority_queue = build_priority_queue(symbols)
        if len(symbol_priority_queue) < batch_size:
            symbol_priority_queue.extend(build_priority_queue(symbols))
        ctx.current_batch = [
            symbol_priority_queue.popleft()
            for _ in range(min(batch_size, len(symbol_priority_queue)))
        ]


async def update_caches(ctx: BotContext) -> None:
    """Update OHLCV and regime caches for the current symbol batch."""
    batch = ctx.current_batch
    if not batch:
        return

    start = time.perf_counter()
    tf_minutes = int(pd.Timedelta(ctx.config.get("timeframe", "1h")).total_seconds() // 60)
    limit = min(150, tf_minutes * 2)
    limit = int(ctx.config.get("cycle_lookback_limit") or limit)

    ctx.df_cache = await update_multi_tf_ohlcv_cache(
        ctx.exchange,
        ctx.df_cache,
        batch,
        ctx.config,
        limit=limit,
        use_websocket=ctx.config.get("use_websocket", False),
        force_websocket_history=ctx.config.get("force_websocket_history", False),
        max_concurrent=ctx.config.get("max_concurrent_ohlcv"),
        notifier=ctx.notifier if ctx.config.get("telegram", {}).get("status_updates", True) else None,
    )

    ctx.regime_cache = await update_regime_tf_cache(
        ctx.exchange,
        ctx.regime_cache,
        batch,
        ctx.config,
        limit=limit,
        use_websocket=ctx.config.get("use_websocket", False),
        force_websocket_history=ctx.config.get("force_websocket_history", False),
        max_concurrent=ctx.config.get("max_concurrent_ohlcv"),
        notifier=ctx.notifier if ctx.config.get("telegram", {}).get("status_updates", True) else None,
        df_map=ctx.df_cache,
    )

    ctx.timing["ohlcv_fetch_latency"] = time.perf_counter() - start


async def analyse_batch(ctx: BotContext) -> None:
    """Run signal analysis on the current batch."""
    batch = ctx.current_batch
    if not batch:
        ctx.analysis_results = []
        return

    tasks = []
    mode = ctx.config.get("mode", "cex")
    for sym in batch:
        df_map = {tf: c.get(sym) for tf, c in ctx.df_cache.items()}
        for tf, cache in ctx.regime_cache.items():
            df_map[tf] = cache.get(sym)
        tasks.append(analyze_symbol(sym, df_map, mode, ctx.config, ctx.notifier))

    ctx.analysis_results = await asyncio.gather(*tasks)


async def execute_signals(ctx: BotContext) -> None:
    """Open trades for qualified analysis results."""
    results = getattr(ctx, "analysis_results", [])
    if not results:
        return

    # Prioritize by score
    results = [r for r in results if not r.get("skip") and r.get("direction") != "none"]
    results.sort(key=lambda x: x.get("score", 0), reverse=True)
    top_n = ctx.config.get("top_n_symbols", 3)

    for candidate in results[:top_n]:
        if not ctx.position_guard or not ctx.position_guard.can_open(ctx.positions):
            break
        sym = candidate["symbol"]
        if sym in ctx.positions:
            continue

        df = candidate["df"]
        price = df["close"].iloc[-1]
        score = candidate.get("score", 0.0)
        strategy = candidate.get("name", "")
        allowed, _ = ctx.risk_manager.allow_trade(df, strategy)
        if not allowed:
            continue

        size = ctx.risk_manager.position_size(
            score,
            ctx.balance,
            df,
            atr=candidate.get("atr"),
            price=price,
        )

        if not ctx.risk_manager.can_allocate(strategy, size, ctx.balance):
            continue

        amount = size / price if price > 0 else 0.0
        start_exec = time.perf_counter()
        await cex_trade_async(
            ctx.exchange,
            ctx.ws_client,
            sym,
            direction_to_side(candidate["direction"]),
            amount,
            ctx.notifier,
            dry_run=ctx.config.get("execution_mode") == "dry_run",
            use_websocket=ctx.config.get("use_websocket", False),
            config=ctx.config,
        )
        ctx.timing["execution_latency"] = max(
            ctx.timing.get("execution_latency", 0.0),
            time.perf_counter() - start_exec,
        )

        ctx.risk_manager.allocate_capital(strategy, size)
        if ctx.config.get("execution_mode") == "dry_run" and ctx.paper_wallet:
            ctx.paper_wallet.open(sym, direction_to_side(candidate["direction"]), amount, price)
            ctx.balance = ctx.paper_wallet.balance
        ctx.positions[sym] = {
            "side": direction_to_side(candidate["direction"]),
            "entry_price": price,
            "entry_time": datetime.utcnow().isoformat(),
            "regime": candidate.get("regime"),
            "strategy": strategy,
            "confidence": score,
            "pnl": 0.0,
            "size": amount,
            "trailing_stop": 0.0,
            "highest_price": price,
        }
        try:
            log_position(
                sym,
                direction_to_side(candidate["direction"]),
                amount,
                price,
                price,
                ctx.balance,
            )
        except Exception:
            pass


async def handle_exits(ctx: BotContext) -> None:
    """Check open positions for exit conditions."""
    tf = ctx.config.get("timeframe", "1h")
    tf_cache = ctx.df_cache.get(tf, {})
    for sym, pos in list(ctx.positions.items()):
        df = tf_cache.get(sym)
        if df is None or df.empty:
            continue
        current_price = float(df["close"].iloc[-1])
        pnl_pct = (
            (current_price - pos["entry_price"]) / pos["entry_price"]
        ) * (1 if pos["side"] == "buy" else -1)
        if pnl_pct >= ctx.config.get("exit_strategy", {}).get("min_gain_to_trail", 0):
            if current_price > pos.get("highest_price", pos["entry_price"]):
                pos["highest_price"] = current_price
            pos["trailing_stop"] = calculate_trailing_stop(
                pd.Series([pos.get("highest_price", current_price)]),
                ctx.config.get("exit_strategy", {}).get("trailing_stop_pct", 0.1),
            )
        exit_signal, new_stop = should_exit(
            df,
            current_price,
            pos.get("trailing_stop", 0.0),
            ctx.config,
            ctx.risk_manager,
        )
        pos["trailing_stop"] = new_stop
        if exit_signal:
            await cex_trade_async(
                ctx.exchange,
                ctx.ws_client,
                sym,
                opposite_side(pos["side"]),
                pos["size"],
                ctx.notifier,
                dry_run=ctx.config.get("execution_mode") == "dry_run",
                use_websocket=ctx.config.get("use_websocket", False),
                config=ctx.config,
            )
            if ctx.config.get("execution_mode") == "dry_run" and ctx.paper_wallet:
                try:
                    ctx.paper_wallet.close(sym, pos["size"], current_price)
                    ctx.balance = ctx.paper_wallet.balance
                except Exception:
                    pass
            ctx.risk_manager.deallocate_capital(
                pos.get("strategy", ""), pos["size"] * pos["entry_price"]
            )
            ctx.positions.pop(sym, None)
            try:
                log_position(
                    sym,
                    pos["side"],
                    pos["size"],
                    pos["entry_price"],
                    current_price,
                    ctx.balance,
                )
            except Exception:
                pass


async def _rotation_loop(
    rotator: PortfolioRotator,
    exchange: object,
    wallet: str,
    state: dict,
    notifier: TelegramNotifier | None,
    check_balance_change: callable,
) -> None:
    """Periodically rotate portfolio holdings."""

    interval = rotator.config.get("interval_days", 7) * 86400
    while True:
        try:
            if state.get("running") and rotator.config.get("enabled"):
                current_balance = await get_usdt_balance(exchange, rotator.config)
                if asyncio.iscoroutinefunction(getattr(exchange, "fetch_balance", None)):
                    bal = await exchange.fetch_balance()
                else:
                    bal = await asyncio.to_thread(exchange.fetch_balance)
                check_balance_change(float(current_balance), "external change")
                holdings = {
                    k: (v.get("total") if isinstance(v, dict) else v)
                    for k, v in bal.items()
                }
                await rotator.rotate(exchange, wallet, holdings, notifier)
        except asyncio.CancelledError:
            break
        except ccxt.NetworkError as exc:
            logger.warning("Network error: %s; retrying shortly", exc)
            await asyncio.sleep(5)
            continue
        except ccxt.ExchangeError as exc:
            logger.error("Exchange error: %s", exc)
            await asyncio.sleep(5)
            continue
        except Exception as exc:  # pragma: no cover - rotation errors
            logger.error("Rotation loop error: %s", exc, exc_info=True)
        sleep_remaining = interval
        while sleep_remaining > 0:
            sleep_chunk = min(60, sleep_remaining)
            await asyncio.sleep(sleep_chunk)
            sleep_remaining -= sleep_chunk
            if not (rotator.config.get("enabled") and state.get("running")):
                break


async def _main_impl() -> TelegramNotifier:
    """Implementation for running the trading bot."""

    logger.info("Starting bot")
    config = load_config()
    metrics_path = (
        Path(config.get("metrics_csv")) if config.get("metrics_csv") else None
    )
    volume_ratio = 0.01 if config.get("testing_mode") else 1.0
    cooldown_configure(config.get("min_cooldown", 0))
    status_updates = config.get("telegram", {}).get("status_updates", True)
    market_loader_configure(
        config.get("ohlcv_timeout", 120),
        config.get("max_ohlcv_failures", 3),
        config.get("max_ws_limit", 50),
        status_updates,
        max_concurrent=config.get("max_concurrent_ohlcv"),
    )
    secrets = dotenv_values(ENV_PATH)
    flat_cfg = _flatten_config(config)
    for key, val in secrets.items():
        if key in flat_cfg:
            if flat_cfg[key] != val:
                logger.info(
                    "Overriding %s from .env (config.yaml value: %s)",
                    key,
                    flat_cfg[key],
                )
            else:
                logger.info("Using %s from .env (matches config.yaml)", key)
        else:
            logger.info("Setting %s from .env", key)
    os.environ.update(secrets)

    user = load_or_create()

    trade_updates = config.get("telegram", {}).get("trade_updates", True)
    status_updates = config.get("telegram", {}).get("status_updates", True)
    balance_updates = config.get("telegram", {}).get("balance_updates", False)

    tg_cfg = {**config.get("telegram", {})}
    if user.get("telegram_token"):
        tg_cfg["token"] = user["telegram_token"]
    if user.get("telegram_chat_id"):
        tg_cfg["chat_id"] = user["telegram_chat_id"]
    if os.getenv("TELE_CHAT_ADMINS"):
        tg_cfg["chat_admins"] = os.getenv("TELE_CHAT_ADMINS")
    trade_updates = tg_cfg.get("trade_updates", True)
    status_updates = tg_cfg.get("status_updates", status_updates)
    balance_updates = tg_cfg.get("balance_updates", balance_updates)

    notifier = TelegramNotifier.from_config(tg_cfg)
    if status_updates:
        notifier.notify("🤖 CoinTrader2.0 started")

    if notifier.token and notifier.chat_id:
        if not send_test_message(notifier.token, notifier.chat_id, "Bot started"):
            logger.warning("Telegram test message failed; check your token and chat ID")

    # allow user-configured exchange to override YAML setting
    if user.get("exchange"):
        config["exchange"] = user["exchange"]

    exchange, ws_client = get_exchange(config)

    if not hasattr(exchange, "load_markets"):
        logger.error(
            "The installed ccxt package is missing or a local stub is in use."
        )
        if status_updates:
            notifier.notify(
                "❌ ccxt library not found or stubbed; check your installation"
            )
        return notifier

    if config.get("scan_markets", False) and not config.get("symbols"):
        attempt = 0
        delay = SYMBOL_SCAN_RETRY_DELAY
        discovered: list[str] | None = None
        while attempt < MAX_SYMBOL_SCAN_ATTEMPTS:
            discovered = await load_kraken_symbols(
                exchange,
                config.get("excluded_symbols", []),
                config,
            )
            if discovered:
                break
            attempt += 1
            if attempt >= MAX_SYMBOL_SCAN_ATTEMPTS:
                break
            logger.warning(
                "Symbol scan empty; retrying in %d seconds (attempt %d/%d)",
                delay,
                attempt + 1,
                MAX_SYMBOL_SCAN_ATTEMPTS,
            )
            if status_updates:
                notifier.notify(
                    f"Symbol scan failed; retrying in {delay}s (attempt {attempt + 1}/{MAX_SYMBOL_SCAN_ATTEMPTS})"
                )
            await asyncio.sleep(delay)
            delay = min(delay * 2, MAX_SYMBOL_SCAN_DELAY)

        if discovered:
            config["symbols"] = discovered
        else:
            logger.error(
                "No symbols discovered after %d attempts; aborting startup",
                MAX_SYMBOL_SCAN_ATTEMPTS,
            )
            if status_updates:
                notifier.notify(
                    f"❌ Startup aborted after {MAX_SYMBOL_SCAN_ATTEMPTS} symbol scan attempts"
                )
            return notifier

    balance_threshold = config.get("balance_change_threshold", 0.01)
    previous_balance = 0.0

    def check_balance_change(new_balance: float, reason: str) -> None:
        nonlocal previous_balance
        delta = new_balance - previous_balance
        if abs(delta) > balance_threshold and notifier:
            notifier.notify(f"Balance changed by {delta:.4f} USDT due to {reason}")
        previous_balance = new_balance

    try:
        init_bal = await get_usdt_balance(exchange, config)
        log_balance(float(init_bal))
        last_balance = float(init_bal)
        previous_balance = float(init_bal)
    except Exception as exc:  # pragma: no cover - network
        logger.error("Exchange API setup failed: %s", exc)
        if status_updates:
            err = notifier.notify(f"API error: {exc}")
            if err:
                logger.error("Failed to notify user: %s", err)
        return notifier
    risk_params = {**config.get("risk", {})}
    risk_params.update(config.get("sentiment_filter", {}))
    risk_params.update(config.get("volatility_filter", {}))
    risk_params["symbol"] = config.get("symbol", "")
    risk_params["trade_size_pct"] = config.get("trade_size_pct", 0.1)
    risk_params["strategy_allocation"] = config.get("strategy_allocation", {})
    risk_params["volume_threshold_ratio"] = config.get("risk", {}).get(
        "volume_threshold_ratio", 0.1
    )
    risk_params["atr_period"] = config.get("risk", {}).get("atr_period", 14)
    risk_params["stop_loss_atr_mult"] = config.get("risk", {}).get(
        "stop_loss_atr_mult", 2.0
    )
    risk_params["take_profit_atr_mult"] = config.get("risk", {}).get(
        "take_profit_atr_mult", 4.0
    )
    risk_params["volume_ratio"] = volume_ratio
    risk_config = RiskConfig(**risk_params)
    risk_manager = RiskManager(risk_config)

    paper_wallet = None
    if config.get("execution_mode") == "dry_run":
        try:
            start_bal = float(input("Enter paper trading balance in USDT: "))
        except Exception:
            start_bal = 1000.0
        paper_wallet = PaperWallet(start_bal, config.get("max_open_trades", 1))
        log_balance(paper_wallet.balance)
        last_balance = notify_balance_change(
            notifier,
            last_balance,
            float(paper_wallet.balance),
            balance_updates,
        )

    monitor_task = asyncio.create_task(
        console_monitor.monitor_loop(exchange, paper_wallet, LOG_DIR / "bot.log")
    )

    position_tasks: dict[str, asyncio.Task] = {}
    max_open_trades = config.get("max_open_trades", 1)
    position_guard = OpenPositionGuard(max_open_trades)
    rotator = PortfolioRotator()

    mode = user.get("mode", config.get("mode", "auto"))
    state = {"running": True, "mode": mode}
    # Caches for OHLCV and regime data are stored on the session_state
    session_state = SessionState(last_balance=last_balance)
    last_candle_ts: dict[str, int] = {}

    control_task = asyncio.create_task(console_control.control_loop(state))
    rotation_task = asyncio.create_task(
        _rotation_loop(
            rotator,
            exchange,
            user.get("wallet_address", ""),
            state,
            notifier,
            check_balance_change,
        )
    )
    print("Bot running. Type 'stop' to pause, 'start' to resume, 'quit' to exit.")

    from crypto_bot.telegram_bot_ui import TelegramBotUI

    telegram_bot = (
        TelegramBotUI(
            notifier,
            state,
            LOG_DIR / "bot.log",
            rotator,
            exchange,
            user.get("wallet_address", ""),
            command_cooldown=config.get("telegram", {}).get("command_cooldown", 5),
        )
        if notifier.enabled
        else None
    )

    if telegram_bot:
        telegram_bot.run_async()

    meme_wave_task = None
    if config.get("meme_wave_sniper", {}).get("enabled"):
        from crypto_bot.solana import start_runner
        meme_wave_task = start_runner(config.get("meme_wave_sniper", {}))
    sniper_cfg = config.get("meme_wave_sniper", {})
    sniper_task = None
    if sniper_cfg.get("enabled"):
        from crypto_bot.solana.runner import run as sniper_run

        sniper_task = asyncio.create_task(sniper_run(sniper_cfg))

    if config.get("scan_in_background", True):
        session_state.scan_task = asyncio.create_task(
            initial_scan(
                exchange,
                config,
                session_state,
                notifier if status_updates else None,
            )
        )
    else:
        await initial_scan(
            exchange,
            config,
            session_state,
            notifier if status_updates else None,
        )

    ctx = BotContext(
        positions=session_state.positions,
        df_cache=session_state.df_cache,
        regime_cache=session_state.regime_cache,
        config=config,
    )
    ctx.exchange = exchange
    ctx.ws_client = ws_client
    ctx.risk_manager = risk_manager
    ctx.notifier = notifier
    ctx.paper_wallet = paper_wallet
    ctx.position_guard = position_guard
    ctx.balance = last_balance
    runner = PhaseRunner([
        fetch_candidates,
        update_caches,
        analyse_batch,
        execute_signals,
        handle_exits,
    ])

    loop_count = 0
    last_weight_update = last_optimize = 0.0

    try:
        while True:
            try:
                cycle_start = time.perf_counter()
                ctx.timing = await runner.run(ctx)
                loop_count += 1

                if time.time() - last_weight_update >= 86400:
                    weights = compute_strategy_weights()
                    if weights:
                        logger.info("Updating strategy allocation to %s", weights)
                        risk_manager.update_allocation(weights)
                        config["strategy_allocation"] = weights
                    last_weight_update = time.time()
    
                if config.get("optimization", {}).get("enabled"):
                    if (
                        time.time() - last_optimize
                        >= config["optimization"].get("interval_days", 7) * 86400
                    ):
                        optimize_strategies()
                        last_optimize = time.time()
    
                if not state.get("running"):
                    await asyncio.sleep(1)
                    continue
    
<<<<<<< HEAD
            balances = await asyncio.to_thread(
                check_wallet_balances, user.get("wallet_address", "")
            )
            for token in detect_non_trade_tokens(balances):
                amount = balances[token]
                logger.info("Converting %s %s to USDC", amount, token)
                await auto_convert_funds(
                    user.get("wallet_address", ""),
                    token,
                    "USDC",
                    amount,
                    dry_run=config["execution_mode"] == "dry_run",
                    slippage_bps=config.get("solana_slippage_bps", 50),
                    notifier=notifier,
                )
                bal_val = await get_usdt_balance(exchange, config)
                check_balance_change(float(bal_val), "funds converted")

            # Refresh OHLCV for open positions if a new candle has formed
            tf = config.get("timeframe", "1h")
            tf_sec = timeframe_seconds(None, tf)
            open_syms: list[str] = []
            for sym in ctx.positions:
                last_ts = last_candle_ts.get(sym, 0)
                if time.time() - last_ts >= tf_sec:
                    open_syms.append(sym)
            if open_syms:
                tf_cache = ctx.df_cache.get(tf, {})
                tf_cache = await update_ohlcv_cache(
                    exchange,
                    tf_cache,
                    open_syms,
                    timeframe=tf,
                    limit=2,
                    use_websocket=config.get("use_websocket", False),
                    force_websocket_history=config.get("force_websocket_history", False),
                    max_concurrent=config.get("max_concurrent_ohlcv"),
=======
                balances = await asyncio.to_thread(
                    check_wallet_balances, user.get("wallet_address", "")
                )
                for token in detect_non_trade_tokens(balances):
                    amount = balances[token]
                    logger.info("Converting %s %s to USDC", amount, token)
                    await auto_convert_funds(
                        user.get("wallet_address", ""),
                        token,
                        "USDC",
                        amount,
                        dry_run=config["execution_mode"] == "dry_run",
                        slippage_bps=config.get("solana_slippage_bps", 50),
                        notifier=notifier,
                    )
                    if asyncio.iscoroutinefunction(getattr(exchange, "fetch_balance", None)):
                        bal = await exchange.fetch_balance()
                    else:
                        bal = await asyncio.to_thread(exchange.fetch_balance)
                    bal_val = (
                        bal.get("USDT", {}).get("free", 0)
                        if isinstance(bal.get("USDT"), dict)
                        else bal.get("USDT", 0)
                    )
                    check_balance_change(float(bal_val), "funds converted")

                # Refresh OHLCV for open positions if a new candle has formed
                tf = config.get("timeframe", "1h")
                tf_sec = timeframe_seconds(None, tf)
                open_syms: list[str] = []
                for sym in ctx.positions:
                    last_ts = last_candle_ts.get(sym, 0)
                    if time.time() - last_ts >= tf_sec:
                        open_syms.append(sym)
                if open_syms:
                    tf_cache = ctx.df_cache.get(tf, {})
                    tf_cache = await update_ohlcv_cache(
                        exchange,
                        tf_cache,
                        open_syms,
                        timeframe=tf,
                        limit=2,
                        use_websocket=config.get("use_websocket", False),
                        force_websocket_history=config.get("force_websocket_history", False),
                        max_concurrent=config.get("max_concurrent_ohlcv"),
                    )
                    ctx.df_cache[tf] = tf_cache
                    session_state.df_cache[tf] = tf_cache
                    for sym in open_syms:
                        df = tf_cache.get(sym)
                        if df is not None and not df.empty:
                            last_candle_ts[sym] = int(df["timestamp"].iloc[-1])

                total_time = time.perf_counter() - cycle_start
                timing = getattr(ctx, "timing", {})
                _emit_timing(
                    timing.get("fetch_candidates", 0.0),
                    timing.get("update_caches", 0.0),
                    timing.get("analyse_batch", 0.0),
                    total_time,
                    metrics_path,
                    timing.get("ohlcv_fetch_latency", 0.0),
                    timing.get("execution_latency", 0.0),
>>>>>>> 44d5ba11
                )

                if config.get("metrics_enabled") and config.get("metrics_backend") == "csv":
                    metrics = {
                        "timestamp": datetime.utcnow().isoformat(),
                        "ticker_fetch_time": timing.get("fetch_candidates", 0.0),
                        "symbol_filter_ratio": timing.get("symbol_filter_ratio", 1.0),
                        "ohlcv_fetch_latency": timing.get("ohlcv_fetch_latency", 0.0),
                        "execution_latency": timing.get("execution_latency", 0.0),
                        "unknown_regimes": sum(
                            1 for r in getattr(ctx, "analysis_results", []) if r.get("regime") == "unknown"
                        ),
                    }
                    write_cycle_metrics(metrics, config)
                logger.info("Sleeping for %s minutes", config["loop_interval_minutes"])
                await asyncio.sleep(config["loop_interval_minutes"] * 60)
            except asyncio.CancelledError:
                raise
            except ccxt.NetworkError as exc:
                logger.warning("Network error: %s; retrying shortly", exc)
                await asyncio.sleep(5)
                continue
            except ccxt.ExchangeError as exc:
                logger.error("Exchange error: %s", exc)
                await asyncio.sleep(5)
                continue
            except Exception as exc:  # pragma: no cover - loop errors
                logger.error("Main loop error: %s", exc, exc_info=True)
    
    finally:
        if session_state.scan_task:
            session_state.scan_task.cancel()
            try:
                await session_state.scan_task
            except asyncio.CancelledError:
                pass
        monitor_task.cancel()
        control_task.cancel()
        rotation_task.cancel()
        if sniper_task:
            sniper_task.cancel()
        for task in list(position_tasks.values()):
            task.cancel()
        for task in list(position_tasks.values()):
            try:
                await task
            except asyncio.CancelledError:
                pass
        position_tasks.clear()
        if meme_wave_task:
            meme_wave_task.cancel()
            try:
                await meme_wave_task
            except asyncio.CancelledError:
                pass
        if telegram_bot:
            telegram_bot.stop()
        try:
            await monitor_task
        except asyncio.CancelledError:
            pass
        try:
            await rotation_task
        except asyncio.CancelledError:
            pass
        if sniper_task:
            try:
                await sniper_task
            except asyncio.CancelledError:
                pass
        try:
            await control_task
        except asyncio.CancelledError:
            pass
        for task in list(WS_PING_TASKS):
            task.cancel()
        for task in list(WS_PING_TASKS):
            try:
                await task
            except asyncio.CancelledError:
                pass
        WS_PING_TASKS.clear()
        if hasattr(exchange, "close"):
            if asyncio.iscoroutinefunction(getattr(exchange, "close")):
                try:
                    await exchange.close()
                except Exception as exc:  # pragma: no cover - cleanup errors
                    logger.error("Error closing exchange: %s", exc)
            else:
                try:
                    await asyncio.to_thread(exchange.close)
                except Exception as exc:  # pragma: no cover - cleanup errors
                    logger.error("Error closing exchange: %s", exc)

    return notifier


async def main() -> None:
    """Entry point for running the trading bot with error handling."""
    notifier: TelegramNotifier | None = None
    try:
        notifier = await _main_impl()
    except Exception as exc:  # pragma: no cover - error path
        logger.exception("Unhandled error in main: %s", exc)
        if notifier:
            notifier.notify(f"❌ Bot stopped: {exc}")
    finally:
        if notifier:
            notifier.notify("Bot shutting down")
        logger.info("Bot shutting down")


if __name__ == "__main__":  # pragma: no cover - manual execution
    asyncio.run(main())<|MERGE_RESOLUTION|>--- conflicted
+++ resolved
@@ -910,7 +910,6 @@
                     await asyncio.sleep(1)
                     continue
     
-<<<<<<< HEAD
             balances = await asyncio.to_thread(
                 check_wallet_balances, user.get("wallet_address", "")
             )
@@ -948,7 +947,6 @@
                     use_websocket=config.get("use_websocket", False),
                     force_websocket_history=config.get("force_websocket_history", False),
                     max_concurrent=config.get("max_concurrent_ohlcv"),
-=======
                 balances = await asyncio.to_thread(
                     check_wallet_balances, user.get("wallet_address", "")
                 )
@@ -1012,7 +1010,6 @@
                     metrics_path,
                     timing.get("ohlcv_fetch_latency", 0.0),
                     timing.get("execution_latency", 0.0),
->>>>>>> 44d5ba11
                 )
 
                 if config.get("metrics_enabled") and config.get("metrics_backend") == "csv":
