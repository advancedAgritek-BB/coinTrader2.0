import os
import asyncio
import json
import time
from pathlib import Path
from datetime import datetime
from collections import deque, OrderedDict
from dataclasses import dataclass, field

# Track WebSocket ping tasks
WS_PING_TASKS: set[asyncio.Task] = set()

try:
    import ccxt  # type: ignore
except Exception:  # pragma: no cover - optional dependency
    import types

    ccxt = types.SimpleNamespace()

import pandas as pd
import yaml
from dotenv import dotenv_values
from pydantic import ValidationError

from schema.scanner import ScannerConfig

from crypto_bot.utils.telegram import TelegramNotifier, send_test_message
from crypto_bot.utils.trade_reporter import report_entry, report_exit
from crypto_bot.utils.logger import LOG_DIR, setup_logger
from crypto_bot.portfolio_rotator import PortfolioRotator
from crypto_bot.auto_optimizer import optimize_strategies
from crypto_bot.wallet_manager import load_or_create
from crypto_bot.utils.market_analyzer import analyze_symbol
from crypto_bot.strategy_router import strategy_for, strategy_name
from crypto_bot.cooldown_manager import (
    in_cooldown,
    mark_cooldown,
    configure as cooldown_configure,
)
from crypto_bot.phase_runner import BotContext, PhaseRunner
from crypto_bot import grid_state
from crypto_bot.signals.signal_scoring import evaluate_async
from crypto_bot.risk.risk_manager import RiskManager, RiskConfig
from crypto_bot.risk.exit_manager import (
    calculate_trailing_stop,
    should_exit,
    get_partial_exit_percent,
)
from crypto_bot.execution.cex_executor import (
    execute_trade_async as cex_trade_async,
    get_exchange,
    place_stop_order,
)
from crypto_bot.execution.solana_executor import execute_swap
from crypto_bot.fund_manager import (
    check_wallet_balances,
    detect_non_trade_tokens,
    auto_convert_funds,
)
from crypto_bot.paper_wallet import PaperWallet
from crypto_bot.open_position_guard import OpenPositionGuard
from crypto_bot import console_monitor, console_control
from crypto_bot.utils.performance_logger import log_performance
from crypto_bot.utils.strategy_utils import compute_strategy_weights
from crypto_bot.utils.position_logger import log_position, log_balance
from crypto_bot.utils.regime_logger import log_regime
from crypto_bot.utils.metrics_logger import log_cycle as log_cycle_metrics
from crypto_bot.utils.market_loader import (
    load_kraken_symbols,
    load_ohlcv_parallel,
    update_ohlcv_cache,
    update_multi_tf_ohlcv_cache,
    update_regime_tf_cache,
    fetch_ohlcv_async,
    configure as market_loader_configure,
)
from crypto_bot.utils.eval_queue import build_priority_queue
from crypto_bot.utils.symbol_pre_filter import filter_symbols
from crypto_bot.utils.symbol_utils import get_filtered_symbols
from crypto_bot.utils.pnl_logger import log_pnl
from crypto_bot.utils.strategy_analytics import write_scores, write_stats
from crypto_bot.utils.regime_pnl_tracker import log_trade as log_regime_pnl
from crypto_bot.utils.regime_pnl_tracker import get_recent_win_rate
from crypto_bot.utils.trend_confirmation import confirm_multi_tf_trend
from crypto_bot.utils.correlation import compute_correlation_matrix
from crypto_bot.regime.regime_classifier import CONFIG
from crypto_bot.utils.telemetry import telemetry, write_cycle_metrics



CONFIG_PATH = Path(__file__).resolve().parent / "config.yaml"
ENV_PATH = Path(__file__).resolve().parent / ".env"

logger = setup_logger("bot", LOG_DIR / "bot.log", to_console=False)

# Queue of symbols awaiting evaluation across loops
symbol_priority_queue: deque[str] = deque()

# Queue tracking symbols evaluated across cycles
SYMBOL_EVAL_QUEUE: deque[str] = deque()

# Retry parameters for the initial symbol scan
MAX_SYMBOL_SCAN_ATTEMPTS = 3
SYMBOL_SCAN_RETRY_DELAY = 10
MAX_SYMBOL_SCAN_DELAY = 60

# Maximum number of symbols per timeframe to keep in the OHLCV cache
DF_CACHE_MAX_SIZE = 500


@dataclass
class SessionState:
    """Runtime session state shared across tasks."""

    positions: dict[str, dict] = field(default_factory=dict)
    df_cache: dict[str, dict[str, pd.DataFrame]] = field(default_factory=dict)
    regime_cache: dict[str, dict[str, pd.DataFrame]] = field(default_factory=dict)
    last_balance: float | None = None


def update_df_cache(
    cache: dict[str, dict[str, pd.DataFrame]],
    timeframe: str,
    symbol: str,
    df: pd.DataFrame,
    max_size: int = DF_CACHE_MAX_SIZE,
) -> None:
    """Update an OHLCV cache with LRU eviction."""
    tf_cache = cache.setdefault(timeframe, OrderedDict())
    if not isinstance(tf_cache, OrderedDict):
        tf_cache = OrderedDict(tf_cache)
        cache[timeframe] = tf_cache
    tf_cache[symbol] = df
    tf_cache.move_to_end(symbol)
    if len(tf_cache) > max_size:
        tf_cache.popitem(last=False)


def direction_to_side(direction: str) -> str:
    """Translate strategy direction to trade side."""
    return "buy" if direction == "long" else "sell"


def opposite_side(side: str) -> str:
    """Return the opposite trading side."""
    return "sell" if side == "buy" else "buy"


def notify_balance_change(
    notifier: TelegramNotifier | None,
    previous: float | None,
    new_balance: float,
    enabled: bool,
) -> float:
    """Send a notification if the balance changed."""
    if notifier and enabled and previous is not None and new_balance != previous:
        notifier.notify(f"Balance changed: {new_balance:.2f} USDT")
    return new_balance


async def fetch_balance(exchange, paper_wallet, config):
    """Return the latest wallet balance without logging."""
    if config["execution_mode"] != "dry_run":
        if asyncio.iscoroutinefunction(getattr(exchange, "fetch_balance", None)):
            bal = await exchange.fetch_balance()
        else:
            bal = await asyncio.to_thread(exchange.fetch_balance)
        return bal["USDT"]["free"] if isinstance(bal["USDT"], dict) else bal["USDT"]
    return paper_wallet.balance if paper_wallet else 0.0


async def fetch_and_log_balance(exchange, paper_wallet, config):
    """Return the latest wallet balance and log it."""
    latest_balance = await fetch_balance(exchange, paper_wallet, config)
    log_balance(float(latest_balance))
    return latest_balance


def _emit_timing(
    symbol_t: float,
    ohlcv_t: float,
    analyze_t: float,
    total_t: float,
    metrics_path: Path | None = None,
    ohlcv_fetch_latency: float = 0.0,
    execution_latency: float = 0.0,
) -> None:
    """Log timing information and optionally append to metrics CSV."""
    logger.info(
        "\u23f1\ufe0f Cycle timing - Symbols: %.2fs, OHLCV: %.2fs, Analyze: %.2fs, Total: %.2fs",
        symbol_t,
        ohlcv_t,
        analyze_t,
        total_t,
    )
    if metrics_path:
        log_cycle_metrics(
            symbol_t,
            ohlcv_t,
            analyze_t,
            total_t,
            ohlcv_fetch_latency,
            execution_latency,
            metrics_path,
        )


def maybe_update_mode(
    state: dict,
    base_mode: str,
    config: dict,
    notifier: TelegramNotifier | None = None,
) -> None:
    """Switch bot mode based on recent win rate."""

    window = int(config.get("mode_degrade_window", 20))
    threshold = float(config.get("mode_threshold", 0.0))
    conservative = config.get("conservative_mode", "cex")

    win_rate = get_recent_win_rate(window)
    if win_rate < threshold:
        if state.get("mode") != conservative:
            state["mode"] = conservative
            if notifier:
                notifier.notify(
                    f"Win rate {win_rate:.2f} below {threshold:.2f}; mode set to {conservative}"
                )
    else:
        if state.get("mode") != base_mode:
            state["mode"] = base_mode
            if notifier:
                notifier.notify(f"Win rate recovered; mode set to {base_mode}")


def load_config() -> dict:
    """Load YAML configuration for the bot."""
    with open(CONFIG_PATH) as f:
        logger.info("Loading config from %s", CONFIG_PATH)
        data = yaml.safe_load(f) or {}
    try:
        ScannerConfig.model_validate(data)
    except ValidationError as exc:
        print("Invalid configuration:\n", exc)
        raise SystemExit(1)
    return data


def _flatten_config(data: dict, parent: str = "") -> dict:
    """Flatten nested config keys to ENV_STYLE names."""
    flat: dict[str, str] = {}
    for key, value in data.items():
        new_key = f"{parent}_{key}" if parent else key
        if isinstance(value, dict):
            flat.update(_flatten_config(value, new_key))
        else:
            flat[new_key.upper()] = value
    return flat


async def _ws_ping_loop(exchange: object, interval: float) -> None:
    """Periodically send WebSocket ping messages."""
    try:
        while True:
            await asyncio.sleep(interval)
            try:
                ping = getattr(exchange, "ping", None)
                if ping is None:
                    continue
                is_coro = asyncio.iscoroutinefunction(ping)
                clients = getattr(exchange, "clients", None)
                if isinstance(clients, dict):
                    if clients:
                        for client in clients.values():
                            if is_coro:
                                await ping(client)
                            else:
                                await asyncio.to_thread(ping, client)
                    else:
                        continue
                else:
                    if is_coro:
                        await ping()
                    else:
                        await asyncio.to_thread(ping)
            except asyncio.CancelledError:
                raise
            except Exception as exc:  # pragma: no cover - ping failures
                logger.error("WebSocket ping failed: %s", exc, exc_info=True)
    except asyncio.CancelledError:
        pass


async def _watch_position(
    symbol: str,
    exchange: object,
    state: SessionState,
    paper_wallet: PaperWallet | None,
    config: dict,
) -> None:
    """Live update position PnL and log changes."""
    use_ws = config.get("use_websocket", False) and hasattr(exchange, "watch_ticker")
    poll_interval = float(config.get("position_poll_interval", 5))
    ws_ping_interval = float(config.get("ws_ping_interval", 20))
    ping_task: asyncio.Task | None = None
    reconnect_attempts = 0
    max_reconnect = int(config.get("ws_max_retries", 3))

    while symbol in state.positions:
        try:
            if use_ws:
                if ping_task is None:
                    ping_task = asyncio.create_task(
                        _ws_ping_loop(exchange, ws_ping_interval)
                    )
                    WS_PING_TASKS.add(ping_task)
                try:
                    ticker = await asyncio.wait_for(
                        exchange.watch_ticker(symbol), timeout=5
                    )
                    reconnect_attempts = 0
                except asyncio.TimeoutError as to_exc:
                    if to_exc.args:
                        logger.warning(
                            "WebSocket ticker timeout for %s: %s - reconnecting",
                            symbol,
                            to_exc,
                        )
                        close_fn = getattr(exchange, "close", None)
                        if close_fn is None:
                            logger.warning("Exchange missing close method")
                        else:
                            try:
                                if asyncio.iscoroutinefunction(close_fn):
                                    await close_fn()
                                else:
                                    await asyncio.to_thread(close_fn)
                            except Exception as close_err:  # pragma: no cover - cleanup error
                                logger.error(
                                    "Exchange close failed: %s", close_err, exc_info=True
                                )
                        try:
                            exchange, _ = get_exchange(config)
                        except Exception as re_err:
                            reconnect_attempts += 1
                            logger.error(
                                "Reconnection attempt %d failed: %s",
                                reconnect_attempts,
                                re_err,
                                exc_info=True,
                            )
                            if reconnect_attempts >= max_reconnect:
                                logger.error(
                                    "WebSocket reconnection failed repeatedly; switching to REST"
                                )
                                use_ws = False
                            await asyncio.sleep(poll_interval)
                        continue
                    logger.warning(
                        "Ticker update timed out for %s - dropping", symbol
                    )
                    continue
                except asyncio.CancelledError:
                    raise
                except ccxt.RequestTimeout as ws_exc:
                    logger.warning(
                        "WebSocket ticker timeout for %s: %s - reconnecting",
                        symbol,
                        ws_exc,
                    )
                    close_fn = getattr(exchange, "close", None)
                    if close_fn is None:
                        logger.warning("Exchange missing close method")
                    else:
                        try:
                            if asyncio.iscoroutinefunction(close_fn):
                                await close_fn()
                            else:
                                await asyncio.to_thread(close_fn)
                        except Exception as close_err:  # pragma: no cover - cleanup error
                            logger.error(
                                "Exchange close failed: %s", close_err, exc_info=True
                            )
                    try:
                        exchange, _ = get_exchange(config)
                    except Exception as re_err:
                        reconnect_attempts += 1
                        logger.error(
                            "Reconnection attempt %d failed: %s",
                            reconnect_attempts,
                            re_err,
                            exc_info=True,
                        )
                        if reconnect_attempts >= max_reconnect:
                            logger.error("WebSocket reconnection failed repeatedly; switching to REST")
                            use_ws = False
                        await asyncio.sleep(poll_interval)
                    continue
                except Exception as ws_exc:  # pragma: no cover - websocket error
                    logger.error(
                        "WebSocket ticker failed for %s: %s - switching to REST",
                        symbol,
                        ws_exc,
                        exc_info=True,
                    )
                    use_ws = False
                    if ping_task:
                        ping_task.cancel()
                        try:
                            await ping_task
                        except asyncio.CancelledError:
                            pass
                        WS_PING_TASKS.discard(ping_task)
                        ping_task = None
                    await asyncio.sleep(poll_interval)
                    continue
            else:
                if ping_task:
                    ping_task.cancel()
                    try:
                        await ping_task
                    except asyncio.CancelledError:
                        pass
                    WS_PING_TASKS.discard(ping_task)
                    ping_task = None
                if asyncio.iscoroutinefunction(getattr(exchange, "fetch_ticker", None)):
                    ticker = await exchange.fetch_ticker(symbol)
                else:
                    ticker = await asyncio.to_thread(exchange.fetch_ticker, symbol)
                await asyncio.sleep(poll_interval)

            price = (
                ticker.get("last")
                or ticker.get("close")
                or ticker.get("bid")
                or ticker.get("ask")
            )
            if price is None:
                continue

            pos = state.positions.get(symbol)
            if pos is None:
                continue

            pos["last_price"] = price
            pos["pnl"] = (
                (price - pos["entry_price"])
                * pos["size"]
                * (1 if pos["side"] == "buy" else -1)
            )

            balance = await fetch_balance(exchange, paper_wallet, config)
            state.last_balance = balance
            equity = balance
            if paper_wallet:
                equity = float(
                    paper_wallet.balance + paper_wallet.unrealized(symbol, price)
                )
            pos["equity"] = equity
        except asyncio.CancelledError:
            break
        except Exception as exc:  # pragma: no cover - network or runtime error
            logger.error("Watcher error for %s: %s", symbol, exc, exc_info=True)
            await asyncio.sleep(poll_interval)

    if ping_task:
        ping_task.cancel()
        try:
            await ping_task
        except asyncio.CancelledError:
            pass
        WS_PING_TASKS.discard(ping_task)


async def initial_scan(
    exchange: object,
    config: dict,
    state: SessionState,
    notifier: TelegramNotifier | None = None,
) -> None:
    """Populate OHLCV and regime caches before trading begins."""

    symbols = config.get("symbols") or [config.get("symbol")]
    if not symbols:
        return

    batch_size = int(config.get("symbol_batch_size", 10))
    total = len(symbols)
    processed = 0

    for i in range(0, total, batch_size):
        batch = symbols[i : i + batch_size]

        state.df_cache = await update_multi_tf_ohlcv_cache(
            exchange,
            state.df_cache,
            batch,
            config,
            limit=config.get("scan_lookback_limit", 50),
            use_websocket=config.get("use_websocket", False),
            force_websocket_history=config.get("force_websocket_history", False),
            max_concurrent=config.get("max_concurrent_ohlcv"),
            notifier=notifier,
        )

        state.regime_cache = await update_regime_tf_cache(
            exchange,
            state.regime_cache,
            batch,
            config,
            limit=config.get("scan_lookback_limit", 50),
            use_websocket=config.get("use_websocket", False),
            force_websocket_history=config.get("force_websocket_history", False),
            max_concurrent=config.get("max_concurrent_ohlcv"),
            notifier=notifier,
            df_map=state.df_cache,
        )

        processed += len(batch)
        pct = processed / total * 100
        logger.info("Initial scan %.1f%% complete", pct)
        if notifier and config.get("telegram", {}).get("status_updates", True):
            notifier.notify(f"Initial scan {pct:.1f}% complete")

    return


async def fetch_candidates(ctx: BotContext) -> None:
    """Gather symbols for this cycle and build the evaluation batch."""
    t0 = time.perf_counter()
    symbols = await get_filtered_symbols(ctx.exchange, ctx.config)
    ctx.timing["symbol_time"] = time.perf_counter() - t0

    total_available = len(ctx.config.get("symbols") or [ctx.config.get("symbol")])
    ctx.timing["symbol_filter_ratio"] = (
        len(symbols) / total_available if total_available else 1.0
    )

    global symbol_priority_queue
    if not symbol_priority_queue:
        symbol_priority_queue = build_priority_queue(symbols)

    batch_size = ctx.config.get("symbol_batch_size", 10)
    if len(symbol_priority_queue) < batch_size:
        symbol_priority_queue.extend(build_priority_queue(symbols))

    ctx.current_batch = [
        symbol_priority_queue.popleft()
        for _ in range(min(batch_size, len(symbol_priority_queue)))
    ]


async def update_caches(ctx: BotContext) -> None:
    """Update OHLCV and regime caches for the current symbol batch."""
    batch = ctx.current_batch
    if not batch:
        return

    start = time.perf_counter()
    tf_minutes = int(pd.Timedelta(ctx.config.get("timeframe", "1h")).total_seconds() // 60)
    limit = int(max(20, tf_minutes * 3))
    limit = int(ctx.config.get("cycle_lookback_limit", limit))

    ctx.df_cache = await update_multi_tf_ohlcv_cache(
        ctx.exchange,
        ctx.df_cache,
        batch,
        ctx.config,
        limit=limit,
        use_websocket=ctx.config.get("use_websocket", False),
        force_websocket_history=ctx.config.get("force_websocket_history", False),
        max_concurrent=ctx.config.get("max_concurrent_ohlcv"),
        notifier=ctx.notifier if ctx.config.get("telegram", {}).get("status_updates", True) else None,
    )

    ctx.regime_cache = await update_regime_tf_cache(
        ctx.exchange,
        ctx.regime_cache,
        batch,
        ctx.config,
        limit=limit,
        use_websocket=ctx.config.get("use_websocket", False),
        force_websocket_history=ctx.config.get("force_websocket_history", False),
        max_concurrent=ctx.config.get("max_concurrent_ohlcv"),
        notifier=ctx.notifier if ctx.config.get("telegram", {}).get("status_updates", True) else None,
        df_map=ctx.df_cache,
    )

    ctx.timing["ohlcv_fetch_latency"] = time.perf_counter() - start


async def analyse_batch(ctx: BotContext) -> None:
    """Run signal analysis on the current batch."""
    batch = ctx.current_batch
    if not batch:
        ctx.analysis_results = []
        return

    tasks = []
    mode = ctx.config.get("mode", "cex")
    for sym in batch:
        df_map = {tf: c.get(sym) for tf, c in ctx.df_cache.items()}
        for tf, cache in ctx.regime_cache.items():
            df_map[tf] = cache.get(sym)
        tasks.append(analyze_symbol(sym, df_map, mode, ctx.config, ctx.notifier))

    ctx.analysis_results = await asyncio.gather(*tasks)


async def execute_signals(ctx: BotContext) -> None:
    """Open trades for qualified analysis results."""
    results = getattr(ctx, "analysis_results", [])
    if not results:
        return

    # Prioritize by score
    results = [r for r in results if r.get("direction") != "none"]
    results.sort(key=lambda x: x.get("score", 0), reverse=True)
    top_n = ctx.config.get("top_n_symbols", 3)

    for candidate in results[:top_n]:
        if not ctx.position_guard or not ctx.position_guard.can_open(ctx.positions):
            break
        sym = candidate["symbol"]
        if sym in ctx.positions:
            continue

        df = candidate["df"]
        price = df["close"].iloc[-1]
        score = candidate.get("score", 0.0)
        strategy = candidate.get("name", "")
        allowed, _ = ctx.risk_manager.allow_trade(df, strategy)
        if not allowed:
            continue

        size = ctx.risk_manager.position_size(
            score,
            ctx.balance,
            df,
            atr=candidate.get("atr"),
            price=price,
        )

        if not ctx.risk_manager.can_allocate(strategy, size, ctx.balance):
            continue

        amount = size / price if price > 0 else 0.0
        start_exec = time.perf_counter()
        await cex_trade_async(
            ctx.exchange,
            ctx.ws_client,
            sym,
            direction_to_side(candidate["direction"]),
            amount,
            ctx.notifier,
            dry_run=ctx.config.get("execution_mode") == "dry_run",
            use_websocket=ctx.config.get("use_websocket", False),
            config=ctx.config,
        )
        ctx.timing["execution_latency"] = max(
            ctx.timing.get("execution_latency", 0.0),
            time.perf_counter() - start_exec,
        )

        ctx.risk_manager.allocate_capital(strategy, size)
        if ctx.config.get("execution_mode") == "dry_run" and ctx.paper_wallet:
            ctx.paper_wallet.open(sym, direction_to_side(candidate["direction"]), amount, price)
            ctx.balance = ctx.paper_wallet.balance
        ctx.positions[sym] = {
            "side": direction_to_side(candidate["direction"]),
            "entry_price": price,
            "entry_time": datetime.utcnow().isoformat(),
            "regime": candidate.get("regime"),
            "strategy": strategy,
            "confidence": score,
            "pnl": 0.0,
            "size": amount,
            "trailing_stop": 0.0,
            "highest_price": price,
        }


async def handle_exits(ctx: BotContext) -> None:
    """Check open positions for exit conditions."""
    tf = ctx.config.get("timeframe", "1h")
    tf_cache = ctx.df_cache.get(tf, {})
    for sym, pos in list(ctx.positions.items()):
        df = tf_cache.get(sym)
        if df is None or df.empty:
            continue
        current_price = float(df["close"].iloc[-1])
        pnl_pct = (
            (current_price - pos["entry_price"]) / pos["entry_price"]
        ) * (1 if pos["side"] == "buy" else -1)
        if pnl_pct >= ctx.config.get("exit_strategy", {}).get("min_gain_to_trail", 0):
            if current_price > pos.get("highest_price", pos["entry_price"]):
                pos["highest_price"] = current_price
            pos["trailing_stop"] = calculate_trailing_stop(
                pd.Series([pos.get("highest_price", current_price)]),
                ctx.config.get("exit_strategy", {}).get("trailing_stop_pct", 0.1),
            )
        exit_signal, new_stop = should_exit(
            df,
            current_price,
            pos.get("trailing_stop", 0.0),
            ctx.config,
            ctx.risk_manager,
        )
        pos["trailing_stop"] = new_stop
        if exit_signal:
            await cex_trade_async(
                ctx.exchange,
                ctx.ws_client,
                sym,
                opposite_side(pos["side"]),
                pos["size"],
                ctx.notifier,
                dry_run=ctx.config.get("execution_mode") == "dry_run",
                use_websocket=ctx.config.get("use_websocket", False),
                config=ctx.config,
            )
            ctx.risk_manager.deallocate_capital(
                pos.get("strategy", ""), pos["size"] * pos["entry_price"]
            )
            ctx.positions.pop(sym, None)


async def _rotation_loop(
    rotator: PortfolioRotator,
    exchange: object,
    wallet: str,
    state: dict,
    notifier: TelegramNotifier | None,
    check_balance_change: callable,
) -> None:
    """Periodically rotate portfolio holdings."""

    interval = rotator.config.get("interval_days", 7) * 86400
    while True:
        try:
            if state.get("running") and rotator.config.get("enabled"):
                if asyncio.iscoroutinefunction(getattr(exchange, "fetch_balance", None)):
                    bal = await exchange.fetch_balance()
                else:
                    bal = await asyncio.to_thread(exchange.fetch_balance)
                current_balance = (
                    bal.get("USDT", {}).get("free", 0)
                    if isinstance(bal.get("USDT"), dict)
                    else bal.get("USDT", 0)
                )
                check_balance_change(float(current_balance), "external change")
                holdings = {
                    k: (v.get("total") if isinstance(v, dict) else v)
                    for k, v in bal.items()
                }
                await rotator.rotate(exchange, wallet, holdings, notifier)
        except asyncio.CancelledError:
            break
        except Exception as exc:  # pragma: no cover - rotation errors
            logger.error("Rotation loop error: %s", exc, exc_info=True)
        sleep_remaining = interval
        while sleep_remaining > 0:
            sleep_chunk = min(60, sleep_remaining)
            await asyncio.sleep(sleep_chunk)
            sleep_remaining -= sleep_chunk
            if not (rotator.config.get("enabled") and state.get("running")):
                break


async def _main_impl() -> TelegramNotifier:
    """Implementation for running the trading bot."""

    logger.info("Starting bot")
    config = load_config()
    metrics_path = (
        Path(config.get("metrics_csv")) if config.get("metrics_csv") else None
    )
    volume_ratio = 0.01 if config.get("testing_mode") else 1.0
    cooldown_configure(config.get("min_cooldown", 0))
    status_updates = config.get("telegram", {}).get("status_updates", True)
    market_loader_configure(
        config.get("ohlcv_timeout", 60),
        config.get("max_ohlcv_failures", 3),
        config.get("max_ws_limit", 50),
        status_updates,
    )
    secrets = dotenv_values(ENV_PATH)
    flat_cfg = _flatten_config(config)
    for key, val in secrets.items():
        if key in flat_cfg:
            if flat_cfg[key] != val:
                logger.info(
                    "Overriding %s from .env (config.yaml value: %s)",
                    key,
                    flat_cfg[key],
                )
            else:
                logger.info("Using %s from .env (matches config.yaml)", key)
        else:
            logger.info("Setting %s from .env", key)
    os.environ.update(secrets)

    user = load_or_create()

    trade_updates = config.get("telegram", {}).get("trade_updates", True)
    status_updates = config.get("telegram", {}).get("status_updates", True)
    balance_updates = config.get("telegram", {}).get("balance_updates", False)

    tg_cfg = {**config.get("telegram", {})}
    if user.get("telegram_token"):
        tg_cfg["token"] = user["telegram_token"]
    if user.get("telegram_chat_id"):
        tg_cfg["chat_id"] = user["telegram_chat_id"]
    if os.getenv("TELE_CHAT_ADMINS"):
        tg_cfg["chat_admins"] = os.getenv("TELE_CHAT_ADMINS")
    trade_updates = tg_cfg.get("trade_updates", True)
    status_updates = tg_cfg.get("status_updates", status_updates)
    balance_updates = tg_cfg.get("balance_updates", balance_updates)

    notifier = TelegramNotifier.from_config(tg_cfg)
    if status_updates:
        notifier.notify("🤖 CoinTrader2.0 started")

    if notifier.token and notifier.chat_id:
        if not send_test_message(notifier.token, notifier.chat_id, "Bot started"):
            logger.warning("Telegram test message failed; check your token and chat ID")

    # allow user-configured exchange to override YAML setting
    if user.get("exchange"):
        config["exchange"] = user["exchange"]

    exchange, ws_client = get_exchange(config)

    if config.get("scan_markets", False) and not config.get("symbols"):
        attempt = 0
        delay = SYMBOL_SCAN_RETRY_DELAY
        discovered: list[str] | None = None
        while attempt < MAX_SYMBOL_SCAN_ATTEMPTS:
            discovered = await load_kraken_symbols(
                exchange,
                config.get("excluded_symbols", []),
                config,
            )
            if discovered:
                break
            attempt += 1
            if attempt >= MAX_SYMBOL_SCAN_ATTEMPTS:
                break
            logger.warning(
                "Symbol scan empty; retrying in %d seconds (attempt %d/%d)",
                delay,
                attempt + 1,
                MAX_SYMBOL_SCAN_ATTEMPTS,
            )
            if status_updates:
                notifier.notify(
                    f"Symbol scan failed; retrying in {delay}s (attempt {attempt + 1}/{MAX_SYMBOL_SCAN_ATTEMPTS})"
                )
            await asyncio.sleep(delay)
            delay = min(delay * 2, MAX_SYMBOL_SCAN_DELAY)

        if discovered:
            config["symbols"] = discovered
        else:
            logger.error(
                "No symbols discovered after %d attempts; aborting startup",
                MAX_SYMBOL_SCAN_ATTEMPTS,
            )
            if status_updates:
                notifier.notify(
                    f"❌ Startup aborted after {MAX_SYMBOL_SCAN_ATTEMPTS} symbol scan attempts"
                )
            return notifier

    balance_threshold = config.get("balance_change_threshold", 0.01)
    previous_balance = 0.0

    def check_balance_change(new_balance: float, reason: str) -> None:
        nonlocal previous_balance
        delta = new_balance - previous_balance
        if abs(delta) > balance_threshold and notifier:
            notifier.notify(f"Balance changed by {delta:.4f} USDT due to {reason}")
        previous_balance = new_balance

    try:
        if asyncio.iscoroutinefunction(getattr(exchange, "fetch_balance", None)):
            bal = await exchange.fetch_balance()
        else:
            bal = await asyncio.to_thread(exchange.fetch_balance)
        init_bal = (
            bal.get("USDT", {}).get("free", 0)
            if isinstance(bal.get("USDT"), dict)
            else bal.get("USDT", 0)
        )
        log_balance(float(init_bal))
        last_balance = float(init_bal)
        previous_balance = float(init_bal)
    except Exception as exc:  # pragma: no cover - network
        logger.error("Exchange API setup failed: %s", exc)
        if status_updates:
            err = notifier.notify(f"API error: {exc}")
            if err:
                logger.error("Failed to notify user: %s", err)
        return notifier
    risk_params = {**config.get("risk", {})}
    risk_params.update(config.get("sentiment_filter", {}))
    risk_params.update(config.get("volatility_filter", {}))
    risk_params["symbol"] = config.get("symbol", "")
    risk_params["trade_size_pct"] = config.get("trade_size_pct", 0.1)
    risk_params["strategy_allocation"] = config.get("strategy_allocation", {})
    risk_params["volume_threshold_ratio"] = config.get("risk", {}).get(
        "volume_threshold_ratio", 0.1
    )
    risk_params["atr_period"] = config.get("risk", {}).get("atr_period", 14)
    risk_params["stop_loss_atr_mult"] = config.get("risk", {}).get(
        "stop_loss_atr_mult", 2.0
    )
    risk_params["take_profit_atr_mult"] = config.get("risk", {}).get(
        "take_profit_atr_mult", 4.0
    )
    risk_params["volume_ratio"] = volume_ratio
    risk_config = RiskConfig(**risk_params)
    risk_manager = RiskManager(risk_config)

    paper_wallet = None
    if config.get("execution_mode") == "dry_run":
        try:
            start_bal = float(input("Enter paper trading balance in USDT: "))
        except Exception:
            start_bal = 1000.0
        paper_wallet = PaperWallet(start_bal, config.get("max_open_trades", 1))
        log_balance(paper_wallet.balance)
        last_balance = notify_balance_change(
            notifier,
            last_balance,
            float(paper_wallet.balance),
            balance_updates,
        )

    monitor_task = asyncio.create_task(
        console_monitor.monitor_loop(exchange, paper_wallet, LOG_DIR / "bot.log")
    )

    position_tasks: dict[str, asyncio.Task] = {}
    max_open_trades = config.get("max_open_trades", 1)
    position_guard = OpenPositionGuard(max_open_trades)
    active_strategy = None
    stats_file = LOG_DIR / "strategy_stats.json"
    # File tracking individual trade performance used for analytics
    perf_file = LOG_DIR / "strategy_performance.json"
    scores_file = LOG_DIR / "strategy_scores.json"

    rotator = PortfolioRotator()
    last_optimize = 0.0
    last_weight_update = 0.0

    mode = user.get("mode", config.get("mode", "auto"))
    state = {"running": True, "mode": mode}
    # Caches for OHLCV and regime data are stored on the session_state
    # object so they can be shared across tasks.
    last_candle_ts: dict[str, int] = {}
    session_state = SessionState(last_balance=last_balance)

    control_task = asyncio.create_task(console_control.control_loop(state))
    rotation_task = asyncio.create_task(
        _rotation_loop(
            rotator,
            exchange,
            user.get("wallet_address", ""),
            state,
            notifier,
            check_balance_change,
        )
    )
    print("Bot running. Type 'stop' to pause, 'start' to resume, 'quit' to exit.")

    from crypto_bot.telegram_bot_ui import TelegramBotUI

    telegram_bot = (
        TelegramBotUI(
            notifier,
            state,
            LOG_DIR / "bot.log",
            rotator,
            exchange,
            user.get("wallet_address", ""),
            command_cooldown=config.get("telegram", {}).get("command_cooldown", 5),
        )
        if notifier.enabled
        else None
    )

    if telegram_bot:
        telegram_bot.run_async()

    await initial_scan(
        exchange,
        config,
        session_state,
        notifier if status_updates else None,
    )

    base_mode = mode
    loop_count = 0
    ctx = BotContext(
        positions=session_state.positions,
        df_cache=session_state.df_cache,
        regime_cache=session_state.regime_cache,
        config=config,
    )
    ctx.exchange = exchange
    ctx.ws_client = ws_client
    ctx.risk_manager = risk_manager
    ctx.notifier = notifier
    ctx.paper_wallet = paper_wallet
    ctx.position_guard = position_guard
    ctx.balance = last_balance
    runner = PhaseRunner([
        fetch_candidates,
        update_caches,
        analyse_batch,
        execute_signals,
        handle_exits,
    ])

    try:
        while True:
            cycle_start = time.perf_counter()
            ctx.timing = await runner.run(ctx)
            execution_latency = 0.0
    

            total_pairs = 0
            signals_generated = 0
            trades_executed = 0
            rejected_volume = 0
            rejected_score = 0
            rejected_regime = 0
            volume_rejections = 0
            score_rejections = 0
            regime_rejections = 0
    
            if time.time() - last_weight_update >= 86400:
                weights = compute_strategy_weights()
                if weights:
                    logger.info("Updating strategy allocation to %s", weights)
                    risk_manager.update_allocation(weights)
                    config["strategy_allocation"] = weights
                last_weight_update = time.time()
    
            if config.get("optimization", {}).get("enabled"):
                if (
                    time.time() - last_optimize
                    >= config["optimization"].get("interval_days", 7) * 86400
                ):
                    optimize_strategies()
                    last_optimize = time.time()
    
            if not state.get("running"):
                await asyncio.sleep(1)
                continue
    
            balances = await asyncio.to_thread(
                check_wallet_balances, user.get("wallet_address", "")
            )
            for token in detect_non_trade_tokens(balances):
                amount = balances[token]
                logger.info("Converting %s %s to USDC", amount, token)
                await auto_convert_funds(
                    user.get("wallet_address", ""),
                    token,
                    "USDC",
                    amount,
                    dry_run=config["execution_mode"] == "dry_run",
                    slippage_bps=config.get("solana_slippage_bps", 50),
                    notifier=notifier,
                )
                if asyncio.iscoroutinefunction(getattr(exchange, "fetch_balance", None)):
                    bal = await exchange.fetch_balance()
                else:
                    bal = await asyncio.to_thread(exchange.fetch_balance)
                bal_val = (
                    bal.get("USDT", {}).get("free", 0)
                    if isinstance(bal.get("USDT"), dict)
                    else bal.get("USDT", 0)
                )
                check_balance_change(float(bal_val), "funds converted")
    
    
    



            allowed_results: list[dict] = []
            df_current = None
            current_dfs: dict[str, pd.DataFrame] = {}
            current_prices: dict[str, float] = {}

            t0 = time.perf_counter()
            symbols = await get_filtered_symbols(exchange, config)
            symbol_time = time.perf_counter() - t0
            start_filter = time.perf_counter()
            global symbol_priority_queue
            if not symbol_priority_queue:
            symbol_priority_queue = build_priority_queue(symbols)
            ticker_fetch_time = time.perf_counter() - start_filter
            total_available = len(config.get("symbols") or [config.get("symbol")])
            symbol_filter_ratio = len(symbols) / total_available if total_available else 1.0
            global SYMBOL_EVAL_QUEUE
            if not SYMBOL_EVAL_QUEUE:
            SYMBOL_EVAL_QUEUE.extend(sym for sym, _ in symbols)
            batch_size = config.get("symbol_batch_size", 10)
            if len(symbol_priority_queue) < batch_size:
            symbol_priority_queue.extend(build_priority_queue(symbols))
            current_batch = [
            symbol_priority_queue.popleft()
            for _ in range(min(batch_size, len(symbol_priority_queue)))
            ]
            telemetry.inc("scan.symbols_considered", len(current_batch))

            t0 = time.perf_counter()
            start_ohlcv = time.perf_counter()
            tf_minutes = int(
<<<<<<< HEAD
                pd.Timedelta(config.get("timeframe", "1h")).total_seconds() // 60
            )
            # already logged in the convert-funds loop – nothing to do here



        allowed_results: list[dict] = []
        df_current = None
        current_dfs: dict[str, pd.DataFrame] = {}
        current_prices: dict[str, float] = {}

        t0 = time.perf_counter()
        symbols = await get_filtered_symbols(exchange, config)
        symbol_time = time.perf_counter() - t0
        start_filter = time.perf_counter()
        global symbol_priority_queue
        if not symbol_priority_queue:
            symbol_priority_queue = build_priority_queue(symbols)
        ticker_fetch_time = time.perf_counter() - start_filter
        total_available = len(config.get("symbols") or [config.get("symbol")])
        symbol_filter_ratio = len(symbols) / total_available if total_available else 1.0
        global SYMBOL_EVAL_QUEUE
        if not SYMBOL_EVAL_QUEUE:
            SYMBOL_EVAL_QUEUE.extend(sym for sym, _ in symbols)
        batch_size = config.get("symbol_batch_size", 10)
        if len(symbol_priority_queue) < batch_size:
            symbol_priority_queue.extend(build_priority_queue(symbols))
        current_batch = [
            symbol_priority_queue.popleft()
            for _ in range(min(batch_size, len(symbol_priority_queue)))
        ]
        telemetry.inc("scan.symbols_considered", len(current_batch))

        t0 = time.perf_counter()
        start_ohlcv = time.perf_counter()
        tf_minutes = int(
=======
>>>>>>> 1d7180bd
            pd.Timedelta(config.get("timeframe", "1h")).total_seconds() // 60
            )
            limit = int(max(20, tf_minutes * 3))
            limit = int(config.get("cycle_lookback_limit", limit))

            session_state.df_cache = await update_multi_tf_ohlcv_cache(
            exchange,
            session_state.df_cache,
            current_batch,
            config,
            limit=limit,
            use_websocket=config.get("use_websocket", False),
            force_websocket_history=config.get("force_websocket_history", False),
            max_concurrent=config.get("max_concurrent_ohlcv"),
            notifier=notifier if status_updates else None,
            )

            session_state.regime_cache = await update_regime_tf_cache(
            exchange,
            session_state.regime_cache,
            current_batch,
            config,
            limit=limit,
            use_websocket=config.get("use_websocket", False),
            force_websocket_history=config.get("force_websocket_history", False),
            max_concurrent=config.get("max_concurrent_ohlcv"),
            notifier=notifier if status_updates else None,
            df_map=session_state.df_cache,
            )
            ohlcv_time = time.perf_counter() - t0
            ohlcv_fetch_latency = time.perf_counter() - start_ohlcv
            if notifier and ohlcv_fetch_latency > 0.5:
            notifier.notify(
                f"\u26a0\ufe0f OHLCV latency {ohlcv_fetch_latency*1000:.0f} ms"
            )
        limit = int(max(20, tf_minutes * 3))
        limit = int(config.get("cycle_lookback_limit", limit))
    
            session_state.df_cache = await update_multi_tf_ohlcv_cache(
                exchange,
                session_state.df_cache,
                current_batch,
                config,
                limit=limit,
                use_websocket=config.get("use_websocket", False),
                force_websocket_history=config.get("force_websocket_history", False),
                max_concurrent=config.get("max_concurrent_ohlcv"),
                notifier=notifier if status_updates else None,
            )
    
            session_state.regime_cache = await update_regime_tf_cache(
                exchange,
                session_state.regime_cache,
                current_batch,
                config,
                limit=limit,
                use_websocket=config.get("use_websocket", False),
                force_websocket_history=config.get("force_websocket_history", False),
                max_concurrent=config.get("max_concurrent_ohlcv"),
                notifier=notifier if status_updates else None,
                df_map=session_state.df_cache,
            )
            ohlcv_time = time.perf_counter() - t0
            ohlcv_fetch_latency = time.perf_counter() - start_ohlcv
            if notifier and ohlcv_fetch_latency > 0.5:
                notifier.notify(
                    f"\u26a0\ufe0f OHLCV latency {ohlcv_fetch_latency*1000:.0f} ms"
                )
    
            tasks = []
            analyze_start = time.perf_counter()
            for sym in current_batch:
                logger.debug("🔹 Symbol: %s", sym)
                total_pairs += 1
                df_map = {tf: c.get(sym) for tf, c in session_state.df_cache.items()}
                for tf, cache_tf in session_state.regime_cache.items():
                    df_map[tf] = cache_tf.get(sym)
                df_sym = df_map.get(config["timeframe"])
                if df_sym is None or df_sym.empty:
                    msg = (
                        f"OHLCV fetch failed for {sym} on {config['timeframe']} "
                        f"(limit {limit})"
                    )
                    logger.error(msg)
                    if notifier and status_updates:
                        notifier.notify(msg)
                    continue
    
                expected_cols = ["timestamp", "open", "high", "low", "close", "volume"]
                if not isinstance(df_sym, pd.DataFrame):
                    df_sym = pd.DataFrame(df_sym, columns=expected_cols)
                elif not set(expected_cols).issubset(df_sym.columns):
                    df_sym = pd.DataFrame(df_sym.to_numpy(), columns=expected_cols)
                logger.debug("Fetched %d candles for %s", len(df_sym), sym)
                df_map[config["timeframe"]] = df_sym
                if sym in session_state.positions:
                    df_current = df_sym
                tasks.append(analyze_symbol(sym, df_map, mode, config, notifier))
    
            results = await asyncio.gather(*tasks)
    
            scalpers = [
                r["symbol"]
                for r in results
                if r.get("name") in {"micro_scalp", "bounce_scalper"}
            ]
            if scalpers:
                scalp_tf = config.get("scalp_timeframe", "1m")
                t_sc = time.perf_counter()
                session_state.df_cache[scalp_tf] = await update_ohlcv_cache(
                    exchange,
                    session_state.df_cache.get(scalp_tf, {}),
                    scalpers,
                    timeframe=scalp_tf,
                    limit=100,
                    use_websocket=config.get("use_websocket", False),
                    force_websocket_history=config.get("force_websocket_history", False),
                    config=config,
                    max_concurrent=config.get("max_concurrent_ohlcv"),
                )
                ohlcv_time += time.perf_counter() - t_sc
                tasks = [
                    analyze_symbol(
                        sym,
                        {
                            **{tf: c.get(sym) for tf, c in session_state.df_cache.items()},
                            **{tf: c.get(sym) for tf, c in session_state.regime_cache.items()},
                        },
                        mode,
                        config,
                        notifier,
                    )
                    for sym in scalpers
                ]
                scalper_results = await asyncio.gather(*tasks)
                mapping = {r["symbol"]: r for r in scalper_results}
                results = [mapping.get(r["symbol"], r) for r in results]
                for sym_open in session_state.positions:
                    if sym_open in mapping:
                        current_dfs[sym_open] = session_state.df_cache.get(config["timeframe"], {}).get(
                            sym_open
                        )
    
            analyze_time = time.perf_counter() - analyze_start
    
            for res in results:
                sym = res["symbol"]
                df_sym = res["df"]
                regime_sym = res["regime"]
                log_regime(sym, regime_sym, res["future_return"])
    
                if regime_sym == "unknown":
                    rejected_regime += 1
                    continue
    
                env_sym = res["env"]
                name_sym = res["name"]
                score_sym = res["score"]
                direction_sym = res["direction"]
    
                logger.debug("Regime %s -> Strategy %s", regime_sym, name_sym)
                logger.debug(
                    "Using strategy %s for %s in %s mode",
                    name_sym,
                    sym,
                    env_sym,
                )
    
                if sym not in session_state.positions and in_cooldown(sym, name_sym):
                    continue
    
                params_file = LOG_DIR / "optimized_params.json"
                if params_file.exists():
                    params = json.loads(params_file.read_text())
                    if name_sym in params:
                        risk_manager.config.stop_loss_pct = params[name_sym][
                            "stop_loss_pct"
                        ]
                        risk_manager.config.take_profit_pct = params[name_sym][
                            "take_profit_pct"
                        ]
    
                if direction_sym != "none":
                    signals_generated += 1
    
                allowed, reason = risk_manager.allow_trade(df_sym, name_sym)
                mean_vol = df_sym["volume"].rolling(20).mean().iloc[-1]
                last_vol = df_sym["volume"].iloc[-1]
                logger.debug(
                    f"[TRADE EVAL] {sym} | Signal: {score_sym:.2f} | Volume: {last_vol:.4f}/{mean_vol:.2f} | Allowed: {allowed}"
                )

            allowed_results.sort(key=lambda x: x["score"], reverse=True)
            top_n = config.get("top_n_symbols", 3)
            allowed_results = allowed_results[:top_n]
            corr_matrix = compute_correlation_matrix(
            {r["symbol"]: r["df"] for r in allowed_results}
            )
            filtered_results: list[dict] = []
            for r in allowed_results:
            keep = True
            for kept in filtered_results:
                if not corr_matrix.empty:
                    corr = corr_matrix.at[r["symbol"], kept["symbol"]]
                    if abs(corr) > 0.95:
                        keep = False
                        break
            if keep:
                filtered_results.append(r)

            best = filtered_results[0] if filtered_results else None

            open_syms = list(session_state.positions.keys())
            if open_syms:
            tf_cache = session_state.df_cache.get(config["timeframe"], {})
            update_syms: list[str] = []
            for s in open_syms:
                ts = None
                df_prev = session_state.df_cache.get(config["timeframe"], {}).get(s)
                if df_prev is not None and not df_prev.empty:
                    ts = int(df_prev["timestamp"].iloc[-1])
                if ts is None or last_candle_ts.get(s) != ts:
                    update_syms.append(s)
            if update_syms:
                if not allowed:
                    logger.debug("Trade not allowed for %s \u2013 %s", sym, reason)
                    logger.debug(
                        "Trade rejected for %s: %s, score=%.2f, regime=%s",
                        sym,
                        reason,
                        score_sym,
                        regime_sym,
                    )
                    if "Volume" in reason:
                        rejected_volume += 1
                        volume_rejections += 1
                    else:
                        regime_rejections += 1
                    continue
    
                base_min = config.get(
                    "min_confidence_score", config.get("signal_threshold", 0.3)
                )
                min_score = res.get("min_confidence", base_min)
                if direction_sym != "none" and score_sym >= min_score:
                    allowed_results.append(
                        {
                            "symbol": sym,
                            "df": df_sym,
                            "regime": regime_sym,
                            "env": env_sym,
                            "name": name_sym,
                            "direction": direction_sym,
                            "score": score_sym,
                            "atr": res.get("atr"),
                        }
                    )
    
            allowed_results.sort(key=lambda x: x["score"], reverse=True)
            top_n = config.get("top_n_symbols", 3)
            allowed_results = allowed_results[:top_n]
            corr_matrix = compute_correlation_matrix(
                {r["symbol"]: r["df"] for r in allowed_results}
            )
            filtered_results: list[dict] = []
            for r in allowed_results:
                keep = True
                for kept in filtered_results:
                    if not corr_matrix.empty:
                        corr = corr_matrix.at[r["symbol"], kept["symbol"]]
                        if abs(corr) > 0.95:
                            keep = False
                            break
                if keep:
                    filtered_results.append(r)
    
            best = filtered_results[0] if filtered_results else None
    
            open_syms = list(session_state.positions.keys())
            if open_syms:
                tf_cache = session_state.df_cache.get(config["timeframe"], {})
                update_syms: list[str] = []
                for s in open_syms:
                    ts = None
                    df_prev = session_state.df_cache.get(config["timeframe"], {}).get(s)
                    if df_prev is not None and not df_prev.empty:
                        ts = int(df_prev["timestamp"].iloc[-1])
                    if ts is None or last_candle_ts.get(s) != ts:
                        update_syms.append(s)
                if update_syms:
                    tf_cache = await update_ohlcv_cache(
                        exchange,
                        tf_cache,
                        update_syms,
                        timeframe=config["timeframe"],
                        limit=100,
                        use_websocket=config.get("use_websocket", False),
                        force_websocket_history=config.get("force_websocket_history", False),
                        config=config,
                        max_concurrent=config.get("max_concurrent_ohlcv"),
                    )
                    for s in update_syms:
                        df_new = tf_cache.get(s)
                        if df_new is not None and not df_new.empty:
                            last_candle_ts[s] = int(df_new["timestamp"].iloc[-1])
                    session_state.df_cache[config["timeframe"]] = tf_cache
                    df_cache[config["timeframe"]] = tf_cache
                session_state.df_cache[config["timeframe"]] = await update_ohlcv_cache(
                    exchange,
                    session_state.df_cache.get(config["timeframe"], {}),
                    open_syms,
                    timeframe=config["timeframe"],
                    limit=100,
                    use_websocket=config.get("use_websocket", False),
                    force_websocket_history=config.get("force_websocket_history", False),
                    config=config,
                    max_concurrent=config.get("max_concurrent_ohlcv"),
                )
                for s in update_syms:
                    df_new = tf_cache.get(s)
                    if df_new is not None and not df_new.empty:
                        last_candle_ts[s] = int(df_new["timestamp"].iloc[-1])
                        update_df_cache(
                            session_state.df_cache,
                            config["timeframe"],
                            s,
                            df_new,
                        )
                session_state.df_cache[config["timeframe"]] = tf_cache
            session_state.df_cache[config["timeframe"]] = await update_ohlcv_cache(
                exchange,
                session_state.df_cache.get(config["timeframe"], {}),
                open_syms,
                timeframe=config["timeframe"],
                limit=100,
                use_websocket=config.get("use_websocket", False),
                force_websocket_history=config.get("force_websocket_history", False),
                config=config,
                max_concurrent=config.get("max_concurrent_ohlcv"),
            )

            for sym in open_syms:
            df_current = session_state.df_cache.get(config["timeframe"], {}).get(sym)
            if df_current is None:
                # Fallback to direct fetch if cache is missing
                try:
                    if config.get("use_websocket", False) and hasattr(
                        exchange, "watch_ohlcv"
                    ):
                        data = await exchange.watch_ohlcv(
                            sym,
                            timeframe=config["timeframe"],
                            limit=100,
                        )
                    else:
                        if asyncio.iscoroutinefunction(
                            getattr(exchange, "fetch_ohlcv", None)
    
            for sym in open_syms:
                df_current = session_state.df_cache.get(config["timeframe"], {}).get(sym)
                if df_current is None:
                    # Fallback to direct fetch if cache is missing
                    try:
                        if config.get("use_websocket", False) and hasattr(
                            exchange, "watch_ohlcv"
                        ):
                            data = await exchange.watch_ohlcv(
                                sym,
                                timeframe=config["timeframe"],
                                limit=100,
                            )
                        else:
                            if asyncio.iscoroutinefunction(
                                getattr(exchange, "fetch_ohlcv", None)
                            ):
                                data = await exchange.fetch_ohlcv(
                                    sym,
                                    timeframe=config["timeframe"],
                                    limit=100,
                                )
                            else:
                                data = await asyncio.to_thread(
                                    exchange.fetch_ohlcv,
                                    sym,
                                    timeframe=config["timeframe"],
                                    limit=100,
                                )
                    except Exception as exc:  # pragma: no cover - network
                        logger.error(
                            "OHLCV fetch failed for %s on %s (limit %d): %s",
                            sym,
                            config["timeframe"],
                            100,
                            exc,
                            exc_info=True,
                        )
                        continue
    
                    if data and len(data[0]) > 6:
                        data = [[c[0], c[1], c[2], c[3], c[4], c[6]] for c in data]
                    df_current = pd.DataFrame(
                        data,
                        columns=["timestamp", "open", "high", "low", "close", "volume"],
                    )
                    update_df_cache(
                        session_state.df_cache,
                        config["timeframe"],
                        sym,
                        df_current,
                    )
                    update_df_cache(session_state.df_cache, config["timeframe"], sym, df_current)
                if df_current is not None and not df_current.empty:
                    last_candle_ts[sym] = int(df_current["timestamp"].iloc[-1])
                    update_df_cache(
                        session_state.df_cache,
                        config["timeframe"],
                        sym,
                        df_current,
                    )
    
                current_dfs[sym] = df_current
                current_prices[sym] = df_current["close"].iloc[-1]
    
            df_current = current_dfs.get(best["symbol"] if best else "")
            current_price = None
            if best:
                if df_current is None:
                    df_current = best["df"]
                current_price = df_current["close"].iloc[-1]
    
            if best:
                score = best["score"]
                direction = best["direction"]
                trade_side = direction_to_side(direction)
                env = best["env"]
                regime = best["regime"]
                name = best["name"]
            else:
                score = -1
                direction = "none"
                trade_side = None
    
            for sym, pos in list(session_state.positions.items()):
                cur_price = current_prices.get(sym)
                df_cur = current_dfs.get(sym)
                if cur_price is None or df_cur is None:
                    continue
                pnl_pct = ((cur_price - pos["entry_price"]) / pos["entry_price"]) * (
                    1 if pos["side"] == "buy" else -1
                )
                update_df_cache(session_state.df_cache, config["timeframe"], sym, df_current)
            if df_current is not None and not df_current.empty:
                last_candle_ts[sym] = int(df_current["timestamp"].iloc[-1])
                update_df_cache(
                    session_state.df_cache,
                    config["timeframe"],
                    sym,
                    df_current,
                if pnl_pct >= config["exit_strategy"]["min_gain_to_trail"]:
                    if cur_price > pos.get("highest_price", pos["entry_price"]):
                        pos["highest_price"] = cur_price
                    pos["trailing_stop"] = calculate_trailing_stop(
                        pd.Series([pos.get("highest_price", cur_price)]),
                        config["exit_strategy"]["trailing_stop_pct"],
                    )
                risk_manager.stop_order = risk_manager.get_stop_order(sym)
                exit_signal, new_stop = should_exit(
                    df_cur,
                    cur_price,
                    pos.get("trailing_stop", 0.0),
                    config,
                    risk_manager,
                )
                pos["trailing_stop"] = new_stop
                equity = paper_wallet.balance if paper_wallet else latest_balance
                if paper_wallet:
                    unreal = paper_wallet.unrealized(sym, cur_price)
                    equity += unreal
                pos["equity"] = float(equity)
                session_state.last_balance = notify_balance_change(
                    notifier,
                    session_state.last_balance,
                    float(equity),
                    balance_updates,
                )
                if exit_signal:
                    pct = get_partial_exit_percent(pnl_pct * 100)
                    sell_amount = (
                        pos["size"] * (pct / 100)
                        if config["exit_strategy"]["scale_out"] and pct > 0
                        else pos["size"]
                    )
                    _start_exec = time.perf_counter()
                    await cex_trade_async(
                        exchange,
                        ws_client,
                        sym,
                        opposite_side(pos["side"]),
                        sell_amount,
                        notifier,
                        dry_run=config["execution_mode"] == "dry_run",
                        use_websocket=config.get("use_websocket", False),
                        config=config,
                    )
                    lat = time.perf_counter() - _start_exec
                    execution_latency = max(execution_latency, lat)
                    if notifier and lat > 0.5:
                        notifier.notify(f"\u26a0\ufe0f Execution latency {lat*1000:.0f} ms")
                    if paper_wallet:
                        paper_wallet.close(sym, sell_amount, cur_price)
                    pos["pnl"] = pos.get("pnl", 0.0) + (
                        (cur_price - pos["entry_price"])
                        * sell_amount
                        * (1 if pos["side"] == "buy" else -1)
                    )
                    if sell_amount >= pos["size"]:
                        risk_manager.cancel_stop_order(exchange, sym)
                        risk_manager.deallocate_capital(
                            pos["strategy"], sell_amount * pos["entry_price"]
                        )
                        log_performance(
                            {
                                "symbol": sym,
                                "regime": pos.get("regime"),
                                "strategy": pos.get("strategy"),
                                "pnl": pos["pnl"],
                                "entry_time": pos.get("entry_time"),
                                "exit_time": datetime.utcnow().isoformat(),
                            }
                        )
                        log_pnl(
                            pos.get("strategy", ""),
                            sym,
                            pos["entry_price"],
                            cur_price,
                            pos["pnl"],
                            pos.get("confidence", 0.0),
                            pos["side"],
                        )
                        log_regime_pnl(
                            pos.get("regime", "unknown"),
                            pos.get("strategy", ""),
                            pos["pnl"],
                        )
                        latest_balance = await fetch_balance(exchange, paper_wallet, config)
                        log_position(
                            sym,
                            pos["side"],
                            sell_amount,
                            pos["entry_price"],
                            cur_price,
                            float(paper_wallet.balance if paper_wallet else latest_balance),
                        )
                        mark_cooldown(sym, active_strategy or pos.get("strategy", ""))
                        task = position_tasks.pop(sym, None)
                        if task:
                            task.cancel()
                            try:
                                await task
                            except asyncio.CancelledError:
                                pass
                        session_state.positions.pop(sym, None)
                        last_candle_ts.pop(sym, None)
                        latest_balance = await fetch_and_log_balance(
                            exchange, paper_wallet, config
                        )
                        equity = paper_wallet.balance if paper_wallet else latest_balance
                        log_position(
                            sym,
                            pos["side"],
                            pos["size"],
                            pos["entry_price"],
                            cur_price,
                            float(equity),
                            pnl=pos["pnl"],
                        )
                    else:
                        pos["size"] -= sell_amount
                        risk_manager.deallocate_capital(
                            pos["strategy"], sell_amount * pos["entry_price"]
                        )
                        risk_manager.update_stop_order(pos["size"], symbol=sym)
                        latest_balance = await fetch_balance(exchange, paper_wallet, config)
                        latest_balance = await fetch_balance(exchange, paper_wallet, config)
    
            if not position_guard.can_open(session_state.positions):
                continue
    
            if not filtered_results:
                continue
    
            for candidate in filtered_results:
                if candidate["symbol"] in session_state.positions:
                    logger.info(
                        "Existing position on %s still open – skipping new trade",
                        candidate["symbol"],
                    )
                    continue
                if not position_guard.can_open(session_state.positions):
                    break
                score = candidate["score"]
                direction = candidate["direction"]
                trade_side = direction_to_side(direction)
                env = candidate["env"]
                regime = candidate["regime"]
                name = candidate["name"]
                current_price = candidate["df"]["close"].iloc[-1]
                risk_manager.config.symbol = candidate["symbol"]
                df_for_size = candidate["df"]
    
                if score < config["signal_threshold"]:
                    rejected_score += 1
                    score_rejections += 1
                    continue
                logger.info(
                    "Cycle Summary: %s pairs evaluated, %s signals, %s trades executed, %s rejected volume, %s rejected score, %s rejected regime.",
                    total_pairs,
                    signals_generated,
                    trades_executed,
                    volume_rejections,
                    score_rejections,
                    regime_rejections,
                )
            risk_manager.stop_order = risk_manager.get_stop_order(sym)
            exit_signal, new_stop = should_exit(
                df_cur,
                cur_price,
                pos.get("trailing_stop", 0.0),
                config,
                risk_manager,
            )
            pos["trailing_stop"] = new_stop
            equity = paper_wallet.balance if paper_wallet else session_state.last_balance
            if paper_wallet:
                unreal = paper_wallet.unrealized(sym, cur_price)
                equity += unreal
            pos["equity"] = float(equity)
            session_state.last_balance = notify_balance_change(
                notifier,
                session_state.last_balance,
                float(equity),
                balance_updates,
            )
            if exit_signal:
                pct = get_partial_exit_percent(pnl_pct * 100)
                sell_amount = (
                    pos["size"] * (pct / 100)
                    if config["exit_strategy"]["scale_out"] and pct > 0
                    else pos["size"]
                metrics = {
                    "timestamp": datetime.utcnow().isoformat(),
                    "ticker_fetch_time": ticker_fetch_time,
                    "symbol_filter_ratio": symbol_filter_ratio,
                    "ohlcv_fetch_latency": ohlcv_fetch_latency,
                    "execution_latency": execution_latency,
                    "unknown_regimes": rejected_regime,
                }
                write_cycle_metrics(metrics, config)
                logger.info("Sleeping for %s minutes", config["loop_interval_minutes"])
                await asyncio.sleep(config["loop_interval_minutes"] * 60)
    
                poll_mod = config.get("balance_poll_mod", 1)
                balance = last_balance if last_balance is not None else 0.0
                if trades_executed > 0 or loop_count % poll_mod == 0:
                    if config["execution_mode"] != "dry_run":
                        bal = await (
                            exchange.fetch_balance()
                            if asyncio.iscoroutinefunction(
                                getattr(exchange, "fetch_balance", None)
                            )
                            else asyncio.to_thread(exchange.fetch_balance)
                        )
                        balance = bal["USDT"]["free"]
                    else:
                        balance = paper_wallet.balance if paper_wallet else 0.0
                    check_balance_change(float(balance), "external change")
    
                size = risk_manager.position_size(
                    score,
                    balance,
                    df_for_size,
                    atr=candidate.get("atr"),
                    price=current_price,
                )
                order_amount = size / current_price if current_price > 0 else 0.0
    
                if not risk_manager.can_allocate(name, size, balance):
                    logger.info("Capital cap reached for %s, skipping", name)
                    logger.info(
                        "Loop Summary: %s evaluated | %s trades | %s volume fails | %s score fails | %s unknown regime",
                        total_pairs,
                        trades_executed,
                        rejected_volume,
                        rejected_score,
                        rejected_regime,
                    )
                    logger.info(
                        "Cycle Summary: %s pairs evaluated, %s signals, %s trades executed, %s rejected volume, %s rejected score, %s rejected regime.",
                        total_pairs,
                        signals_generated,
                        trades_executed,
                        volume_rejections,
                        score_rejections,
                        regime_rejections,
                    )
                    if (
                        config.get("metrics_enabled")
                        and config.get("metrics_backend") == "csv"
                    ):
                        metrics = {
                            "timestamp": datetime.utcnow().isoformat(),
                            "ticker_fetch_time": ticker_fetch_time,
                            "symbol_filter_ratio": symbol_filter_ratio,
                            "ohlcv_fetch_latency": ohlcv_fetch_latency,
                            "execution_latency": execution_latency,
                            "unknown_regimes": rejected_regime,
                        }
                        write_cycle_metrics(metrics, config)
                    logger.info("Sleeping for %s minutes", config["loop_interval_minutes"])
                    await asyncio.sleep(config["loop_interval_minutes"] * 60)
                    continue
    
                _start_exec = time.perf_counter()
                order = await cex_trade_async(
                    exchange,
                    ws_client,
                    candidate["symbol"],
                    trade_side,
                    order_amount,
                    notifier,
                    dry_run=config["execution_mode"] == "dry_run",
                    use_websocket=config.get("use_websocket", False),
                    config=config,
                )
                lat = time.perf_counter() - _start_exec
                execution_latency = max(execution_latency, lat)
                if notifier and lat > 0.5:
                    notifier.notify(f"\u26a0\ufe0f Execution latency {lat*1000:.0f} ms")
                atr_val = candidate.get("atr")
                if atr_val:
                    stop_price = (
                        current_price - atr_val * risk_manager.config.stop_loss_atr_mult
                        if trade_side == "buy"
                        else current_price
                        + atr_val * risk_manager.config.stop_loss_atr_mult
                    )
                    take_profit_price = (
                        current_price + atr_val * risk_manager.config.take_profit_atr_mult
                        if trade_side == "buy"
                        else current_price
                        - atr_val * risk_manager.config.take_profit_atr_mult
                    )
                    session_state.last_balance = await fetch_balance(exchange, paper_wallet, config)
                    log_position(
                        sym,
                        pos["side"],
                        sell_amount,
                        pos["entry_price"],
                        cur_price,
                        float(paper_wallet.balance if paper_wallet else session_state.last_balance),
                else:
                    stop_price = current_price * (
                        1 - risk_manager.config.stop_loss_pct
                        if trade_side == "buy"
                        else 1 + risk_manager.config.stop_loss_pct
                    )
                    mark_cooldown(sym, active_strategy or pos.get("strategy", ""))
                    task = position_tasks.pop(sym, None)
                    if task:
                        task.cancel()
                        try:
                            await task
                        except asyncio.CancelledError:
                            pass
                    last_candle_ts.pop(sym, None)
                    session_state.positions.pop(sym, None)
                    session_state.last_balance = await fetch_and_log_balance(
                    last_candle_ts.pop(sym, None)
                    latest_balance = await fetch_and_log_balance(
                        exchange, paper_wallet, config
                    take_profit_price = current_price * (
                        1 + risk_manager.config.take_profit_pct
                        if trade_side == "buy"
                        else 1 - risk_manager.config.take_profit_pct
                    )
                    equity = paper_wallet.balance if paper_wallet else session_state.last_balance
                    log_position(
                        sym,
                        pos["side"],
                        pos["size"],
                        pos["entry_price"],
                        cur_price,
                        float(equity),
                        pnl=pos["pnl"],
                stop_order = place_stop_order(
                    exchange,
                    candidate["symbol"],
                    "sell" if trade_side == "buy" else "buy",
                    order_amount,
                    stop_price,
                    notifier=notifier,
                    dry_run=config["execution_mode"] == "dry_run",
                )
                risk_manager.register_stop_order(
                    stop_order,
                    strategy=strategy_name(regime, env),
                    symbol=candidate["symbol"],
                    entry_price=current_price,
                    confidence=score,
                    direction=trade_side,
                    take_profit=take_profit_price,
                )
                risk_manager.allocate_capital(name, size)
                if config["execution_mode"] == "dry_run" and paper_wallet:
                    paper_wallet.open(
                        candidate["symbol"], trade_side, order_amount, current_price
                    )
                    latest_balance = paper_wallet.balance
                else:
                    if asyncio.iscoroutinefunction(
                        getattr(exchange, "fetch_balance", None)
                    ):
                        bal = await exchange.fetch_balance()
                    else:
                        bal = await asyncio.to_thread(exchange.fetch_balance)
                    latest_balance = (
                        bal["USDT"]["free"]
                        if isinstance(bal["USDT"], dict)
                        else bal["USDT"]
                    )
                    risk_manager.update_stop_order(pos["size"], symbol=sym)
                    session_state.last_balance = await fetch_balance(exchange, paper_wallet, config)
                    session_state.last_balance = await fetch_balance(exchange, paper_wallet, config)

            if not position_guard.can_open(session_state.positions):
            continue

            if not filtered_results:
            continue

            for candidate in filtered_results:
            if candidate["symbol"] in session_state.positions:
                logger.info(
                    "Existing position on %s still open – skipping new trade",
                check_balance_change(float(latest_balance), "trade executed")
                log_balance(float(latest_balance))
                session_state.last_balance = notify_balance_change(
                    notifier,
                    session_state.last_balance,
                    float(latest_balance),
                    balance_updates,
                )
                log_position(
                    candidate["symbol"],
                    trade_side,
                    order_amount,
                    current_price,
                    current_price,
                    float(latest_balance),
                )
                if strategy_name(regime, env).startswith("grid"):
                    grid_state.record_fill(candidate["symbol"])
                session_state.positions[candidate["symbol"]] = {
                    "side": trade_side,
                    "entry_price": current_price,
                    "entry_time": datetime.utcnow().isoformat(),
                    "regime": regime,
                    "strategy": strategy_name(regime, env),
                    "confidence": score,
                    "pnl": 0.0,
                    "size": order_amount,
                    "trailing_stop": 0.0,
                    "highest_price": current_price,
                }
                position_tasks[candidate["symbol"]] = asyncio.create_task(
                    _watch_position(
                        candidate["symbol"],
                        exchange,
                        session_state,
                        paper_wallet,
                        config,
                    )
                )
                active_strategy = name
                if notifier and trade_updates:
                    report_entry(
                        notifier,
                        candidate["symbol"],
                        strategy_name(regime, env),
                        score,
                        direction,
                    )
                logger.info("Trade opened at %.4f", current_price)
                trades_executed += 1
                if not position_guard.can_open(session_state.positions):
                    break
    
            write_scores(scores_file, perf_file)
            write_stats(stats_file, perf_file)
    
            logger.info(
                "Loop Summary: %s evaluated | %s trades | %s volume fails | %s score fails | %s unknown regime",
                total_pairs,
                trades_executed,
                rejected_volume,
                rejected_score,
                rejected_regime,
            )
            logger.info(
                "Cycle Summary: %s pairs evaluated, %s signals, %s trades executed, %s rejected volume, %s rejected score, %s rejected regime.",
                total_pairs,
                signals_generated,
                trades_executed,
                volume_rejections,
                score_rejections,
                regime_rejections,
            )
            total_time = time.perf_counter() - cycle_start
            _emit_timing(
                ctx.timing.get("fetch_candidates", 0.0),
                ctx.timing.get("update_caches", 0.0),
                ctx.timing.get("analyse_batch", 0.0),
                total_time,
                metrics_path,
                ctx.timing.get("ohlcv_fetch_latency", 0.0),
                ctx.timing.get("execution_latency", 0.0),
            )
            await asyncio.sleep(config["loop_interval_minutes"] * 60)

            poll_mod = config.get("balance_poll_mod", 1)
            balance = last_balance if last_balance is not None else 0.0
            if trades_executed > 0 or loop_count % poll_mod == 0:
                if config["execution_mode"] != "dry_run":
                    bal = await (
                        exchange.fetch_balance()
                        if asyncio.iscoroutinefunction(
                            getattr(exchange, "fetch_balance", None)
                        )
                        else asyncio.to_thread(exchange.fetch_balance)
                    )
                    balance = bal["USDT"]["free"]
                    session_state.last_balance = balance
                else:
                    balance = paper_wallet.balance if paper_wallet else 0.0
                    session_state.last_balance = balance
                check_balance_change(float(balance), "external change")

            size = risk_manager.position_size(
                score,
                balance,
                df_for_size,
                atr=candidate.get("atr"),
                price=current_price,
            )
            order_amount = size / current_price if current_price > 0 else 0.0

            if not risk_manager.can_allocate(name, size, balance):
                logger.info("Capital cap reached for %s, skipping", name)
                logger.info(
                    "Loop Summary: %s evaluated | %s trades | %s volume fails | %s score fails | %s unknown regime",
                    total_pairs,
                    trades_executed,
                    rejected_volume,
                    rejected_score,
                    rejected_regime,
                )
                logger.info(
                    "Cycle Summary: %s pairs evaluated, %s signals, %s trades executed, %s rejected volume, %s rejected score, %s rejected regime.",
                    total_pairs,
                    signals_generated,
                    trades_executed,
                    volume_rejections,
                    score_rejections,
                    regime_rejections,
                )
                if (
                    config.get("metrics_enabled")
                    and config.get("metrics_backend") == "csv"
                ):
                    metrics = {
                        "timestamp": datetime.utcnow().isoformat(),
                        "ticker_fetch_time": ticker_fetch_time,
                        "symbol_filter_ratio": symbol_filter_ratio,
                        "ohlcv_fetch_latency": ohlcv_fetch_latency,
                        "execution_latency": execution_latency,
                        "unknown_regimes": rejected_regime,
                    }
                    write_cycle_metrics(metrics, config)
                logger.info("Sleeping for %s minutes", config["loop_interval_minutes"])
                await asyncio.sleep(config["loop_interval_minutes"] * 60)
                continue

            _start_exec = time.perf_counter()
            order = await cex_trade_async(
                exchange,
                ws_client,
                candidate["symbol"],
                trade_side,
                order_amount,
                notifier,
                dry_run=config["execution_mode"] == "dry_run",
                use_websocket=config.get("use_websocket", False),
                config=config,
            )
            lat = time.perf_counter() - _start_exec
            execution_latency = max(execution_latency, lat)
            if notifier and lat > 0.5:
                notifier.notify(f"\u26a0\ufe0f Execution latency {lat*1000:.0f} ms")
            atr_val = candidate.get("atr")
            if atr_val:
                stop_price = (
                    current_price - atr_val * risk_manager.config.stop_loss_atr_mult
                    if trade_side == "buy"
                    else current_price
                    + atr_val * risk_manager.config.stop_loss_atr_mult
                )
                take_profit_price = (
                    current_price + atr_val * risk_manager.config.take_profit_atr_mult
                    if trade_side == "buy"
                    else current_price
                    - atr_val * risk_manager.config.take_profit_atr_mult
                )
            else:
                stop_price = current_price * (
                    1 - risk_manager.config.stop_loss_pct
                    if trade_side == "buy"
                    else 1 + risk_manager.config.stop_loss_pct
                )
                take_profit_price = current_price * (
                    1 + risk_manager.config.take_profit_pct
                    if trade_side == "buy"
                    else 1 - risk_manager.config.take_profit_pct
                )
            stop_order = place_stop_order(
                exchange,
                candidate["symbol"],
                "sell" if trade_side == "buy" else "buy",
                order_amount,
                stop_price,
                notifier=notifier,
                dry_run=config["execution_mode"] == "dry_run",
            )
            risk_manager.register_stop_order(
                stop_order,
                strategy=strategy_name(regime, env),
                symbol=candidate["symbol"],
                entry_price=current_price,
                confidence=score,
                direction=trade_side,
                take_profit=take_profit_price,
            )
            risk_manager.allocate_capital(name, size)
            if config["execution_mode"] == "dry_run" and paper_wallet:
                paper_wallet.open(
                    candidate["symbol"], trade_side, order_amount, current_price
                )
                session_state.last_balance = paper_wallet.balance
            else:
                if asyncio.iscoroutinefunction(
                    getattr(exchange, "fetch_balance", None)
                ):
                    bal = await exchange.fetch_balance()
                else:
                    bal = await asyncio.to_thread(exchange.fetch_balance)
                session_state.last_balance = (
                    bal["USDT"]["free"]
                    if isinstance(bal["USDT"], dict)
                    else bal["USDT"]
                )
            check_balance_change(float(session_state.last_balance), "trade executed")
            log_balance(float(session_state.last_balance))
            session_state.last_balance = notify_balance_change(
                notifier,
                session_state.last_balance,
                float(session_state.last_balance),
                balance_updates,
            )
            log_position(
                candidate["symbol"],
                trade_side,
                order_amount,
                current_price,
                current_price,
                float(session_state.last_balance),
            )
            if strategy_name(regime, env).startswith("grid"):
                grid_state.record_fill(candidate["symbol"])
            session_state.positions[candidate["symbol"]] = {
                "side": trade_side,
                "entry_price": current_price,
                "entry_time": datetime.utcnow().isoformat(),
                "regime": regime,
                "strategy": strategy_name(regime, env),
                "confidence": score,
                "pnl": 0.0,
                "size": order_amount,
                "trailing_stop": 0.0,
                "highest_price": current_price,
            }
            position_tasks[candidate["symbol"]] = asyncio.create_task(
                _watch_position(
                    candidate["symbol"],
                    exchange,
                    session_state,
                    paper_wallet,
                    config,
                )
            )
            active_strategy = name
            if notifier and trade_updates:
                report_entry(
                    notifier,
                    candidate["symbol"],
                    strategy_name(regime, env),
                    score,
                    direction,
                )
            logger.info("Trade opened at %.4f", current_price)
            trades_executed += 1
            if not position_guard.can_open(session_state.positions):
                break

            write_scores(scores_file, perf_file)
            write_stats(stats_file, perf_file)

            logger.info(
            "Loop Summary: %s evaluated | %s trades | %s volume fails | %s score fails | %s unknown regime",
            total_pairs,
            trades_executed,
            rejected_volume,
            rejected_score,
            rejected_regime,
            )
            logger.info(
            "Cycle Summary: %s pairs evaluated, %s signals, %s trades executed, %s rejected volume, %s rejected score, %s rejected regime.",
            total_pairs,
            signals_generated,
            trades_executed,
            volume_rejections,
            score_rejections,
            regime_rejections,
            )
            total_time = time.perf_counter() - cycle_start
            timing = getattr(ctx, "timing", {})
            _emit_timing(
            timing.get("fetch_candidates", symbol_time),
            timing.get("update_caches", ohlcv_time),
            timing.get("analyse_batch", analyze_time),
            total_time,
            metrics_path,
            ohlcv_fetch_latency,
            execution_latency,
            )
            if config.get("metrics_enabled") and config.get("metrics_backend") == "csv":
            metrics = {
                "timestamp": datetime.utcnow().isoformat(),
                "ticker_fetch_time": ticker_fetch_time,
                "symbol_filter_ratio": symbol_filter_ratio,
                "ohlcv_fetch_latency": ohlcv_fetch_latency,
                "execution_latency": execution_latency,
                "unknown_regimes": rejected_regime,
            }
            write_cycle_metrics(metrics, config)
            summary = f"Cycle complete: {total_pairs} symbols, {trades_executed} trades"
            if notifier and status_updates:
            notifier.notify(summary)
            logger.info("Sleeping for %s minutes", config["loop_interval_minutes"])
            await asyncio.sleep(config["loop_interval_minutes"] * 60)
    
    finally:
        monitor_task.cancel()
        control_task.cancel()
        rotation_task.cancel()
        for task in list(position_tasks.values()):
            task.cancel()
        for task in list(position_tasks.values()):
            try:
                await task
            except asyncio.CancelledError:
                pass
        position_tasks.clear()
        if telegram_bot:
            telegram_bot.stop()
        try:
            await monitor_task
        except asyncio.CancelledError:
            pass
        try:
            await rotation_task
        except asyncio.CancelledError:
            pass
        try:
            await control_task
        except asyncio.CancelledError:
            pass
        for task in list(WS_PING_TASKS):
            task.cancel()
        for task in list(WS_PING_TASKS):
            try:
                await task
            except asyncio.CancelledError:
                pass
        WS_PING_TASKS.clear()
        if hasattr(exchange, "close"):
            if asyncio.iscoroutinefunction(getattr(exchange, "close")):
                await exchange.close()
            else:
                await asyncio.to_thread(exchange.close)

    return notifier


async def main() -> None:
    """Entry point for running the trading bot with error handling."""
    notifier: TelegramNotifier | None = None
    try:
        notifier = await _main_impl()
    except Exception as exc:  # pragma: no cover - error path
        logger.exception("Unhandled error in main: %s", exc)
        if notifier:
            notifier.notify(f"❌ Bot stopped: {exc}")
    finally:
        if notifier:
            notifier.notify("Bot shutting down")
        logger.info("Bot shutting down")


if __name__ == "__main__":  # pragma: no cover - manual execution
    asyncio.run(main())<|MERGE_RESOLUTION|>--- conflicted
+++ resolved
@@ -1120,7 +1120,6 @@
             t0 = time.perf_counter()
             start_ohlcv = time.perf_counter()
             tf_minutes = int(
-<<<<<<< HEAD
                 pd.Timedelta(config.get("timeframe", "1h")).total_seconds() // 60
             )
             # already logged in the convert-funds loop – nothing to do here
@@ -1157,8 +1156,6 @@
         t0 = time.perf_counter()
         start_ohlcv = time.perf_counter()
         tf_minutes = int(
-=======
->>>>>>> 1d7180bd
             pd.Timedelta(config.get("timeframe", "1h")).total_seconds() // 60
             )
             limit = int(max(20, tf_minutes * 3))
