--- conflicted
+++ resolved
@@ -378,11 +378,8 @@
     use_websocket: bool = False,
     config: Optional[Dict] = None,
     score: float = 0.0,
-<<<<<<< HEAD
     max_retries: int = 1,
-=======
     max_retries: int = 3,
->>>>>>> 0bb4c38c
 ) -> Dict:
     """Asynchronous version of :func:`execute_trade` with retry support.
 
@@ -414,12 +411,9 @@
     if dry_run:
         order = {"symbol": symbol, "side": side, "amount": amount, "dry_run": True}
     else:
-<<<<<<< HEAD
         attempt = 0
         while True:
-=======
         for attempt in range(max_retries):
->>>>>>> 0bb4c38c
             try:
                 if score > 0.8 and hasattr(exchange, "create_limit_order"):
                     price = None
@@ -439,14 +433,11 @@
                         if config.get("hidden_limit"):
                             params["hidden"] = True
                         if asyncio.iscoroutinefunction(getattr(exchange, "create_limit_order", None)):
-<<<<<<< HEAD
-=======
                             return await exchange.create_limit_order(symbol, side, size, price, params)
                         return await asyncio.to_thread(
                             exchange.create_limit_order, symbol, side, size, price, params
                         )
 
->>>>>>> 0bb4c38c
                             order = await exchange.create_limit_order(symbol, side, amount, price, params)
                         else:
                             order = await asyncio.to_thread(
@@ -474,7 +465,6 @@
                         order = await asyncio.to_thread(
                             exchange.create_market_order, symbol, side, amount
                         )
-<<<<<<< HEAD
             except ccxt.NetworkError as e:  # pragma: no cover - network
                 if attempt >= max_retries - 1:
                     err_msg = notifier.notify(f"\u26a0\ufe0f Error: Order failed: {e}")
@@ -485,20 +475,16 @@
                 attempt += 1
                 continue
             except Exception as e:  # pragma: no cover - network
-=======
                 break
             except Exception as e:  # pragma: no cover - network
                 if attempt < max_retries - 1:
                     await asyncio.sleep(1)
                     continue
->>>>>>> 0bb4c38c
                 err_msg = notifier.notify(f"\u26a0\ufe0f Error: Order failed: {e}")
                 if err_msg:
                     logger.error("Failed to send message: %s", err_msg)
                 return {}
-<<<<<<< HEAD
             break
-=======
             else:
                 if use_websocket and ws_client is not None and not ccxtpro:
                     return ws_client.add_order(symbol, side, size)
@@ -541,7 +527,6 @@
                 exc_info=True,
             )
             return {}
->>>>>>> 0bb4c38c
     err = notifier.notify(f"Order executed: {order}")
     if err:
         logger.error("Failed to send message: %s", err)
