import os
import time
import ccxt
import asyncio
from typing import Dict, Optional, Tuple
from typing import Dict, Optional, Tuple, List
import pandas as pd
from dotenv import dotenv_values
import gspread
from oauth2client.service_account import ServiceAccountCredentials
try:
    import ccxt.pro as ccxtpro  # type: ignore
except Exception:  # pragma: no cover - optional dependency
    ccxtpro = None
from typing import Dict, Optional, Tuple

from crypto_bot.utils.telegram import send_message
from crypto_bot.execution.kraken_ws import KrakenWSClient
import asyncio
from crypto_bot.utils.trade_logger import log_trade



def get_exchange(config) -> Tuple[ccxt.Exchange, Optional[KrakenWSClient]]:
    """Instantiate and return a ccxt exchange and optional websocket client.

    When ``use_websocket`` is enabled and ``ccxtpro`` is available, an
    asynchronous ``ccxt.pro`` instance is returned. Otherwise the standard
    ``ccxt`` exchange is used. ``KrakenWSClient`` is retained for backward
    compatibility when WebSocket trading is desired without ccxt.pro.
    """

    exchange_name = config.get("exchange", "coinbase")
    use_ws = config.get("use_websocket", False)

    ws_client: Optional[KrakenWSClient] = None
    api_key = os.getenv("API_KEY")
    api_secret = os.getenv("API_SECRET")
    ws_token = os.getenv("KRAKEN_WS_TOKEN")
    api_token = os.getenv("KRAKEN_API_TOKEN")

    if use_ws and ccxtpro:
        ccxt_mod = ccxtpro
    else:
        ccxt_mod = ccxt

    if exchange_name == "coinbase":
        exchange = ccxt_mod.coinbase({
            "apiKey": os.getenv("API_KEY"),
            "secret": os.getenv("API_SECRET"),
            "password": os.getenv("API_PASSPHRASE"),
            "enableRateLimit": True,
        })
    elif exchange_name == "kraken":
        exchange = ccxt.kraken({
            "apiKey": api_key,
            "secret": api_secret,
            "enableRateLimit": True,
        })
        if use_ws and ((api_key and api_secret) or ws_token):
            ws_client = KrakenWSClient(api_key, api_secret, ws_token, api_token)
        exchange = ccxt_mod.kraken({
            "apiKey": os.getenv("API_KEY"),
            "secret": os.getenv("API_SECRET"),
            "enableRateLimit": True,
        })
        if use_ws and not ccxtpro:
            ws_client = KrakenWSClient(os.getenv("API_KEY"), os.getenv("API_SECRET"))
    else:
        raise ValueError(f"Unsupported exchange: {exchange_name}")

    return exchange, ws_client


def execute_trade(
    exchange: ccxt.Exchange,
    ws_client: Optional[KrakenWSClient],
    symbol: str,
    side: str,
    amount: float,
    token: str,
    chat_id: str,
    dry_run: bool = True,
    use_websocket: bool = False,
) -> Dict:
    if use_websocket and ws_client is None and not dry_run:
        raise ValueError("WebSocket trading enabled but ws_client is missing")
    config: Optional[Dict] = None,
) -> Dict:
    """Execute a trade with optional liquidity checks and TWAP execution."""
    config = config or {}

    def has_liquidity(order_size: float) -> bool:
        try:
            depth = config.get("liquidity_depth", 10)
            ob = exchange.fetch_order_book(symbol, limit=depth)
            book = ob["asks" if side == "buy" else "bids"]
            vol = 0.0
            for _, qty in book:
                vol += qty
                if vol >= order_size:
                    return True
            return False
        except Exception as err:
            send_message(token, chat_id, f"Order book error: {err}")
            return False

    def place(size: float) -> Dict:
        if dry_run:
            return {"symbol": symbol, "side": side, "amount": size, "dry_run": True}
        try:
            if ws_client is not None:
                return ws_client.add_order(symbol, side, size)
            return exchange.create_market_order(symbol, side, size)
        except Exception as exc:
            send_message(token, chat_id, f"Order failed: {exc}")
            return {}

    send_message(token, chat_id, f"Placing {side} order for {amount} {symbol}")

    if config.get("liquidity_check", True) and not has_liquidity(amount):
        send_message(token, chat_id, "Insufficient liquidity for order size")
        return {}

    orders: List[Dict] = []
    if config.get("twap_enabled", False) and config.get("twap_slices", 1) > 1:
        slices = config.get("twap_slices", 1)
        delay = config.get("twap_interval_seconds", 1)
        slice_amount = amount / slices
        for i in range(slices):
            if config.get("liquidity_check", True) and not has_liquidity(slice_amount):
                send_message(token, chat_id, "Insufficient liquidity during TWAP execution")
                break
            order = place(slice_amount)
            if order:
                log_trade(order)
                orders.append(order)
                send_message(token, chat_id, f"TWAP slice {i+1}/{slices} executed: {order}")
            if i < slices - 1:
                time.sleep(delay)
    else:
        order = place(amount)
        if order:
            log_trade(order)
            orders.append(order)
            send_message(token, chat_id, f"Order executed: {order}")

    return {"orders": orders}


async def execute_trade_async(
    exchange: ccxt.Exchange,
    ws_client: Optional[KrakenWSClient],
    symbol: str,
    side: str,
    amount: float,
    token: str,
    chat_id: str,
    dry_run: bool = True,
) -> Dict:
    """Asynchronous version of :func:`execute_trade`. It supports both
    ``ccxt.pro`` exchanges and the threaded ``KrakenWSClient`` fallback."""

    msg = f"Placing {side} order for {amount} {symbol}"
    send_message(token, chat_id, msg)
    if dry_run:
        order = {"symbol": symbol, "side": side, "amount": amount, "dry_run": True}
    else:
        try:
            if use_websocket:
            if ws_client is not None and not ccxtpro:
                order = ws_client.add_order(symbol, side, amount)
            elif asyncio.iscoroutinefunction(getattr(exchange, "create_market_order", None)):
                order = await exchange.create_market_order(symbol, side, amount)
            else:
                order = await asyncio.to_thread(exchange.create_market_order, symbol, side, amount)
        except Exception as e:  # pragma: no cover - network
            send_message(token, chat_id, f"Order failed: {e}")
            return {}
    send_message(token, chat_id, f"Order executed: {order}")
    log_trade(order)
    return order


<<<<<<< HEAD
def place_stop_order(
    exchange: ccxt.Exchange,
    symbol: str,
    side: str,
    amount: float,
    stop_price: float,
=======
async def execute_trade_async(
    exchange: ccxt.Exchange,
    ws_client: Optional[KrakenWSClient],
    symbol: str,
    side: str,
    amount: float,
>>>>>>> 746a3785
    token: str,
    chat_id: str,
    dry_run: bool = True,
) -> Dict:
<<<<<<< HEAD
    """Submit a stop-loss order on the exchange."""
    msg = (
        f"Placing stop {side} order for {amount} {symbol} at {stop_price:.2f}"
    )
    send_message(token, chat_id, msg)
    if dry_run:
        order = {
            "symbol": symbol,
            "side": side,
            "amount": amount,
            "stop": stop_price,
            "dry_run": True,
        }
    else:
        try:
            order = exchange.create_order(
                symbol,
                "stop_market",
                side,
                amount,
                params={"stopPrice": stop_price},
            )
        except Exception as e:
            send_message(token, chat_id, f"Stop order failed: {e}")
            return {}
    send_message(token, chat_id, f"Stop order submitted: {order}")
    log_trade(order)
    return order
=======
    """Asynchronous wrapper around ``execute_trade``."""
    return await asyncio.to_thread(
        execute_trade,
        exchange,
        ws_client,
        symbol,
        side,
        amount,
        token,
        chat_id,
        dry_run,
    )
>>>>>>> 746a3785


def log_trade(order: Dict) -> None:
    df = pd.DataFrame([order])
    df.to_csv('crypto_bot/logs/trades.csv', mode='a', header=False, index=False)
    try:
        creds_path = dotenv_values('crypto_bot/.env').get('GOOGLE_CRED_JSON')
        if creds_path:
            scope = ['https://spreadsheets.google.com/feeds', 'https://www.googleapis.com/auth/drive']
            creds = ServiceAccountCredentials.from_json_keyfile_name(creds_path, scope)
            client = gspread.authorize(creds)
            sheet = client.open('trade_logs').sheet1
            sheet.append_row(list(order.values()))
    except Exception:
        pass<|MERGE_RESOLUTION|>--- conflicted
+++ resolved
@@ -182,26 +182,22 @@
     return order
 
 
-<<<<<<< HEAD
 def place_stop_order(
     exchange: ccxt.Exchange,
     symbol: str,
     side: str,
     amount: float,
     stop_price: float,
-=======
 async def execute_trade_async(
     exchange: ccxt.Exchange,
     ws_client: Optional[KrakenWSClient],
     symbol: str,
     side: str,
     amount: float,
->>>>>>> 746a3785
     token: str,
     chat_id: str,
     dry_run: bool = True,
 ) -> Dict:
-<<<<<<< HEAD
     """Submit a stop-loss order on the exchange."""
     msg = (
         f"Placing stop {side} order for {amount} {symbol} at {stop_price:.2f}"
@@ -230,7 +226,6 @@
     send_message(token, chat_id, f"Stop order submitted: {order}")
     log_trade(order)
     return order
-=======
     """Asynchronous wrapper around ``execute_trade``."""
     return await asyncio.to_thread(
         execute_trade,
@@ -243,7 +238,6 @@
         chat_id,
         dry_run,
     )
->>>>>>> 746a3785
 
 
 def log_trade(order: Dict) -> None:
