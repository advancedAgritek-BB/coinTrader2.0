--- conflicted
+++ resolved
@@ -94,11 +94,8 @@
     use_websocket: bool = False,
     config: Optional[Dict] = None,
     score: float = 0.0,
-<<<<<<< HEAD
     params: Optional[Dict] = None,
-=======
     leverage: int = 1,
->>>>>>> 352d43d2
 ) -> Dict:
     if notifier is None:
         if isinstance(token, TelegramNotifier):
@@ -143,7 +140,6 @@
                 except Exception as err:
                     logger.warning("Limit price fetch failed: %s", err)
                 if price:
-<<<<<<< HEAD
                     p = {"postOnly": True}
                     if config.get("hidden_limit"):
                         p["hidden"] = True
@@ -156,7 +152,6 @@
             if params:
                 return exchange.create_order(symbol, "market", side, size, params)
             return exchange.create_market_order(symbol, side, size)
-=======
                     params = {"postOnly": True, "leverage": leverage}
                     if config.get("hidden_limit"):
                         params["hidden"] = True
@@ -169,7 +164,6 @@
             return exchange.create_market_order(
                 symbol, side, size, params={"leverage": leverage}
             )
->>>>>>> 352d43d2
         except Exception as exc:
             err_msg = notifier.notify(f"Order failed: {exc}")
             if err_msg:
@@ -314,11 +308,8 @@
     use_websocket: bool = False,
     config: Optional[Dict] = None,
     score: float = 0.0,
-<<<<<<< HEAD
     params: Optional[Dict] = None,
-=======
     leverage: int = 1,
->>>>>>> 352d43d2
 ) -> Dict:
     """Asynchronous version of :func:`execute_trade`. It supports both
     ``ccxt.pro`` exchanges and the threaded ``KrakenWSClient`` fallback."""
@@ -354,11 +345,8 @@
                 except Exception as err:
                     logger.warning("Limit price fetch failed: %s", err)
                 if price:
-<<<<<<< HEAD
                     p = {"postOnly": True}
-=======
                     params = {"postOnly": True, "leverage": leverage}
->>>>>>> 352d43d2
                     if config.get("hidden_limit"):
                         p["hidden"] = True
                     if params:
@@ -375,7 +363,6 @@
                     elif asyncio.iscoroutinefunction(
                         getattr(exchange, "create_market_order", None)
                     ):
-<<<<<<< HEAD
                         if params:
                             order = await exchange.create_order(symbol, "market", side, amount, params)
                         else:
@@ -389,7 +376,6 @@
                             order = await asyncio.to_thread(
                                 exchange.create_market_order, symbol, side, amount
                             )
-=======
                         order = await exchange.create_market_order(
                             symbol, side, amount, params={"leverage": leverage}
                         )
@@ -401,14 +387,12 @@
                             amount,
                             params={"leverage": leverage},
                         )
->>>>>>> 352d43d2
             else:
                 if use_websocket and ws_client is not None and not ccxtpro:
                     order = ws_client.add_order(symbol, side, amount)
                 elif asyncio.iscoroutinefunction(
                     getattr(exchange, "create_market_order", None)
                 ):
-<<<<<<< HEAD
                     if params:
                         order = await exchange.create_order(symbol, "market", side, amount, params)
                     else:
@@ -422,7 +406,6 @@
                         order = await asyncio.to_thread(
                             exchange.create_market_order, symbol, side, amount
                         )
-=======
                     order = await exchange.create_market_order(
                         symbol, side, amount, params={"leverage": leverage}
                     )
@@ -434,7 +417,6 @@
                         amount,
                         params={"leverage": leverage},
                     )
->>>>>>> 352d43d2
         except Exception as e:  # pragma: no cover - network
             err_msg = notifier.notify(f"\u26a0\ufe0f Error: Order failed: {e}")
             if err_msg:
