--- conflicted
+++ resolved
@@ -383,11 +383,8 @@
     max_retries: int = 3,
     poll_timeout: int = 60,
 ) -> Dict:
-<<<<<<< HEAD
     """Asynchronous version of :func:`execute_trade` with retry support."""
-=======
     """Simplified async trade execution used in tests."""
->>>>>>> 983fe52b
 
     if notifier is None:
         if isinstance(token, TelegramNotifier):
@@ -397,12 +394,9 @@
                 raise ValueError("token/chat_id or notifier must be provided")
             notifier = TelegramNotifier(token, chat_id)
 
-<<<<<<< HEAD
     err = notifier.notify(f"Placing {side} order for {amount} {symbol}")
-=======
     msg = f"Placing {side} order for {amount} {symbol}"
     err = notifier.notify(msg)
->>>>>>> 983fe52b
     if err:
         logger.error("Failed to send message: %s", err)
 
@@ -410,7 +404,6 @@
         if dry_run:
             return [{"symbol": symbol, "side": side, "amount": size, "dry_run": True}]
 
-<<<<<<< HEAD
         remaining = size
         orders: List[Dict] = []
 
@@ -562,7 +555,6 @@
     if len(all_orders) == 1:
         return all_orders[0]
     return {"orders": all_orders}
-=======
         delay = 1.0
     if dry_run:
         order = {"symbol": symbol, "side": side, "amount": amount, "dry_run": True}
@@ -637,7 +629,6 @@
         logger.error("Failed to send message: %s", err)
     log_trade(order)
     return order
->>>>>>> 983fe52b
 
 
 def place_stop_order(
