--- conflicted
+++ resolved
@@ -401,24 +401,19 @@
             return {"symbol": symbol, "side": side, "amount": size, "dry_run": True}
 
         delay = 1.0
-<<<<<<< HEAD
-=======
     if dry_run:
         order = {"symbol": symbol, "side": side, "amount": amount, "dry_run": True}
     else:
         attempt = 0
         while True:
->>>>>>> 96b3fe60
         for attempt in range(max_retries):
             try:
                 if asyncio.iscoroutinefunction(getattr(exchange, "create_market_order", None)):
                     order = await exchange.create_market_order(symbol, side, size)
                 else:
-<<<<<<< HEAD
                     order = await asyncio.to_thread(exchange.create_market_order, symbol, side, size)
                 break
             except (NetworkError, RateLimitExceeded):
-=======
                     if use_websocket and ws_client is not None and not ccxtpro:
                         order = ws_client.add_order(symbol, side, amount)
                     elif asyncio.iscoroutinefunction(
@@ -456,7 +451,6 @@
                     return await exchange.create_market_order(symbol, side, size)
                 return await asyncio.to_thread(exchange.create_market_order, symbol, side, size)
             except (NetworkError, RateLimitExceeded) as exc:
->>>>>>> 96b3fe60
                 if attempt < max_retries - 1:
                     await asyncio.sleep(delay)
                     delay *= 2
