--- conflicted
+++ resolved
@@ -9,14 +9,11 @@
 except Exception:  # pragma: no cover - optional dependency
     ccxtpro = None
 
-<<<<<<< HEAD
 from crypto_bot.utils.telegram import TelegramNotifier
-=======
 from crypto_bot.utils.telegram import send_message
 from crypto_bot.utils.notifier import Notifier
 from crypto_bot.utils.telegram import TelegramNotifier
 from crypto_bot.utils.telegram_notifier import TelegramNotifier
->>>>>>> 090ff8b2
 from crypto_bot.execution.kraken_ws import KrakenWSClient
 from crypto_bot.utils.trade_logger import log_trade
 from crypto_bot import tax_logger
@@ -84,13 +81,10 @@
     symbol: str,
     side: str,
     amount: float,
-<<<<<<< HEAD
     notifier: TelegramNotifier,
-=======
     token: Optional[str] = None,
     chat_id: Optional[str] = None,
     notifier: Optional[TelegramNotifier] = None,
->>>>>>> 090ff8b2
     dry_run: bool = True,
     use_websocket: bool = False,
     config: Optional[Dict] = None,
@@ -116,13 +110,10 @@
                     return True
             return False
         except Exception as err:
-<<<<<<< HEAD
             err_msg = notifier.notify(f"Order book error: {err}")
-=======
             err_msg = notifier.notify(f"\u26a0\ufe0f Error: Order book error: {err}")
             err_msg = notifier.notify(f"Order book error: {err}")
             err_msg = TelegramNotifier.notify(token, chat_id, f"Order book error: {err}")
->>>>>>> 090ff8b2
             if err_msg:
                 logger.error("Failed to send message: %s", err_msg)
             return False
@@ -135,22 +126,16 @@
                 return ws_client.add_order(symbol, side, size)
             return exchange.create_market_order(symbol, side, size)
         except Exception as exc:
-<<<<<<< HEAD
             err_msg = notifier.notify(f"Order failed: {exc}")
-=======
             err_msg = notifier.notify(f"\u26a0\ufe0f Error: Order failed: {exc}")
             err_msg = notifier.notify(f"Order failed: {exc}")
             err_msg = TelegramNotifier.notify(token, chat_id, f"Order failed: {exc}")
->>>>>>> 090ff8b2
             if err_msg:
                 logger.error("Failed to send message: %s", err_msg)
             return {}
 
     err = notifier.notify(f"Placing {side} order for {amount} {symbol}")
-<<<<<<< HEAD
-=======
     err = TelegramNotifier.notify(token, chat_id, f"Placing {side} order for {amount} {symbol}")
->>>>>>> 090ff8b2
     if err:
         logger.error("Failed to send message: %s", err)
 
@@ -162,13 +147,10 @@
             slippage = (ask - bid) / ((ask + bid) / 2)
             if slippage > config.get("max_slippage_pct", 1.0):
                 logger.warning("Trade skipped due to slippage.")
-<<<<<<< HEAD
                 err_msg = notifier.notify("Trade skipped due to slippage.")
-=======
                 err_msg = notifier.notify("\u26a0\ufe0f Error: Trade skipped due to slippage.")
                 err_msg = notifier.notify("Trade skipped due to slippage.")
                 err_msg = TelegramNotifier.notify(token, chat_id, "Trade skipped due to slippage.")
->>>>>>> 090ff8b2
                 if err_msg:
                     logger.error("Failed to send message: %s", err_msg)
                 return {}
@@ -180,13 +162,10 @@
         and hasattr(exchange, "fetch_order_book")
         and not has_liquidity(amount)
     ):
-<<<<<<< HEAD
         err = notifier.notify("Insufficient liquidity for order size")
-=======
         err = notifier.notify("\u26a0\ufe0f Error: Insufficient liquidity for order size")
         err = notifier.notify("Insufficient liquidity for order size")
         err = TelegramNotifier.notify(token, chat_id, "Insufficient liquidity for order size")
->>>>>>> 090ff8b2
         if err:
             logger.error("Failed to send message: %s", err)
         return {}
@@ -203,14 +182,11 @@
                 and not has_liquidity(slice_amount)
             ):
                 err_liq = notifier.notify(
-<<<<<<< HEAD
                     "Insufficient liquidity during TWAP execution"
-=======
                     "\u26a0\ufe0f Error: Insufficient liquidity during TWAP execution"
                 err_liq = notifier.notify("Insufficient liquidity during TWAP execution")
                 err_liq = TelegramNotifier.notify(
                     token, chat_id, "Insufficient liquidity during TWAP execution"
->>>>>>> 090ff8b2
                 )
                 if err_liq:
                     logger.error("Failed to send message: %s", err_liq)
@@ -235,11 +211,8 @@
                 orders.append(order)
                 err_slice = notifier.notify(
                     f"TWAP slice {i+1}/{slices} executed: {order}"
-<<<<<<< HEAD
-=======
                 err_slice = TelegramNotifier.notify(
                     token, chat_id, f"TWAP slice {i+1}/{slices} executed: {order}"
->>>>>>> 090ff8b2
                 )
                 if err_slice:
                     logger.error("Failed to send message: %s", err_slice)
@@ -280,10 +253,7 @@
                     pass
             orders.append(order)
             err_exec = notifier.notify(f"Order executed: {order}")
-<<<<<<< HEAD
-=======
             err_exec = TelegramNotifier.notify(token, chat_id, f"Order executed: {order}")
->>>>>>> 090ff8b2
             if err_exec:
                 logger.error("Failed to send message: %s", err_exec)
             oid = (
@@ -311,13 +281,10 @@
     symbol: str,
     side: str,
     amount: float,
-<<<<<<< HEAD
     notifier: TelegramNotifier,
-=======
     token: Optional[str] = None,
     chat_id: Optional[str] = None,
     notifier: Optional[TelegramNotifier] = None,
->>>>>>> 090ff8b2
     dry_run: bool = True,
     use_websocket: bool = False,
     config: Optional[Dict] = None,
@@ -333,10 +300,7 @@
 
     msg = f"Placing {side} order for {amount} {symbol}"
     err = notifier.notify(msg)
-<<<<<<< HEAD
-=======
     err = TelegramNotifier.notify(token, chat_id, msg)
->>>>>>> 090ff8b2
     if err:
         logger.error("Failed to send message: %s", err)
     if dry_run:
@@ -354,13 +318,11 @@
                     exchange.create_market_order, symbol, side, amount
                 )
         except Exception as e:  # pragma: no cover - network
-<<<<<<< HEAD
             err_msg = notifier.notify(f"Order failed: {e}")
             if err_msg:
                 logger.error("Failed to send message: %s", err_msg)
             return {}
     err = notifier.notify(f"Order executed: {order}")
-=======
             err_msg = notifier.notify(f"\u26a0\ufe0f Error: Order failed: {e}")
             err_msg = notifier.notify(f"Order failed: {e}")
             if err_msg:
@@ -372,7 +334,6 @@
                 logger.error("Failed to send message: %s", err_msg)
             return {}
     err = TelegramNotifier.notify(token, chat_id, f"Order executed: {order}")
->>>>>>> 090ff8b2
     if err:
         logger.error("Failed to send message: %s", err)
     oid = (
@@ -423,13 +384,10 @@
     side: str,
     amount: float,
     stop_price: float,
-<<<<<<< HEAD
     notifier: TelegramNotifier,
-=======
     token: Optional[str] = None,
     chat_id: Optional[str] = None,
     notifier: Optional[TelegramNotifier] = None,
->>>>>>> 090ff8b2
     dry_run: bool = True,
 ) -> Dict:
     """Submit a stop-loss order on the exchange."""
@@ -441,10 +399,7 @@
 
     msg = f"Placing stop {side} order for {amount} {symbol} at {stop_price:.2f}"
     err = notifier.notify(msg)
-<<<<<<< HEAD
-=======
     err = TelegramNotifier.notify(token, chat_id, msg)
->>>>>>> 090ff8b2
     if err:
         logger.error("Failed to send message: %s", err)
     if dry_run:
@@ -465,13 +420,11 @@
                 params={"stopPrice": stop_price},
             )
         except Exception as e:
-<<<<<<< HEAD
             err_msg = notifier.notify(f"Stop order failed: {e}")
             if err_msg:
                 logger.error("Failed to send message: %s", err_msg)
             return {}
     err = notifier.notify(f"Stop order submitted: {order}")
-=======
             err_msg = notifier.notify(f"\u26a0\ufe0f Error: Stop order failed: {e}")
             err_msg = notifier.notify(f"Stop order failed: {e}")
             if err_msg:
@@ -483,7 +436,6 @@
                 logger.error("Failed to send message: %s", err_msg)
             return {}
     err = TelegramNotifier.notify(token, chat_id, f"Stop order submitted: {order}")
->>>>>>> 090ff8b2
     if err:
         logger.error("Failed to send message: %s", err)
     log_trade(order, is_stop=True)
