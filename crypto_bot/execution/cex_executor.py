--- conflicted
+++ resolved
@@ -172,13 +172,10 @@
                 and hasattr(exchange, "fetch_order_book")
                 and not has_liquidity(slice_amount)
             ):
-<<<<<<< HEAD
                 err_liq = notifier.notify(
                     "Insufficient liquidity during TWAP execution",
                     "\u26a0\ufe0f Error: Insufficient liquidity during TWAP execution",
                 )
-=======
->>>>>>> a17d4fe1
                 err_liq = notifier.notify("Insufficient liquidity during TWAP execution")
                 err_liq = TelegramNotifier.notify(
                     token,
@@ -317,7 +314,6 @@
                     exchange.create_market_order, symbol, side, amount
                 )
         except Exception as e:  # pragma: no cover - network
-<<<<<<< HEAD
             err_msg = notifier.notify(f"\u26a0\ufe0f Error: Order failed: {e}")
             err_msg = notifier.notify(f"Order failed: {e}")
             if err_msg:
@@ -325,11 +321,9 @@
             err_msg = TelegramNotifier.notify(token, chat_id, f"Order failed: {e}")
             if err_msg:
                 logger.error("Failed to send message: %s", err_msg)
-=======
             err_msg = notifier.notify(f"Order failed: {e}")
             if err_msg:
                 logger.error("Failed to send message: %s", err_msg)
->>>>>>> a17d4fe1
             return {}
     err = notifier.notify(f"Order executed: {order}")
     err = TelegramNotifier.notify(token, chat_id, f"Order executed: {order}")
@@ -419,13 +413,10 @@
             )
         except Exception as e:
             err_msg = notifier.notify(f"Stop order failed: {e}")
-<<<<<<< HEAD
             err_msg = notifier.notify(f"\u26a0\ufe0f Error: Stop order failed: {e}")
             if err_msg:
                 logger.error("Failed to send message: %s", err_msg)
             err_msg = TelegramNotifier.notify(token, chat_id, f"Stop order failed: {e}")
-=======
->>>>>>> a17d4fe1
             if err_msg:
                 logger.error("Failed to send message: %s", err_msg)
             return {}
