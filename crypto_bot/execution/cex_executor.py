import os
import ccxt
try:
    import ccxt.pro as ccxtpro  # type: ignore
except Exception:  # pragma: no cover - optional dependency
    ccxtpro = None
from typing import Dict, Optional, Tuple

from crypto_bot.utils.telegram import send_message
from crypto_bot.execution.kraken_ws import KrakenWSClient
<<<<<<< HEAD
import asyncio
=======
from crypto_bot.utils.trade_logger import log_trade
>>>>>>> 3d4a8b1f



def get_exchange(config) -> Tuple[ccxt.Exchange, Optional[KrakenWSClient]]:
    """Instantiate and return a ccxt exchange and optional websocket client.

    When ``use_websocket`` is enabled and ``ccxtpro`` is available, an
    asynchronous ``ccxt.pro`` instance is returned. Otherwise the standard
    ``ccxt`` exchange is used. ``KrakenWSClient`` is retained for backward
    compatibility when WebSocket trading is desired without ccxt.pro.
    """

    exchange_name = config.get("exchange", "coinbase")
    use_ws = config.get("use_websocket", False)

    ws_client: Optional[KrakenWSClient] = None

    if use_ws and ccxtpro:
        ccxt_mod = ccxtpro
    else:
        ccxt_mod = ccxt

    if exchange_name == "coinbase":
        exchange = ccxt_mod.coinbase({
            "apiKey": os.getenv("API_KEY"),
            "secret": os.getenv("API_SECRET"),
            "password": os.getenv("API_PASSPHRASE"),
            "enableRateLimit": True,
        })
    elif exchange_name == "kraken":
        exchange = ccxt_mod.kraken({
            "apiKey": os.getenv("API_KEY"),
            "secret": os.getenv("API_SECRET"),
            "enableRateLimit": True,
        })
        if use_ws and not ccxtpro:
            ws_client = KrakenWSClient(os.getenv("API_KEY"), os.getenv("API_SECRET"))
    else:
        raise ValueError(f"Unsupported exchange: {exchange_name}")

    return exchange, ws_client


def execute_trade(
    exchange: ccxt.Exchange,
    ws_client: Optional[KrakenWSClient],
    symbol: str,
    side: str,
    amount: float,
    token: str,
    chat_id: str,
    dry_run: bool = True,
) -> Dict:
    msg = f"Placing {side} order for {amount} {symbol}"
    send_message(token, chat_id, msg)
    if dry_run:
        order = {"symbol": symbol, "side": side, "amount": amount, "dry_run": True}
    else:
        try:
            if ws_client is not None:
                order = ws_client.add_order(symbol, side, amount)
            else:
                order = exchange.create_market_order(symbol, side, amount)
        except Exception as e:
            send_message(token, chat_id, f"Order failed: {e}")
            return {}
    send_message(token, chat_id, f"Order executed: {order}")
    log_trade(order)
<<<<<<< HEAD
    return order


async def execute_trade_async(
    exchange: ccxt.Exchange,
    ws_client: Optional[KrakenWSClient],
    symbol: str,
    side: str,
    amount: float,
    token: str,
    chat_id: str,
    dry_run: bool = True,
) -> Dict:
    """Asynchronous version of :func:`execute_trade`. It supports both
    ``ccxt.pro`` exchanges and the threaded ``KrakenWSClient`` fallback."""

    msg = f"Placing {side} order for {amount} {symbol}"
    send_message(token, chat_id, msg)
    if dry_run:
        order = {"symbol": symbol, "side": side, "amount": amount, "dry_run": True}
    else:
        try:
            if ws_client is not None and not ccxtpro:
                order = ws_client.add_order(symbol, side, amount)
            elif asyncio.iscoroutinefunction(getattr(exchange, "create_market_order", None)):
                order = await exchange.create_market_order(symbol, side, amount)
            else:
                order = await asyncio.to_thread(exchange.create_market_order, symbol, side, amount)
        except Exception as e:  # pragma: no cover - network
            send_message(token, chat_id, f"Order failed: {e}")
            return {}
    send_message(token, chat_id, f"Order executed: {order}")
    log_trade(order)
    return order


def log_trade(order: Dict) -> None:
    df = pd.DataFrame([order])
    df.to_csv('crypto_bot/logs/trades.csv', mode='a', header=False, index=False)
    try:
        creds_path = dotenv_values('crypto_bot/.env').get('GOOGLE_CRED_JSON')
        if creds_path:
            scope = ['https://spreadsheets.google.com/feeds', 'https://www.googleapis.com/auth/drive']
            creds = ServiceAccountCredentials.from_json_keyfile_name(creds_path, scope)
            client = gspread.authorize(creds)
            sheet = client.open('trade_logs').sheet1
            sheet.append_row(list(order.values()))
    except Exception:
        pass
=======
    return order
>>>>>>> 3d4a8b1f
<|MERGE_RESOLUTION|>--- conflicted
+++ resolved
@@ -8,11 +8,8 @@
 
 from crypto_bot.utils.telegram import send_message
 from crypto_bot.execution.kraken_ws import KrakenWSClient
-<<<<<<< HEAD
 import asyncio
-=======
 from crypto_bot.utils.trade_logger import log_trade
->>>>>>> 3d4a8b1f
 
 
 
@@ -81,7 +78,6 @@
             return {}
     send_message(token, chat_id, f"Order executed: {order}")
     log_trade(order)
-<<<<<<< HEAD
     return order
 
 
@@ -130,7 +126,4 @@
             sheet = client.open('trade_logs').sheet1
             sheet.append_row(list(order.values()))
     except Exception:
-        pass
-=======
-    return order
->>>>>>> 3d4a8b1f
+        pass