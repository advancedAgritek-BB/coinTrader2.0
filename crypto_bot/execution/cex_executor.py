from __future__ import annotations

import os
import time
try:
    import ccxt  # type: ignore
    from ccxt.base.errors import NetworkError, RateLimitExceeded, ExchangeError
except Exception:  # pragma: no cover - optional dependency
    import types

    ccxt = types.SimpleNamespace()
    NetworkError = RateLimitExceeded = ExchangeError = Exception
import asyncio
from typing import Dict, Optional, Tuple, List

from crypto_bot.utils.telegram import TelegramNotifier
from crypto_bot.execution.kraken_ws import KrakenWSClient
from crypto_bot.utils.trade_logger import log_trade
from crypto_bot import tax_logger
from crypto_bot.utils.logger import LOG_DIR, setup_logger
from crypto_bot.utils.env import env_or_prompt
from crypto_bot.utils import kraken


logger = setup_logger(__name__, LOG_DIR / "execution.log")


def get_exchange(config) -> Tuple[ccxt.Exchange, Optional[KrakenWSClient]]:
    """Instantiate and return a ccxt exchange and optional websocket client.

    When ``use_websocket`` is enabled a :class:`KrakenWSClient` is returned for
    realtime trading on Kraken. Only the standard ``ccxt`` library is used for
    exchange access.
    """

    exchange_name = config.get("exchange", "coinbase")
    use_ws = config.get("use_websocket", False)
    use_private_ws = config.get("kraken", {}).get("use_private_ws", False)

    ws_client: Optional[KrakenWSClient] = None
    api_key = env_or_prompt("API_KEY", "Enter API key: ") or None
    api_secret = env_or_prompt("API_SECRET", "Enter API secret: ") or None
    api_token = env_or_prompt("KRAKEN_API_TOKEN", "Enter Kraken API token: ") or None

    if exchange_name == "coinbase":
        exchange = ccxt.coinbase(
            {
                "apiKey": api_key,
                "secret": api_secret,
                "password": os.getenv("API_PASSPHRASE"),
                "enableRateLimit": True,
            }
        )
    elif exchange_name == "kraken":
        if use_ws:
<<<<<<< HEAD
            ws_token = os.getenv("KRAKEN_WS_TOKEN")
            if kraken.use_private_ws:
                if not ws_token and api_key and api_secret:
                    try:
                        ws_token = kraken.get_ws_token(
                            api_key, api_secret, api_token or None
                        )
                    except Exception as err:
                        logger.warning("Failed to get WS token: %s", err)
                        kraken.use_private_ws = False
            if kraken.use_private_ws and ws_token:
                ws_client = KrakenWSClient(
                    api_key, api_secret, ws_token=ws_token, api_token=api_token
                )
=======
            ws_token = os.getenv("KRAKEN_WS_TOKEN") if use_private_ws else None
            try:
                if use_private_ws and not ws_token and api_key and api_secret:
                    ws_token = get_ws_token(api_key, api_secret, api_token or None)
                ws_client = KrakenWSClient(
                    api_key, api_secret, ws_token=ws_token, api_token=api_token
                )
            except Exception as err:  # pragma: no cover - optional dependency
                logger.warning("Failed to initialize Kraken WS client: %s", err)
                ws_client = None
>>>>>>> a177f28d

        exchange = ccxt.kraken(
            {
                "apiKey": api_key,
                "secret": api_secret,
                "enableRateLimit": True,
            }
        )
    else:
        raise ValueError(f"Unsupported exchange: {exchange_name}")

    exchange.options["ws_scan"] = config.get("use_websocket", False)

    return exchange, ws_client


def get_exchanges(config) -> Dict[str, Tuple[ccxt.Exchange, Optional[KrakenWSClient]]]:
    """Return exchange instances for all configured CEXes."""
    names = config.get("exchanges")
    if not names:
        primary = config.get("primary_exchange") or config.get("exchange")
        names = [name for name in [primary, config.get("secondary_exchange")] if name]
    result: Dict[str, Tuple[ccxt.Exchange, Optional[KrakenWSClient]]] = {}
    for name in names:
        cfg = dict(config)
        cfg["exchange"] = name
        result[name] = get_exchange(cfg)
    return result


def _resolve_notifier(
    token: Optional[str],
    chat_id: Optional[str],
    notifier: Optional[TelegramNotifier],
) -> TelegramNotifier:
    """Return a ready-to-use :class:`TelegramNotifier` instance."""

    if notifier is not None:
        return notifier
    if isinstance(token, TelegramNotifier):
        return token
    if token is None or chat_id is None:
        raise ValueError("token/chat_id or notifier must be provided")
    return TelegramNotifier(token, chat_id)


def _has_liquidity(order_book: Dict, side: str, order_size: float) -> bool:
    book = order_book.get("asks" if side == "buy" else "bids", [])
    vol = 0.0
    for _, qty in book:
        vol += qty
        if vol >= order_size:
            return True
    return False


async def _has_liquidity_async(
    exchange: ccxt.Exchange,
    symbol: str,
    side: str,
    order_size: float,
    config: Dict,
    notifier: TelegramNotifier,
) -> bool:
    try:
        depth = config.get("liquidity_depth", 10)
        if asyncio.iscoroutinefunction(getattr(exchange, "fetch_order_book", None)):
            ob = await exchange.fetch_order_book(symbol, limit=depth)
        else:
            ob = await asyncio.to_thread(exchange.fetch_order_book, symbol, depth)
        book = ob["asks" if side == "buy" else "bids"]
        vol = 0.0
        for _, qty in book:
            vol += qty
            if vol >= order_size:
                return True
        return False
    except Exception as err:
        err_msg = notifier.notify(f"Order book error: {err}")
        if err_msg:
            logger.error("Failed to send message: %s", err_msg)
        return False


def _check_slippage_sync(
    order_book: Dict,
    side: str,
    amount: float,
    config: Dict,
    notifier: TelegramNotifier,
) -> Tuple[bool, bool]:
    """Return (force_twap, skip_trade) based on slippage and liquidity."""

    force_twap = False
    if order_book:
        slippage = estimate_book_slippage(order_book, side, amount)
        if slippage > config.get("max_slippage_pct", 1.0):
            if config.get("twap_enabled", False):
                force_twap = True
            else:
                logger.warning("Trade skipped due to slippage.")
                err_msg = notifier.notify("Trade skipped due to slippage.")
                if err_msg:
                    logger.error("Failed to send message: %s", err_msg)
                return force_twap, True
        book = order_book["asks" if side == "buy" else "bids"]
        total_vol = sum(qty for _, qty in book)
        max_use = total_vol * config.get("max_liquidity_usage", 0.8)
        if amount > max_use:
            logger.warning("Trade skipped due to low liquidity: %s > %s", amount, max_use)
            err_msg = notifier.notify("Insufficient liquidity for order size")
            if err_msg:
                logger.error("Failed to send message: %s", err_msg)
            return force_twap, True
    return force_twap, False


async def _check_slippage_async(
    exchange: ccxt.Exchange,
    symbol: str,
    side: str,
    amount: float,
    config: Dict,
    notifier: TelegramNotifier,
) -> bool:
    try:
        depth = config.get("liquidity_depth", 10)
        slippage = await estimate_book_slippage_async(exchange, symbol, side, amount, depth)
        if slippage > config.get("max_slippage_pct", 1.0):
            logger.warning("Trade skipped due to slippage.")
            err_msg = notifier.notify("Trade skipped due to slippage.")
            if err_msg:
                logger.error("Failed to send message: %s", err_msg)
            return True
    except Exception as err:  # pragma: no cover - network
        logger.warning("Slippage check failed: %s", err)
    return False


def _place_order_sync(
    exchange: ccxt.Exchange,
    ws_client: Optional[KrakenWSClient],
    symbol: str,
    side: str,
    size: float,
    notifier: TelegramNotifier,
    dry_run: bool,
    max_retries: int,
    poll_timeout: int,
    score: float,
    config: Dict,
) -> List[Dict]:
    """Place ``size`` amount and wait for completion."""

    if dry_run:
        return [{"symbol": symbol, "side": side, "amount": size, "dry_run": True}]

    remaining = size
    results: List[Dict] = []

    while remaining > 0:
        delay = 1.0
        for attempt in range(max_retries):
            try:
                if score > 0.8 and hasattr(exchange, "create_limit_order"):
                    price = None
                    try:
                        t = exchange.fetch_ticker(symbol)
                        bid = t.get("bid")
                        ask = t.get("ask")
                        if bid and ask:
                            price = (bid + ask) / 2
                    except Exception as err:
                        logger.warning("Limit price fetch failed: %s", err)
                    if price:
                        params = {"postOnly": True}
                        if config.get("hidden_limit"):
                            params["hidden"] = True
                        order = exchange.create_limit_order(symbol, side, remaining, price, params)
                        break

                if ws_client is not None:
                    order = ws_client.add_order(symbol, side, remaining)
                else:
                    order = exchange.create_market_order(symbol, side, remaining)
                break
            except (NetworkError, RateLimitExceeded) as exc:
                if attempt < max_retries - 1:
                    logger.warning(
                        "Retry %s placing %s %s due to %s",
                        attempt + 1,
                        side,
                        symbol,
                        exc,
                    )
                    time.sleep(delay)
                    delay *= 2
                    continue
                raise
            except ExchangeError:
                raise
            except Exception as exc:
                logger.exception("Order placement failed: %s", exc)
                err_msg = notifier.notify(f"Order failed: {exc}")
                if err_msg:
                    logger.error("Failed to send message: %s", err_msg)
                raise

        start = time.time()
        filled = 0.0
        while time.time() - start < poll_timeout:
            try:
                info = exchange.fetch_order(order["id"], symbol)
                filled = float(info.get("filled") or 0.0)
                order.update(info)
                if 0 < filled < remaining:
                    err_pf = notifier.notify(f"Partial fill: {filled}/{remaining} {symbol}")
                    if err_pf:
                        logger.error("Failed to send message: %s", err_pf)
                if info.get("status") == "closed":
                    break
            except Exception as err:
                logger.debug("Order polling error: %s", err)
            time.sleep(1)

        results.append(order)
        if filled and filled < remaining:
            remaining -= filled
        else:
            remaining = 0
    return results


async def _place_order_async(
    exchange: ccxt.Exchange,
    ws_client: Optional[KrakenWSClient],
    symbol: str,
    side: str,
    size: float,
    notifier: TelegramNotifier,
    dry_run: bool,
    max_retries: int,
    poll_timeout: int,
    score: float,
    config: Dict,
    use_websocket: bool,
) -> List[Dict]:
    """Async variant of :func:`_place_order_sync`."""

    if dry_run:
        return [{"symbol": symbol, "side": side, "amount": size, "dry_run": True}]

    remaining = size
    orders: List[Dict] = []

    while remaining > 0:
        delay = 1.0
        for attempt in range(max_retries):
            try:
                if score > 0.8 and hasattr(exchange, "create_limit_order"):
                    price = None
                    try:
                        if asyncio.iscoroutinefunction(getattr(exchange, "fetch_ticker", None)):
                            t = await exchange.fetch_ticker(symbol)
                        else:
                            t = await asyncio.to_thread(exchange.fetch_ticker, symbol)
                        bid = t.get("bid")
                        ask = t.get("ask")
                        if bid and ask:
                            price = (bid + ask) / 2
                    except Exception as err:
                        logger.warning("Limit price fetch failed: %s", err)
                    if price:
                        params = {"postOnly": True}
                        if config and config.get("hidden_limit"):
                            params["hidden"] = True
                        if asyncio.iscoroutinefunction(getattr(exchange, "create_limit_order", None)):
                            order = await exchange.create_limit_order(
                                symbol, side, remaining, price, params
                            )
                        else:
                            order = await asyncio.to_thread(
                                exchange.create_limit_order,
                                symbol,
                                side,
                                remaining,
                                price,
                                params,
                            )
                        break

                if use_websocket and ws_client is not None:
                    order = ws_client.add_order(symbol, side, remaining)
                elif asyncio.iscoroutinefunction(getattr(exchange, "create_market_order", None)):
                    order = await exchange.create_market_order(symbol, side, remaining)
                else:
                    order = await asyncio.to_thread(
                        exchange.create_market_order, symbol, side, remaining
                    )
                break
            except (NetworkError, RateLimitExceeded) as exc:
                if attempt < max_retries - 1:
                    logger.warning(
                        "Retry %s placing %s %s due to %s",
                        attempt + 1,
                        side,
                        symbol,
                        exc,
                    )
                    await asyncio.sleep(delay)
                    delay *= 2
                    continue
                raise
            except ExchangeError:
                raise
            except Exception as exc:
                logger.exception("Order placement failed: %s", exc)
                err_msg = notifier.notify(f"Order failed: {exc}")
                if err_msg:
                    logger.error("Failed to send message: %s", err_msg)
                raise

        start = time.time()
        filled = 0.0
        while time.time() - start < poll_timeout:
            try:
                if asyncio.iscoroutinefunction(getattr(exchange, "fetch_order", None)):
                    info = await exchange.fetch_order(order["id"], symbol)
                else:
                    info = await asyncio.to_thread(
                        exchange.fetch_order, order["id"], symbol
                    )
                filled = float(info.get("filled") or 0.0)
                order.update(info)
                if 0 < filled < remaining:
                    err_pf = notifier.notify(f"Partial fill: {filled}/{remaining} {symbol}")
                    if err_pf:
                        logger.error("Failed to send message: %s", err_pf)
                if info.get("status") == "closed":
                    break
            except Exception as err:
                logger.debug("Order polling error: %s", err)
            await asyncio.sleep(1)

        orders.append(order)
        if filled and filled < remaining:
            remaining -= filled
        else:
            remaining = 0
    return orders




def execute_trade(
    exchange: ccxt.Exchange,
    ws_client: Optional[KrakenWSClient],
    symbol: str,
    side: str,
    amount: float,
    token: Optional[str] = None,
    chat_id: Optional[str] = None,
    notifier: Optional[TelegramNotifier] = None,
    dry_run: bool = True,
    use_websocket: bool = False,
    config: Optional[Dict] = None,
    score: float = 0.0,
    max_retries: int = 3,
    poll_timeout: int = 60,
) -> Dict:
    """Place a market or limit order with optional retries.

    Parameters
    ----------
    max_retries:
        Number of attempts when API calls fail with transient errors.
        Defaults to ``3``.
    poll_timeout:
        Seconds to wait for each order to close before placing the
        remaining quantity. Defaults to ``60``.
    """
    notifier = _resolve_notifier(token, chat_id, notifier)
    if use_websocket and ws_client is None and not dry_run:
        raise ValueError("WebSocket trading enabled but ws_client is missing")
    config = config or {}

    depth = config.get("liquidity_depth", 10)
    order_book: Dict = {}
    if hasattr(exchange, "fetch_order_book"):
        try:
            order_book = exchange.fetch_order_book(symbol, limit=depth)
        except Exception as err:  # pragma: no cover - network
            logger.warning("Order book fetch failed: %s", err)
            err = notifier.notify(f"Order book error: {err}")
            if err:
                logger.error("Failed to send message: %s", err)

    def has_liquidity(order_size: float) -> bool:
        return _has_liquidity(order_book, side, order_size)

    def place(size: float) -> List[Dict]:
        return _place_order_sync(
            exchange,
            ws_client,
            symbol,
            side,
            size,
            notifier,
            dry_run,
            max_retries,
            poll_timeout,
            score,
            config,
        )

    err = notifier.notify(f"Placing {side} order for {amount} {symbol}")
    if err:
        logger.error("Failed to send message: %s", err)
    force_twap, skip_trade = _check_slippage_sync(
        order_book, side, amount, config, notifier
    )
    if skip_trade:
        return {}

    if config.get("liquidity_check", True) and order_book and not has_liquidity(amount):
        notifier.notify("Insufficient liquidity for order size")
        return {}

    orders: List[Dict] = []
    if (force_twap or config.get("twap_enabled", False)) and config.get("twap_slices", 1) > 1:
        slices = config.get("twap_slices", 1)
        delay = config.get("twap_interval_seconds", 1)
        slice_amount = amount / slices
        for i in range(slices):
            if config.get("liquidity_check", True) and order_book and not has_liquidity(slice_amount):
                err_liq = notifier.notify(
                    "Insufficient liquidity during TWAP execution"
                )
                if err_liq:
                    logger.error("Failed to send message: %s", err_liq)
                break
            placed = place(slice_amount)
            for order in placed:
                if dry_run:
                    try:
                        t = exchange.fetch_ticker(symbol)
                        order["price"] = t.get("last") or t.get("bid") or t.get("ask") or 0.0
                    except Exception:
                        order["price"] = (config or {}).get("entry_price", 0.0)
                log_trade(order)
                if (config or {}).get("tax_tracking", {}).get("enabled"):
                    try:
                        if order.get("side") == "buy":
                            tax_logger.record_entry(order)
                        else:
                            tax_logger.record_exit(order)
                    except Exception:
                        pass
                orders.append(order)
                err_slice = notifier.notify(
                    f"TWAP slice {i+1}/{slices} executed: {order}"
                )
                if err_slice:
                    logger.error("Failed to send message: %s", err_slice)
                oid = (
                    order.get("id")
                    or order.get("order_id")
                    or order.get("tx_hash")
                    or order.get("txid")
                )
                logger.info(
                    "TWAP slice %s/%s %s %s %.8f executed (id/tx: %s)",
                    i + 1,
                    slices,
                    side,
                    symbol,
                    slice_amount,
                    oid,
                )
            if i < slices - 1:
                time.sleep(delay)
    else:
        placed = place(amount)
        for order in placed:
            if dry_run:
                try:
                    t = exchange.fetch_ticker(symbol)
                    order["price"] = t.get("last") or t.get("bid") or t.get("ask") or 0.0
                except Exception:
                    order["price"] = (config or {}).get("entry_price", 0.0)
            log_trade(order)
            if (config or {}).get("tax_tracking", {}).get("enabled"):
                try:
                    if order.get("side") == "buy":
                        tax_logger.record_entry(order)
                    else:
                        tax_logger.record_exit(order)
                except Exception:
                    pass
            orders.append(order)
            err_exec = notifier.notify(f"Order executed: {order}")
            if err_exec:
                logger.error("Failed to send message: %s", err_exec)
            oid = (
                order.get("id")
                or order.get("order_id")
                or order.get("tx_hash")
                or order.get("txid")
            )
            logger.info(
                "Order executed %s %s %.8f (id/tx: %s)",
                side,
                symbol,
                amount,
                oid,
            )

    if not dry_run:
        try:
            sync_positions(exchange)
        except Exception as exc:  # pragma: no cover - optional
            logger.error("Position sync failed: %s", exc)

    if len(orders) == 1:
        return orders[0]
    return {"orders": orders}


async def execute_trade_async(
    exchange: ccxt.Exchange,
    ws_client: Optional[KrakenWSClient],
    symbol: str,
    side: str,
    amount: float,
    token: Optional[str] = None,
    chat_id: Optional[str] = None,
    notifier: Optional[TelegramNotifier] = None,
    dry_run: bool = True,
    use_websocket: bool = False,
    config: Optional[Dict] = None,
    score: float = 0.0,
    max_retries: int = 3,
    poll_timeout: int = 60,
) -> Dict:
    """Asynchronous version of :func:`execute_trade` with retry support.

    Simplified async trade execution used in tests.
    """

    if notifier is None:
        if isinstance(token, TelegramNotifier):
            notifier = token
        else:
            if token is None or chat_id is None:
                raise ValueError("token/chat_id or notifier must be provided")
            notifier = TelegramNotifier(token, chat_id)

    if use_websocket and ws_client is None and not dry_run:
        raise ValueError("WebSocket trading enabled but ws_client is missing")

    msg = f"Placing {side} order for {amount} {symbol}"
    err = notifier.notify(msg)
    if err:
        logger.error("Failed to send message: %s", err)

    config = config or {}

    skip = await _check_slippage_async(exchange, symbol, side, amount, config, notifier)
    if skip:
        return {}

    async def has_liquidity(order_size: float) -> bool:
        return await _has_liquidity_async(
            exchange, symbol, side, order_size, config, notifier
        )

    if (
        config.get("liquidity_check", True)
        and hasattr(exchange, "fetch_order_book")
        and not await has_liquidity(amount)
    ):
        notifier.notify("Insufficient liquidity for order size")
        return {}

    async def place(size: float) -> List[Dict]:
        return await _place_order_async(
            exchange,
            ws_client,
            symbol,
            side,
            size,
            notifier,
            dry_run,
            max_retries,
            poll_timeout,
            score,
            config,
            use_websocket,
        )

    all_orders: List[Dict] = []

    if config and config.get("twap_enabled", False) and config.get("twap_slices", 1) > 1:
        slices = config.get("twap_slices", 1)
        delay = config.get("twap_interval_seconds", 1)
        slice_amount = amount / slices
        for i in range(slices):
            if (
                config.get("liquidity_check", True)
                and hasattr(exchange, "fetch_order_book")
                and not await has_liquidity(slice_amount)
            ):
                err_liq = notifier.notify("Insufficient liquidity during TWAP execution")
                if err_liq:
                    logger.error("Failed to send message: %s", err_liq)
                break
            placed = await place(slice_amount)
            for order in placed:
                if dry_run:
                    try:
                        if asyncio.iscoroutinefunction(getattr(exchange, "fetch_ticker", None)):
                            t = await exchange.fetch_ticker(symbol)
                        else:
                            t = await asyncio.to_thread(exchange.fetch_ticker, symbol)
                        order["price"] = t.get("last") or t.get("bid") or t.get("ask") or 0.0
                    except Exception:
                        order["price"] = (config or {}).get("entry_price", 0.0)
                log_trade(order)
                if (config or {}).get("tax_tracking", {}).get("enabled"):
                    try:
                        if order.get("side") == "buy":
                            tax_logger.record_entry(order)
                        else:
                            tax_logger.record_exit(order)
                    except Exception:
                        pass
                all_orders.append(order)
                err_slice = notifier.notify(f"TWAP slice {i+1}/{slices} executed: {order}")
                if err_slice:
                    logger.error("Failed to send message: %s", err_slice)
            if i < slices - 1:
                await asyncio.sleep(delay)
    else:
        placed = await place(amount)
        for order in placed:
            if dry_run:
                try:
                    if asyncio.iscoroutinefunction(getattr(exchange, "fetch_ticker", None)):
                        t = await exchange.fetch_ticker(symbol)
                    else:
                        t = await asyncio.to_thread(exchange.fetch_ticker, symbol)
                    order["price"] = t.get("last") or t.get("bid") or t.get("ask") or 0.0
                except Exception:
                    order["price"] = (config or {}).get("entry_price", 0.0)
            log_trade(order)
            if (config or {}).get("tax_tracking", {}).get("enabled"):
                try:
                    if order.get("side") == "buy":
                        tax_logger.record_entry(order)
                    else:
                        tax_logger.record_exit(order)
                except Exception:
                    pass
            all_orders.append(order)
            err_exec = notifier.notify(f"Order executed: {order}")
            if err_exec:
                logger.error("Failed to send message: %s", err_exec)

    if not dry_run:
        try:
            await sync_positions_async(exchange)
        except Exception as exc:  # pragma: no cover - optional
            logger.error("Position sync failed: %s", exc)

    if len(all_orders) == 1:
        return all_orders[0]
    return {"orders": all_orders}


def place_stop_order(
    exchange: ccxt.Exchange,
    symbol: str,
    side: str,
    amount: float,
    stop_price: float,
    token: Optional[str] = None,
    chat_id: Optional[str] = None,
    notifier: Optional[TelegramNotifier] = None,
    dry_run: bool = True,
    max_retries: int = 3,
) -> Dict:
    """Submit a stop-loss order on the exchange.

    Parameters
    ----------
    max_retries:
        Retry attempts when order placement fails. Defaults to ``3``.
    """
    notifier = _resolve_notifier(token, chat_id, notifier)

    msg = f"Placing stop {side} order for {amount} {symbol} at {stop_price:.2f}"
    err = notifier.notify(msg)
    if err:
        logger.error("Failed to send message: %s", err)
    if dry_run:
        order = {
            "symbol": symbol,
            "side": side,
            "amount": amount,
            "stop": stop_price,
            "dry_run": True,
        }
    else:
        delay = 1.0
        order = None
        for attempt in range(max_retries):
            try:
                order = exchange.create_order(
                    symbol,
                    "stop_market",
                    side,
                    amount,
                    params={"stopPrice": stop_price},
                )
                break
            except (NetworkError, RateLimitExceeded) as exc:
                if attempt < max_retries - 1:
                    logger.warning(
                        "Retry %s placing stop %s %s due to %s",
                        attempt + 1,
                        side,
                        symbol,
                        exc,
                    )
                    time.sleep(delay)
                    delay *= 2
                    continue
                raise
            except ExchangeError:
                raise
            except Exception as e:
                logger.exception("Stop order failed: %s", e)
                err_msg = notifier.notify(f"Stop order failed: {e}")
                if err_msg:
                    logger.error("Failed to send message: %s", err_msg)
                if attempt < max_retries - 1:
                    time.sleep(1)
                    continue
                return {}
        if order is None:
            return {}
    err = notifier.notify(f"Stop order submitted: {order}")
    if err:
        logger.error("Failed to send message: %s", err)
    log_trade(order, is_stop=True)
    return order


def estimate_book_slippage(order_book: Dict[str, List[List[float]]], side: str, amount: float) -> float:
    """Estimate slippage percentage for a market order using an order book."""

    if amount <= 0:
        return 0.0

    levels = order_book.get("asks" if side == "buy" else "bids") or []
    if not levels:
        return 0.0

    best_price = float(levels[0][0])
    remaining = amount
    cost = 0.0
    filled = 0.0
    for values in levels:
        if len(values) < 2:
            logger.warning("Invalid slippage values: %s", values)
            return 0.0
        price, qty = values[:2]
        take = min(remaining, float(qty))
        cost += take * float(price)
        filled += take
        remaining -= take
        if remaining <= 0:
            break

    if filled == 0:
        return 0.0
    avg_price = cost / filled
    if side == "buy":
        return (avg_price - best_price) / best_price
    else:
        return (best_price - avg_price) / best_price


async def estimate_book_slippage_async(
    exchange,
    symbol: str,
    side: str,
    amount: float,
    depth: int = 10,
) -> float:
    """Fetch order book and return slippage estimate asynchronously."""

    fetch_fn = getattr(exchange, "fetch_order_book", None)
    if fetch_fn is None:
        return 0.0

    try:
        if asyncio.iscoroutinefunction(fetch_fn):
            book = await fetch_fn(symbol, limit=depth)
        else:
            book = await asyncio.to_thread(fetch_fn, symbol, depth)
    except Exception:  # pragma: no cover - network
        return 0.0

    return estimate_book_slippage(book, side, amount)


def sync_positions(exchange: ccxt.Exchange) -> List[Dict]:
    """Return open positions or open orders from ``exchange``."""

    fetch_positions = getattr(exchange, "fetch_positions", None)
    fetch_orders = getattr(exchange, "fetch_open_orders", None)

    result: List[Dict] = []
    try:
        if fetch_positions is not None:
            data = fetch_positions()
        elif fetch_orders is not None:
            data = fetch_orders()
        else:
            logger.error("Exchange missing position fetch methods")
            return []

        for pos in data:
            result.append(
                {
                    "symbol": pos.get("symbol"),
                    "side": pos.get("side") or pos.get("direction"),
                    "size": float(
                        pos.get("contracts")
                        or pos.get("amount")
                        or pos.get("size")
                        or 0.0
                    ),
                    "price": float(
                        pos.get("entryPrice")
                        or pos.get("average")
                        or pos.get("price")
                        or 0.0
                    ),
                }
            )
    except Exception as exc:  # pragma: no cover - optional
        logger.error("Failed to sync positions: %s", exc)
        return []

    return result


async def sync_positions_async(exchange: ccxt.Exchange) -> List[Dict]:
    """Asynchronous variant of :func:`sync_positions`."""

    fetch_positions = getattr(exchange, "fetch_positions", None)
    fetch_orders = getattr(exchange, "fetch_open_orders", None)

    try:
        if fetch_positions is not None:
            if asyncio.iscoroutinefunction(fetch_positions):
                data = await fetch_positions()
            else:
                data = await asyncio.to_thread(fetch_positions)
        elif fetch_orders is not None:
            if asyncio.iscoroutinefunction(fetch_orders):
                data = await fetch_orders()
            else:
                data = await asyncio.to_thread(fetch_orders)
        else:
            logger.error("Exchange missing position fetch methods")
            return []
    except Exception as exc:  # pragma: no cover - optional
        logger.error("Failed to sync positions: %s", exc)
        return []

    result: List[Dict] = []
    for pos in data:
        result.append(
            {
                "symbol": pos.get("symbol"),
                "side": pos.get("side") or pos.get("direction"),
                "size": float(
                    pos.get("contracts")
                    or pos.get("amount")
                    or pos.get("size")
                    or 0.0
                ),
                "price": float(
                    pos.get("entryPrice")
                    or pos.get("average")
                    or pos.get("price")
                    or 0.0
                ),
            }
        )

    return result<|MERGE_RESOLUTION|>--- conflicted
+++ resolved
@@ -53,7 +53,6 @@
         )
     elif exchange_name == "kraken":
         if use_ws:
-<<<<<<< HEAD
             ws_token = os.getenv("KRAKEN_WS_TOKEN")
             if kraken.use_private_ws:
                 if not ws_token and api_key and api_secret:
@@ -68,7 +67,6 @@
                 ws_client = KrakenWSClient(
                     api_key, api_secret, ws_token=ws_token, api_token=api_token
                 )
-=======
             ws_token = os.getenv("KRAKEN_WS_TOKEN") if use_private_ws else None
             try:
                 if use_private_ws and not ws_token and api_key and api_secret:
@@ -79,7 +77,6 @@
             except Exception as err:  # pragma: no cover - optional dependency
                 logger.warning("Failed to initialize Kraken WS client: %s", err)
                 ws_client = None
->>>>>>> a177f28d
 
         exchange = ccxt.kraken(
             {
