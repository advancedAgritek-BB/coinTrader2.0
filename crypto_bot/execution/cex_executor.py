--- conflicted
+++ resolved
@@ -14,11 +14,9 @@
 from typing import Any, Dict, Optional, Tuple, List
 
 try:  # pragma: no cover - optional dependency
-<<<<<<< HEAD
     from cryptofeed import FeedHandler  # type: ignore
 except Exception:  # pragma: no cover
     FeedHandler = None  # type: ignore
-=======
     from cryptofeed.feedhandler import FeedHandler  # type: ignore
     from cryptofeed.exchanges import Coinbase as CoinbaseFeed  # type: ignore
 except Exception:  # pragma: no cover - optional dependency
@@ -27,7 +25,6 @@
 
 # Retain ``ccxtpro`` attribute for backward compatibility; no longer used.
 ccxtpro = None
->>>>>>> 0506109b
 
 from crypto_bot.utils.telegram import TelegramNotifier
 from crypto_bot.execution.kraken_ws import KrakenWSClient
@@ -44,14 +41,12 @@
 Notifier = TelegramNotifier
 
 
-<<<<<<< HEAD
 def get_exchange(config) -> Tuple[ccxt.Exchange, Optional[object]]:
     """Instantiate and return a ccxt exchange and optional websocket client.
 
     When ``use_websocket_client`` is enabled a dedicated WebSocket helper is
     created. For Kraken this is :class:`KrakenWSClient`; for other exchanges a
     :class:`cryptofeed.FeedHandler` instance is returned if available.
-=======
 def get_exchange(config) -> Tuple[ccxt.Exchange, Optional[Any]]:
     """Instantiate and return a ccxt exchange and optional websocket client.
 
@@ -61,27 +56,20 @@
     uses a ``cryptofeed`` :class:`~cryptofeed.feedhandler.FeedHandler` when
     available. The websocket client is returned alongside the exchange and may
     be ``None`` if the optional dependency is missing.
->>>>>>> 0506109b
     """
 
     exchange_name = config.get("exchange", "coinbase")
     use_ws = config.get("use_websocket_client", config.get("use_websocket", False))
 
-<<<<<<< HEAD
     ws_client: Optional[object] = None
-=======
     ws_client: Optional[Any] = None
->>>>>>> 0506109b
     api_key = env_or_prompt("API_KEY", "Enter API key: ") or None
     api_secret = env_or_prompt("API_SECRET", "Enter API secret: ") or None
     api_token = env_or_prompt("KRAKEN_API_TOKEN", "Enter Kraken API token: ") or None
 
     if exchange_name == "coinbase":
-<<<<<<< HEAD
         if use_ws and FeedHandler is not None:
             ws_client = FeedHandler()
-=======
->>>>>>> 0506109b
         exchange = ccxt.coinbase(
             {
                 "apiKey": api_key,
@@ -117,21 +105,15 @@
     return exchange, ws_client
 
 
-<<<<<<< HEAD
 def get_exchanges(config) -> Dict[str, Tuple[ccxt.Exchange, Optional[object]]]:
-=======
 def get_exchanges(config) -> Dict[str, Tuple[ccxt.Exchange, Optional[Any]]]:
->>>>>>> 0506109b
     """Return exchange instances for all configured CEXes."""
     names = config.get("exchanges")
     if not names:
         primary = config.get("primary_exchange") or config.get("exchange")
         names = [name for name in [primary, config.get("secondary_exchange")] if name]
-<<<<<<< HEAD
     result: Dict[str, Tuple[ccxt.Exchange, Optional[object]]] = {}
-=======
     result: Dict[str, Tuple[ccxt.Exchange, Optional[Any]]] = {}
->>>>>>> 0506109b
     for name in names:
         cfg = dict(config)
         cfg["exchange"] = name
@@ -250,11 +232,8 @@
 
 def _place_order_sync(
     exchange: ccxt.Exchange,
-<<<<<<< HEAD
     ws_client: Optional[object],
-=======
     ws_client: Optional[Any],
->>>>>>> 0506109b
     symbol: str,
     side: str,
     size: float,
@@ -294,14 +273,11 @@
                         order = exchange.create_limit_order(symbol, side, remaining, price, params)
                         break
 
-<<<<<<< HEAD
                 if ws_client is not None and hasattr(ws_client, "add_order"):
                     order = ws_client.add_order(symbol, side, remaining)
                 else:
                     order = exchange.create_market_order(symbol, side, remaining)
-=======
                 order = exchange.create_market_order(symbol, side, remaining)
->>>>>>> 0506109b
                 break
             except (NetworkError, RateLimitExceeded) as exc:
                 if attempt < max_retries - 1:
@@ -352,11 +328,8 @@
 
 async def _place_order_async(
     exchange: ccxt.Exchange,
-<<<<<<< HEAD
     ws_client: Optional[object],
-=======
     ws_client: Optional[Any],
->>>>>>> 0506109b
     symbol: str,
     side: str,
     size: float,
@@ -412,7 +385,6 @@
                             )
                         break
 
-<<<<<<< HEAD
                 if (
                     use_websocket
                     and ws_client is not None
@@ -420,9 +392,7 @@
                 ):
                     order = ws_client.add_order(symbol, side, remaining)
                 elif asyncio.iscoroutinefunction(getattr(exchange, "create_market_order", None)):
-=======
                 if asyncio.iscoroutinefunction(getattr(exchange, "create_market_order", None)):
->>>>>>> 0506109b
                     order = await exchange.create_market_order(symbol, side, remaining)
                 else:
                     order = await asyncio.to_thread(
@@ -485,11 +455,8 @@
 
 def execute_trade(
     exchange: ccxt.Exchange,
-<<<<<<< HEAD
     ws_client: Optional[object],
-=======
     ws_client: Optional[Any],
->>>>>>> 0506109b
     symbol: str,
     side: str,
     amount: float,
@@ -661,11 +628,8 @@
 
 async def execute_trade_async(
     exchange: ccxt.Exchange,
-<<<<<<< HEAD
     ws_client: Optional[object],
-=======
     ws_client: Optional[Any],
->>>>>>> 0506109b
     symbol: str,
     side: str,
     amount: float,
