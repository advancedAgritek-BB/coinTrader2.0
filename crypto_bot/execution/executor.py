try:
    import ccxt  # type: ignore
    from ccxt import NetworkError, RateLimitExceeded, ExchangeError  # type: ignore
except Exception:  # pragma: no cover - optional dependency
    import types

    ccxt = types.SimpleNamespace()
    NetworkError = RateLimitExceeded = ExchangeError = Exception
from typing import Dict
import time
from pathlib import Path

from crypto_bot.utils.telegram import TelegramNotifier
from crypto_bot.utils.trade_logger import log_trade
from crypto_bot.utils.logger import LOG_DIR, setup_logger


logger = setup_logger(__name__, LOG_DIR / "execution.log")


def load_exchange(api_key: str, api_secret: str) -> ccxt.Exchange:
    exchange = ccxt.binance({
        'apiKey': api_key,
        'secret': api_secret,
        'enableRateLimit': True
    })
    return exchange


def execute_trade(
    exchange: ccxt.Exchange,
    symbol: str,
    side: str,
    amount: float,
    config: Dict,
    notifier: TelegramNotifier,
    dry_run: bool = True,
    max_retries: int = 3,
) -> None:
    pre_msg = f"Placing {side} order for {amount} {symbol}"
    err = notifier.notify(pre_msg)
    if err:
        logger.error("Failed to send message: %s", err)

    if dry_run:
        order = {"symbol": symbol, "side": side, "amount": amount, "dry_run": True}
        err = notifier.notify(f"Order executed: {order}")
        if err:
            logger.error("Failed to send message: %s", err)
        log_trade(order)
        return

    order = None
    for retry in range(max_retries):
        try:
            order = exchange.create_market_order(symbol, side, amount)
            break
        except (NetworkError, RateLimitExceeded) as exc:
            logger.warning("Transient error executing trade: %s", exc, exc_info=True)
            time.sleep(2 ** retry)
        except ExchangeError as exc:
            logger.error("Exchange error executing trade: %s", exc)
            err_msg = notifier.notify(f"Order failed: {exc}")
            if err_msg:
                logger.error("Failed to send message: %s", err_msg)
            raise
        except Exception as exc:
            logger.error("Unexpected error executing trade: %s", exc, exc_info=True)
            err_msg = notifier.notify(f"Order failed: {exc}")
            if err_msg:
                logger.error("Failed to send message: %s", err_msg)
<<<<<<< HEAD
            logger.error(
                "Order failed - symbol=%s side=%s amount=%s: %s",
                symbol,
                side,
                amount,
                e,
                exc_info=True,
            )
            return
=======
            raise
>>>>>>> 1683508c
    else:
        logger.error("Order failed after %s retries", max_retries)
        err_msg = notifier.notify("Order failed after retries")
        if err_msg:
            logger.error("Failed to send message: %s", err_msg)
        raise RuntimeError("Order execution failed after retries")

    err = notifier.notify(f"Order executed: {order}")
    if err:
        logger.error("Failed to send message: %s", err)
    log_trade(order)<|MERGE_RESOLUTION|>--- conflicted
+++ resolved
@@ -69,7 +69,6 @@
             err_msg = notifier.notify(f"Order failed: {exc}")
             if err_msg:
                 logger.error("Failed to send message: %s", err_msg)
-<<<<<<< HEAD
             logger.error(
                 "Order failed - symbol=%s side=%s amount=%s: %s",
                 symbol,
@@ -79,9 +78,7 @@
                 exc_info=True,
             )
             return
-=======
             raise
->>>>>>> 1683508c
     else:
         logger.error("Order failed after %s retries", max_retries)
         err_msg = notifier.notify("Order failed after retries")
