try:
    import ccxt  # type: ignore
    from ccxt import NetworkError, RateLimitExceeded, ExchangeError  # type: ignore
except Exception:  # pragma: no cover - optional dependency
    import types

    ccxt = types.SimpleNamespace()
    NetworkError = RateLimitExceeded = ExchangeError = Exception
from typing import Dict
import time
from pathlib import Path
import time

from crypto_bot.utils.telegram import TelegramNotifier
from crypto_bot.utils.trade_logger import log_trade
from crypto_bot.utils.logger import LOG_DIR, setup_logger


logger = setup_logger(__name__, LOG_DIR / "execution.log")


def load_exchange(api_key: str, api_secret: str) -> ccxt.Exchange:
    exchange = ccxt.binance({
        'apiKey': api_key,
        'secret': api_secret,
        'enableRateLimit': True
    })
    return exchange


def execute_trade(
    exchange: ccxt.Exchange,
    symbol: str,
    side: str,
    amount: float,
    config: Dict,
    notifier: TelegramNotifier,
    dry_run: bool = True,
    max_retries: int = 3,
) -> None:
<<<<<<< HEAD
    """Execute a market trade with optional retry logic.

    Parameters
    ----------
    max_retries:
        Number of attempts when order placement fails due to a transient
        error. Defaults to ``3``.
    """

=======
>>>>>>> 3573662f
    pre_msg = f"Placing {side} order for {amount} {symbol}"
    err = notifier.notify(pre_msg)
    if err:
        logger.error("Failed to send message: %s", err)

<<<<<<< HEAD
    if not dry_run:
        for attempt in range(max_retries):
            try:
                order = exchange.create_market_order(symbol, side, amount)
                break
            except Exception as e:
                if attempt < max_retries - 1:
                    time.sleep(1)
                    continue
                err_msg = notifier.notify(f"Order failed: {e}")
                if err_msg:
                    logger.error("Failed to send message: %s", err_msg)
                return
=======
    if dry_run:
        order = {"symbol": symbol, "side": side, "amount": amount, "dry_run": True}
        err = notifier.notify(f"Order executed: {order}")
        if err:
            logger.error("Failed to send message: %s", err)
        log_trade(order)
        return

    order = None
    for retry in range(max_retries):
        try:
            order = exchange.create_market_order(symbol, side, amount)
            break
        except (NetworkError, RateLimitExceeded) as exc:
            logger.warning("Transient error executing trade: %s", exc, exc_info=True)
            time.sleep(2 ** retry)
        except ExchangeError as exc:
            logger.error("Exchange error executing trade: %s", exc)
            err_msg = notifier.notify(f"Order failed: {exc}")
            if err_msg:
                logger.error("Failed to send message: %s", err_msg)
            raise
        except Exception as exc:
            logger.error("Unexpected error executing trade: %s", exc, exc_info=True)
            err_msg = notifier.notify(f"Order failed: {exc}")
            if err_msg:
                logger.error("Failed to send message: %s", err_msg)
            logger.error(
                "Order failed - symbol=%s side=%s amount=%s: %s",
                symbol,
                side,
                amount,
                e,
                exc_info=True,
            )
            return
            raise
>>>>>>> 3573662f
    else:
        logger.error("Order failed after %s retries", max_retries)
        err_msg = notifier.notify("Order failed after retries")
        if err_msg:
            logger.error("Failed to send message: %s", err_msg)
        raise RuntimeError("Order execution failed after retries")

    err = notifier.notify(f"Order executed: {order}")
    if err:
        logger.error("Failed to send message: %s", err)
    log_trade(order)<|MERGE_RESOLUTION|>--- conflicted
+++ resolved
@@ -38,7 +38,6 @@
     dry_run: bool = True,
     max_retries: int = 3,
 ) -> None:
-<<<<<<< HEAD
     """Execute a market trade with optional retry logic.
 
     Parameters
@@ -48,14 +47,11 @@
         error. Defaults to ``3``.
     """
 
-=======
->>>>>>> 3573662f
     pre_msg = f"Placing {side} order for {amount} {symbol}"
     err = notifier.notify(pre_msg)
     if err:
         logger.error("Failed to send message: %s", err)
 
-<<<<<<< HEAD
     if not dry_run:
         for attempt in range(max_retries):
             try:
@@ -69,7 +65,6 @@
                 if err_msg:
                     logger.error("Failed to send message: %s", err_msg)
                 return
-=======
     if dry_run:
         order = {"symbol": symbol, "side": side, "amount": amount, "dry_run": True}
         err = notifier.notify(f"Order executed: {order}")
@@ -107,7 +102,6 @@
             )
             return
             raise
->>>>>>> 3573662f
     else:
         logger.error("Order failed after %s retries", max_retries)
         err_msg = notifier.notify("Order failed after retries")
