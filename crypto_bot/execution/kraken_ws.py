import json
import threading
import os
from typing import Optional, Callable, Union, List
from datetime import datetime, timedelta, timezone

import ccxt
from websocket import WebSocketApp
from crypto_bot.utils.logger import setup_logger

logger = setup_logger(__name__, "crypto_bot/logs/execution.log")

PUBLIC_URL = "wss://ws.kraken.com/v2"
PRIVATE_URL = "wss://ws-auth.kraken.com/v2"


class KrakenWSClient:
    """Minimal Kraken WebSocket client for public and private channels."""

    def __init__(
        self,
        api_key: Optional[str] = None,
        api_secret: Optional[str] = None,
        ws_token: Optional[str] = None,
        api_token: Optional[str] = None,
    ):
        self.api_key = api_key or os.getenv("API_KEY")
        self.api_secret = api_secret or os.getenv("API_SECRET")
        # Tokens can be supplied via environment variables to avoid repeated REST calls
        self.ws_token = ws_token or os.getenv("KRAKEN_WS_TOKEN")
        self.api_token = api_token or os.getenv("KRAKEN_API_TOKEN")

        self.exchange = None
        if self.api_key and self.api_secret:
            self.exchange = ccxt.kraken(
                {
                    "apiKey": self.api_key,
                    "secret": self.api_secret,
                    "enableRateLimit": True,
                }
            )

        self.token: Optional[str] = self.ws_token
        self.token_created: Optional[datetime] = None
        if self.token:
            self.token_created = datetime.now(timezone.utc)
        self.public_ws: Optional[WebSocketApp] = None
        self.private_ws: Optional[WebSocketApp] = None
        self._public_subs = []
        self._private_subs = []

    def get_token(self) -> str:
        """Retrieve WebSocket authentication token via Kraken REST API."""
        if self.token:
            return self.token

        if not self.exchange:
            raise ValueError("API keys required for private websocket")

        params = {}
        if self.api_token:
            params["otp"] = self.api_token

        resp = self.exchange.privatePostGetWebSocketsToken(params)
        self.token = resp["token"]
        self.token_created = datetime.now(timezone.utc)
        return self.token

    def _start_ws(
        self,
        url: str,
        conn_type: Optional[str] = None,
        on_message: Optional[Callable] = None,
        on_error: Optional[Callable] = None,
        on_close: Optional[Callable] = None,
        **kwargs,
    ) -> WebSocketApp:
        """Start a ``WebSocketApp`` and begin the reader thread."""

        def default_on_message(ws, message):
            logger.info("WS message: %s", message)

        def default_on_error(ws, error):
            logger.error("WS error: %s", error)

        def default_on_close(ws, close_status_code, close_msg):
            logger.info("WS closed: %s %s", close_status_code, close_msg)

        on_message = on_message or default_on_message
        on_error = on_error or default_on_error

        def _on_close(ws, close_status_code, close_msg):
            if on_close:
                on_close(ws, close_status_code, close_msg)
            else:
                default_on_close(ws, close_status_code, close_msg)
            if conn_type:
                self.on_close(conn_type)

        ws = WebSocketApp(
            url,
            on_message=on_message,
            on_error=on_error,
            on_close=_on_close,
            **kwargs,
        )
        thread = threading.Thread(target=ws.run_forever, daemon=True)
        thread.start()
        return ws

    def token_expired(self) -> bool:
        """Return True if the authentication token is older than 14 minutes."""
        if not self.token_created:
            return False
        return datetime.now(timezone.utc) - self.token_created > timedelta(minutes=14)


    def connect_public(self) -> None:
        if not self.public_ws:
            self.public_ws = self._start_ws(PUBLIC_URL, conn_type="public")

    def connect_private(self) -> None:
        if self.token_expired():
            self.token = None
        if not self.token:
            self.get_token()
        if not self.private_ws:
            if not self.token:
                self.get_token()
            self.private_ws = self._start_ws(PRIVATE_URL, conn_type="private")

    def subscribe_ticker(self, symbol: Union[str, List[str]]) -> None:
        """Subscribe to ticker updates for one or more symbols."""
        self.connect_public()
        if isinstance(symbol, str):
            symbol = [symbol]
        msg = {
            "method": "subscribe",
            "params": {"channel": "ticker", "symbol": symbol},
        }
        data = json.dumps(msg)
        self._public_subs.append(data)
        self.public_ws.send(data)

    def subscribe_trades(self, symbol: Union[str, List[str]]) -> None:
        """Subscribe to trade updates for one or more symbols."""
        self.connect_public()
        if isinstance(symbol, str):
            symbol = [symbol]
        msg = {
            "method": "subscribe",
            "params": {"channel": "trade", "symbol": symbol},
        }
        data = json.dumps(msg)
        self._public_subs.append(data)
        self.public_ws.send(data)

    def subscribe_orders(self) -> None:
<<<<<<< HEAD
        """Subscribe to private open order updates."""
=======
        """Subscribe to the authenticated ``openOrders`` channel."""
>>>>>>> 0fafcd87
        self.connect_private()
        msg = {
            "method": "subscribe",
            "params": {"channel": "open_orders", "token": self.token},
        }
        data = json.dumps(msg)
        self._private_subs.append(data)
        self.private_ws.send(data)

    def add_order(
        self,
        symbol: Union[str, List[str]],
        side: str,
        volume: float,
        ordertype: str = "market",
    ) -> dict:
        """Send an add_order request via the private websocket."""
        self.connect_private()
        if isinstance(symbol, str):
            symbol = [symbol]
        msg = {
            "method": "add_order",
            "params": {
                "symbol": symbol,
                "type": side,
                "ordertype": ordertype,
                "volume": str(volume),
                "token": self.token,
            },
        }
        data = json.dumps(msg)
        self.private_ws.send(data)
        return msg

    def cancel_order(self, txid: str) -> dict:
        self.connect_private()
        msg = {
            "method": "cancel_order",
            "params": {"txid": txid, "token": self.token},
        }
        data = json.dumps(msg)
        self.private_ws.send(data)
        return msg

    def cancel_all_orders(self) -> dict:
        self.connect_private()
        msg = {
            "method": "cancel_all_orders",
            "params": {"token": self.token},
        }
        data = json.dumps(msg)
        self.private_ws.send(data)
        return msg

    def open_orders(self) -> dict:
        self.connect_private()
        msg = {
            "method": "open_orders",
            "params": {"token": self.token},
        }
        data = json.dumps(msg)
        self.private_ws.send(data)
        return msg

    def on_close(self, conn_type: str) -> None:
        """Handle WebSocket closure by reconnecting and resubscribing."""

        if conn_type == "public":
            self.public_ws = self._start_ws(PUBLIC_URL, conn_type="public")
            for sub in self._public_subs:
                self.public_ws.send(sub)
        else:
            if not self.token:
                self.get_token()
            self.private_ws = self._start_ws(PRIVATE_URL, conn_type="private")
            for sub in self._private_subs:
                self.private_ws.send(sub)<|MERGE_RESOLUTION|>--- conflicted
+++ resolved
@@ -156,11 +156,8 @@
         self.public_ws.send(data)
 
     def subscribe_orders(self) -> None:
-<<<<<<< HEAD
         """Subscribe to private open order updates."""
-=======
         """Subscribe to the authenticated ``openOrders`` channel."""
->>>>>>> 0fafcd87
         self.connect_private()
         msg = {
             "method": "subscribe",
