--- conflicted
+++ resolved
@@ -1,12 +1,9 @@
 import json
 import threading
 import os
-<<<<<<< HEAD
 from typing import Optional, Callable
-=======
 from typing import Optional
 from datetime import datetime, timedelta, timezone
->>>>>>> 105ad179
 
 import ccxt
 from websocket import WebSocketApp
@@ -68,7 +65,6 @@
         self.token_created = datetime.now(timezone.utc)
         return self.token
 
-<<<<<<< HEAD
     def _start_ws(
         self,
         url: str,
@@ -99,7 +95,6 @@
             on_close=on_close,
             **kwargs,
         )
-=======
     def token_expired(self) -> bool:
         """Return True if the authentication token is older than 14 minutes."""
         if not self.token_created:
@@ -108,7 +103,6 @@
 
     def _start_ws(self, url: str, **kwargs) -> WebSocketApp:
         ws = WebSocketApp(url, **kwargs)
->>>>>>> 105ad179
         thread = threading.Thread(target=ws.run_forever, daemon=True)
         thread.start()
         return ws
