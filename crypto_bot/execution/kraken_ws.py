--- conflicted
+++ resolved
@@ -133,11 +133,8 @@
         self.connect_public()
         msg = {
             "method": "subscribe",
-<<<<<<< HEAD
             "params": {"channel": "ticker", "symbol": pair},
-=======
             "params": {"channel": "ticker", "symbol": [symbol]},
->>>>>>> f4ba9b4d
         }
         data = json.dumps(msg)
         self._public_subs.append(data)
@@ -147,11 +144,8 @@
         self.connect_public()
         msg = {
             "method": "subscribe",
-<<<<<<< HEAD
             "params": {"channel": "trade", "symbol": pair},
-=======
             "params": {"channel": "trade", "symbol": [symbol]},
->>>>>>> f4ba9b4d
         }
         data = json.dumps(msg)
         self._public_subs.append(data)
@@ -161,15 +155,12 @@
         self.connect_private()
         msg = {
             "method": "subscribe",
-<<<<<<< HEAD
             "params": {"channel": "openOrders", "token": self.token},
-=======
             "params": {
                 "channel": "open_orders",
                 "symbol": [symbol],
                 "token": self.token,
             },
->>>>>>> f4ba9b4d
         }
         data = json.dumps(msg)
         self._private_subs.append(data)
@@ -180,18 +171,15 @@
         msg = {
             "method": "add_order",
             "params": {
-<<<<<<< HEAD
                 "symbol": pair,
                 "side": side,
                 "ordertype": ordertype,
                 "volume": volume,
-=======
                 "token": self.token,
                 "symbol": symbol,
                 "type": side,
                 "ordertype": ordertype,
                 "volume": str(volume),
->>>>>>> f4ba9b4d
             },
         }
         data = json.dumps(msg)
