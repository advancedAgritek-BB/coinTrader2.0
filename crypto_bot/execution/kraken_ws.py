import json
import threading
import os
from typing import Optional, Callable
from datetime import datetime, timedelta, timezone

import ccxt
from websocket import WebSocketApp
from crypto_bot.utils.logger import setup_logger

logger = setup_logger(__name__, "crypto_bot/logs/execution.log")

PUBLIC_URL = "wss://ws.kraken.com"
PRIVATE_URL = "wss://ws-auth.kraken.com"


class KrakenWSClient:
    """Minimal Kraken WebSocket client for public and private channels."""

    def __init__(
        self,
        api_key: Optional[str] = None,
        api_secret: Optional[str] = None,
        ws_token: Optional[str] = None,
        api_token: Optional[str] = None,
    ):
        self.api_key = api_key or os.getenv("API_KEY")
        self.api_secret = api_secret or os.getenv("API_SECRET")
        # Tokens can be supplied via environment variables to avoid repeated REST calls
        self.ws_token = ws_token or os.getenv("KRAKEN_WS_TOKEN")
        self.api_token = api_token or os.getenv("KRAKEN_API_TOKEN")

        self.exchange = None
        if self.api_key and self.api_secret:
            self.exchange = ccxt.kraken(
                {
                    "apiKey": self.api_key,
                    "secret": self.api_secret,
                    "enableRateLimit": True,
                }
            )

        self.token: Optional[str] = self.ws_token
        self.token_created: Optional[datetime] = None
        if self.token:
            self.token_created = datetime.now(timezone.utc)
        self.public_ws: Optional[WebSocketApp] = None
        self.private_ws: Optional[WebSocketApp] = None
        self._public_subs = []
        self._private_subs = []

    def get_token(self) -> str:
        """Retrieve WebSocket authentication token via Kraken REST API."""
        if self.token:
            return self.token

        if not self.exchange:
            raise ValueError("API keys required for private websocket")

        params = {}
        if self.api_token:
            params["otp"] = self.api_token

        resp = self.exchange.privatePostGetWebSocketsToken(params)
        self.token = resp["token"]
        self.token_created = datetime.now(timezone.utc)
        return self.token

<<<<<<< HEAD
    def _start_ws(
        self,
        url: str,
        conn_type: str | None = None,
=======
    def token_expired(self) -> bool:
        """Return True if the authentication token is older than 14 minutes."""
        if not self.token_created:
            return False
        return datetime.now(timezone.utc) - self.token_created > timedelta(minutes=14)

    def _start_ws(
        self,
        url: str,
        conn_type: Optional[str] = None,
>>>>>>> 0fde89ae
        on_message: Optional[Callable] = None,
        on_error: Optional[Callable] = None,
        on_close: Optional[Callable] = None,
        **kwargs,
    ) -> WebSocketApp:
<<<<<<< HEAD
        """Start a ``WebSocketApp`` and begin the reader thread."""
=======
        """Start a WebSocket connection with optional callbacks."""
>>>>>>> 0fde89ae

        def default_on_message(ws, message):
            logger.info("WS message: %s", message)

        def default_on_error(ws, error):
            logger.error("WS error: %s", error)

        def default_on_close(ws, close_status_code, close_msg):
            logger.info("WS closed: %s %s", close_status_code, close_msg)
<<<<<<< HEAD
=======

        on_message = on_message or default_on_message
        on_error = on_error or default_on_error

        def _on_close(ws, close_status_code, close_msg):
            if on_close:
                on_close(ws, close_status_code, close_msg)
            else:
                default_on_close(ws, close_status_code, close_msg)
>>>>>>> 0fde89ae
            if conn_type:
                self.on_close(conn_type)

        ws = WebSocketApp(
            url,
<<<<<<< HEAD
            on_message=on_message or default_on_message,
            on_error=on_error or default_on_error,
            on_close=on_close or default_on_close,
=======
            on_message=on_message,
            on_error=on_error,
            on_close=_on_close,
>>>>>>> 0fde89ae
            **kwargs,
        )
        thread = threading.Thread(target=ws.run_forever, daemon=True)
        thread.start()
        return ws
<<<<<<< HEAD

    def token_expired(self) -> bool:
        """Return True if the authentication token is older than 14 minutes."""
        if not self.token_created:
            return False
        return datetime.now(timezone.utc) - self.token_created > timedelta(minutes=14)

=======
>>>>>>> 0fde89ae

    def connect_public(self) -> None:
        if not self.public_ws:
            self.public_ws = self._start_ws(PUBLIC_URL, conn_type="public")

    def connect_private(self) -> None:
        if self.token_expired():
            self.token = None
        if not self.token:
            self.get_token()
        if not self.private_ws:
            if not self.token:
                self.get_token()
<<<<<<< HEAD
            self.private_ws = self._start_ws(PRIVATE_URL, "private")
=======
            self.private_ws = self._start_ws(PRIVATE_URL, conn_type="private")
>>>>>>> 0fde89ae

    def subscribe_ticker(self, pair: str) -> None:
        self.connect_public()
        msg = {"event": "subscribe", "pair": [pair], "subscription": {"name": "ticker"}}
        data = json.dumps(msg)
        self._public_subs.append(data)
        self.public_ws.send(data)

    def subscribe_trades(self, pair: str) -> None:
        self.connect_public()
        msg = {"event": "subscribe", "pair": [pair], "subscription": {"name": "trade"}}
        data = json.dumps(msg)
        self._public_subs.append(data)
        self.public_ws.send(data)

    def subscribe_orders(self) -> None:
        self.connect_private()
        msg = {"event": "subscribe", "subscription": {"name": "openOrders", "token": self.token}}
        data = json.dumps(msg)
        self._private_subs.append(data)
        self.private_ws.send(data)

    def add_order(self, pair: str, side: str, volume: float, ordertype: str = "market") -> dict:
        self.connect_private()
        msg = {
            "event": "addOrder",
            "token": self.token,
            "pair": pair,
            "type": side,
            "ordertype": ordertype,
            "volume": str(volume),
        }
        self.private_ws.send(json.dumps(msg))
        return msg

    def on_close(self, conn_type: str) -> None:
        """Handle WebSocket closure by reconnecting and resubscribing."""

        if conn_type == "public":
            self.public_ws = self._start_ws(PUBLIC_URL, conn_type="public")
            for sub in self._public_subs:
                self.public_ws.send(sub)
        else:
            if not self.token:
                self.get_token()
            self.private_ws = self._start_ws(PRIVATE_URL, conn_type="private")
            for sub in self._private_subs:
                self.private_ws.send(sub)<|MERGE_RESOLUTION|>--- conflicted
+++ resolved
@@ -66,12 +66,11 @@
         self.token_created = datetime.now(timezone.utc)
         return self.token
 
-<<<<<<< HEAD
     def _start_ws(
         self,
         url: str,
         conn_type: str | None = None,
-=======
+
     def token_expired(self) -> bool:
         """Return True if the authentication token is older than 14 minutes."""
         if not self.token_created:
@@ -82,17 +81,13 @@
         self,
         url: str,
         conn_type: Optional[str] = None,
->>>>>>> 0fde89ae
         on_message: Optional[Callable] = None,
         on_error: Optional[Callable] = None,
         on_close: Optional[Callable] = None,
         **kwargs,
     ) -> WebSocketApp:
-<<<<<<< HEAD
         """Start a ``WebSocketApp`` and begin the reader thread."""
-=======
         """Start a WebSocket connection with optional callbacks."""
->>>>>>> 0fde89ae
 
         def default_on_message(ws, message):
             logger.info("WS message: %s", message)
@@ -102,8 +97,6 @@
 
         def default_on_close(ws, close_status_code, close_msg):
             logger.info("WS closed: %s %s", close_status_code, close_msg)
-<<<<<<< HEAD
-=======
 
         on_message = on_message or default_on_message
         on_error = on_error or default_on_error
@@ -113,27 +106,22 @@
                 on_close(ws, close_status_code, close_msg)
             else:
                 default_on_close(ws, close_status_code, close_msg)
->>>>>>> 0fde89ae
             if conn_type:
                 self.on_close(conn_type)
 
         ws = WebSocketApp(
             url,
-<<<<<<< HEAD
             on_message=on_message or default_on_message,
             on_error=on_error or default_on_error,
             on_close=on_close or default_on_close,
-=======
             on_message=on_message,
             on_error=on_error,
             on_close=_on_close,
->>>>>>> 0fde89ae
             **kwargs,
         )
         thread = threading.Thread(target=ws.run_forever, daemon=True)
         thread.start()
         return ws
-<<<<<<< HEAD
 
     def token_expired(self) -> bool:
         """Return True if the authentication token is older than 14 minutes."""
@@ -141,8 +129,6 @@
             return False
         return datetime.now(timezone.utc) - self.token_created > timedelta(minutes=14)
 
-=======
->>>>>>> 0fde89ae
 
     def connect_public(self) -> None:
         if not self.public_ws:
@@ -156,11 +142,8 @@
         if not self.private_ws:
             if not self.token:
                 self.get_token()
-<<<<<<< HEAD
             self.private_ws = self._start_ws(PRIVATE_URL, "private")
-=======
             self.private_ws = self._start_ws(PRIVATE_URL, conn_type="private")
->>>>>>> 0fde89ae
 
     def subscribe_ticker(self, pair: str) -> None:
         self.connect_public()
