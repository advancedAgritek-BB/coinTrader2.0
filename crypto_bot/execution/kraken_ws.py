import json
import threading
import os
from typing import Optional, Callable
from typing import Optional
from datetime import datetime, timedelta, timezone

import ccxt
from websocket import WebSocketApp
from crypto_bot.utils.logger import setup_logger

logger = setup_logger(__name__, "crypto_bot/logs/execution.log")

PUBLIC_URL = "wss://ws.kraken.com"
PRIVATE_URL = "wss://ws-auth.kraken.com"


class KrakenWSClient:
    """Minimal Kraken WebSocket client for public and private channels."""

    def __init__(
        self,
        api_key: Optional[str] = None,
        api_secret: Optional[str] = None,
        ws_token: Optional[str] = None,
        api_token: Optional[str] = None,
    ):
        self.api_key = api_key or os.getenv("API_KEY")
        self.api_secret = api_secret or os.getenv("API_SECRET")
        # Tokens can be supplied via environment variables to avoid repeated REST calls
        self.ws_token = ws_token or os.getenv("KRAKEN_WS_TOKEN")
        self.api_token = api_token or os.getenv("KRAKEN_API_TOKEN")

        self.exchange = None
        if self.api_key and self.api_secret:
            self.exchange = ccxt.kraken(
                {
                    "apiKey": self.api_key,
                    "secret": self.api_secret,
                    "enableRateLimit": True,
                }
            )

        self.token: Optional[str] = self.ws_token
        self.token_created: Optional[datetime] = None
        if self.token:
            self.token_created = datetime.now(timezone.utc)
        self.public_ws: Optional[WebSocketApp] = None
        self.private_ws: Optional[WebSocketApp] = None
        self._public_subs = []
        self._private_subs = []

    def get_token(self) -> str:
        """Retrieve WebSocket authentication token via Kraken REST API."""
        if self.token:
            return self.token

        if not self.exchange:
            raise ValueError("API keys required for private websocket")

        params = {}
        if self.api_token:
            params["otp"] = self.api_token

        resp = self.exchange.privatePostGetWebSocketsToken(params)
        self.token = resp["token"]
        self.token_created = datetime.now(timezone.utc)
        return self.token

<<<<<<< HEAD
    def _start_ws(self, url: str, conn_type: str) -> WebSocketApp:
        """Start a ``WebSocketApp`` with an ``on_close`` handler."""

        def _on_close(_ws, *_args) -> None:
            self.on_close(conn_type)

        ws = WebSocketApp(url, on_close=_on_close)
=======
    def _start_ws(
        self,
        url: str,
        on_message: Optional[Callable] = None,
        on_error: Optional[Callable] = None,
        on_close: Optional[Callable] = None,
        **kwargs,
    ) -> WebSocketApp:
        """Start a WebSocket connection with basic logging callbacks."""

        def default_on_message(ws, message):
            logger.info("WS message: %s", message)

        def default_on_error(ws, error):
            logger.error("WS error: %s", error)

        def default_on_close(ws, close_status_code, close_msg):
            logger.info("WS closed: %s %s", close_status_code, close_msg)

        on_message = on_message or default_on_message
        on_error = on_error or default_on_error
        on_close = on_close or default_on_close

        ws = WebSocketApp(
            url,
            on_message=on_message,
            on_error=on_error,
            on_close=on_close,
            **kwargs,
        )
    def token_expired(self) -> bool:
        """Return True if the authentication token is older than 14 minutes."""
        if not self.token_created:
            return False
        return datetime.now(timezone.utc) - self.token_created > timedelta(minutes=14)

    def _start_ws(self, url: str, **kwargs) -> WebSocketApp:
        ws = WebSocketApp(url, **kwargs)
>>>>>>> 9f517de7
        thread = threading.Thread(target=ws.run_forever, daemon=True)
        thread.start()
        return ws

    def connect_public(self) -> None:
        if not self.public_ws:
            self.public_ws = self._start_ws(PUBLIC_URL, "public")

    def connect_private(self) -> None:
        if self.token_expired():
            self.token = None
        if not self.token:
            self.get_token()
        if not self.private_ws:
<<<<<<< HEAD
            if not self.token:
                self.get_token()
            self.private_ws = self._start_ws(PRIVATE_URL, "private")
=======
            self.private_ws = self._start_ws(PRIVATE_URL)
>>>>>>> 9f517de7

    def subscribe_ticker(self, pair: str) -> None:
        self.connect_public()
        msg = {"event": "subscribe", "pair": [pair], "subscription": {"name": "ticker"}}
        data = json.dumps(msg)
        self._public_subs.append(data)
        self.public_ws.send(data)

    def subscribe_trades(self, pair: str) -> None:
        self.connect_public()
        msg = {"event": "subscribe", "pair": [pair], "subscription": {"name": "trade"}}
        data = json.dumps(msg)
        self._public_subs.append(data)
        self.public_ws.send(data)

    def subscribe_orders(self) -> None:
        self.connect_private()
        msg = {"event": "subscribe", "subscription": {"name": "openOrders", "token": self.token}}
        data = json.dumps(msg)
        self._private_subs.append(data)
        self.private_ws.send(data)

    def add_order(self, pair: str, side: str, volume: float, ordertype: str = "market") -> dict:
        self.connect_private()
        msg = {
            "event": "addOrder",
            "token": self.token,
            "pair": pair,
            "type": side,
            "ordertype": ordertype,
            "volume": str(volume),
        }
        self.private_ws.send(json.dumps(msg))
        return msg

    def on_close(self, conn_type: str) -> None:
        """Handle WebSocket closure by reconnecting and resubscribing."""

        if conn_type == "public":
            self.public_ws = self._start_ws(PUBLIC_URL, "public")
            for sub in self._public_subs:
                self.public_ws.send(sub)
        else:
            if not self.token:
                self.get_token()
            self.private_ws = self._start_ws(PRIVATE_URL, "private")
            for sub in self._private_subs:
                self.private_ws.send(sub)<|MERGE_RESOLUTION|>--- conflicted
+++ resolved
@@ -67,7 +67,6 @@
         self.token_created = datetime.now(timezone.utc)
         return self.token
 
-<<<<<<< HEAD
     def _start_ws(self, url: str, conn_type: str) -> WebSocketApp:
         """Start a ``WebSocketApp`` with an ``on_close`` handler."""
 
@@ -75,7 +74,6 @@
             self.on_close(conn_type)
 
         ws = WebSocketApp(url, on_close=_on_close)
-=======
     def _start_ws(
         self,
         url: str,
@@ -114,7 +112,6 @@
 
     def _start_ws(self, url: str, **kwargs) -> WebSocketApp:
         ws = WebSocketApp(url, **kwargs)
->>>>>>> 9f517de7
         thread = threading.Thread(target=ws.run_forever, daemon=True)
         thread.start()
         return ws
@@ -129,13 +126,10 @@
         if not self.token:
             self.get_token()
         if not self.private_ws:
-<<<<<<< HEAD
             if not self.token:
                 self.get_token()
             self.private_ws = self._start_ws(PRIVATE_URL, "private")
-=======
             self.private_ws = self._start_ws(PRIVATE_URL)
->>>>>>> 9f517de7
 
     def subscribe_ticker(self, pair: str) -> None:
         self.connect_public()
