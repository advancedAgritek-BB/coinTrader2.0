import json
import threading
import time
import os
import asyncio
from collections import deque
from typing import Optional, Callable, Union, List, Any, Dict, Deque
from datetime import datetime, timedelta, timezone

import keyring
<<<<<<< HEAD
import ccxt  # type: ignore
=======
import pandas as pd
>>>>>>> 83a79631
from websocket import WebSocketApp
from crypto_bot.utils.logger import LOG_DIR, setup_logger
from pathlib import Path

try:  # optional dependency
    from coinTrader_Trainer.data_loader import fetch_data_range_async  # type: ignore
    from coinTrader_Trainer import regime_lgbm  # type: ignore
except Exception:  # pragma: no cover - optional
    fetch_data_range_async = None  # type: ignore
    regime_lgbm = None  # type: ignore


logger = setup_logger(__name__, LOG_DIR / "execution.log")

PUBLIC_URL = "wss://ws.kraken.com/v2"
PRIVATE_URL = "wss://ws-auth.kraken.com/v2"


def parse_ohlc_message(message: str) -> Optional[List[float]]:
    """Parse a Kraken OHLC websocket message.

    Parameters
    ----------
    message : str
        Raw JSON message from the websocket.

    Returns
    -------
    Optional[List[float]]
        ``[timestamp, open, high, low, close, volume]`` if parsable.
    """
    try:
        data: Any = json.loads(message)
    except json.JSONDecodeError:
        return None

    # object based format
    if isinstance(data, dict):
        if data.get("channel") == "ohlc" and data.get("type") in {"snapshot", "update"}:
            arr = data.get("data")
            if isinstance(arr, list) and arr:
                candle = arr[0]
                if isinstance(candle, dict):
                    ts_val = candle.get("interval_begin")
                    if isinstance(ts_val, str):
                        try:
                            ts = int(datetime.fromisoformat(ts_val.replace("Z", "+00:00")).timestamp() * 1000)
                        except Exception:
                            ts = None
                    else:
                        ts = None
                    try:
                        o = float(candle.get("open"))
                        h = float(candle.get("high"))
                        l = float(candle.get("low"))
                        c = float(candle.get("close"))
                        vol = float(candle.get("volume"))
                    except (TypeError, ValueError):
                        return None
                    if ts is not None:
                        return [ts, o, h, l, c, vol]

    # list based format
    if not isinstance(data, list) or len(data) < 3:
        return None

    chan = data[1] if len(data) > 1 else {}
    candle = data[2] if len(data) > 2 else None
    if not isinstance(chan, dict) or not isinstance(candle, list):
        return None
    if not str(chan.get("channel", "")).startswith("ohlc"):
        return None
    try:
        ts = int(float(candle[0]) * 1000)
        o, h, l, c = map(float, candle[1:5])
        vol = float(candle[6])
    except (IndexError, ValueError, TypeError):
        return None
    return [ts, o, h, l, c, vol]



def parse_instrument_message(message: str) -> Optional[dict]:
    """Parse a Kraken instrument snapshot or update message.

    Parameters
    ----------
    message : str
        Raw JSON message from the websocket.

    Returns
    -------
    Optional[dict]
        The ``data`` payload containing ``assets`` and ``pairs`` if the
        message is a valid instrument snapshot or update.
    """
    try:
        data: Any = json.loads(message)
    except json.JSONDecodeError:
        return None

    if not isinstance(data, dict):
        return None
    if data.get("channel") != "instrument":
        return None

    payload = data.get("data")
    if not isinstance(payload, dict):
        return None
    return payload


def parse_book_message(message: str) -> Optional[dict]:
    """Parse a Kraken order book snapshot or update message.

    Parameters
    ----------
    message : str
        Raw JSON message from the websocket.

    Returns
    -------
    Optional[dict]
        Dictionary with ``bids`` and ``asks`` lists containing ``[price, volume]``
        floats and a ``type`` field if the message is valid.
    """

    try:
        data: Any = json.loads(message)
    except json.JSONDecodeError:
        return None

    if not isinstance(data, dict) or data.get("channel") != "book":
        return None

    msg_type = data.get("type")
    payload = data.get("data")
    if msg_type not in ("snapshot", "update") or not isinstance(payload, dict):
        return None

    bids = payload.get("bids")
    asks = payload.get("asks")
    if not isinstance(bids, list) or not isinstance(asks, list):
        return None

    def _convert(items: List[Any]) -> List[List[float]]:
        parsed = []
        for it in items:
            try:
                price = float(it[0])
                volume = float(it[1])
            except (IndexError, ValueError, TypeError):
                continue
            parsed.append([price, volume])
        return parsed

    return {"type": msg_type, "bids": _convert(bids), "asks": _convert(asks)}


def parse_trade_message(message: str) -> Optional[List[dict]]:
    """Parse a Kraken trade snapshot or update message.

    Parameters
    ----------
    message : str
        Raw JSON message from the websocket.

    Returns
    -------
    Optional[List[dict]]
        List of trade dictionaries with fields ``symbol``,
        ``side``, ``qty``, ``price``, ``ord_type``, ``trade_id`` and
        ``timestamp_ms`` if the message is valid.
    """

    try:
        data: Any = json.loads(message)
    except json.JSONDecodeError:
        return None

    if not isinstance(data, dict) or data.get("channel") != "trade":
        return None

    trades = data.get("data")
    if not isinstance(trades, list):
        return None

    result: List[dict] = []
    for t in trades:
        if not isinstance(t, dict):
            return None

        symbol = t.get("symbol") or data.get("symbol")
        side = t.get("side")
        qty = t.get("qty")
        price = t.get("price")
        ord_type = t.get("ord_type")
        trade_id = t.get("trade_id")
        ts = t.get("timestamp")

        if not isinstance(symbol, str):
            return None
        try:
            qty = float(qty)
            price = float(price)
        except (TypeError, ValueError):
            return None

        timestamp_ms = None
        if isinstance(ts, str):
            try:
                if ts.endswith("Z"):
                    ts_obj = datetime.fromisoformat(ts.replace("Z", "+00:00"))
                else:
                    ts_obj = datetime.fromisoformat(ts)
                timestamp_ms = int(ts_obj.timestamp() * 1000)
            except Exception:
                return None
        else:
            return None

        result.append(
            {
                "symbol": symbol,
                "side": side,
                "qty": qty,
                "price": price,
                "ord_type": ord_type,
                "trade_id": trade_id,
                "timestamp_ms": timestamp_ms,
            }
        )

    return result


def _parse_l3_orders(levels: List[Any]) -> Optional[List[dict]]:
    """Return parsed list of L3 book orders or ``None`` on error."""

    result = []
    for lvl in levels:
        if not isinstance(lvl, dict):
            return None
        try:
            price = float(lvl.get("limit_price"))
            qty = float(lvl.get("order_qty"))
            order_id = str(lvl.get("order_id"))
        except (TypeError, ValueError):
            return None
        result.append(
            {
                "order_id": order_id,
                "limit_price": price,
                "order_qty": qty,
            }
        )
    return result


def parse_level3_snapshot(msg: str) -> Optional[dict]:
    """Parse a Kraken level 3 order book snapshot message."""

    try:
        data: Any = json.loads(msg)
    except json.JSONDecodeError:
        return None

    if not isinstance(data, dict):
        return None
    if data.get("channel") != "level3" or data.get("type") != "snapshot":
        return None

    payload_list = data.get("data")
    if not isinstance(payload_list, list) or not payload_list:
        return None
    payload = payload_list[0]
    if not isinstance(payload, dict):
        return None
    symbol = payload.get("symbol")
    if not isinstance(symbol, str):
        return None

    bids_raw = payload.get("bids")
    asks_raw = payload.get("asks")
    if not isinstance(bids_raw, list) or not isinstance(asks_raw, list):
        return None

    bids = _parse_l3_orders(bids_raw)
    asks = _parse_l3_orders(asks_raw)
    if bids is None or asks is None:
        return None

    checksum = payload.get("checksum")
    try:
        checksum = int(checksum)
    except (TypeError, ValueError):
        return None

    ts_val = payload.get("timestamp")
    timestamp = None
    if isinstance(ts_val, str):
        try:
            timestamp = datetime.fromisoformat(ts_val.replace("Z", "+00:00"))
        except Exception:
            timestamp = None

    return {
        "symbol": symbol,
        "bids": bids,
        "asks": asks,
        "checksum": checksum,
        "timestamp": timestamp,
    }


def _parse_l3_events(levels: List[Any]) -> Optional[List[dict]]:
    """Parse level 3 order book update events."""

    result = []
    for lvl in levels:
        if not isinstance(lvl, dict):
            return None
        event = lvl.get("event")
        order_id = lvl.get("order_id")
        try:
            price = float(lvl.get("limit_price"))
            qty = float(lvl.get("order_qty"))
        except (TypeError, ValueError):
            return None
        ts_val = lvl.get("timestamp")
        ts = None
        if isinstance(ts_val, str):
            try:
                ts = datetime.fromisoformat(ts_val.replace("Z", "+00:00"))
            except Exception:
                ts = None
        result.append(
            {
                "event": str(event),
                "order_id": str(order_id),
                "limit_price": price,
                "order_qty": qty,
                "timestamp": ts,
            }
        )
    return result


def parse_level3_update(msg: str) -> Optional[dict]:
    """Parse a Kraken level 3 order book update message."""

    try:
        data: Any = json.loads(msg)
    except json.JSONDecodeError:
        return None

    if not isinstance(data, dict):
        return None
    if data.get("channel") != "level3" or data.get("type") != "update":
        return None

    payload_list = data.get("data")
    if not isinstance(payload_list, list) or not payload_list:
        return None
    payload = payload_list[0]
    if not isinstance(payload, dict):
        return None
    symbol = payload.get("symbol")
    if not isinstance(symbol, str):
        return None

    bids_raw = payload.get("bids")
    asks_raw = payload.get("asks")
    if not isinstance(bids_raw, list) or not isinstance(asks_raw, list):
        return None

    bids = _parse_l3_events(bids_raw)
    asks = _parse_l3_events(asks_raw)
    if bids is None or asks is None:
        return None

    checksum = payload.get("checksum")
    try:
        checksum = int(checksum)
    except (TypeError, ValueError):
        return None

    ts_val = payload.get("timestamp")
    timestamp = None
    if isinstance(ts_val, str):
        try:
            timestamp = datetime.fromisoformat(ts_val.replace("Z", "+00:00"))
        except Exception:
            timestamp = None

    return {
        "symbol": symbol,
        "bids": bids,
        "asks": asks,
        "checksum": checksum,
        "timestamp": timestamp,
    }


class KrakenWSClient:
    """Minimal Kraken WebSocket client for public and private channels."""

    def __init__(
        self,
        api_key: Optional[str] = None,
        api_secret: Optional[str] = None,
        ws_token: Optional[str] = None,
        api_token: Optional[str] = None,
    ):
        if api_key is None:
            api_key = keyring.get_password("kraken", "api_key")
            if api_key is None:
                api_key = os.getenv("API_KEY")
        if api_secret is None:
            api_secret = keyring.get_password("kraken", "api_secret")
            if api_secret is None:
                api_secret = os.getenv("API_SECRET")

        self.api_key = api_key
        self.api_secret = api_secret

        if not self.api_key or not self.api_secret:
            raise ValueError("Kraken API credentials not available")

        # Tokens can be supplied via environment variables to avoid repeated REST calls
        self.ws_token = ws_token or os.getenv("KRAKEN_WS_TOKEN")
        self.api_token = api_token or os.getenv("KRAKEN_API_TOKEN")

        self.exchange = None

        self.token: Optional[str] = self.ws_token
        self.token_created: Optional[datetime] = None
        if self.token:
            self.token_created = datetime.now(timezone.utc)
        self.public_ws: Optional[WebSocketApp] = None
        self.private_ws: Optional[WebSocketApp] = None
        self.last_public_heartbeat: Optional[datetime] = None
        self.last_private_heartbeat: Optional[datetime] = None
        self._public_subs = []
        self._private_subs = []
        self._responses: Deque[dict] = deque()
        self._response_cond = threading.Condition()
        self._messages: Deque[str] = deque()
        self._message_cond = threading.Condition()

    def _handle_message(self, ws: WebSocketApp, message: str) -> None:
        """Handle incoming WebSocket messages."""
        logger.info("WS message: %s", message)
        try:
            data = json.loads(message)
        except json.JSONDecodeError:
            return

        def update(obj: Any) -> None:
            if not isinstance(obj, dict):
                return
            if obj.get("channel") == "heartbeat":
                now = datetime.now(timezone.utc)
                if ws == self.private_ws:
                    self.last_private_heartbeat = now
                else:
                    self.last_public_heartbeat = now
            if obj.get("method") or obj.get("errorMessage"):
                with self._response_cond:
                    self._responses.append(obj)
                    self._response_cond.notify_all()

        if isinstance(data, list):
            for item in data:
                update(item)
        else:
            update(data)

        with self._message_cond:
            self._messages.append(message)
            self._message_cond.notify_all()

        # Parse OHLC messages
        candle = parse_ohlc_message(message)
        if candle:
            df = pd.DataFrame(
                [candle],
                columns=["timestamp", "open", "high", "low", "close", "volume"],
            )
            df["timestamp"] = pd.to_datetime(df["timestamp"], unit="ms")

            if fetch_data_range_async:
                try:
                    ts_iso = df["timestamp"].iloc[-1].isoformat()
                    asyncio.run(
                        fetch_data_range_async("ohlc", ts_iso, ts_iso)  # type: ignore
                    )
                except RuntimeError:
                    try:
                        loop = asyncio.get_running_loop()
                        loop.create_task(
                            fetch_data_range_async("ohlc", ts_iso, ts_iso)  # type: ignore
                        )
                    except Exception as exc:  # pragma: no cover - best effort
                        logger.error("fetch_data_range_async failed: %s", exc)
                except Exception as exc:  # pragma: no cover - best effort
                    logger.error("fetch_data_range_async failed: %s", exc)

            regime = "unknown"
            if regime_lgbm and hasattr(regime_lgbm, "predict"):
                try:
                    regime = regime_lgbm.predict(df)[0]  # type: ignore
                except Exception as exc:  # pragma: no cover - best effort
                    logger.error("regime_lgbm prediction failed: %s", exc)

            if regime == "volatile":
                try:
                    from crypto_bot.solana import sniper_solana

                    sniper_solana.generate_signal(df)
                except Exception as exc:  # pragma: no cover - best effort
                    logger.error("sniper_solana signal failed: %s", exc)
            return

        trades = parse_trade_message(message)
        if trades:
            df = pd.DataFrame(trades)
            if fetch_data_range_async:
                try:
                    start = pd.to_datetime(df["timestamp_ms"].min(), unit="ms")
                    end = pd.to_datetime(df["timestamp_ms"].max(), unit="ms")
                    asyncio.run(
                        fetch_data_range_async(
                            "trades", start.isoformat(), end.isoformat()
                        )
                    )
                except RuntimeError:
                    try:
                        loop = asyncio.get_running_loop()
                        loop.create_task(
                            fetch_data_range_async(
                                "trades", start.isoformat(), end.isoformat()
                            )
                        )
                    except Exception as exc:  # pragma: no cover - best effort
                        logger.error("fetch_data_range_async failed: %s", exc)
                except Exception as exc:  # pragma: no cover - best effort
                    logger.error("fetch_data_range_async failed: %s", exc)

            regime = "unknown"
            if regime_lgbm and hasattr(regime_lgbm, "predict"):
                try:
                    regime = regime_lgbm.predict(df)[0]  # type: ignore
                except Exception as exc:  # pragma: no cover - best effort
                    logger.error("regime_lgbm prediction failed: %s", exc)

            if regime == "volatile":
                try:
                    from crypto_bot.solana import sniper_solana

                    sniper_solana.generate_signal(df)
                except Exception as exc:  # pragma: no cover - best effort
                    logger.error("sniper_solana signal failed: %s", exc)

    def _regenerate_private_subs(self) -> None:
        """Update stored private subscription messages with the current token."""
        updated = []
        for sub in self._private_subs:
            try:
                msg = json.loads(sub)
                if "params" in msg:
                    msg["params"]["token"] = self.token
                updated.append(json.dumps(msg))
            except Exception:
                updated.append(sub)
        self._private_subs = updated

    def get_token(self) -> str:
        """Retrieve WebSocket authentication token via Kraken REST API."""
        if self.token:
            return self.token

        if not self.exchange:
            raise ValueError("API keys required for private websocket")

        params = {}
        if self.api_token:
            params["otp"] = self.api_token
        resp = self.exchange.privatePostGetWebSocketsToken(params)
        if asyncio.iscoroutine(resp):
            resp = asyncio.run(resp)
        self.token = resp["token"]
        self.token_created = datetime.now(timezone.utc)
        return self.token

    def _start_ws(
        self,
        url: str,
        conn_type: Optional[str] = None,
        on_open: Optional[Callable] = None,
        on_message: Optional[Callable] = None,
        on_error: Optional[Callable] = None,
        on_close: Optional[Callable] = None,
        *,
        ping_interval: int = 20,
        ping_timeout: int = 10,
        **kwargs,
    ) -> WebSocketApp:
        """Start a ``WebSocketApp`` and begin the reader thread."""

        def default_on_message(ws, message):
            self._handle_message(ws, message)

        def default_on_error(ws, error):
            logger.error("WS error: %s", error)

        def default_on_close(ws, close_status_code, close_msg):
            logger.info("WS closed: %s %s", close_status_code, close_msg)

        def default_on_open(ws):
            logger.info("WS opened: %s", conn_type)

        on_open = on_open or default_on_open
        on_message = on_message or default_on_message
        on_error = on_error or default_on_error

        def _on_close(ws, close_status_code, close_msg):
            if on_close:
                on_close(ws, close_status_code, close_msg)
            else:
                default_on_close(ws, close_status_code, close_msg)
            if conn_type:
                self.on_close(conn_type)

        ws = WebSocketApp(
            url,
            on_open=on_open,
            on_message=on_message,
            on_error=on_error,
            on_close=_on_close,
            **kwargs,
        )
        thread = threading.Thread(
            target=lambda: ws.run_forever(
                ping_interval=ping_interval, ping_timeout=ping_timeout
            ),
            daemon=True,
        )
        thread.start()
        return ws

    def token_expired(self) -> bool:
        """Return True if the authentication token is older than 14 minutes."""
        if not self.token_created:
            return False
        return datetime.now(timezone.utc) - self.token_created > timedelta(minutes=14)


    def connect_public(self) -> None:
        if not self.public_ws:
            self.public_ws = self._start_ws(PUBLIC_URL, conn_type="public")

    def connect_private(self) -> None:
        prev_token = self.token
        if self.token_expired():
            self.token = None
        if not self.token:
            self.get_token()
        token_changed = self.token != prev_token
        if not self.private_ws:
            self.private_ws = self._start_ws(PRIVATE_URL, conn_type="private")
            token_changed = True
        if token_changed:
            self._regenerate_private_subs()
            for sub in self._private_subs:
                self.private_ws.send(sub)

    def _wait_for_response(self, method: str, timeout: float = 5.0) -> dict:
        """Wait for a response message matching the given method."""
        end = time.time() + timeout
        while time.time() < end:
            with self._response_cond:
                if not self._responses:
                    remaining = end - time.time()
                    if remaining <= 0:
                        break
                    self._response_cond.wait(timeout=remaining)
                    continue
                for _ in range(len(self._responses)):
                    msg = self._responses.popleft()
                    if isinstance(msg, dict) and (
                        msg.get("method") == method or msg.get("errorMessage")
                    ):
                        return msg
                    self._responses.append(msg)
            time.sleep(0.01)
        raise TimeoutError(f"No response for {method}")

    def _pop_message(self, timeout: Optional[float] = None) -> Optional[str]:
        with self._message_cond:
            if not self._messages:
                self._message_cond.wait(timeout=timeout)
            if self._messages:
                return self._messages.popleft()
        return None

    async def _next_message(self, timeout: Optional[float] = None) -> Optional[str]:
        loop = asyncio.get_running_loop()
        return await loop.run_in_executor(None, self._pop_message, timeout)

    def subscribe_ticker(
        self,
        symbol: Union[str, List[str]],
        *,
        event_trigger: Optional[str] = None,
        snapshot: Optional[bool] = None,
        req_id: Optional[int] = None,
    ) -> None:
        """Subscribe to ticker updates for one or more symbols."""

        self.connect_public()
        if isinstance(symbol, str):
            symbol = [symbol]
        params = {"channel": "ticker", "symbol": symbol}
        if event_trigger is not None:
            params["eventTrigger"] = event_trigger
        if snapshot is not None:
            params["snapshot"] = snapshot
        if req_id is not None:
            params["req_id"] = req_id

        msg = {"method": "subscribe", "params": params}
        data = json.dumps(msg)
        self._public_subs.append(data)
        self.public_ws.send(data)

    def unsubscribe_ticker(
        self,
        symbol: Union[str, List[str]],
        *,
        event_trigger: Optional[str] = None,
        req_id: Optional[int] = None,
    ) -> None:
        """Unsubscribe from ticker updates for one or more symbols."""
        self.connect_public()
        if isinstance(symbol, str):
            symbol = [symbol]
        msg = {
            "method": "unsubscribe",
            "params": {"channel": "ticker", "symbol": symbol},
        }
        if event_trigger is not None:
            msg["params"]["eventTrigger"] = event_trigger
        if req_id is not None:
            msg["req_id"] = req_id
        data = json.dumps(msg)

        def _matches(sub: str) -> bool:
            try:
                parsed = json.loads(sub)
            except Exception:
                return False
            params = parsed.get("params", {}) if isinstance(parsed, dict) else {}
            return (
                parsed.get("method") == "subscribe"
                and params.get("channel") == "ticker"
                and sorted(params.get("symbol", [])) == sorted(symbol)
                and (
                    event_trigger is None
                    or params.get("event_trigger") == event_trigger
                )
                and (req_id is None or params.get("req_id") == req_id)
            )

        self._public_subs = [s for s in self._public_subs if not _matches(s)]
        self.public_ws.send(data)

    def subscribe_trades(
        self, symbol: Union[str, List[str]], *, snapshot: bool = True
    ) -> None:
        """Subscribe to trade updates for one or more symbols."""

        self.connect_public()
        if isinstance(symbol, str):
            symbol = [symbol]
        params = {"channel": "trade", "symbol": symbol}
        if snapshot is not True:
            params["snapshot"] = snapshot
        msg = {"method": "subscribe", "params": params}
        data = json.dumps(msg)
        self._public_subs.append(data)
        if hasattr(self.public_ws, "sent"):
            try:
                self.public_ws.sent.clear()
            except Exception:
                pass
        self.public_ws.send(data)

    def unsubscribe_trades(self, symbol: Union[str, List[str]]) -> None:
        """Unsubscribe from trade updates for one or more symbols."""
        self.connect_public()
        if isinstance(symbol, str):
            symbol = [symbol]
        msg = {
            "method": "unsubscribe",
            "params": {"channel": "trade", "symbol": symbol},
        }
        data = json.dumps(msg)

        def _matches(sub: str) -> bool:
            try:
                parsed = json.loads(sub)
            except Exception:
                return False
            params = parsed.get("params", {}) if isinstance(parsed, dict) else {}
            return (
                parsed.get("method") == "subscribe"
                and params.get("channel") == "trade"
                and sorted(params.get("symbol", [])) == sorted(symbol)
            )

        self._public_subs = [s for s in self._public_subs if not _matches(s)]
        self.public_ws.send(data)

    def subscribe_ohlc(
        self,
        symbols: List[str] | str,
        interval: int,
        *,
        snapshot: bool = True,
        req_id: Optional[int] = None,
    ) -> None:
        """Subscribe to OHLC updates for ``symbols``.

        Parameters
        ----------
        symbols:
            List of trading pairs to subscribe to. A single string is accepted
            for backward compatibility.
        interval:
            Candle interval in minutes.
        """

        self.connect_public()
        if isinstance(symbols, str):
            symbols = [symbols]

        params = {
            "channel": "ohlc",
            "symbol": symbols,
            "interval": interval,
            "snapshot": snapshot,
        }
        if req_id is not None:
            params["req_id"] = req_id

        msg = {"method": "subscribe", "params": params}
        data = json.dumps(msg)
        self._public_subs.append(data)
        self.public_ws.send(data)

    def subscribe_book(
        self,
        symbol: Union[str, List[str]],
        *,
        depth: int = 10,
        snapshot: bool = True,
    ) -> None:
        """Subscribe to order book updates for one or more symbols."""
        self.connect_public()
        if isinstance(symbol, str):
            symbol = [symbol]
        msg = {
            "method": "subscribe",
            "params": {
                "channel": "book",
                "symbol": symbol,
                "depth": depth,
                "snapshot": snapshot,
            },
        }
        data = json.dumps(msg)
        self._public_subs.append(data)
        self.public_ws.send(data)

    def subscribe_instruments(self, snapshot: bool = True) -> None:
        """Subscribe to the instrument reference data channel."""
        self.connect_public()
        if hasattr(self.public_ws, "sent"):
            try:
                self.public_ws.sent.clear()
            except Exception:
                pass
        msg = {
            "method": "subscribe",
            "params": {"channel": "instrument", "snapshot": snapshot},
        }
        data = json.dumps(msg)
        self._public_subs.append(data)
        self.public_ws.send(data)

    def unsubscribe_instruments(self) -> None:
        """Unsubscribe from the instrument reference data channel."""
        self.connect_public()
        msg = {"method": "unsubscribe", "params": {"channel": "instrument"}}
        data = json.dumps(msg)
        self.public_ws.send(data)

        def _matches(sub: str) -> bool:
            try:
                parsed = json.loads(sub)
            except Exception:
                return False
            params = parsed.get("params", {}) if isinstance(parsed, dict) else {}
            return (
                parsed.get("method") == "subscribe"
                and params.get("channel") == "instrument"
            )

        self._public_subs = [s for s in self._public_subs if not _matches(s)]

    def unsubscribe_book(self, symbol: Union[str, List[str]], depth: int = 10) -> None:
        """Unsubscribe from order book updates for the given symbols."""
        self.connect_public()
        if isinstance(symbol, str):
            symbol = [symbol]
        params = {"channel": "book", "symbol": symbol}
        if depth != 10:
            params["depth"] = depth
        msg = {"method": "unsubscribe", "params": params}
        data = json.dumps(msg)
        self.public_ws.send(data)

        def _matches(sub: str) -> bool:
            try:
                parsed = json.loads(sub)
            except Exception:
                return False
            params = parsed.get("params", {}) if isinstance(parsed, dict) else {}
            return (
                parsed.get("method") == "subscribe"
                and params.get("channel") == "book"
                and params.get("depth", depth) == depth
                and sorted(params.get("symbol", [])) == sorted(symbol)
            )

        self._public_subs = [s for s in self._public_subs if not _matches(s)]

    def unsubscribe_ohlc(
        self,
        symbol: Union[str, List[str]],
        interval: int,
        *,
        req_id: Optional[int] = None,
    ) -> None:
        """Unsubscribe from OHLC updates for the given symbols."""

        self.connect_public()
        if isinstance(symbol, str):
            symbol = [symbol]

        params = {
            "channel": "ohlc",
            "symbol": symbol,
            "interval": interval,
        }
        if req_id is not None:
            params["req_id"] = req_id

        msg = {"method": "unsubscribe", "params": params}
        data = json.dumps(msg)
        self.public_ws.send(data)

        def _matches(sub: str) -> bool:
            try:
                parsed = json.loads(sub)
            except Exception:
                return False
            params = parsed.get("params", {}) if isinstance(parsed, dict) else {}
            return (
                parsed.get("method") == "subscribe"
                and params.get("channel") == "ohlc"
                and params.get("interval") == interval
                and sorted(params.get("symbol", [])) == sorted(symbol)
            )

        self._public_subs = [s for s in self._public_subs if not _matches(s)]

    async def watch_ohlcv(
        self, symbols: List[str], timeframe: str, limit: int = 1
    ) -> Dict[str, List[List[float]]]:
        """Return the latest ``limit`` candles per symbol via WebSocket."""

        tf_map = {
            "1m": 1,
            "5m": 5,
            "15m": 15,
            "30m": 30,
            "1h": 60,
            "4h": 240,
            "1d": 1440,
        }
        interval = tf_map.get(timeframe)
        if interval is None:
            raise ValueError(f"Unsupported timeframe {timeframe}")

        with self._message_cond:
            self._messages.clear()

        self.subscribe_ohlc(symbols, interval)

        per_sym: Dict[str, Deque[List[float]]] = {
            s: deque(maxlen=limit) for s in symbols
        }
        remaining = set(symbols)
        while remaining:
            msg = await self._next_message(timeout=5.0)
            if msg is None:
                continue
            candle = parse_ohlc_message(msg)
            if not candle:
                continue
            try:
                data = json.loads(msg)
            except Exception:
                continue
            symbol = None
            if isinstance(data, dict):
                symbol = data.get("symbol")
                if not symbol and isinstance(data.get("data"), list):
                    first = data["data"][0]
                    if isinstance(first, dict):
                        symbol = first.get("symbol")
            elif isinstance(data, list):
                if len(data) > 1 and isinstance(data[1], dict):
                    symbol = data[1].get("symbol")
                if not symbol and len(data) > 3 and isinstance(data[3], dict):
                    symbol = data[3].get("symbol")
            if symbol in per_sym:
                per_sym[symbol].append(candle)
                if len(per_sym[symbol]) >= limit:
                    remaining.discard(symbol)
        return {s: list(per_sym[s]) for s in symbols}

    def subscribe_orders(self, symbol: Optional[str] = None) -> None:
        """Subscribe to private open order updates.

        If ``symbol`` is provided the channel name uses ``openOrders`` and the
        symbol list, matching Kraken's subscription format used in the tests.
        Otherwise the older ``open_orders`` channel is used.
        """
        self.connect_private()
        channel = "openOrders" if symbol is not None else "open_orders"
        msg = {
            "method": "subscribe",
            "params": {"channel": channel, "token": self.token},
        }
        data = json.dumps(msg)
        self._private_subs.append(data)
        self.private_ws.send(data)

    def unsubscribe_orders(self, symbol: Optional[str] = None) -> None:
        """Unsubscribe from private open order updates."""

        self.connect_private()
        channel = "openOrders" if symbol is not None else "open_orders"
        msg = {
            "method": "unsubscribe",
            "params": {"channel": channel, "token": self.token},
        }
        data = json.dumps(msg)
        self.private_ws.send(data)

        def _matches(sub: str) -> bool:
            try:
                parsed = json.loads(sub)
            except Exception:
                return False
            params = parsed.get("params", {}) if isinstance(parsed, dict) else {}
            return (
                parsed.get("method") == "subscribe"
                and params.get("channel") == channel
            )

        self._private_subs = [s for s in self._private_subs if not _matches(s)]

    def subscribe_executions(self) -> None:
        """Subscribe to private execution (trade fill) updates."""

        self.connect_private()
        msg = {
            "method": "subscribe",
            "params": {"channel": "executions", "token": self.token},
        }
        data = json.dumps(msg)
        self._private_subs.append(data)
        self.private_ws.send(data)

    def unsubscribe_executions(self) -> None:
        """Unsubscribe from private execution updates."""

        self.connect_private()
        msg = {
            "method": "unsubscribe",
            "params": {"channel": "executions", "token": self.token},
        }
        data = json.dumps(msg)
        self.private_ws.send(data)

        def _matches(sub: str) -> bool:
            try:
                parsed = json.loads(sub)
            except Exception:
                return False
            params = parsed.get("params", {}) if isinstance(parsed, dict) else {}
            return (
                parsed.get("method") == "subscribe"
                and params.get("channel") == "executions"
            )

        self._private_subs = [s for s in self._private_subs if not _matches(s)]

    def subscribe_level3(
        self,
        symbol: Union[str, List[str]],
        *,
        depth: int = 10,
        snapshot: bool = True,
    ) -> None:
        """Subscribe to authenticated level3 order book updates."""

        self.connect_private()
        if isinstance(symbol, str):
            symbol = [symbol]
        msg = {
            "method": "subscribe",
            "params": {
                "channel": "level3",
                "symbol": symbol,
                "depth": depth,
                "snapshot": snapshot,
                "token": self.token,
            },
        }
        data = json.dumps(msg)
        self._private_subs.append(data)
        self.private_ws.send(data)

    def unsubscribe_level3(self, symbol: Union[str, List[str]], depth: int = 10) -> None:
        """Unsubscribe from authenticated level3 order book updates."""

        self.connect_private()
        if isinstance(symbol, str):
            symbol = [symbol]
        msg = {
            "method": "unsubscribe",
            "params": {
                "channel": "level3",
                "symbol": symbol,
                "depth": depth,
                "token": self.token,
            },
        }
        data = json.dumps(msg)
        self.private_ws.send(data)

        def _matches(sub: str) -> bool:
            try:
                parsed = json.loads(sub)
            except Exception:
                return False
            params = parsed.get("params", {}) if isinstance(parsed, dict) else {}
            return (
                parsed.get("method") == "subscribe"
                and params.get("channel") == "level3"
                and params.get("depth", depth) == depth
                and sorted(params.get("symbol", [])) == sorted(symbol)
            )

        self._private_subs = [s for s in self._private_subs if not _matches(s)]

    def add_order(
        self,
        symbol: Union[str, List[str]],
        side: str,
        order_qty: float,
        order_type: str = "market",
    ) -> dict:
        """Send an add_order request via the private websocket."""
        self.connect_private()
        if isinstance(symbol, list):
            symbol = symbol[0] if symbol else ""
        msg = {
            "method": "add_order",
            "params": {
                "symbol": symbol,
                "side": side,
                "order_type": order_type,
                "order_qty": str(order_qty),
                "token": self.token,
            },
        }
        data = json.dumps(msg)
        self.private_ws.send(data)
        resp = self._wait_for_response("add_order")
        if isinstance(resp, dict) and resp.get("errorMessage"):
            raise RuntimeError(resp["errorMessage"])
        return resp

    def edit_order(
        self,
        order_id: str,
        symbol: str,
        order_qty: Optional[float] = None,
        limit_price: Optional[float] = None,
        deadline: Optional[str] = None,
    ) -> dict:
        """Send an edit_order request via the private websocket."""
        self.connect_private()
        params = {"order_id": order_id, "symbol": symbol, "token": self.token}
        if order_qty is not None:
            params["order_qty"] = order_qty
        if limit_price is not None:
            params["limit_price"] = limit_price
        if deadline is not None:
            params["deadline"] = deadline
        msg = {"method": "edit_order", "params": params}
        data = json.dumps(msg)
        self.private_ws.send(data)
        return msg

    def cancel_order(self, txid: str) -> dict:
        self.connect_private()
        msg = {
            "method": "cancel_order",
            "params": {"txid": txid, "token": self.token},
        }
        data = json.dumps(msg)
        self.private_ws.send(data)
        return msg

    def cancel_all_orders(self) -> dict:
        self.connect_private()
        msg = {
            "method": "cancel_all_orders",
            "params": {"token": self.token},
        }
        data = json.dumps(msg)
        self.private_ws.send(data)
        return msg

    def open_orders(self) -> dict:
        self.connect_private()
        msg = {
            "method": "open_orders",
            "params": {"token": self.token},
        }
        data = json.dumps(msg)
        self.private_ws.send(data)
        return msg

    def amend_order(
        self,
        *,
        order_id: Optional[str] = None,
        cl_ord_id: Optional[str] = None,
        order_qty: Optional[float] = None,
        limit_price: Optional[float] = None,
        display_qty: Optional[float] = None,
        limit_price_type: Optional[str] = None,
        post_only: Optional[bool] = None,
        trigger_price: Optional[float] = None,
        trigger_price_type: Optional[str] = None,
        deadline: Optional[str] = None,
        req_id: Optional[int] = None,
    ) -> dict:
        """Send an ``amend_order`` request via the private websocket."""

        self.connect_private()

        params: Dict[str, Any] = {"token": self.token}
        if order_id is not None:
            params["order_id"] = order_id
        if cl_ord_id is not None:
            params["cl_ord_id"] = cl_ord_id
        if order_qty is not None:
            params["order_qty"] = order_qty
        if limit_price is not None:
            params["limit_price"] = limit_price
        if display_qty is not None:
            params["display_qty"] = display_qty
        if limit_price_type is not None:
            params["limit_price_type"] = limit_price_type
        if post_only is not None:
            params["post_only"] = post_only
        if trigger_price is not None:
            params["trigger_price"] = trigger_price
        if trigger_price_type is not None:
            params["trigger_price_type"] = trigger_price_type
        if deadline is not None:
            params["deadline"] = deadline

        msg: Dict[str, Any] = {"method": "amend_order", "params": params}
        if req_id is not None:
            msg["req_id"] = req_id

        data = json.dumps(msg)
        self.private_ws.send(data)
        return msg

    def ping(self, req_id: Optional[int] = None) -> dict:
        """Send a ping message to keep the websocket connection alive."""
        msg = {"method": "ping", "req_id": req_id}
        data = json.dumps(msg)
        ws = self.private_ws or self.public_ws
        if not ws:
            raise RuntimeError("WebSocket not connected")
        ws.send(data)
        return msg

    def is_alive(self, conn_type: str) -> bool:
        """Return ``True`` if the connection received a heartbeat recently."""
        now = datetime.now(timezone.utc)
        if conn_type == "private":
            last = self.last_private_heartbeat
        else:
            last = self.last_public_heartbeat
        return bool(last and (now - last) <= timedelta(seconds=10))

    def on_close(self, conn_type: str) -> None:
        """Handle WebSocket closure by reconnecting and resubscribing."""

        if conn_type == "public":
            self.public_ws = self._start_ws(PUBLIC_URL, conn_type="public")
            for sub in self._public_subs:
                self.public_ws.send(sub)
        else:
            if self.token_expired():
                self.token = None
            if not self.token:
                self.get_token()
            self._regenerate_private_subs()
            self.private_ws = self._start_ws(PRIVATE_URL, conn_type="private")
            for sub in self._private_subs:
                self.private_ws.send(sub)

    def close(self) -> None:
        """Close active WebSocket connections and clear subscriptions."""

        if self.public_ws:
            try:
                self.public_ws.on_close = None
                self.public_ws.close()
            except Exception as exc:
                logger.error("Error closing public websocket: %s", exc)
            self.public_ws = None

        if self.private_ws:
            try:
                self.private_ws.on_close = None
                self.private_ws.close()
            except Exception as exc:
                logger.error("Error closing private websocket: %s", exc)
            self.private_ws = None

        self._public_subs = []
        self._private_subs = []<|MERGE_RESOLUTION|>--- conflicted
+++ resolved
@@ -8,11 +8,8 @@
 from datetime import datetime, timedelta, timezone
 
 import keyring
-<<<<<<< HEAD
 import ccxt  # type: ignore
-=======
 import pandas as pd
->>>>>>> 83a79631
 from websocket import WebSocketApp
 from crypto_bot.utils.logger import LOG_DIR, setup_logger
 from pathlib import Path
