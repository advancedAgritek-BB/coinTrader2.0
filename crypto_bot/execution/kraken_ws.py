import json
import threading
import os
from typing import Optional, Callable, Union, List, Any
from datetime import datetime, timedelta, timezone

import ccxt
from websocket import WebSocketApp
from crypto_bot.utils.logger import setup_logger

logger = setup_logger(__name__, "crypto_bot/logs/execution.log")

PUBLIC_URL = "wss://ws.kraken.com/v2"
PRIVATE_URL = "wss://ws-auth.kraken.com/v2"


def parse_ohlc_message(message: str) -> Optional[List[float]]:
    """Parse a Kraken OHLC websocket message.

    Parameters
    ----------
    message : str
        Raw JSON message from the websocket.

    Returns
    -------
    Optional[List[float]]
        ``[timestamp, open, high, low, close, volume]`` if parsable.
    """
    try:
        data: Any = json.loads(message)
    except json.JSONDecodeError:
        return None

    if not isinstance(data, list) or len(data) < 3:
        return None

    chan = data[1] if len(data) > 1 else {}
    candle = data[2] if len(data) > 2 else None
    if not isinstance(chan, dict) or not isinstance(candle, list):
        return None
    if not str(chan.get("channel", "")).startswith("ohlc"):
        return None
    try:
        ts = int(float(candle[0]) * 1000)
        o, h, l, c = map(float, candle[1:5])
        vol = float(candle[6])
    except (IndexError, ValueError, TypeError):
        return None
    return [ts, o, h, l, c, vol]


def parse_instrument_message(message: str) -> Optional[dict]:
    """Parse a Kraken instrument snapshot or update message.

    Parameters
    ----------
    message : str
        Raw JSON message from the websocket.

    Returns
    -------
    Optional[dict]
        The ``data`` payload containing ``assets`` and ``pairs`` if the
        message is a valid instrument snapshot or update.
    """
    try:
        data: Any = json.loads(message)
    except json.JSONDecodeError:
        return None

    if not isinstance(data, dict):
        return None
    if data.get("channel") != "instrument":
        return None

    payload = data.get("data")
    if not isinstance(payload, dict):
        return None
    return payload


class KrakenWSClient:
    """Minimal Kraken WebSocket client for public and private channels."""

    def __init__(
        self,
        api_key: Optional[str] = None,
        api_secret: Optional[str] = None,
        ws_token: Optional[str] = None,
        api_token: Optional[str] = None,
    ):
        self.api_key = api_key or os.getenv("API_KEY")
        self.api_secret = api_secret or os.getenv("API_SECRET")
        # Tokens can be supplied via environment variables to avoid repeated REST calls
        self.ws_token = ws_token or os.getenv("KRAKEN_WS_TOKEN")
        self.api_token = api_token or os.getenv("KRAKEN_API_TOKEN")

        self.exchange = None
        if self.api_key and self.api_secret:
            self.exchange = ccxt.kraken(
                {
                    "apiKey": self.api_key,
                    "secret": self.api_secret,
                    "enableRateLimit": True,
                }
            )

        self.token: Optional[str] = self.ws_token
        self.token_created: Optional[datetime] = None
        if self.token:
            self.token_created = datetime.now(timezone.utc)
        self.public_ws: Optional[WebSocketApp] = None
        self.private_ws: Optional[WebSocketApp] = None
        self.last_public_heartbeat: Optional[datetime] = None
        self.last_private_heartbeat: Optional[datetime] = None
        self._public_subs = []
        self._private_subs = []

    def _handle_message(self, ws: WebSocketApp, message: str) -> None:
        """Default ``on_message`` handler that records heartbeats."""
        logger.info("WS message: %s", message)
        try:
            data = json.loads(message)
        except json.JSONDecodeError:
            return

        def update(obj: Any) -> None:
            if isinstance(obj, dict) and obj.get("channel") == "heartbeat":
                now = datetime.now(timezone.utc)
                if ws == self.private_ws:
                    self.last_private_heartbeat = now
                else:
                    self.last_public_heartbeat = now

        if isinstance(data, list):
            for item in data:
                update(item)
        else:
            update(data)

    def _regenerate_private_subs(self) -> None:
        """Update stored private subscription messages with the current token."""
        updated = []
        for sub in self._private_subs:
            try:
                msg = json.loads(sub)
                if "params" in msg:
                    msg["params"]["token"] = self.token
                updated.append(json.dumps(msg))
            except Exception:
                updated.append(sub)
        self._private_subs = updated

    def get_token(self) -> str:
        """Retrieve WebSocket authentication token via Kraken REST API."""
        if self.token:
            return self.token

        if not self.exchange:
            raise ValueError("API keys required for private websocket")

        params = {}
        if self.api_token:
            params["otp"] = self.api_token

        resp = self.exchange.privatePostGetWebSocketsToken(params)
        self.token = resp["token"]
        self.token_created = datetime.now(timezone.utc)
        return self.token

    def _start_ws(
        self,
        url: str,
        conn_type: Optional[str] = None,
        on_message: Optional[Callable] = None,
        on_error: Optional[Callable] = None,
        on_close: Optional[Callable] = None,
        *,
        ping_interval: int = 20,
        ping_timeout: int = 10,
        **kwargs,
    ) -> WebSocketApp:
        """Start a ``WebSocketApp`` and begin the reader thread."""

        def default_on_message(ws, message):
            self._handle_message(ws, message)

        def default_on_error(ws, error):
            logger.error("WS error: %s", error)

        def default_on_close(ws, close_status_code, close_msg):
            logger.info("WS closed: %s %s", close_status_code, close_msg)

        on_message = on_message or default_on_message
        on_error = on_error or default_on_error

        def _on_close(ws, close_status_code, close_msg):
            if on_close:
                on_close(ws, close_status_code, close_msg)
            else:
                default_on_close(ws, close_status_code, close_msg)
            if conn_type:
                self.on_close(conn_type)

        ws = WebSocketApp(
            url,
            on_message=on_message,
            on_error=on_error,
            on_close=_on_close,
            **kwargs,
        )
        thread = threading.Thread(
            target=lambda: ws.run_forever(
                ping_interval=ping_interval, ping_timeout=ping_timeout
            ),
            daemon=True,
        )
        thread.start()
        return ws

    def token_expired(self) -> bool:
        """Return True if the authentication token is older than 14 minutes."""
        if not self.token_created:
            return False
        return datetime.now(timezone.utc) - self.token_created > timedelta(minutes=14)


    def connect_public(self) -> None:
        if not self.public_ws:
            self.public_ws = self._start_ws(PUBLIC_URL, conn_type="public")

    def connect_private(self) -> None:
        prev_token = self.token
        if self.token_expired():
            self.token = None
        if not self.token:
            self.get_token()
        token_changed = self.token != prev_token
        if not self.private_ws:
            self.private_ws = self._start_ws(PRIVATE_URL, conn_type="private")
            token_changed = True
        if token_changed:
            self._regenerate_private_subs()
            for sub in self._private_subs:
                self.private_ws.send(sub)

    def subscribe_ticker(
        self,
        symbol: Union[str, List[str]],
        *,
<<<<<<< HEAD
        event_trigger: Optional[dict] = None,
=======
        event_trigger: Optional[str] = None,
        snapshot: Optional[bool] = None,
>>>>>>> 37ca41b8
        req_id: Optional[int] = None,
    ) -> None:
        """Subscribe to ticker updates for one or more symbols."""

        self.connect_public()
        if isinstance(symbol, str):
            symbol = [symbol]
<<<<<<< HEAD
        msg = {
            "method": "subscribe",
            "params": {"channel": "ticker", "symbol": symbol},
        }
        if event_trigger is not None:
            msg["params"]["eventTrigger"] = event_trigger
        if req_id is not None:
            msg["req_id"] = req_id
=======

        params = {"channel": "ticker", "symbol": symbol}
        if event_trigger is not None:
            params["event_trigger"] = event_trigger
        if snapshot is not None:
            params["snapshot"] = snapshot
        if req_id is not None:
            params["req_id"] = req_id

        msg = {"method": "subscribe", "params": params}
>>>>>>> 37ca41b8
        data = json.dumps(msg)
        self._public_subs.append(data)
        self.public_ws.send(data)

    def unsubscribe_ticker(
        self,
        symbol: Union[str, List[str]],
        *,
        event_trigger: Optional[dict] = None,
        req_id: Optional[int] = None,
    ) -> None:
        """Unsubscribe from ticker updates for one or more symbols."""
        self.connect_public()
        if isinstance(symbol, str):
            symbol = [symbol]
        msg = {
            "method": "unsubscribe",
            "params": {"channel": "ticker", "symbol": symbol},
        }
        if event_trigger is not None:
            msg["params"]["eventTrigger"] = event_trigger
        if req_id is not None:
            msg["req_id"] = req_id
        data = json.dumps(msg)

        sub_msg = {
            "method": "subscribe",
            "params": {"channel": "ticker", "symbol": symbol},
        }
        if event_trigger is not None:
            sub_msg["params"]["eventTrigger"] = event_trigger
        if req_id is not None:
            sub_msg["req_id"] = req_id
        sub_data = json.dumps(sub_msg)
        if sub_data in self._public_subs:
            self._public_subs.remove(sub_data)
        self.public_ws.send(data)

    def subscribe_trades(self, symbol: Union[str, List[str]]) -> None:
        """Subscribe to trade updates for one or more symbols."""
        self.connect_public()
        if isinstance(symbol, str):
            symbol = [symbol]
        msg = {
            "method": "subscribe",
            "params": {"channel": "trade", "symbol": symbol},
        }
        data = json.dumps(msg)
        self._public_subs.append(data)
        self.public_ws.send(data)

    def subscribe_instruments(self, snapshot: bool = True) -> None:
        """Subscribe to the instrument reference data channel."""
        self.connect_public()
        msg = {
            "method": "subscribe",
            "params": {"channel": "instrument", "snapshot": snapshot},
        }
        data = json.dumps(msg)
        self._public_subs.append(data)
        self.public_ws.send(data)

    def subscribe_orders(self, symbol: Optional[str] = None) -> None:
        """Subscribe to private open order updates.

        If ``symbol`` is provided the channel name uses ``openOrders`` and the
        symbol list, matching Kraken's subscription format used in the tests.
        Otherwise the older ``open_orders`` channel is used.
        """
        self.connect_private()
        channel = "openOrders" if symbol is not None else "open_orders"
        msg = {
            "method": "subscribe",
            "params": {"channel": channel, "token": self.token},
        }
        data = json.dumps(msg)
        self._private_subs.append(data)
        self.private_ws.send(data)

    def add_order(
        self,
        symbol: Union[str, List[str]],
        side: str,
        volume: float,
        ordertype: str = "market",
    ) -> dict:
        """Send an add_order request via the private websocket."""
        self.connect_private()
        if isinstance(symbol, str):
            symbol = [symbol]
        msg = {
            "method": "add_order",
            "params": {
                "symbol": symbol,
                "type": side,
                "ordertype": ordertype,
                "volume": str(volume),
                "token": self.token,
            },
        }
        data = json.dumps(msg)
        self.private_ws.send(data)
        return msg

    def cancel_order(self, txid: str) -> dict:
        self.connect_private()
        msg = {
            "method": "cancel_order",
            "params": {"txid": txid, "token": self.token},
        }
        data = json.dumps(msg)
        self.private_ws.send(data)
        return msg

    def cancel_all_orders(self) -> dict:
        self.connect_private()
        msg = {
            "method": "cancel_all_orders",
            "params": {"token": self.token},
        }
        data = json.dumps(msg)
        self.private_ws.send(data)
        return msg

    def open_orders(self) -> dict:
        self.connect_private()
        msg = {
            "method": "open_orders",
            "params": {"token": self.token},
        }
        data = json.dumps(msg)
        self.private_ws.send(data)
        return msg

    def ping(self, req_id: Optional[int] = None) -> dict:
        """Send a ping message to keep the websocket connection alive."""
        msg = {"method": "ping", "req_id": req_id}
        data = json.dumps(msg)
        ws = self.private_ws or self.public_ws
        if not ws:
            raise RuntimeError("WebSocket not connected")
        ws.send(data)
        return msg

    def is_alive(self, conn_type: str) -> bool:
        """Return ``True`` if the connection received a heartbeat recently."""
        now = datetime.now(timezone.utc)
        if conn_type == "private":
            last = self.last_private_heartbeat
        else:
            last = self.last_public_heartbeat
        return bool(last and (now - last) <= timedelta(seconds=10))

    def on_close(self, conn_type: str) -> None:
        """Handle WebSocket closure by reconnecting and resubscribing."""

        if conn_type == "public":
            self.public_ws = self._start_ws(PUBLIC_URL, conn_type="public")
            for sub in self._public_subs:
                self.public_ws.send(sub)
        else:
            if self.token_expired():
                self.token = None
            if not self.token:
                self.get_token()
            self._regenerate_private_subs()
            self.private_ws = self._start_ws(PRIVATE_URL, conn_type="private")
            for sub in self._private_subs:
                self.private_ws.send(sub)<|MERGE_RESOLUTION|>--- conflicted
+++ resolved
@@ -249,12 +249,9 @@
         self,
         symbol: Union[str, List[str]],
         *,
-<<<<<<< HEAD
         event_trigger: Optional[dict] = None,
-=======
         event_trigger: Optional[str] = None,
         snapshot: Optional[bool] = None,
->>>>>>> 37ca41b8
         req_id: Optional[int] = None,
     ) -> None:
         """Subscribe to ticker updates for one or more symbols."""
@@ -262,7 +259,6 @@
         self.connect_public()
         if isinstance(symbol, str):
             symbol = [symbol]
-<<<<<<< HEAD
         msg = {
             "method": "subscribe",
             "params": {"channel": "ticker", "symbol": symbol},
@@ -271,7 +267,6 @@
             msg["params"]["eventTrigger"] = event_trigger
         if req_id is not None:
             msg["req_id"] = req_id
-=======
 
         params = {"channel": "ticker", "symbol": symbol}
         if event_trigger is not None:
@@ -282,7 +277,6 @@
             params["req_id"] = req_id
 
         msg = {"method": "subscribe", "params": params}
->>>>>>> 37ca41b8
         data = json.dumps(msg)
         self._public_subs.append(data)
         self.public_ws.send(data)
