--- conflicted
+++ resolved
@@ -50,7 +50,6 @@
     rpc_url = os.getenv("SOLANA_RPC_URL", "https://api.mainnet-beta.solana.com")
     client = Client(rpc_url)
 
-<<<<<<< HEAD
     quote_resp = requests.get(
         JUPITER_QUOTE_URL,
         params={
@@ -63,7 +62,6 @@
     )
     quote_resp.raise_for_status()
     route = quote_resp.json()["data"][0]
-=======
     async with aiohttp.ClientSession() as session:
         async with session.get(
             JUPITER_QUOTE_URL,
@@ -78,7 +76,6 @@
             quote_resp.raise_for_status()
             quote_data = await quote_resp.json()
         route = quote_data["data"][0]
->>>>>>> bf8f086e
 
         async with session.post(
             JUPITER_SWAP_URL,
