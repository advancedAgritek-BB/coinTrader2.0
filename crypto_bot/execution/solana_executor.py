"""Solana DEX execution helpers."""

from typing import Dict, Optional
import os
import json
import base64
import aiohttp

<<<<<<< HEAD
from crypto_bot.utils.telegram import TelegramNotifier
=======
from crypto_bot.utils.telegram import send_message
from crypto_bot.utils.notifier import Notifier
from crypto_bot.utils.telegram import TelegramNotifier
from crypto_bot.utils.telegram_notifier import TelegramNotifier
>>>>>>> 090ff8b2
from crypto_bot.execution.solana_mempool import SolanaMempoolMonitor
from crypto_bot import tax_logger
from crypto_bot.utils.logger import setup_logger

logger = setup_logger(__name__, "crypto_bot/logs/execution.log")


JUPITER_QUOTE_URL = "https://quote-api.jup.ag/v6/quote"
JUPITER_SWAP_URL = "https://quote-api.jup.ag/v6/swap"


async def execute_swap(
    token_in: str,
    token_out: str,
    amount: float,
<<<<<<< HEAD
    notifier: TelegramNotifier,
=======
    telegram_token: Optional[str] = None,
    chat_id: Optional[str] = None,
    notifier: Optional[TelegramNotifier] = None,
>>>>>>> 090ff8b2
    slippage_bps: int = 50,
    dry_run: bool = True,
    mempool_monitor: Optional[SolanaMempoolMonitor] = None,
    mempool_cfg: Optional[Dict] = None,
    config: Optional[Dict] = None,
) -> Dict:
    """Execute a swap on Solana using the Jupiter aggregator."""

    notifier = Notifier(telegram_token, chat_id)
    if notifier is None:
        if telegram_token is None or chat_id is None:
            raise ValueError("telegram_token/chat_id or notifier must be provided")
        notifier = TelegramNotifier(telegram_token, chat_id)

    msg = f"Swapping {amount} {token_in} to {token_out}"
    err = notifier.notify(msg)
<<<<<<< HEAD
=======
    err = TelegramNotifier.notify(telegram_token, chat_id, msg)
>>>>>>> 090ff8b2
    if err:
        logger.error("Failed to send message: %s", err)

    config = config or {}

    cfg = mempool_cfg or {}
    if mempool_monitor and cfg.get("enabled"):
        threshold = cfg.get("suspicious_fee_threshold", 0.0)
        action = cfg.get("action", "pause")
        if mempool_monitor.is_suspicious(threshold):
<<<<<<< HEAD
            err_msg = notifier.notify("High priority fees detected")
=======
            err_msg = notifier.notify("\u26a0\ufe0f Error: High priority fees detected")
            err_msg = notifier.notify("High priority fees detected")
            err_msg = TelegramNotifier.notify(telegram_token, chat_id, "High priority fees detected")
>>>>>>> 090ff8b2
            if err_msg:
                logger.error("Failed to send message: %s", err_msg)
            if action == "pause":
                return {
                    "token_in": token_in,
                    "token_out": token_out,
                    "amount": amount,
                    "paused": True,
                }
            if action == "reprice":
                amount *= cfg.get("reprice_multiplier", 1.0)

    if dry_run:
        tx_hash = "DRYRUN"
        result = {
            "token_in": token_in,
            "token_out": token_out,
            "amount": amount,
            "tx_hash": tx_hash,
        }
        err_res = notifier.notify(f"Swap executed: {result}")
<<<<<<< HEAD
=======
        err_res = TelegramNotifier.notify(telegram_token, chat_id, f"Swap executed: {result}")
>>>>>>> 090ff8b2
        if err_res:
            logger.error("Failed to send message: %s", err_res)
        logger.info(
            "Swap completed: %s -> %s amount=%s tx=%s",
            token_in,
            token_out,
            amount,
            tx_hash,
        )
        logger.info(
            "Swap executed - tx=%s in=%s out=%s amount=%s dry_run=%s",
            tx_hash,
            token_in,
            token_out,
            amount,
            True,
        )
        if (config or {}).get("tax_tracking", {}).get("enabled"):
            try:
                tax_logger.record_exit({"symbol": token_in, "amount": amount, "side": "sell"})
                tax_logger.record_entry({"symbol": token_out, "amount": amount, "side": "buy"})
            except Exception:
                pass
        return result

    from solana.rpc.api import Client
    from solana.keypair import Keypair
    from solana.transaction import Transaction

    private_key = os.getenv("SOLANA_PRIVATE_KEY")
    if not private_key:
        raise ValueError("SOLANA_PRIVATE_KEY environment variable not set")

    keypair = Keypair.from_secret_key(bytes(json.loads(private_key)))
    rpc_url = os.getenv("SOLANA_RPC_URL", "https://api.mainnet-beta.solana.com")
    client = Client(rpc_url)

    async with aiohttp.ClientSession() as session:
        async with session.get(
            JUPITER_QUOTE_URL,
            params={
                "inputMint": token_in,
                "outputMint": token_out,
                "amount": int(amount),
                "slippageBps": slippage_bps,
            },
            timeout=10,
        ) as quote_resp:
            quote_resp.raise_for_status()
            quote_data = await quote_resp.json()
        route = quote_data["data"][0]

        try:
            async with session.get(
                JUPITER_QUOTE_URL,
                params={
                    "inputMint": token_out,
                    "outputMint": token_in,
                    "amount": int(route["outAmount"]),
                    "slippageBps": slippage_bps,
                },
                timeout=10,
            ) as back_resp:
                back_resp.raise_for_status()
                back_data = await back_resp.json()
            back_route = back_data["data"][0]
            ask = float(route["outAmount"]) / float(route["inAmount"])
            bid = float(back_route["inAmount"]) / float(back_route["outAmount"])
            slippage = (ask - bid) / ((ask + bid) / 2)
            if slippage > config.get("max_slippage_pct", 1.0):
                logger.warning("Trade skipped due to slippage.")
                logger.info(
                    "Swap skipped: %s -> %s amount=%s due to slippage",
                    token_in,
                    token_out,
                    amount,
                )
<<<<<<< HEAD
                err_skip = notifier.notify("Trade skipped due to slippage.")
=======
                err_skip = notifier.notify("\u26a0\ufe0f Error: Trade skipped due to slippage.")
                err_skip = notifier.notify("Trade skipped due to slippage.")
                err_skip = TelegramNotifier.notify(telegram_token, chat_id, "Trade skipped due to slippage.")
>>>>>>> 090ff8b2
                if err_skip:
                    logger.error("Failed to send message: %s", err_skip)
                return {}
        except Exception as err:  # pragma: no cover - network
            logger.warning("Slippage check failed: %s", err)

        async with session.post(
            JUPITER_SWAP_URL,
            json={"route": route, "userPublicKey": str(keypair.public_key)},
            timeout=10,
        ) as swap_resp:
            swap_resp.raise_for_status()
            swap_data = await swap_resp.json()
        swap_tx = swap_data["swapTransaction"]

    raw_tx = base64.b64decode(swap_tx)
    tx = Transaction.deserialize(raw_tx)
    tx.sign(keypair)
    send_res = client.send_transaction(tx, keypair)
    tx_hash = send_res["result"]

    result = {
        "token_in": token_in,
        "token_out": token_out,
        "amount": amount,
        "tx_hash": tx_hash,
    }
    err = notifier.notify(f"Swap executed: {result}")
<<<<<<< HEAD
=======
    err = TelegramNotifier.notify(telegram_token, chat_id, f"Swap executed: {result}")
>>>>>>> 090ff8b2
    if err:
        logger.error("Failed to send message: %s", err)
    logger.info(
        "Swap completed: %s -> %s amount=%s tx=%s",
        token_in,
        token_out,
        amount,
        tx_hash,
    )
    logger.info(
        "Swap executed - tx=%s in=%s out=%s amount=%s dry_run=%s",
        tx_hash,
        token_in,
        token_out,
        amount,
        False,
    )
    if (config or {}).get("tax_tracking", {}).get("enabled"):
        try:
            tax_logger.record_exit({"symbol": token_in, "amount": amount, "side": "sell"})
            tax_logger.record_entry({"symbol": token_out, "amount": amount, "side": "buy"})
        except Exception:
            pass
    return result<|MERGE_RESOLUTION|>--- conflicted
+++ resolved
@@ -6,14 +6,11 @@
 import base64
 import aiohttp
 
-<<<<<<< HEAD
 from crypto_bot.utils.telegram import TelegramNotifier
-=======
 from crypto_bot.utils.telegram import send_message
 from crypto_bot.utils.notifier import Notifier
 from crypto_bot.utils.telegram import TelegramNotifier
 from crypto_bot.utils.telegram_notifier import TelegramNotifier
->>>>>>> 090ff8b2
 from crypto_bot.execution.solana_mempool import SolanaMempoolMonitor
 from crypto_bot import tax_logger
 from crypto_bot.utils.logger import setup_logger
@@ -29,13 +26,10 @@
     token_in: str,
     token_out: str,
     amount: float,
-<<<<<<< HEAD
     notifier: TelegramNotifier,
-=======
     telegram_token: Optional[str] = None,
     chat_id: Optional[str] = None,
     notifier: Optional[TelegramNotifier] = None,
->>>>>>> 090ff8b2
     slippage_bps: int = 50,
     dry_run: bool = True,
     mempool_monitor: Optional[SolanaMempoolMonitor] = None,
@@ -52,10 +46,7 @@
 
     msg = f"Swapping {amount} {token_in} to {token_out}"
     err = notifier.notify(msg)
-<<<<<<< HEAD
-=======
     err = TelegramNotifier.notify(telegram_token, chat_id, msg)
->>>>>>> 090ff8b2
     if err:
         logger.error("Failed to send message: %s", err)
 
@@ -66,13 +57,10 @@
         threshold = cfg.get("suspicious_fee_threshold", 0.0)
         action = cfg.get("action", "pause")
         if mempool_monitor.is_suspicious(threshold):
-<<<<<<< HEAD
             err_msg = notifier.notify("High priority fees detected")
-=======
             err_msg = notifier.notify("\u26a0\ufe0f Error: High priority fees detected")
             err_msg = notifier.notify("High priority fees detected")
             err_msg = TelegramNotifier.notify(telegram_token, chat_id, "High priority fees detected")
->>>>>>> 090ff8b2
             if err_msg:
                 logger.error("Failed to send message: %s", err_msg)
             if action == "pause":
@@ -94,10 +82,7 @@
             "tx_hash": tx_hash,
         }
         err_res = notifier.notify(f"Swap executed: {result}")
-<<<<<<< HEAD
-=======
         err_res = TelegramNotifier.notify(telegram_token, chat_id, f"Swap executed: {result}")
->>>>>>> 090ff8b2
         if err_res:
             logger.error("Failed to send message: %s", err_res)
         logger.info(
@@ -175,13 +160,10 @@
                     token_out,
                     amount,
                 )
-<<<<<<< HEAD
                 err_skip = notifier.notify("Trade skipped due to slippage.")
-=======
                 err_skip = notifier.notify("\u26a0\ufe0f Error: Trade skipped due to slippage.")
                 err_skip = notifier.notify("Trade skipped due to slippage.")
                 err_skip = TelegramNotifier.notify(telegram_token, chat_id, "Trade skipped due to slippage.")
->>>>>>> 090ff8b2
                 if err_skip:
                     logger.error("Failed to send message: %s", err_skip)
                 return {}
@@ -210,10 +192,7 @@
         "tx_hash": tx_hash,
     }
     err = notifier.notify(f"Swap executed: {result}")
-<<<<<<< HEAD
-=======
     err = TelegramNotifier.notify(telegram_token, chat_id, f"Swap executed: {result}")
->>>>>>> 090ff8b2
     if err:
         logger.error("Failed to send message: %s", err)
     logger.info(
