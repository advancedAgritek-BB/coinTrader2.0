"""Solana DEX execution helpers."""

from typing import Dict, Optional
import os
import json
import base64
import asyncio
import aiohttp

from crypto_bot.utils.telegram import TelegramNotifier
from crypto_bot.utils.notifier import Notifier
from crypto_bot.execution.solana_mempool import SolanaMempoolMonitor
from crypto_bot import tax_logger
from crypto_bot.utils.logger import LOG_DIR, setup_logger
from pathlib import Path


logger = setup_logger(__name__, LOG_DIR / "execution.log")


JUPITER_QUOTE_URL = "https://quote-api.jup.ag/v6/quote"
JUPITER_SWAP_URL = "https://quote-api.jup.ag/v6/swap"
JITO_BUNDLE_URL = "https://mainnet.block-engine.jito.wtf/api/v1/bundles"


async def execute_swap(
    token_in: str,
    token_out: str,
    amount: float,
    telegram_token: Optional[str] = None,
    chat_id: Optional[str] = None,
    notifier: Optional[TelegramNotifier] = None,
    slippage_bps: int = 50,
    dry_run: bool = True,
    mempool_monitor: Optional[SolanaMempoolMonitor] = None,
    mempool_cfg: Optional[Dict] = None,
    config: Optional[Dict] = None,
    jito_key: Optional[str] = None,
    max_retries: int = 3,
) -> Dict:
    """Execute a swap on Solana using the Jupiter aggregator.

    Parameters
    ----------
    max_retries:
        Number of attempts when network calls fail. Defaults to ``3``.
    """

    if notifier is None:
        if telegram_token is None or chat_id is None:
            raise ValueError("telegram_token/chat_id or notifier must be provided")
        notifier = Notifier(telegram_token, chat_id)

    msg = f"Swapping {amount} {token_in} to {token_out}"
    err = notifier.notify(msg)
    if err:
        logger.error("Failed to send message: %s", err)

    config = config or {}

    cfg = mempool_cfg or {}
    if mempool_monitor and cfg.get("enabled"):
        threshold = cfg.get("suspicious_fee_threshold", 0.0)
        action = cfg.get("action", "pause")
        if mempool_monitor.is_suspicious(threshold):
            err_msg = notifier.notify("High priority fees detected")
            if err_msg:
                logger.error("Failed to send message: %s", err_msg)
            if action == "pause":
                return {
                    "token_in": token_in,
                    "token_out": token_out,
                    "amount": amount,
                    "paused": True,
                }
            if action == "reprice":
                amount *= cfg.get("reprice_multiplier", 1.0)
        fee = mempool_monitor.fetch_priority_fee()
        gas_limit = config.get("gas_threshold_gwei", 0.0)
        if gas_limit and fee > gas_limit:
            logger.warning("Swap aborted due to high priority fee: %s", fee)
            return {}
        tp = config.get("take_profit_pct") or config.get("risk", {}).get("take_profit_pct", 0.0)
        if not gas_limit and tp and fee > tp * 0.05:
            logger.warning("Swap aborted due to high priority fee: %s", fee)
            return {}

    if dry_run:
        tx_hash = "DRYRUN"
        result = {
            "token_in": token_in,
            "token_out": token_out,
            "amount": amount,
            "tx_hash": tx_hash,
        }
        err_res = notifier.notify(f"Swap executed: {result}")
        if err_res:
            logger.error("Failed to send message: %s", err_res)
        logger.info(
            "Swap completed: %s -> %s amount=%s tx=%s",
            token_in,
            token_out,
            amount,
            tx_hash,
        )
        logger.info(
            "Swap executed - tx=%s in=%s out=%s amount=%s dry_run=%s",
            tx_hash,
            token_in,
            token_out,
            amount,
            True,
        )
        if (config or {}).get("tax_tracking", {}).get("enabled"):
            try:
                tax_logger.record_exit({"symbol": token_in, "amount": amount, "side": "sell"})
                tax_logger.record_entry({"symbol": token_out, "amount": amount, "side": "buy"})
            except Exception:
                pass
        return result

    from solana.rpc.api import Client
    from solana.keypair import Keypair
    from solana.transaction import Transaction

    private_key = os.getenv("SOLANA_PRIVATE_KEY")
    if not private_key:
        raise ValueError("SOLANA_PRIVATE_KEY environment variable not set")

    keypair = Keypair.from_secret_key(bytes(json.loads(private_key)))
    rpc_url = os.getenv(
        "SOLANA_RPC_URL",
        f"https://mainnet.helius-rpc.com/?api-key={os.getenv('HELIUS_KEY', '')}",
    )
    client = Client(rpc_url)

    async with aiohttp.ClientSession() as session:
<<<<<<< HEAD
        for attempt in range(1, max_retries + 1):
=======
        for attempt in range(max_retries):
>>>>>>> b247eac5
            try:
                async with session.get(
                    JUPITER_QUOTE_URL,
                    params={
                        "inputMint": token_in,
                        "outputMint": token_out,
                        "amount": int(amount),
                        "slippageBps": slippage_bps,
                    },
                    timeout=10,
                ) as quote_resp:
<<<<<<< HEAD
                    if getattr(quote_resp, "status", 200) >= 500:
                        raise aiohttp.ClientResponseError(
                            quote_resp.request_info,
                            quote_resp.history,
                            status=quote_resp.status,
                            message=quote_resp.reason,
                            headers=quote_resp.headers,
                        )
                    quote_resp.raise_for_status()
                    quote_data = await quote_resp.json()
                break
            except (aiohttp.ClientError, asyncio.TimeoutError) as err:
                logger.warning(
                    "Quote request failed (attempt %s/%s): %s",
                    attempt,
                    max_retries,
                    err,
                    exc_info=True,
                )
                if attempt == max_retries:
                    logger.error("Failed to fetch Jupiter quote after %s attempts", max_retries)
                    nerr = notifier.notify("Swap failed: could not fetch quote")
                    if nerr:
                        logger.error("Failed to send message: %s", nerr)
                    raise RuntimeError("Failed to fetch Jupiter quote") from err
                await asyncio.sleep(2 ** attempt)
=======
                    quote_resp.raise_for_status()
                    quote_data = await quote_resp.json()
                break
            except Exception as err:
                if attempt < max_retries - 1:
                    await asyncio.sleep(1)
                    continue
                err_msg = notifier.notify(f"Quote error: {err}")
                if err_msg:
                    logger.error("Failed to send message: %s", err_msg)
                return {}
>>>>>>> b247eac5
        if not quote_data.get("data"):
            logger.warning("No routes returned from Jupiter")
            return {}
        route = quote_data["data"][0]

        try:
            for attempt in range(1, max_retries + 1):
                try:
                    async with session.get(
                        JUPITER_QUOTE_URL,
                        params={
                            "inputMint": token_out,
                            "outputMint": token_in,
                            "amount": int(route["outAmount"]),
                            "slippageBps": slippage_bps,
                        },
                        timeout=10,
                    ) as back_resp:
                        if getattr(back_resp, "status", 200) >= 500:
                            raise aiohttp.ClientResponseError(
                                back_resp.request_info,
                                back_resp.history,
                                status=back_resp.status,
                                message=back_resp.reason,
                                headers=back_resp.headers,
                            )
                        back_resp.raise_for_status()
                        back_data = await back_resp.json()
                    break
                except (aiohttp.ClientError, asyncio.TimeoutError) as err:
                    logger.warning(
                        "Back quote attempt %s/%s failed: %s",
                        attempt,
                        max_retries,
                        err,
                        exc_info=True,
                    )
                    if attempt == max_retries:
                        logger.error(
                            "Failed to fetch back quote after %s attempts",
                            max_retries,
                        )
                        nerr = notifier.notify("Swap failed: could not fetch back quote")
                        if nerr:
                            logger.error("Failed to send message: %s", nerr)
                        raise RuntimeError("Failed to fetch back quote") from err
                    await asyncio.sleep(2 ** attempt)
            back_route = back_data["data"][0]
            ask = float(route["outAmount"]) / float(route["inAmount"])
            bid = float(back_route["inAmount"]) / float(back_route["outAmount"])
            slippage = (ask - bid) / ((ask + bid) / 2)
            if slippage > config.get("max_slippage_pct", 1.0):
                logger.warning("Trade skipped due to slippage.")
                logger.info(
                    "Swap skipped: %s -> %s amount=%s due to slippage",
                    token_in,
                    token_out,
                    amount,
                )
                err_skip = notifier.notify("Trade skipped due to slippage.")
                if err_skip:
                    logger.error("Failed to send message: %s", err_skip)
                return {}
        except Exception as err:  # pragma: no cover - network
<<<<<<< HEAD
            logger.warning("Slippage check failed: %s", err)

        for attempt in range(1, max_retries + 1):
=======
            logger.warning(
                "Slippage check failed for %s->%s amount=%s: %s",
                token_in,
                token_out,
                amount,
                err,
                exc_info=True,
            )

        for attempt in range(max_retries):
>>>>>>> b247eac5
            try:
                async with session.post(
                    JUPITER_SWAP_URL,
                    json={"route": route, "userPublicKey": str(keypair.public_key)},
                    timeout=10,
                ) as swap_resp:
<<<<<<< HEAD
                    if getattr(swap_resp, "status", 200) >= 500:
                        raise aiohttp.ClientResponseError(
                            swap_resp.request_info,
                            swap_resp.history,
                            status=swap_resp.status,
                            message=swap_resp.reason,
                            headers=swap_resp.headers,
                        )
                    swap_resp.raise_for_status()
                    swap_data = await swap_resp.json()
                break
            except (aiohttp.ClientError, asyncio.TimeoutError) as err:
                logger.warning(
                    "Swap request failed (attempt %s/%s): %s",
                    attempt,
                    max_retries,
                    err,
                    exc_info=True,
                )
                if attempt == max_retries:
                    logger.error(
                        "Failed to submit Jupiter swap after %s attempts",
                        max_retries,
                    )
                    nerr = notifier.notify("Swap failed: could not execute")
                    if nerr:
                        logger.error("Failed to send message: %s", nerr)
                    raise RuntimeError("Failed to execute swap") from err
                await asyncio.sleep(2 ** attempt)
        swap_tx = swap_data.get("swapTransaction")
        if not swap_tx:
            swap_tx = (swap_data.get("data") or [{}])[0].get("swapTransaction")
=======
                    swap_resp.raise_for_status()
                    swap_data = await swap_resp.json()
                break
            except Exception as err:
                if attempt < max_retries - 1:
                    await asyncio.sleep(1)
                    continue
                err_msg = notifier.notify(f"Swap failed: {err}")
                if err_msg:
                    logger.error("Failed to send message: %s", err_msg)
                return {}
        swap_tx = swap_data["swapTransaction"]
>>>>>>> b247eac5

    try:
        raw_tx = base64.b64decode(swap_tx)
    except Exception:
        raw_tx = swap_tx.encode()
    tx = Transaction.deserialize(raw_tx)
    tx.sign(keypair)

    if jito_key is None:
        jito_key = os.getenv("JITO_KEY")

    if jito_key:
        signed_tx = base64.b64encode(tx.serialize()).decode()
        for attempt in range(1, max_retries + 1):
            try:
                async with aiohttp.ClientSession() as jito_session:
                    async with jito_session.post(
                        JITO_BUNDLE_URL,
                        json={"transactions": [signed_tx]},
                        headers={"Authorization": f"Bearer {jito_key}"},
                        timeout=10,
                    ) as bundle_resp:
                        if getattr(bundle_resp, "status", 200) >= 500:
                            raise aiohttp.ClientResponseError(
                                bundle_resp.request_info,
                                bundle_resp.history,
                                status=bundle_resp.status,
                                message=bundle_resp.reason,
                                headers=bundle_resp.headers,
                            )
                        bundle_resp.raise_for_status()
                        bundle_data = await bundle_resp.json()
                break
            except (aiohttp.ClientError, asyncio.TimeoutError) as err:
                logger.warning(
                    "Jito submission failed (attempt %s/%s): %s",
                    attempt,
                    max_retries,
                    err,
                    exc_info=True,
                )
                if attempt == max_retries:
                    logger.error(
                        "Failed to submit Jito bundle after %s attempts",
                        max_retries,
                    )
                    nerr = notifier.notify("Swap failed: bundle submission error")
                    if nerr:
                        logger.error("Failed to send message: %s", nerr)
                    raise RuntimeError("Failed to submit Jito bundle") from err
                await asyncio.sleep(2 ** attempt)
        tx_hash = (
            bundle_data.get("signature")
            or bundle_data.get("bundleId")
            or (bundle_data.get("data") or [{}])[0].get("signature")
            or (bundle_data.get("data") or [{}])[0].get("bundleId")
        )
    else:
        send_res = client.send_transaction(tx, keypair)
        tx_hash = send_res["result"]

    result = {
        "token_in": token_in,
        "token_out": token_out,
        "amount": amount,
        "tx_hash": tx_hash,
        "route": route,
    }
    err = notifier.notify(f"Swap executed: {result}")
    if err:
        logger.error("Failed to send message: %s", err)
    logger.info(
        "Swap completed: %s -> %s amount=%s tx=%s",
        token_in,
        token_out,
        amount,
        tx_hash,
    )
    logger.info(
        "Swap executed - tx=%s in=%s out=%s amount=%s dry_run=%s",
        tx_hash,
        token_in,
        token_out,
        amount,
        False,
    )
    if (config or {}).get("tax_tracking", {}).get("enabled"):
        try:
            tax_logger.record_exit({"symbol": token_in, "amount": amount, "side": "sell"})
            tax_logger.record_entry({"symbol": token_out, "amount": amount, "side": "buy"})
        except Exception:
            pass
    return result<|MERGE_RESOLUTION|>--- conflicted
+++ resolved
@@ -135,11 +135,8 @@
     client = Client(rpc_url)
 
     async with aiohttp.ClientSession() as session:
-<<<<<<< HEAD
         for attempt in range(1, max_retries + 1):
-=======
         for attempt in range(max_retries):
->>>>>>> b247eac5
             try:
                 async with session.get(
                     JUPITER_QUOTE_URL,
@@ -151,7 +148,6 @@
                     },
                     timeout=10,
                 ) as quote_resp:
-<<<<<<< HEAD
                     if getattr(quote_resp, "status", 200) >= 500:
                         raise aiohttp.ClientResponseError(
                             quote_resp.request_info,
@@ -178,7 +174,6 @@
                         logger.error("Failed to send message: %s", nerr)
                     raise RuntimeError("Failed to fetch Jupiter quote") from err
                 await asyncio.sleep(2 ** attempt)
-=======
                     quote_resp.raise_for_status()
                     quote_data = await quote_resp.json()
                 break
@@ -190,7 +185,6 @@
                 if err_msg:
                     logger.error("Failed to send message: %s", err_msg)
                 return {}
->>>>>>> b247eac5
         if not quote_data.get("data"):
             logger.warning("No routes returned from Jupiter")
             return {}
@@ -255,11 +249,9 @@
                     logger.error("Failed to send message: %s", err_skip)
                 return {}
         except Exception as err:  # pragma: no cover - network
-<<<<<<< HEAD
             logger.warning("Slippage check failed: %s", err)
 
         for attempt in range(1, max_retries + 1):
-=======
             logger.warning(
                 "Slippage check failed for %s->%s amount=%s: %s",
                 token_in,
@@ -270,14 +262,12 @@
             )
 
         for attempt in range(max_retries):
->>>>>>> b247eac5
             try:
                 async with session.post(
                     JUPITER_SWAP_URL,
                     json={"route": route, "userPublicKey": str(keypair.public_key)},
                     timeout=10,
                 ) as swap_resp:
-<<<<<<< HEAD
                     if getattr(swap_resp, "status", 200) >= 500:
                         raise aiohttp.ClientResponseError(
                             swap_resp.request_info,
@@ -310,7 +300,6 @@
         swap_tx = swap_data.get("swapTransaction")
         if not swap_tx:
             swap_tx = (swap_data.get("data") or [{}])[0].get("swapTransaction")
-=======
                     swap_resp.raise_for_status()
                     swap_data = await swap_resp.json()
                 break
@@ -323,7 +312,6 @@
                     logger.error("Failed to send message: %s", err_msg)
                 return {}
         swap_tx = swap_data["swapTransaction"]
->>>>>>> b247eac5
 
     try:
         raw_tx = base64.b64decode(swap_tx)
