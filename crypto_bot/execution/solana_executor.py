"""Solana DEX execution helpers."""

from typing import Dict, Optional
import os
import json
import base64
import aiohttp

from crypto_bot.utils.telegram import send_message
from crypto_bot.execution.solana_mempool import SolanaMempoolMonitor
from crypto_bot import tax_logger
from crypto_bot.utils.logger import setup_logger

logger = setup_logger(__name__, "crypto_bot/logs/execution.log")


JUPITER_QUOTE_URL = "https://quote-api.jup.ag/v6/quote"
JUPITER_SWAP_URL = "https://quote-api.jup.ag/v6/swap"


async def execute_swap(
    token_in: str,
    token_out: str,
    amount: float,
    telegram_token: str,
    chat_id: str,
    slippage_bps: int = 50,
    dry_run: bool = True,
    mempool_monitor: Optional[SolanaMempoolMonitor] = None,
    mempool_cfg: Optional[Dict] = None,
    config: Optional[Dict] = None,
) -> Dict:
    """Execute a swap on Solana using the Jupiter aggregator."""

    msg = f"Swapping {amount} {token_in} to {token_out}"
    send_message(telegram_token, chat_id, msg)

    config = config or {}

    cfg = mempool_cfg or {}
    if mempool_monitor and cfg.get("enabled"):
        threshold = cfg.get("suspicious_fee_threshold", 0.0)
        action = cfg.get("action", "pause")
        if mempool_monitor.is_suspicious(threshold):
            send_message(telegram_token, chat_id, "High priority fees detected")
            if action == "pause":
                return {
                    "token_in": token_in,
                    "token_out": token_out,
                    "amount": amount,
                    "paused": True,
                }
            if action == "reprice":
                amount *= cfg.get("reprice_multiplier", 1.0)

    if dry_run:
        tx_hash = "DRYRUN"
        result = {
            "token_in": token_in,
            "token_out": token_out,
            "amount": amount,
            "tx_hash": tx_hash,
        }
        send_message(telegram_token, chat_id, f"Swap executed: {result}")
        logger.info(
<<<<<<< HEAD
            "Swap completed: %s -> %s amount=%s tx=%s",
            token_in,
            token_out,
            amount,
            tx_hash,
=======
            "Swap executed - tx=%s in=%s out=%s amount=%s dry_run=%s",
            tx_hash,
            token_in,
            token_out,
            amount,
            True,
>>>>>>> 47a8bbd1
        )
        if (config or {}).get("tax_tracking", {}).get("enabled"):
            try:
                tax_logger.record_exit({"symbol": token_in, "amount": amount, "side": "sell"})
                tax_logger.record_entry({"symbol": token_out, "amount": amount, "side": "buy"})
            except Exception:
                pass
        return result

    from solana.rpc.api import Client
    from solana.keypair import Keypair
    from solana.transaction import Transaction

    private_key = os.getenv("SOLANA_PRIVATE_KEY")
    if not private_key:
        raise ValueError("SOLANA_PRIVATE_KEY environment variable not set")

    keypair = Keypair.from_secret_key(bytes(json.loads(private_key)))
    rpc_url = os.getenv("SOLANA_RPC_URL", "https://api.mainnet-beta.solana.com")
    client = Client(rpc_url)

    async with aiohttp.ClientSession() as session:
        async with session.get(
            JUPITER_QUOTE_URL,
            params={
                "inputMint": token_in,
                "outputMint": token_out,
                "amount": int(amount),
                "slippageBps": slippage_bps,
            },
            timeout=10,
        ) as quote_resp:
            quote_resp.raise_for_status()
            quote_data = await quote_resp.json()
        route = quote_data["data"][0]

        try:
            async with session.get(
                JUPITER_QUOTE_URL,
                params={
                    "inputMint": token_out,
                    "outputMint": token_in,
                    "amount": int(route["outAmount"]),
                    "slippageBps": slippage_bps,
                },
                timeout=10,
            ) as back_resp:
                back_resp.raise_for_status()
                back_data = await back_resp.json()
            back_route = back_data["data"][0]
            ask = float(route["outAmount"]) / float(route["inAmount"])
            bid = float(back_route["inAmount"]) / float(back_route["outAmount"])
            slippage = (ask - bid) / ((ask + bid) / 2)
            if slippage > config.get("max_slippage_pct", 1.0):
                logger.warning("Trade skipped due to slippage.")
                logger.info(
                    "Swap skipped: %s -> %s amount=%s due to slippage",
                    token_in,
                    token_out,
                    amount,
                )
                send_message(telegram_token, chat_id, "Trade skipped due to slippage.")
                return {}
        except Exception as err:  # pragma: no cover - network
            logger.warning("Slippage check failed: %s", err)

        async with session.post(
            JUPITER_SWAP_URL,
            json={"route": route, "userPublicKey": str(keypair.public_key)},
            timeout=10,
        ) as swap_resp:
            swap_resp.raise_for_status()
            swap_data = await swap_resp.json()
        swap_tx = swap_data["swapTransaction"]

    raw_tx = base64.b64decode(swap_tx)
    tx = Transaction.deserialize(raw_tx)
    tx.sign(keypair)
    send_res = client.send_transaction(tx, keypair)
    tx_hash = send_res["result"]

    result = {
        "token_in": token_in,
        "token_out": token_out,
        "amount": amount,
        "tx_hash": tx_hash,
    }
    send_message(telegram_token, chat_id, f"Swap executed: {result}")
    logger.info(
<<<<<<< HEAD
        "Swap completed: %s -> %s amount=%s tx=%s",
        token_in,
        token_out,
        amount,
        tx_hash,
=======
        "Swap executed - tx=%s in=%s out=%s amount=%s dry_run=%s",
        tx_hash,
        token_in,
        token_out,
        amount,
        False,
>>>>>>> 47a8bbd1
    )
    if (config or {}).get("tax_tracking", {}).get("enabled"):
        try:
            tax_logger.record_exit({"symbol": token_in, "amount": amount, "side": "sell"})
            tax_logger.record_entry({"symbol": token_out, "amount": amount, "side": "buy"})
        except Exception:
            pass
    return result<|MERGE_RESOLUTION|>--- conflicted
+++ resolved
@@ -63,20 +63,17 @@
         }
         send_message(telegram_token, chat_id, f"Swap executed: {result}")
         logger.info(
-<<<<<<< HEAD
             "Swap completed: %s -> %s amount=%s tx=%s",
             token_in,
             token_out,
             amount,
             tx_hash,
-=======
             "Swap executed - tx=%s in=%s out=%s amount=%s dry_run=%s",
             tx_hash,
             token_in,
             token_out,
             amount,
             True,
->>>>>>> 47a8bbd1
         )
         if (config or {}).get("tax_tracking", {}).get("enabled"):
             try:
@@ -166,20 +163,17 @@
     }
     send_message(telegram_token, chat_id, f"Swap executed: {result}")
     logger.info(
-<<<<<<< HEAD
         "Swap completed: %s -> %s amount=%s tx=%s",
         token_in,
         token_out,
         amount,
         tx_hash,
-=======
         "Swap executed - tx=%s in=%s out=%s amount=%s dry_run=%s",
         tx_hash,
         token_in,
         token_out,
         amount,
         False,
->>>>>>> 47a8bbd1
     )
     if (config or {}).get("tax_tracking", {}).get("enabled"):
         try:
