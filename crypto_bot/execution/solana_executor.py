--- conflicted
+++ resolved
@@ -6,13 +6,10 @@
 import base64
 import aiohttp
 
-<<<<<<< HEAD
 from crypto_bot.utils.telegram import send_message
 from crypto_bot.utils.notifier import Notifier
-=======
 from crypto_bot.utils.telegram import TelegramNotifier
 from crypto_bot.utils.telegram_notifier import TelegramNotifier
->>>>>>> ace8b092
 from crypto_bot.execution.solana_mempool import SolanaMempoolMonitor
 from crypto_bot import tax_logger
 from crypto_bot.utils.logger import setup_logger
@@ -39,15 +36,12 @@
 ) -> Dict:
     """Execute a swap on Solana using the Jupiter aggregator."""
 
-<<<<<<< HEAD
     notifier = Notifier(telegram_token, chat_id)
-=======
     if notifier is None:
         if telegram_token is None or chat_id is None:
             raise ValueError("telegram_token/chat_id or notifier must be provided")
         notifier = TelegramNotifier(telegram_token, chat_id)
 
->>>>>>> ace8b092
     msg = f"Swapping {amount} {token_in} to {token_out}"
     err = notifier.notify(msg)
     err = TelegramNotifier.notify(telegram_token, chat_id, msg)
@@ -61,12 +55,9 @@
         threshold = cfg.get("suspicious_fee_threshold", 0.0)
         action = cfg.get("action", "pause")
         if mempool_monitor.is_suspicious(threshold):
-<<<<<<< HEAD
             err_msg = notifier.notify("\u26a0\ufe0f Error: High priority fees detected")
-=======
             err_msg = notifier.notify("High priority fees detected")
             err_msg = TelegramNotifier.notify(telegram_token, chat_id, "High priority fees detected")
->>>>>>> ace8b092
             if err_msg:
                 logger.error("Failed to send message: %s", err_msg)
             if action == "pause":
@@ -166,12 +157,9 @@
                     token_out,
                     amount,
                 )
-<<<<<<< HEAD
                 err_skip = notifier.notify("\u26a0\ufe0f Error: Trade skipped due to slippage.")
-=======
                 err_skip = notifier.notify("Trade skipped due to slippage.")
                 err_skip = TelegramNotifier.notify(telegram_token, chat_id, "Trade skipped due to slippage.")
->>>>>>> ace8b092
                 if err_skip:
                     logger.error("Failed to send message: %s", err_skip)
                 return {}
