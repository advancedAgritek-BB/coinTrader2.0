--- conflicted
+++ resolved
@@ -136,12 +136,9 @@
     client = Client(rpc_url)
 
     async with aiohttp.ClientSession() as session:
-<<<<<<< HEAD
-=======
         attempt = 0
         while True:
         for attempt in range(1, max_retries + 1):
->>>>>>> c322239e
         for attempt in range(max_retries):
             try:
                 async with session.get(
@@ -154,8 +151,6 @@
                     },
                     timeout=10,
                 ) as quote_resp:
-<<<<<<< HEAD
-=======
                     quote_resp.raise_for_status()
                     quote_data = await quote_resp.json()
                 break
@@ -193,7 +188,6 @@
                         logger.error("Failed to send message: %s", nerr)
                     raise RuntimeError("Failed to fetch Jupiter quote") from err
                 await asyncio.sleep(2 ** attempt)
->>>>>>> c322239e
                     quote_resp.raise_for_status()
                     quote_data = await quote_resp.json()
                 break
