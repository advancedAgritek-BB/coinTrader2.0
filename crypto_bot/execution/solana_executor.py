"""Solana DEX execution helpers."""

from typing import Dict, Optional
import os
import json
import base64
import asyncio
import sys
import aiohttp

try:  # pragma: no cover - optional dependency
    import keyring  # type: ignore
except Exception:  # pragma: no cover - optional dependency
    keyring = None  # type: ignore

import crypto_bot.utils.telegram  # ensure submodule attribute for monkeypatch
from crypto_bot.utils.telegram import TelegramNotifier
from crypto_bot.utils.notifier import Notifier
from crypto_bot.execution.solana_mempool import SolanaMempoolMonitor
from crypto_bot import tax_logger
from crypto_bot.utils.logger import LOG_DIR, setup_logger
from crypto_bot.utils.token_registry import fetch_from_jupiter, get_decimals, to_base_units


logger = setup_logger(__name__, LOG_DIR / "execution.log")


JUPITER_QUOTE_URL = "https://quote-api.jup.ag/v6/quote"
JUPITER_SWAP_URL = "https://quote-api.jup.ag/v6/swap"
JITO_BUNDLE_URL = "https://mainnet.block-engine.jito.wtf/api/v1/bundles"


async def execute_swap(
    token_in: str,
    token_out: str,
    amount: float,
    telegram_token: Optional[str] = None,
    chat_id: Optional[str] = None,
    notifier: Optional[TelegramNotifier] = None,
    slippage_bps: int = 50,
    dry_run: bool = True,
    mempool_monitor: Optional[SolanaMempoolMonitor] = None,
    mempool_cfg: Optional[Dict] = None,
    config: Optional[Dict] = None,
    jito_key: Optional[str] = None,
    max_retries: int = 3,
) -> Dict:
    """Execute a swap on Solana using the Jupiter aggregator.

    Parameters
    ----------
    max_retries:
        Number of attempts when network calls fail. Defaults to ``3``.
    """

    if notifier is None:
        if telegram_token is None or chat_id is None:
            raise ValueError("telegram_token/chat_id or notifier must be provided")
        notifier = Notifier(telegram_token, chat_id)

    msg = f"Swapping {amount} {token_in} to {token_out}"
    err = notifier.notify(msg)
    if err:
        logger.error("Failed to send message: %s", err)

    config = config or {}

    cfg = mempool_cfg or {}
    if mempool_monitor and cfg.get("enabled"):
        threshold = cfg.get("suspicious_fee_threshold", 0.0)
        action = cfg.get("action", "pause")
        if await mempool_monitor.is_suspicious(threshold):
            err_msg = notifier.notify("High priority fees detected")
            if err_msg:
                logger.error("Failed to send message: %s", err_msg)
            if action == "pause":
                return {
                    "token_in": token_in,
                    "token_out": token_out,
                    "amount": amount,
                    "paused": True,
                }
            if action == "reprice":
                amount *= cfg.get("reprice_multiplier", 1.0)
        fee = await mempool_monitor.fetch_priority_fee()
        fee_cap = config.get("priority_fee_cap_micro_lamports", 0.0)
        if fee_cap and fee > fee_cap:
            logger.warning("Swap aborted due to high priority fee: %s", fee)
            return {}

    if dry_run:
        tx_hash = "DRYRUN"
        result = {
            "token_in": token_in,
            "token_out": token_out,
            "amount": amount,
            "tx_hash": tx_hash,
        }
        err_res = notifier.notify(f"Swap executed: {result}")
        if err_res:
            logger.error("Failed to send message: %s", err_res)
        logger.info(
            "Swap completed: %s -> %s amount=%s tx=%s",
            token_in,
            token_out,
            amount,
            tx_hash,
        )
        logger.info(
            "Swap executed - tx=%s in=%s out=%s amount=%s dry_run=%s",
            tx_hash,
            token_in,
            token_out,
            amount,
            True,
        )
        if (config or {}).get("tax_tracking", {}).get("enabled"):
            try:
                tax_logger.record_exit({"symbol": token_in, "amount": amount, "side": "sell"})
                tax_logger.record_entry({"symbol": token_out, "amount": amount, "side": "buy"})
            except Exception:
                pass
        return result

    decimals = await get_decimals(token_in)
    if decimals == 0:
        try:
            await fetch_from_jupiter()
        except Exception as exc:
            logger.error("Failed to refresh token decimals: %s", exc)
        decimals = await get_decimals(token_in)
        if decimals == 0:
            msg = f"Unknown token decimals for {token_in}"
            logger.warning(msg)
            err = notifier.notify(msg)
            if err:
                logger.error("Failed to send message: %s", err)
            return {}
    amount_base = to_base_units(amount, decimals)

    from solana.keypair import Keypair
    from solana.transaction import Transaction

    private_key = os.getenv("SOLANA_PRIVATE_KEY")
    if not private_key and keyring:
        try:
            private_key = keyring.get_password("solana", "private_key")
        except Exception:
            private_key = None
    if not private_key:
        raise ValueError("SOLANA_PRIVATE_KEY environment variable not set")

    keypair = Keypair.from_secret_key(bytes(json.loads(private_key)))
    rpc_url = os.getenv(
        "SOLANA_RPC_URL",
        f"https://mainnet.helius-rpc.com/v1/?api-key={os.getenv('HELIUS_KEY', '')}",
    )

    async with aiohttp.ClientSession() as session:
        for attempt in range(max_retries):
            try:
                async with session.get(
                    JUPITER_QUOTE_URL,
                    params={
                        "inputMint": token_in,
                        "outputMint": token_out,
                        "amount": amount_base,
                        "slippageBps": slippage_bps,
                    },
                    timeout=10,
                ) as quote_resp:
                    quote_resp.raise_for_status()
                    quote_data = await quote_resp.json()
                break
            except aiohttp.ClientError as exc:
                if attempt >= max_retries - 1:
                    err_msg = notifier.notify(f"Quote failed: {exc}")
                    if err_msg:
                        logger.error("Failed to send message: %s", err_msg)
                    return {}
                await asyncio.sleep(1)
            except Exception as err:
                if attempt < max_retries - 1:
                    await asyncio.sleep(1)
                    continue
                err_msg = notifier.notify(f"Quote error: {err}")
                if err_msg:
                    logger.error("Failed to send message: %s", err_msg)
                return {}
        if not quote_data.get("data"):
            logger.warning("No routes returned from Jupiter")
            return {}
        route = quote_data["data"][0]

        try:
            async with session.get(
                JUPITER_QUOTE_URL,
                params={
                    "inputMint": token_out,
                    "outputMint": token_in,
                    "amount": int(route["outAmount"]),
                    "slippageBps": slippage_bps,
                },
                timeout=10,
            ) as back_resp:
                back_resp.raise_for_status()
                back_data = await back_resp.json()
            back_route = back_data["data"][0]
            try:
                out_amt = float(route["outAmount"])
                back_in_amt = float(back_route["inAmount"])
                slippage = abs(out_amt - back_in_amt) / out_amt if out_amt else 0.0
            except (KeyError, ValueError, ZeroDivisionError) as e:
                logger.warning("Slippage calc failed: %s - skipping check", e)
                slippage = 0.0
            if slippage > config.get("max_slippage_pct", 1.0):
                logger.warning("Trade skipped due to slippage.")
                logger.info(
                    "Swap skipped: %s -> %s amount=%s due to slippage",
                    token_in,
                    token_out,
                    amount,
                )
                err_skip = notifier.notify("Trade skipped due to slippage.")
                if err_skip:
                    logger.error("Failed to send message: %s", err_skip)
                return {}
        except Exception as err:  # pragma: no cover - network
            logger.warning(
                "Slippage check failed for %s->%s amount=%s: %s",
                token_in,
                token_out,
                amount,
                err,
                exc_info=True,
            )

        confirm_exec = (config or {}).get("confirm_execution")
        if confirm_exec is None:
            if sys.stdin.isatty():
                try:
                    confirm_exec = input("Execute swap? [y/N]: ").strip().lower() in ("y", "yes")
                except Exception:
                    confirm_exec = False
            else:
                confirm_exec = False
        if not confirm_exec:
            logger.info("Swap aborted by user")
            return {}

        for attempt in range(max_retries):
            try:
                async with session.post(
                    JUPITER_SWAP_URL,
                    json={"route": route, "userPublicKey": str(keypair.public_key)},
                    timeout=10,
                ) as swap_resp:
                    swap_resp.raise_for_status()
                    swap_data = await swap_resp.json()
                break
            except Exception as err:
                if attempt < max_retries - 1:
                    await asyncio.sleep(1)
                    continue
                err_msg = notifier.notify(f"Swap failed: {err}")
                if err_msg:
                    logger.error("Failed to send message: %s", err_msg)
                return {}
        swap_tx = swap_data["swapTransaction"]

    try:
        raw_tx = base64.b64decode(swap_tx)
    except Exception:
        raw_tx = swap_tx.encode()
    tx = Transaction.deserialize(raw_tx)
    tx.sign(keypair)

    serialize_fn = getattr(tx, "serialize", None)
    signed_bytes = serialize_fn() if callable(serialize_fn) else b""

    if jito_key is None:
        jito_key = os.getenv("JITO_KEY")

    from solana.rpc.async_api import AsyncClient
    from crypto_bot.solana import api_helpers

    tx_hash: Optional[str] = None
    async with AsyncClient(rpc_url) as client:
        if jito_key:
            try:
                signed_tx = base64.b64encode(signed_bytes).decode()
                async with aiohttp.ClientSession() as jito_session:
                    async with jito_session.post(
                        JITO_BUNDLE_URL,
                        json={"transactions": [signed_tx]},
                        headers={"Authorization": f"Bearer {jito_key}"},
                        timeout=10,
                    ) as bundle_resp:
                        bundle_resp.raise_for_status()
                        bundle_data = await bundle_resp.json()
                bundle_id = bundle_data["bundleId"]
                start = asyncio.get_event_loop().time()
                poll_timeout = config.get("jito_poll_timeout", 15)
                while True:
                    try:
                        status_data = await api_helpers.fetch_jito_bundle(bundle_id, jito_key)
                    except Exception as err:
                        logger.warning("Jito bundle fetch failed: %s", err)
                        break
                    txs = (
                        status_data.get("transactions")
                        or status_data.get("bundle", {}).get("transactions")
                        or []
                    )
                    sigs = [t.get("signature") for t in txs if t.get("signature")]
                    landed = (
                        status_data.get("landed")
                        or status_data.get("status") == "Landed"
                        or status_data.get("bundle", {}).get("state") == "Landed"
                    )
                    if landed and sigs:
                        tx_hash = sigs[0]
                        break
                    if asyncio.get_event_loop().time() - start > poll_timeout:
                        logger.warning("Jito bundle %s did not land in time", bundle_id)
                        break
                    await asyncio.sleep(1)
            except Exception as err:
                logger.warning("Jito submission failed: %s", err)
        if tx_hash is None:
<<<<<<< HEAD
=======
            logger.info("Falling back to send_raw_transaction")
>>>>>>> a1611b0b
            for attempt in range(max_retries):
                try:
                    if signed_bytes and hasattr(client, "send_raw_transaction"):
                        send_res = await client.send_raw_transaction(signed_bytes)
                    else:
                        from solana.rpc.api import Client as SyncClient
                        send_res = SyncClient(rpc_url).send_transaction(tx, keypair)
                    tx_hash = send_res["result"]
                    break
                except Exception as err:
                    if "congestion" in str(err).lower() and attempt < max_retries - 1:
                        await asyncio.sleep(1)
                        continue
                    raise
            if tx_hash is None:
                raise RuntimeError("Swap failed after retries")

        poll_timeout = config.get("poll_timeout", 60)
        confirm_res = None
        try:
            confirm_res = await asyncio.wait_for(
                client.confirm_transaction(tx_hash, commitment="confirmed"),
                timeout=poll_timeout,
            )
        except Exception:
            for attempt in range(3):
                try:
                    async with AsyncClient(rpc_url) as aclient:
                        confirm_res = await asyncio.wait_for(
                            aclient.confirm_transaction(tx_hash, commitment="confirmed"),
                            timeout=poll_timeout,
                        )
                    break
                except Exception as err:
                    if attempt < 2:
                        await asyncio.sleep(2 ** (attempt + 1))
                        continue
                    err_msg = notifier.notify(f"Confirmation failed for {tx_hash}")
                    if err_msg:
                        logger.error("Failed to send message: %s", err_msg)
                    raise TimeoutError("Transaction confirmation failed") from err
<<<<<<< HEAD
=======
        for attempt in range(3):
            try:
                confirm_res = await asyncio.wait_for(
                    client.confirm_transaction(tx_hash, commitment="confirmed"),
                    timeout=poll_timeout,
                )
                break
            except Exception as err:
                if attempt < 2:
                    await asyncio.sleep(2 ** (attempt + 1))
                    continue
                err_msg = notifier.notify(f"Confirmation failed for {tx_hash}")
                if err_msg:
                    logger.error("Failed to send message: %s", err_msg)
                raise TimeoutError("Transaction confirmation failed") from err
>>>>>>> a1611b0b

    status = None
    if isinstance(confirm_res, dict):
        status = confirm_res.get("status") or confirm_res.get("value", {}).get("confirmationStatus")
    result = {
        "token_in": token_in,
        "token_out": token_out,
        "amount": amount,
        "tx_hash": tx_hash,
        "route": route,
        "status": status or "confirmed",
    }
    err = notifier.notify(f"Swap executed: {result}")
    if err:
        logger.error("Failed to send message: %s", err)
    logger.info(
        "Swap completed: %s -> %s amount=%s tx=%s",
        token_in,
        token_out,
        amount,
        tx_hash,
    )
    logger.info(
        "Swap executed - tx=%s in=%s out=%s amount=%s dry_run=%s",
        tx_hash,
        token_in,
        token_out,
        amount,
        False,
    )
    if (config or {}).get("tax_tracking", {}).get("enabled"):
        try:
            tax_logger.record_exit({"symbol": token_in, "amount": amount, "side": "sell"})
            tax_logger.record_entry({"symbol": token_out, "amount": amount, "side": "buy"})
        except Exception:
            pass
    return result<|MERGE_RESOLUTION|>--- conflicted
+++ resolved
@@ -328,10 +328,7 @@
             except Exception as err:
                 logger.warning("Jito submission failed: %s", err)
         if tx_hash is None:
-<<<<<<< HEAD
-=======
             logger.info("Falling back to send_raw_transaction")
->>>>>>> a1611b0b
             for attempt in range(max_retries):
                 try:
                     if signed_bytes and hasattr(client, "send_raw_transaction"):
@@ -373,8 +370,6 @@
                     if err_msg:
                         logger.error("Failed to send message: %s", err_msg)
                     raise TimeoutError("Transaction confirmation failed") from err
-<<<<<<< HEAD
-=======
         for attempt in range(3):
             try:
                 confirm_res = await asyncio.wait_for(
@@ -390,7 +385,6 @@
                 if err_msg:
                     logger.error("Failed to send message: %s", err_msg)
                 raise TimeoutError("Transaction confirmation failed") from err
->>>>>>> a1611b0b
 
     status = None
     if isinstance(confirm_res, dict):
