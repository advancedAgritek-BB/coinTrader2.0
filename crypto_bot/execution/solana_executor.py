"""Solana DEX execution helpers."""

from typing import Dict, Optional
import os
import json
import base64
import asyncio
import aiohttp
from solana.rpc.async_api import AsyncClient

try:  # pragma: no cover - optional dependency
    import keyring  # type: ignore
except Exception:  # pragma: no cover - optional dependency
    keyring = None  # type: ignore

from crypto_bot.utils.telegram import TelegramNotifier
from crypto_bot.utils.notifier import Notifier
from crypto_bot.execution.solana_mempool import SolanaMempoolMonitor
from crypto_bot import tax_logger
from crypto_bot.utils.logger import LOG_DIR, setup_logger
from pathlib import Path


logger = setup_logger(__name__, LOG_DIR / "execution.log")


JUPITER_QUOTE_URL = "https://quote-api.jup.ag/v6/quote"
JUPITER_SWAP_URL = "https://quote-api.jup.ag/v6/swap"
JITO_BUNDLE_URL = "https://mainnet.block-engine.jito.wtf/api/v1/bundles"


async def execute_swap(
    token_in: str,
    token_out: str,
    amount: float,
    telegram_token: Optional[str] = None,
    chat_id: Optional[str] = None,
    notifier: Optional[TelegramNotifier] = None,
    slippage_bps: int = 50,
    dry_run: bool = True,
    mempool_monitor: Optional[SolanaMempoolMonitor] = None,
    mempool_cfg: Optional[Dict] = None,
    config: Optional[Dict] = None,
    jito_key: Optional[str] = None,
    max_retries: int = 3,
) -> Dict:
    """Execute a swap on Solana using the Jupiter aggregator.

    Parameters
    ----------
    max_retries:
        Number of attempts when network calls fail. Defaults to ``3``.
    """

    if notifier is None:
        if telegram_token is None or chat_id is None:
            raise ValueError("telegram_token/chat_id or notifier must be provided")
        notifier = Notifier(telegram_token, chat_id)

    msg = f"Swapping {amount} {token_in} to {token_out}"
    err = notifier.notify(msg)
    if err:
        logger.error("Failed to send message: %s", err)

    config = config or {}

    cfg = mempool_cfg or {}
    if mempool_monitor and cfg.get("enabled"):
        threshold = cfg.get("suspicious_fee_threshold", 0.0)
        action = cfg.get("action", "pause")
        if mempool_monitor.is_suspicious(threshold):
            err_msg = notifier.notify("High priority fees detected")
            if err_msg:
                logger.error("Failed to send message: %s", err_msg)
            if action == "pause":
                return {
                    "token_in": token_in,
                    "token_out": token_out,
                    "amount": amount,
                    "paused": True,
                }
            if action == "reprice":
                amount *= cfg.get("reprice_multiplier", 1.0)
        fee = mempool_monitor.fetch_priority_fee()
        gas_limit = config.get("gas_threshold_gwei", 0.0)
        if gas_limit and fee > gas_limit:
            logger.warning("Swap aborted due to high priority fee: %s", fee)
            return {}
        tp = config.get("take_profit_pct") or config.get("risk", {}).get("take_profit_pct", 0.0)
        if not gas_limit and tp and fee > tp * 0.05:
            logger.warning("Swap aborted due to high priority fee: %s", fee)
            return {}

    if dry_run:
        tx_hash = "DRYRUN"
        result = {
            "token_in": token_in,
            "token_out": token_out,
            "amount": amount,
            "tx_hash": tx_hash,
        }
        err_res = notifier.notify(f"Swap executed: {result}")
        if err_res:
            logger.error("Failed to send message: %s", err_res)
        logger.info(
            "Swap completed: %s -> %s amount=%s tx=%s",
            token_in,
            token_out,
            amount,
            tx_hash,
        )
        logger.info(
            "Swap executed - tx=%s in=%s out=%s amount=%s dry_run=%s",
            tx_hash,
            token_in,
            token_out,
            amount,
            True,
        )
        if (config or {}).get("tax_tracking", {}).get("enabled"):
            try:
                tax_logger.record_exit({"symbol": token_in, "amount": amount, "side": "sell"})
                tax_logger.record_entry({"symbol": token_out, "amount": amount, "side": "buy"})
            except Exception:
                pass
        return result

    from solana.keypair import Keypair
    from solana.transaction import Transaction

    private_key = os.getenv("SOLANA_PRIVATE_KEY")
    if not private_key and keyring:
        try:
            private_key = keyring.get_password("solana", "private_key")
        except Exception:
            private_key = None
    if not private_key:
        raise ValueError("SOLANA_PRIVATE_KEY environment variable not set")

    keypair = Keypair.from_secret_key(bytes(json.loads(private_key)))
    rpc_url = os.getenv(
        "SOLANA_RPC_URL",
        f"https://mainnet.helius-rpc.com/v1/?api-key={os.getenv('HELIUS_KEY', '')}",
    )

    async with aiohttp.ClientSession() as session:
        for attempt in range(max_retries):
            try:
                async with session.get(
                    JUPITER_QUOTE_URL,
                    params={
                        "inputMint": token_in,
                        "outputMint": token_out,
                        "amount": int(amount),
                        "slippageBps": slippage_bps,
                    },
                    timeout=10,
                ) as quote_resp:
                    quote_resp.raise_for_status()
                    quote_data = await quote_resp.json()
                break
            except aiohttp.ClientError as exc:
                if attempt >= max_retries - 1:
                    err_msg = notifier.notify(f"Quote failed: {exc}")
                    if err_msg:
                        logger.error("Failed to send message: %s", err_msg)
                    return {}
                await asyncio.sleep(1)
            except Exception as err:
                if attempt < max_retries - 1:
                    await asyncio.sleep(1)
                    continue
                err_msg = notifier.notify(f"Quote error: {err}")
                if err_msg:
                    logger.error("Failed to send message: %s", err_msg)
                return {}
        if not quote_data.get("data"):
            logger.warning("No routes returned from Jupiter")
            return {}
        route = quote_data["data"][0]

        # Abort if available liquidity is too low
        liq = route.get("liquidity")
        if liq is None:
            try:
                liq = (route.get("marketInfos") or [{}])[0].get("liquidity")
            except Exception:
                liq = None
        if liq is not None:
            max_use = amount * config.get("max_liquidity_usage", 0.8)
            if liq < max_use:
                logger.warning("Swap aborted due to low liquidity: %s", liq)
                err = notifier.notify("Swap aborted: insufficient liquidity")
                if err:
                    logger.error("Failed to send message: %s", err)
                return {}

        try:
            async with session.get(
                JUPITER_QUOTE_URL,
                params={
                    "inputMint": token_out,
                    "outputMint": token_in,
                    "amount": int(route["outAmount"]),
                    "slippageBps": slippage_bps,
                },
                timeout=10,
            ) as back_resp:
                back_resp.raise_for_status()
                back_data = await back_resp.json()
            back_route = back_data["data"][0]
            try:
                ask = float(route["outAmount"]) / float(route["inAmount"])
                bid = float(back_route["inAmount"]) / float(back_route["outAmount"])
            except (KeyError, ValueError, ZeroDivisionError) as e:
                logger.warning("Slippage calc failed: %s - skipping check", e)
                slippage = 0.0
            else:
                slippage = (ask - bid) / ((ask + bid) / 2)
            if slippage > config.get("max_slippage_pct", 1.0):
                logger.warning("Trade skipped due to slippage.")
                logger.info(
                    "Swap skipped: %s -> %s amount=%s due to slippage",
                    token_in,
                    token_out,
                    amount,
                )
                err_skip = notifier.notify("Trade skipped due to slippage.")
                if err_skip:
                    logger.error("Failed to send message: %s", err_skip)
                return {}
        except Exception as err:  # pragma: no cover - network
            logger.warning(
                "Slippage check failed for %s->%s amount=%s: %s",
                token_in,
                token_out,
                amount,
                err,
                exc_info=True,
            )

        confirm_exec = (config or {}).get("confirm_execution")
        if confirm_exec is None:
            try:
                confirm_exec = input("Execute swap? [y/N]: ").strip().lower() in ("y", "yes")
            except Exception:
                confirm_exec = False
        if not confirm_exec:
            logger.info("Swap aborted by user")
            return {}

        for attempt in range(max_retries):
            try:
                async with session.post(
                    JUPITER_SWAP_URL,
                    json={"route": route, "userPublicKey": str(keypair.public_key)},
                    timeout=10,
                ) as swap_resp:
                    swap_resp.raise_for_status()
                    swap_data = await swap_resp.json()
                break
            except Exception as err:
                if attempt < max_retries - 1:
                    await asyncio.sleep(1)
                    continue
                err_msg = notifier.notify(f"Swap failed: {err}")
                if err_msg:
                    logger.error("Failed to send message: %s", err_msg)
                return {}
        swap_tx = swap_data["swapTransaction"]

    try:
        raw_tx = base64.b64decode(swap_tx)
    except Exception:
        raw_tx = swap_tx.encode()
    tx = Transaction.deserialize(raw_tx)
    tx.sign(keypair)

    if jito_key is None:
        jito_key = os.getenv("JITO_KEY")

<<<<<<< HEAD
    tx_hash: Optional[str] = None
    confirm_res = None
    async with AsyncClient(rpc_url) as client:
        if jito_key:
=======
    tx_hash = None
    if jito_key:
        try:
>>>>>>> cb3c480b
            signed_tx = base64.b64encode(tx.serialize()).decode()
            async with aiohttp.ClientSession() as jito_session:
                async with jito_session.post(
                    JITO_BUNDLE_URL,
                    json={"transactions": [signed_tx]},
                    headers={"Authorization": f"Bearer {jito_key}"},
                    timeout=10,
                ) as bundle_resp:
                    bundle_resp.raise_for_status()
                    bundle_data = await bundle_resp.json()
            tx_hash = bundle_data.get("signature") or bundle_data.get("bundleId")
<<<<<<< HEAD
        else:
            for attempt in range(max_retries):
                try:
                    send_res = await client.send_raw_transaction(tx.serialize())
                    tx_hash = send_res["result"]
                    break
                except Exception as err:
                    if "congestion" in str(err).lower() and attempt < max_retries - 1:
                        await asyncio.sleep(1)
                        continue
                    raise

        if tx_hash is None:
            raise RuntimeError("Swap failed after retries")
=======
        except Exception as err:
            logger.warning("Jito submission failed: %s", err)

    if tx_hash is None:
        send_res = client.send_transaction(tx, keypair)
        tx_hash = send_res["result"]
>>>>>>> cb3c480b

        poll_timeout = config.get("poll_timeout", 60)

<<<<<<< HEAD
        try:
            confirm_res = await asyncio.wait_for(
                client.confirm_transaction(tx_hash, commitment="confirmed"),
                timeout=poll_timeout,
            )
        except Exception as err:
=======
    confirm_res = None
    for attempt in range(3):
        try:
            async with AsyncClient(rpc_url) as aclient:
                confirm_res = await asyncio.wait_for(
                    aclient.confirm_transaction(tx_hash, commitment="confirmed"),
                    timeout=poll_timeout,
                )
            break
        except Exception as err:
            if attempt < 2:
                await asyncio.sleep(2 ** (attempt + 1))
                continue
>>>>>>> cb3c480b
            err_msg = notifier.notify(f"Confirmation failed for {tx_hash}")
            if err_msg:
                logger.error("Failed to send message: %s", err_msg)
            raise TimeoutError("Transaction confirmation failed") from err

    status = None
    if isinstance(confirm_res, dict):
        status = confirm_res.get("status") or confirm_res.get("value", {}).get("confirmationStatus")
    result = {
        "token_in": token_in,
        "token_out": token_out,
        "amount": amount,
        "tx_hash": tx_hash,
        "route": route,
        "status": status or "confirmed",
    }
    err = notifier.notify(f"Swap executed: {result}")
    if err:
        logger.error("Failed to send message: %s", err)
    logger.info(
        "Swap completed: %s -> %s amount=%s tx=%s",
        token_in,
        token_out,
        amount,
        tx_hash,
    )
    logger.info(
        "Swap executed - tx=%s in=%s out=%s amount=%s dry_run=%s",
        tx_hash,
        token_in,
        token_out,
        amount,
        False,
    )
    if (config or {}).get("tax_tracking", {}).get("enabled"):
        try:
            tax_logger.record_exit({"symbol": token_in, "amount": amount, "side": "sell"})
            tax_logger.record_entry({"symbol": token_out, "amount": amount, "side": "buy"})
        except Exception:
            pass
    return result<|MERGE_RESOLUTION|>--- conflicted
+++ resolved
@@ -279,16 +279,13 @@
     if jito_key is None:
         jito_key = os.getenv("JITO_KEY")
 
-<<<<<<< HEAD
     tx_hash: Optional[str] = None
     confirm_res = None
     async with AsyncClient(rpc_url) as client:
         if jito_key:
-=======
     tx_hash = None
     if jito_key:
         try:
->>>>>>> cb3c480b
             signed_tx = base64.b64encode(tx.serialize()).decode()
             async with aiohttp.ClientSession() as jito_session:
                 async with jito_session.post(
@@ -300,7 +297,6 @@
                     bundle_resp.raise_for_status()
                     bundle_data = await bundle_resp.json()
             tx_hash = bundle_data.get("signature") or bundle_data.get("bundleId")
-<<<<<<< HEAD
         else:
             for attempt in range(max_retries):
                 try:
@@ -315,25 +311,21 @@
 
         if tx_hash is None:
             raise RuntimeError("Swap failed after retries")
-=======
         except Exception as err:
             logger.warning("Jito submission failed: %s", err)
 
     if tx_hash is None:
         send_res = client.send_transaction(tx, keypair)
         tx_hash = send_res["result"]
->>>>>>> cb3c480b
 
         poll_timeout = config.get("poll_timeout", 60)
 
-<<<<<<< HEAD
         try:
             confirm_res = await asyncio.wait_for(
                 client.confirm_transaction(tx_hash, commitment="confirmed"),
                 timeout=poll_timeout,
             )
         except Exception as err:
-=======
     confirm_res = None
     for attempt in range(3):
         try:
@@ -347,7 +339,6 @@
             if attempt < 2:
                 await asyncio.sleep(2 ** (attempt + 1))
                 continue
->>>>>>> cb3c480b
             err_msg = notifier.notify(f"Confirmation failed for {tx_hash}")
             if err_msg:
                 logger.error("Failed to send message: %s", err_msg)
