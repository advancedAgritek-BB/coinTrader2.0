"""Solana DEX execution helpers."""

from typing import Dict, Optional
import os
import json
import base64
import asyncio
import sys
import aiohttp

try:  # pragma: no cover - optional dependency
    import keyring  # type: ignore
except Exception:  # pragma: no cover - optional dependency
    keyring = None  # type: ignore

import crypto_bot.utils.telegram  # ensure submodule attribute for monkeypatch
from crypto_bot.utils.telegram import TelegramNotifier
from crypto_bot.utils.notifier import Notifier
from crypto_bot.execution.solana_mempool import SolanaMempoolMonitor
from crypto_bot import tax_logger
from crypto_bot.utils.logger import LOG_DIR, setup_logger
from crypto_bot.utils.token_registry import get_decimals, to_base_units


logger = setup_logger(__name__, LOG_DIR / "execution.log")


JUPITER_QUOTE_URL = "https://quote-api.jup.ag/v6/quote"
JUPITER_SWAP_URL = "https://quote-api.jup.ag/v6/swap"
JITO_BUNDLE_URL = "https://mainnet.block-engine.jito.wtf/api/v1/bundles"


async def execute_swap(
    token_in: str,
    token_out: str,
    amount: float,
    telegram_token: Optional[str] = None,
    chat_id: Optional[str] = None,
    notifier: Optional[TelegramNotifier] = None,
    slippage_bps: int = 50,
    dry_run: bool = True,
    mempool_monitor: Optional[SolanaMempoolMonitor] = None,
    mempool_cfg: Optional[Dict] = None,
    config: Optional[Dict] = None,
    jito_key: Optional[str] = None,
    max_retries: int = 3,
) -> Dict:
    """Execute a swap on Solana using the Jupiter aggregator.

    Parameters
    ----------
    max_retries:
        Number of attempts when network calls fail. Defaults to ``3``.
    """

    if notifier is None:
        if telegram_token is None or chat_id is None:
            raise ValueError("telegram_token/chat_id or notifier must be provided")
        notifier = Notifier(telegram_token, chat_id)

    msg = f"Swapping {amount} {token_in} to {token_out}"
    err = notifier.notify(msg)
    if err:
        logger.error("Failed to send message: %s", err)

    config = config or {}

    cfg = mempool_cfg or {}
    if mempool_monitor and cfg.get("enabled"):
        threshold = cfg.get("suspicious_fee_threshold", 0.0)
        action = cfg.get("action", "pause")
        if await mempool_monitor.is_suspicious(threshold):
            err_msg = notifier.notify("High priority fees detected")
            if err_msg:
                logger.error("Failed to send message: %s", err_msg)
            if action == "pause":
                return {
                    "token_in": token_in,
                    "token_out": token_out,
                    "amount": amount,
                    "paused": True,
                }
            if action == "reprice":
                amount *= cfg.get("reprice_multiplier", 1.0)
        fee = await mempool_monitor.fetch_priority_fee()
        fee_cap = config.get("priority_fee_cap_micro_lamports", 0.0)
        if fee_cap and fee > fee_cap:
            logger.warning("Swap aborted due to high priority fee: %s", fee)
            return {}

    if dry_run:
        tx_hash = "DRYRUN"
        result = {
            "token_in": token_in,
            "token_out": token_out,
            "amount": amount,
            "tx_hash": tx_hash,
        }
        err_res = notifier.notify(f"Swap executed: {result}")
        if err_res:
            logger.error("Failed to send message: %s", err_res)
        logger.info(
            "Swap completed: %s -> %s amount=%s tx=%s",
            token_in,
            token_out,
            amount,
            tx_hash,
        )
        logger.info(
            "Swap executed - tx=%s in=%s out=%s amount=%s dry_run=%s",
            tx_hash,
            token_in,
            token_out,
            amount,
            True,
        )
        if (config or {}).get("tax_tracking", {}).get("enabled"):
            try:
                tax_logger.record_exit({"symbol": token_in, "amount": amount, "side": "sell"})
                tax_logger.record_entry({"symbol": token_out, "amount": amount, "side": "buy"})
            except Exception:
                pass
        return result

    decimals = await get_decimals(token_in)
    amount_base = to_base_units(amount, decimals)

    from solana.keypair import Keypair
    from solana.transaction import Transaction

    private_key = os.getenv("SOLANA_PRIVATE_KEY")
    if not private_key and keyring:
        try:
            private_key = keyring.get_password("solana", "private_key")
        except Exception:
            private_key = None
    if not private_key:
        raise ValueError("SOLANA_PRIVATE_KEY environment variable not set")

    keypair = Keypair.from_secret_key(bytes(json.loads(private_key)))
    rpc_url = os.getenv(
        "SOLANA_RPC_URL",
        f"https://mainnet.helius-rpc.com/v1/?api-key={os.getenv('HELIUS_KEY', '')}",
    )

    async with aiohttp.ClientSession() as session:
        for attempt in range(max_retries):
            try:
                async with session.get(
                    JUPITER_QUOTE_URL,
                    params={
                        "inputMint": token_in,
                        "outputMint": token_out,
                        "amount": amount_base,
                        "slippageBps": slippage_bps,
                    },
                    timeout=10,
                ) as quote_resp:
                    quote_resp.raise_for_status()
                    quote_data = await quote_resp.json()
                break
            except aiohttp.ClientError as exc:
                if attempt >= max_retries - 1:
                    err_msg = notifier.notify(f"Quote failed: {exc}")
                    if err_msg:
                        logger.error("Failed to send message: %s", err_msg)
                    return {}
                await asyncio.sleep(1)
            except Exception as err:
                if attempt < max_retries - 1:
                    await asyncio.sleep(1)
                    continue
                err_msg = notifier.notify(f"Quote error: {err}")
                if err_msg:
                    logger.error("Failed to send message: %s", err_msg)
                return {}
        if not quote_data.get("data"):
            logger.warning("No routes returned from Jupiter")
            return {}
        route = quote_data["data"][0]

        # Abort if available liquidity is too low
        liq = route.get("liquidity")
        if liq is None:
            try:
                liq = (route.get("marketInfos") or [{}])[0].get("liquidity")
            except Exception:
                liq = None
        if liq is not None:
            max_use = amount * config.get("max_liquidity_usage", 0.8)
            if liq < max_use:
                logger.warning("Swap aborted due to low liquidity: %s", liq)
                err = notifier.notify("Swap aborted: insufficient liquidity")
                if err:
                    logger.error("Failed to send message: %s", err)
                return {}

        try:
            async with session.get(
                JUPITER_QUOTE_URL,
                params={
                    "inputMint": token_out,
                    "outputMint": token_in,
                    "amount": int(route["outAmount"]),
                    "slippageBps": slippage_bps,
                },
                timeout=10,
            ) as back_resp:
                back_resp.raise_for_status()
                back_data = await back_resp.json()
            back_route = back_data["data"][0]
            try:
                ask = float(route["outAmount"]) / float(route["inAmount"])
                bid = float(back_route["inAmount"]) / float(back_route["outAmount"])
            except (KeyError, ValueError, ZeroDivisionError) as e:
                logger.warning("Slippage calc failed: %s - skipping check", e)
                slippage = 0.0
            else:
                slippage = (ask - bid) / ((ask + bid) / 2)
            if slippage > config.get("max_slippage_pct", 1.0):
                logger.warning("Trade skipped due to slippage.")
                logger.info(
                    "Swap skipped: %s -> %s amount=%s due to slippage",
                    token_in,
                    token_out,
                    amount,
                )
                err_skip = notifier.notify("Trade skipped due to slippage.")
                if err_skip:
                    logger.error("Failed to send message: %s", err_skip)
                return {}
        except Exception as err:  # pragma: no cover - network
            logger.warning(
                "Slippage check failed for %s->%s amount=%s: %s",
                token_in,
                token_out,
                amount,
                err,
                exc_info=True,
            )

        confirm_exec = (config or {}).get("confirm_execution")
        if confirm_exec is None:
            if sys.stdin.isatty():
                try:
                    confirm_exec = input("Execute swap? [y/N]: ").strip().lower() in ("y", "yes")
                except Exception:
                    confirm_exec = False
            else:
                confirm_exec = False
        if not confirm_exec:
            logger.info("Swap aborted by user")
            return {}

        for attempt in range(max_retries):
            try:
                async with session.post(
                    JUPITER_SWAP_URL,
                    json={"route": route, "userPublicKey": str(keypair.public_key)},
                    timeout=10,
                ) as swap_resp:
                    swap_resp.raise_for_status()
                    swap_data = await swap_resp.json()
                break
            except Exception as err:
                if attempt < max_retries - 1:
                    await asyncio.sleep(1)
                    continue
                err_msg = notifier.notify(f"Swap failed: {err}")
                if err_msg:
                    logger.error("Failed to send message: %s", err_msg)
                return {}
        swap_tx = swap_data["swapTransaction"]

    try:
        raw_tx = base64.b64decode(swap_tx)
    except Exception:
        raw_tx = swap_tx.encode()
    tx = Transaction.deserialize(raw_tx)
    tx.sign(keypair)

    serialize_fn = getattr(tx, "serialize", None)
    signed_bytes = serialize_fn() if callable(serialize_fn) else b""

    if jito_key is None:
        jito_key = os.getenv("JITO_KEY")

    from solana.rpc.async_api import AsyncClient

    tx_hash: Optional[str] = None
    async with AsyncClient(rpc_url) as client:
        if jito_key:
            try:
<<<<<<< HEAD
=======
                signed_tx = base64.b64encode(signed_bytes).decode()
>>>>>>> 235c9453
                signed_tx = base64.b64encode(tx.serialize()).decode()
                async with aiohttp.ClientSession() as jito_session:
                    async with jito_session.post(
                        JITO_BUNDLE_URL,
                        json={"transactions": [signed_tx]},
                        headers={"Authorization": f"Bearer {jito_key}"},
                        timeout=10,
                    ) as bundle_resp:
                        bundle_resp.raise_for_status()
                        bundle_data = await bundle_resp.json()
                tx_hash = bundle_data.get("signature") or bundle_data.get("bundleId")
            except Exception as err:
                logger.warning("Jito submission failed: %s", err)
<<<<<<< HEAD
        if tx_hash is None:
=======

        if tx_hash is None:
                tx_hash = None
        else:
>>>>>>> 235c9453
            for attempt in range(max_retries):
                try:
                    if signed_bytes and hasattr(client, "send_raw_transaction"):
                        send_res = await client.send_raw_transaction(signed_bytes)
                    else:
                        from solana.rpc.api import Client as SyncClient
                        send_res = SyncClient(rpc_url).send_transaction(tx, keypair)
                    tx_hash = send_res["result"]
                    break
                except Exception as err:
                    if "congestion" in str(err).lower() and attempt < max_retries - 1:
                        await asyncio.sleep(1)
                        continue
                    raise
        if tx_hash is None:
            raise RuntimeError("Swap failed after retries")

        poll_timeout = config.get("poll_timeout", 60)
<<<<<<< HEAD

        try:
            confirm_res = await asyncio.wait_for(
                client.confirm_transaction(tx_hash, commitment="confirmed"),
                timeout=poll_timeout,
            )
        except Exception:
            confirm_res = None
            for attempt in range(3):
                try:
                    async with AsyncClient(rpc_url) as aclient:
                        confirm_res = await asyncio.wait_for(
                            aclient.confirm_transaction(tx_hash, commitment="confirmed"),
                            timeout=poll_timeout,
                        )
                    break
                except Exception as err:
                    if attempt < 2:
                        await asyncio.sleep(2 ** (attempt + 1))
                        continue
                    err_msg = notifier.notify(f"Confirmation failed for {tx_hash}")
                    if err_msg:
                        logger.error("Failed to send message: %s", err_msg)
                    raise TimeoutError("Transaction confirmation failed") from err
=======
        for attempt in range(3):
            try:
    poll_timeout = config.get("poll_timeout", 60)
    confirm_res = None
    for attempt in range(3):
        try:
            async with AsyncClient(rpc_url) as aclient:
                confirm_res = await asyncio.wait_for(
                    client.confirm_transaction(tx_hash, commitment="confirmed"),
                    timeout=poll_timeout,
                )
                break
            except Exception as err:
                if attempt < 2:
                    await asyncio.sleep(2 ** (attempt + 1))
                    continue
                err_msg = notifier.notify(f"Confirmation failed for {tx_hash}")
                if err_msg:
                    logger.error("Failed to send message: %s", err_msg)
                raise TimeoutError("Transaction confirmation failed") from err
>>>>>>> 235c9453

    status = None
    if isinstance(confirm_res, dict):
        status = confirm_res.get("status") or confirm_res.get("value", {}).get("confirmationStatus")
    result = {
        "token_in": token_in,
        "token_out": token_out,
        "amount": amount,
        "tx_hash": tx_hash,
        "route": route,
        "status": status or "confirmed",
    }
    err = notifier.notify(f"Swap executed: {result}")
    if err:
        logger.error("Failed to send message: %s", err)
    logger.info(
        "Swap completed: %s -> %s amount=%s tx=%s",
        token_in,
        token_out,
        amount,
        tx_hash,
    )
    logger.info(
        "Swap executed - tx=%s in=%s out=%s amount=%s dry_run=%s",
        tx_hash,
        token_in,
        token_out,
        amount,
        False,
    )
    if (config or {}).get("tax_tracking", {}).get("enabled"):
        try:
            tax_logger.record_exit({"symbol": token_in, "amount": amount, "side": "sell"})
            tax_logger.record_entry({"symbol": token_out, "amount": amount, "side": "buy"})
        except Exception:
            pass
    return result<|MERGE_RESOLUTION|>--- conflicted
+++ resolved
@@ -291,10 +291,7 @@
     async with AsyncClient(rpc_url) as client:
         if jito_key:
             try:
-<<<<<<< HEAD
-=======
                 signed_tx = base64.b64encode(signed_bytes).decode()
->>>>>>> 235c9453
                 signed_tx = base64.b64encode(tx.serialize()).decode()
                 async with aiohttp.ClientSession() as jito_session:
                     async with jito_session.post(
@@ -308,14 +305,11 @@
                 tx_hash = bundle_data.get("signature") or bundle_data.get("bundleId")
             except Exception as err:
                 logger.warning("Jito submission failed: %s", err)
-<<<<<<< HEAD
         if tx_hash is None:
-=======
 
         if tx_hash is None:
                 tx_hash = None
         else:
->>>>>>> 235c9453
             for attempt in range(max_retries):
                 try:
                     if signed_bytes and hasattr(client, "send_raw_transaction"):
@@ -334,7 +328,6 @@
             raise RuntimeError("Swap failed after retries")
 
         poll_timeout = config.get("poll_timeout", 60)
-<<<<<<< HEAD
 
         try:
             confirm_res = await asyncio.wait_for(
@@ -359,7 +352,6 @@
                     if err_msg:
                         logger.error("Failed to send message: %s", err_msg)
                     raise TimeoutError("Transaction confirmation failed") from err
-=======
         for attempt in range(3):
             try:
     poll_timeout = config.get("poll_timeout", 60)
@@ -380,7 +372,6 @@
                 if err_msg:
                     logger.error("Failed to send message: %s", err_msg)
                 raise TimeoutError("Transaction confirmation failed") from err
->>>>>>> 235c9453
 
     status = None
     if isinstance(confirm_res, dict):
