"""Solana DEX execution helpers."""

from typing import Dict, Optional
import os
import json
import base64
import asyncio
import aiohttp

from crypto_bot.utils.telegram import TelegramNotifier
from crypto_bot.utils.notifier import Notifier
from crypto_bot.execution.solana_mempool import SolanaMempoolMonitor
from crypto_bot import tax_logger
from crypto_bot.utils.logger import LOG_DIR, setup_logger
from pathlib import Path


logger = setup_logger(__name__, LOG_DIR / "execution.log")


JUPITER_QUOTE_URL = "https://quote-api.jup.ag/v6/quote"
JUPITER_SWAP_URL = "https://quote-api.jup.ag/v6/swap"
JITO_BUNDLE_URL = "https://mainnet.block-engine.jito.wtf/api/v1/bundles"


async def execute_swap(
    token_in: str,
    token_out: str,
    amount: float,
    telegram_token: Optional[str] = None,
    chat_id: Optional[str] = None,
    notifier: Optional[TelegramNotifier] = None,
    slippage_bps: int = 50,
    dry_run: bool = True,
    mempool_monitor: Optional[SolanaMempoolMonitor] = None,
    mempool_cfg: Optional[Dict] = None,
    config: Optional[Dict] = None,
    jito_key: Optional[str] = None,
<<<<<<< HEAD
    max_retries: int = 1,
=======
    max_retries: int = 3,
>>>>>>> 0bb4c38c
) -> Dict:
    """Execute a swap on Solana using the Jupiter aggregator.

    Parameters
    ----------
    max_retries:
        Number of attempts when network calls fail. Defaults to ``3``.
    """

    if notifier is None:
        if telegram_token is None or chat_id is None:
            raise ValueError("telegram_token/chat_id or notifier must be provided")
        notifier = Notifier(telegram_token, chat_id)

    msg = f"Swapping {amount} {token_in} to {token_out}"
    err = notifier.notify(msg)
    if err:
        logger.error("Failed to send message: %s", err)

    config = config or {}

    cfg = mempool_cfg or {}
    if mempool_monitor and cfg.get("enabled"):
        threshold = cfg.get("suspicious_fee_threshold", 0.0)
        action = cfg.get("action", "pause")
        if mempool_monitor.is_suspicious(threshold):
            err_msg = notifier.notify("High priority fees detected")
            if err_msg:
                logger.error("Failed to send message: %s", err_msg)
            if action == "pause":
                return {
                    "token_in": token_in,
                    "token_out": token_out,
                    "amount": amount,
                    "paused": True,
                }
            if action == "reprice":
                amount *= cfg.get("reprice_multiplier", 1.0)
        fee = mempool_monitor.fetch_priority_fee()
        gas_limit = config.get("gas_threshold_gwei", 0.0)
        if gas_limit and fee > gas_limit:
            logger.warning("Swap aborted due to high priority fee: %s", fee)
            return {}
        tp = config.get("take_profit_pct") or config.get("risk", {}).get("take_profit_pct", 0.0)
        if not gas_limit and tp and fee > tp * 0.05:
            logger.warning("Swap aborted due to high priority fee: %s", fee)
            return {}

    if dry_run:
        tx_hash = "DRYRUN"
        result = {
            "token_in": token_in,
            "token_out": token_out,
            "amount": amount,
            "tx_hash": tx_hash,
        }
        err_res = notifier.notify(f"Swap executed: {result}")
        if err_res:
            logger.error("Failed to send message: %s", err_res)
        logger.info(
            "Swap completed: %s -> %s amount=%s tx=%s",
            token_in,
            token_out,
            amount,
            tx_hash,
        )
        logger.info(
            "Swap executed - tx=%s in=%s out=%s amount=%s dry_run=%s",
            tx_hash,
            token_in,
            token_out,
            amount,
            True,
        )
        if (config or {}).get("tax_tracking", {}).get("enabled"):
            try:
                tax_logger.record_exit({"symbol": token_in, "amount": amount, "side": "sell"})
                tax_logger.record_entry({"symbol": token_out, "amount": amount, "side": "buy"})
            except Exception:
                pass
        return result

    from solana.rpc.api import Client
    from solana.keypair import Keypair
    from solana.transaction import Transaction

    private_key = os.getenv("SOLANA_PRIVATE_KEY")
    if not private_key:
        raise ValueError("SOLANA_PRIVATE_KEY environment variable not set")

    keypair = Keypair.from_secret_key(bytes(json.loads(private_key)))
    rpc_url = os.getenv(
        "SOLANA_RPC_URL",
        f"https://mainnet.helius-rpc.com/?api-key={os.getenv('HELIUS_KEY', '')}",
    )
    client = Client(rpc_url)

    async with aiohttp.ClientSession() as session:
<<<<<<< HEAD
        attempt = 0
        while True:
=======
        for attempt in range(1, max_retries + 1):
        for attempt in range(max_retries):
>>>>>>> 0bb4c38c
            try:
                async with session.get(
                    JUPITER_QUOTE_URL,
                    params={
                        "inputMint": token_in,
                        "outputMint": token_out,
                        "amount": int(amount),
                        "slippageBps": slippage_bps,
                    },
                    timeout=10,
                ) as quote_resp:
<<<<<<< HEAD
                    quote_resp.raise_for_status()
                    quote_data = await quote_resp.json()
                break
            except aiohttp.ClientError as exc:
                if attempt >= max_retries - 1:
                    err_msg = notifier.notify(f"Quote failed: {exc}")
                    if err_msg:
                        logger.error("Failed to send message: %s", err_msg)
                    return {}
                await asyncio.sleep(1)
                attempt += 1
=======
                    if getattr(quote_resp, "status", 200) >= 500:
                        raise aiohttp.ClientResponseError(
                            quote_resp.request_info,
                            quote_resp.history,
                            status=quote_resp.status,
                            message=quote_resp.reason,
                            headers=quote_resp.headers,
                        )
                    quote_resp.raise_for_status()
                    quote_data = await quote_resp.json()
                break
            except (aiohttp.ClientError, asyncio.TimeoutError) as err:
                logger.warning(
                    "Quote request failed (attempt %s/%s): %s",
                    attempt,
                    max_retries,
                    err,
                    exc_info=True,
                )
                if attempt == max_retries:
                    logger.error("Failed to fetch Jupiter quote after %s attempts", max_retries)
                    nerr = notifier.notify("Swap failed: could not fetch quote")
                    if nerr:
                        logger.error("Failed to send message: %s", nerr)
                    raise RuntimeError("Failed to fetch Jupiter quote") from err
                await asyncio.sleep(2 ** attempt)
                    quote_resp.raise_for_status()
                    quote_data = await quote_resp.json()
                break
            except Exception as err:
                if attempt < max_retries - 1:
                    await asyncio.sleep(1)
                    continue
                err_msg = notifier.notify(f"Quote error: {err}")
                if err_msg:
                    logger.error("Failed to send message: %s", err_msg)
                return {}
>>>>>>> 0bb4c38c
        if not quote_data.get("data"):
            logger.warning("No routes returned from Jupiter")
            return {}
        route = quote_data["data"][0]

        try:
            for attempt in range(1, max_retries + 1):
                try:
                    async with session.get(
                        JUPITER_QUOTE_URL,
                        params={
                            "inputMint": token_out,
                            "outputMint": token_in,
                            "amount": int(route["outAmount"]),
                            "slippageBps": slippage_bps,
                        },
                        timeout=10,
                    ) as back_resp:
                        if getattr(back_resp, "status", 200) >= 500:
                            raise aiohttp.ClientResponseError(
                                back_resp.request_info,
                                back_resp.history,
                                status=back_resp.status,
                                message=back_resp.reason,
                                headers=back_resp.headers,
                            )
                        back_resp.raise_for_status()
                        back_data = await back_resp.json()
                    break
                except (aiohttp.ClientError, asyncio.TimeoutError) as err:
                    logger.warning(
                        "Back quote attempt %s/%s failed: %s",
                        attempt,
                        max_retries,
                        err,
                        exc_info=True,
                    )
                    if attempt == max_retries:
                        logger.error(
                            "Failed to fetch back quote after %s attempts",
                            max_retries,
                        )
                        nerr = notifier.notify("Swap failed: could not fetch back quote")
                        if nerr:
                            logger.error("Failed to send message: %s", nerr)
                        raise RuntimeError("Failed to fetch back quote") from err
                    await asyncio.sleep(2 ** attempt)
            back_route = back_data["data"][0]
            ask = float(route["outAmount"]) / float(route["inAmount"])
            bid = float(back_route["inAmount"]) / float(back_route["outAmount"])
            slippage = (ask - bid) / ((ask + bid) / 2)
            if slippage > config.get("max_slippage_pct", 1.0):
                logger.warning("Trade skipped due to slippage.")
                logger.info(
                    "Swap skipped: %s -> %s amount=%s due to slippage",
                    token_in,
                    token_out,
                    amount,
                )
                err_skip = notifier.notify("Trade skipped due to slippage.")
                if err_skip:
                    logger.error("Failed to send message: %s", err_skip)
                return {}
        except Exception as err:  # pragma: no cover - network
            logger.warning("Slippage check failed: %s", err)

        for attempt in range(1, max_retries + 1):
            logger.warning(
                "Slippage check failed for %s->%s amount=%s: %s",
                token_in,
                token_out,
                amount,
                err,
                exc_info=True,
            )

        for attempt in range(max_retries):
            try:
                async with session.post(
                    JUPITER_SWAP_URL,
                    json={"route": route, "userPublicKey": str(keypair.public_key)},
                    timeout=10,
                ) as swap_resp:
                    if getattr(swap_resp, "status", 200) >= 500:
                        raise aiohttp.ClientResponseError(
                            swap_resp.request_info,
                            swap_resp.history,
                            status=swap_resp.status,
                            message=swap_resp.reason,
                            headers=swap_resp.headers,
                        )
                    swap_resp.raise_for_status()
                    swap_data = await swap_resp.json()
                break
            except (aiohttp.ClientError, asyncio.TimeoutError) as err:
                logger.warning(
                    "Swap request failed (attempt %s/%s): %s",
                    attempt,
                    max_retries,
                    err,
                    exc_info=True,
                )
                if attempt == max_retries:
                    logger.error(
                        "Failed to submit Jupiter swap after %s attempts",
                        max_retries,
                    )
                    nerr = notifier.notify("Swap failed: could not execute")
                    if nerr:
                        logger.error("Failed to send message: %s", nerr)
                    raise RuntimeError("Failed to execute swap") from err
                await asyncio.sleep(2 ** attempt)
        swap_tx = swap_data.get("swapTransaction")
        if not swap_tx:
            swap_tx = (swap_data.get("data") or [{}])[0].get("swapTransaction")
                    swap_resp.raise_for_status()
                    swap_data = await swap_resp.json()
                break
            except Exception as err:
                if attempt < max_retries - 1:
                    await asyncio.sleep(1)
                    continue
                err_msg = notifier.notify(f"Swap failed: {err}")
                if err_msg:
                    logger.error("Failed to send message: %s", err_msg)
                return {}
        swap_tx = swap_data["swapTransaction"]

    try:
        raw_tx = base64.b64decode(swap_tx)
    except Exception:
        raw_tx = swap_tx.encode()
    tx = Transaction.deserialize(raw_tx)
    tx.sign(keypair)

    if jito_key is None:
        jito_key = os.getenv("JITO_KEY")

    if jito_key:
        signed_tx = base64.b64encode(tx.serialize()).decode()
        for attempt in range(1, max_retries + 1):
            try:
                async with aiohttp.ClientSession() as jito_session:
                    async with jito_session.post(
                        JITO_BUNDLE_URL,
                        json={"transactions": [signed_tx]},
                        headers={"Authorization": f"Bearer {jito_key}"},
                        timeout=10,
                    ) as bundle_resp:
                        if getattr(bundle_resp, "status", 200) >= 500:
                            raise aiohttp.ClientResponseError(
                                bundle_resp.request_info,
                                bundle_resp.history,
                                status=bundle_resp.status,
                                message=bundle_resp.reason,
                                headers=bundle_resp.headers,
                            )
                        bundle_resp.raise_for_status()
                        bundle_data = await bundle_resp.json()
                break
            except (aiohttp.ClientError, asyncio.TimeoutError) as err:
                logger.warning(
                    "Jito submission failed (attempt %s/%s): %s",
                    attempt,
                    max_retries,
                    err,
                    exc_info=True,
                )
                if attempt == max_retries:
                    logger.error(
                        "Failed to submit Jito bundle after %s attempts",
                        max_retries,
                    )
                    nerr = notifier.notify("Swap failed: bundle submission error")
                    if nerr:
                        logger.error("Failed to send message: %s", nerr)
                    raise RuntimeError("Failed to submit Jito bundle") from err
                await asyncio.sleep(2 ** attempt)
        tx_hash = (
            bundle_data.get("signature")
            or bundle_data.get("bundleId")
            or (bundle_data.get("data") or [{}])[0].get("signature")
            or (bundle_data.get("data") or [{}])[0].get("bundleId")
        )
    else:
        send_res = client.send_transaction(tx, keypair)
        tx_hash = send_res["result"]

    result = {
        "token_in": token_in,
        "token_out": token_out,
        "amount": amount,
        "tx_hash": tx_hash,
        "route": route,
    }
    err = notifier.notify(f"Swap executed: {result}")
    if err:
        logger.error("Failed to send message: %s", err)
    logger.info(
        "Swap completed: %s -> %s amount=%s tx=%s",
        token_in,
        token_out,
        amount,
        tx_hash,
    )
    logger.info(
        "Swap executed - tx=%s in=%s out=%s amount=%s dry_run=%s",
        tx_hash,
        token_in,
        token_out,
        amount,
        False,
    )
    if (config or {}).get("tax_tracking", {}).get("enabled"):
        try:
            tax_logger.record_exit({"symbol": token_in, "amount": amount, "side": "sell"})
            tax_logger.record_entry({"symbol": token_out, "amount": amount, "side": "buy"})
        except Exception:
            pass
    return result<|MERGE_RESOLUTION|>--- conflicted
+++ resolved
@@ -36,11 +36,8 @@
     mempool_cfg: Optional[Dict] = None,
     config: Optional[Dict] = None,
     jito_key: Optional[str] = None,
-<<<<<<< HEAD
     max_retries: int = 1,
-=======
     max_retries: int = 3,
->>>>>>> 0bb4c38c
 ) -> Dict:
     """Execute a swap on Solana using the Jupiter aggregator.
 
@@ -139,13 +136,10 @@
     client = Client(rpc_url)
 
     async with aiohttp.ClientSession() as session:
-<<<<<<< HEAD
         attempt = 0
         while True:
-=======
         for attempt in range(1, max_retries + 1):
         for attempt in range(max_retries):
->>>>>>> 0bb4c38c
             try:
                 async with session.get(
                     JUPITER_QUOTE_URL,
@@ -157,7 +151,6 @@
                     },
                     timeout=10,
                 ) as quote_resp:
-<<<<<<< HEAD
                     quote_resp.raise_for_status()
                     quote_data = await quote_resp.json()
                 break
@@ -169,7 +162,6 @@
                     return {}
                 await asyncio.sleep(1)
                 attempt += 1
-=======
                     if getattr(quote_resp, "status", 200) >= 500:
                         raise aiohttp.ClientResponseError(
                             quote_resp.request_info,
@@ -207,7 +199,6 @@
                 if err_msg:
                     logger.error("Failed to send message: %s", err_msg)
                 return {}
->>>>>>> 0bb4c38c
         if not quote_data.get("data"):
             logger.warning("No routes returned from Jupiter")
             return {}
