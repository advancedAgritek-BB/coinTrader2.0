"""Solana DEX execution helpers."""

from typing import Dict, Optional
import os
import json
import base64
import asyncio
import sys
import aiohttp

try:  # pragma: no cover - optional dependency
    import keyring  # type: ignore
except Exception:  # pragma: no cover - optional dependency
    keyring = None  # type: ignore

import crypto_bot.utils.telegram  # ensure submodule attribute for monkeypatch
from crypto_bot.utils.telegram import TelegramNotifier
from crypto_bot.utils.notifier import Notifier
from crypto_bot.execution.solana_mempool import SolanaMempoolMonitor
from crypto_bot import tax_logger
from crypto_bot.utils.logger import LOG_DIR, setup_logger
from crypto_bot.utils.token_registry import get_decimals, to_base_units


logger = setup_logger(__name__, LOG_DIR / "execution.log")


JUPITER_QUOTE_URL = "https://quote-api.jup.ag/v6/quote"
JUPITER_SWAP_URL = "https://quote-api.jup.ag/v6/swap"
JITO_BUNDLE_URL = "https://mainnet.block-engine.jito.wtf/api/v1/bundles"


async def execute_swap(
    token_in: str,
    token_out: str,
    amount: float,
    telegram_token: Optional[str] = None,
    chat_id: Optional[str] = None,
    notifier: Optional[TelegramNotifier] = None,
    slippage_bps: int = 50,
    dry_run: bool = True,
    mempool_monitor: Optional[SolanaMempoolMonitor] = None,
    mempool_cfg: Optional[Dict] = None,
    config: Optional[Dict] = None,
    jito_key: Optional[str] = None,
    max_retries: int = 3,
) -> Dict:
    """Execute a swap on Solana using the Jupiter aggregator.

    Parameters
    ----------
    max_retries:
        Number of attempts when network calls fail. Defaults to ``3``.
    """

    if notifier is None:
        if telegram_token is None or chat_id is None:
            raise ValueError("telegram_token/chat_id or notifier must be provided")
        notifier = Notifier(telegram_token, chat_id)

    msg = f"Swapping {amount} {token_in} to {token_out}"
    err = notifier.notify(msg)
    if err:
        logger.error("Failed to send message: %s", err)

    config = config or {}

    cfg = mempool_cfg or {}
    if mempool_monitor and cfg.get("enabled"):
        threshold = cfg.get("suspicious_fee_threshold", 0.0)
        action = cfg.get("action", "pause")
        if await mempool_monitor.is_suspicious(threshold):
            err_msg = notifier.notify("High priority fees detected")
            if err_msg:
                logger.error("Failed to send message: %s", err_msg)
            if action == "pause":
                return {
                    "token_in": token_in,
                    "token_out": token_out,
                    "amount": amount,
                    "paused": True,
                }
            if action == "reprice":
                amount *= cfg.get("reprice_multiplier", 1.0)
        fee = await mempool_monitor.fetch_priority_fee()
        gas_limit = config.get("gas_threshold_gwei", 0.0)
        if gas_limit and fee > gas_limit:
            logger.warning("Swap aborted due to high priority fee: %s", fee)
            return {}
        tp = config.get("take_profit_pct") or config.get("risk", {}).get("take_profit_pct", 0.0)
        if not gas_limit and tp and fee > tp * 0.05:
            logger.warning("Swap aborted due to high priority fee: %s", fee)
            return {}

    if dry_run:
        tx_hash = "DRYRUN"
        result = {
            "token_in": token_in,
            "token_out": token_out,
            "amount": amount,
            "tx_hash": tx_hash,
        }
        err_res = notifier.notify(f"Swap executed: {result}")
        if err_res:
            logger.error("Failed to send message: %s", err_res)
        logger.info(
            "Swap completed: %s -> %s amount=%s tx=%s",
            token_in,
            token_out,
            amount,
            tx_hash,
        )
        logger.info(
            "Swap executed - tx=%s in=%s out=%s amount=%s dry_run=%s",
            tx_hash,
            token_in,
            token_out,
            amount,
            True,
        )
        if (config or {}).get("tax_tracking", {}).get("enabled"):
            try:
                tax_logger.record_exit({"symbol": token_in, "amount": amount, "side": "sell"})
                tax_logger.record_entry({"symbol": token_out, "amount": amount, "side": "buy"})
            except Exception:
                pass
        return result

    decimals = await get_decimals(token_in)
    amount_base = to_base_units(amount, decimals)

    from solana.keypair import Keypair
    from solana.transaction import Transaction

    private_key = os.getenv("SOLANA_PRIVATE_KEY")
    if not private_key and keyring:
        try:
            private_key = keyring.get_password("solana", "private_key")
        except Exception:
            private_key = None
    if not private_key:
        raise ValueError("SOLANA_PRIVATE_KEY environment variable not set")

    keypair = Keypair.from_secret_key(bytes(json.loads(private_key)))
    rpc_url = os.getenv(
        "SOLANA_RPC_URL",
        f"https://mainnet.helius-rpc.com/v1/?api-key={os.getenv('HELIUS_KEY', '')}",
    )

    async with aiohttp.ClientSession() as session:
        for attempt in range(max_retries):
            try:
                async with session.get(
                    JUPITER_QUOTE_URL,
                    params={
                        "inputMint": token_in,
                        "outputMint": token_out,
                        "amount": amount_base,
                        "slippageBps": slippage_bps,
                    },
                    timeout=10,
                ) as quote_resp:
                    quote_resp.raise_for_status()
                    quote_data = await quote_resp.json()
                break
            except aiohttp.ClientError as exc:
                if attempt >= max_retries - 1:
                    err_msg = notifier.notify(f"Quote failed: {exc}")
                    if err_msg:
                        logger.error("Failed to send message: %s", err_msg)
                    return {}
                await asyncio.sleep(1)
            except Exception as err:
                if attempt < max_retries - 1:
                    await asyncio.sleep(1)
                    continue
                err_msg = notifier.notify(f"Quote error: {err}")
                if err_msg:
                    logger.error("Failed to send message: %s", err_msg)
                return {}
        if not quote_data.get("data"):
            logger.warning("No routes returned from Jupiter")
            return {}
        route = quote_data["data"][0]

        # Abort if available liquidity is too low
        liq = route.get("liquidity")
        if liq is None:
            try:
                liq = (route.get("marketInfos") or [{}])[0].get("liquidity")
            except Exception:
                liq = None
        if liq is not None:
            max_use = amount * config.get("max_liquidity_usage", 0.8)
            if liq < max_use:
                logger.warning("Swap aborted due to low liquidity: %s", liq)
                err = notifier.notify("Swap aborted: insufficient liquidity")
                if err:
                    logger.error("Failed to send message: %s", err)
                return {}

        try:
            async with session.get(
                JUPITER_QUOTE_URL,
                params={
                    "inputMint": token_out,
                    "outputMint": token_in,
                    "amount": int(route["outAmount"]),
                    "slippageBps": slippage_bps,
                },
                timeout=10,
            ) as back_resp:
                back_resp.raise_for_status()
                back_data = await back_resp.json()
            back_route = back_data["data"][0]
            try:
                ask = float(route["outAmount"]) / float(route["inAmount"])
                bid = float(back_route["inAmount"]) / float(back_route["outAmount"])
            except (KeyError, ValueError, ZeroDivisionError) as e:
                logger.warning("Slippage calc failed: %s - skipping check", e)
                slippage = 0.0
            else:
                slippage = (ask - bid) / ((ask + bid) / 2)
            if slippage > config.get("max_slippage_pct", 1.0):
                logger.warning("Trade skipped due to slippage.")
                logger.info(
                    "Swap skipped: %s -> %s amount=%s due to slippage",
                    token_in,
                    token_out,
                    amount,
                )
                err_skip = notifier.notify("Trade skipped due to slippage.")
                if err_skip:
                    logger.error("Failed to send message: %s", err_skip)
                return {}
        except Exception as err:  # pragma: no cover - network
            logger.warning(
                "Slippage check failed for %s->%s amount=%s: %s",
                token_in,
                token_out,
                amount,
                err,
                exc_info=True,
            )

        confirm_exec = (config or {}).get("confirm_execution")
        if confirm_exec is None:
            if sys.stdin.isatty():
                try:
                    confirm_exec = input("Execute swap? [y/N]: ").strip().lower() in ("y", "yes")
                except Exception:
                    confirm_exec = False
            else:
                confirm_exec = False
        if not confirm_exec:
            logger.info("Swap aborted by user")
            return {}

        for attempt in range(max_retries):
            try:
                async with session.post(
                    JUPITER_SWAP_URL,
                    json={"route": route, "userPublicKey": str(keypair.public_key)},
                    timeout=10,
                ) as swap_resp:
                    swap_resp.raise_for_status()
                    swap_data = await swap_resp.json()
                break
            except Exception as err:
                if attempt < max_retries - 1:
                    await asyncio.sleep(1)
                    continue
                err_msg = notifier.notify(f"Swap failed: {err}")
                if err_msg:
                    logger.error("Failed to send message: %s", err_msg)
                return {}
        swap_tx = swap_data["swapTransaction"]

    try:
        raw_tx = base64.b64decode(swap_tx)
    except Exception:
        raw_tx = swap_tx.encode()
    tx = Transaction.deserialize(raw_tx)
    tx.sign(keypair)

    serialize_fn = getattr(tx, "serialize", None)
    signed_bytes = serialize_fn() if callable(serialize_fn) else b""

    if jito_key is None:
        jito_key = os.getenv("JITO_KEY")

    from solana.rpc.async_api import AsyncClient

    tx_hash: Optional[str] = None
    async with AsyncClient(rpc_url) as client:
        if jito_key:
            try:
<<<<<<< HEAD
                signed_tx = base64.b64encode(signed_bytes).decode()
=======
                signed_tx = base64.b64encode(tx.serialize()).decode()
>>>>>>> 8f6eeba4
                async with aiohttp.ClientSession() as jito_session:
                    async with jito_session.post(
                        JITO_BUNDLE_URL,
                        json={"transactions": [signed_tx]},
                        headers={"Authorization": f"Bearer {jito_key}"},
                        timeout=10,
                    ) as bundle_resp:
                        bundle_resp.raise_for_status()
                        bundle_data = await bundle_resp.json()
                tx_hash = bundle_data.get("signature") or bundle_data.get("bundleId")
            except Exception as err:
                logger.warning("Jito submission failed: %s", err)
<<<<<<< HEAD

        if tx_hash is None:
=======
                tx_hash = None
        else:
>>>>>>> 8f6eeba4
            for attempt in range(max_retries):
                try:
                    if signed_bytes and hasattr(client, "send_raw_transaction"):
                        send_res = await client.send_raw_transaction(signed_bytes)
                    else:
                        from solana.rpc.api import Client as SyncClient
                        send_res = SyncClient(rpc_url).send_transaction(tx, keypair)
                    tx_hash = send_res["result"]
                    break
                except Exception as err:
                    if "congestion" in str(err).lower() and attempt < max_retries - 1:
                        await asyncio.sleep(1)
                        continue
                    raise
        if tx_hash is None:
            raise RuntimeError("Swap failed after retries")

<<<<<<< HEAD
        poll_timeout = config.get("poll_timeout", 60)
        for attempt in range(3):
            try:
=======
    poll_timeout = config.get("poll_timeout", 60)
    confirm_res = None
    for attempt in range(3):
        try:
            async with AsyncClient(rpc_url) as aclient:
>>>>>>> 8f6eeba4
                confirm_res = await asyncio.wait_for(
                    client.confirm_transaction(tx_hash, commitment="confirmed"),
                    timeout=poll_timeout,
                )
                break
            except Exception as err:
                if attempt < 2:
                    await asyncio.sleep(2 ** (attempt + 1))
                    continue
                err_msg = notifier.notify(f"Confirmation failed for {tx_hash}")
                if err_msg:
                    logger.error("Failed to send message: %s", err_msg)
                raise TimeoutError("Transaction confirmation failed") from err

    status = None
    if isinstance(confirm_res, dict):
        status = confirm_res.get("status") or confirm_res.get("value", {}).get("confirmationStatus")
    result = {
        "token_in": token_in,
        "token_out": token_out,
        "amount": amount,
        "tx_hash": tx_hash,
        "route": route,
        "status": status or "confirmed",
    }
    err = notifier.notify(f"Swap executed: {result}")
    if err:
        logger.error("Failed to send message: %s", err)
    logger.info(
        "Swap completed: %s -> %s amount=%s tx=%s",
        token_in,
        token_out,
        amount,
        tx_hash,
    )
    logger.info(
        "Swap executed - tx=%s in=%s out=%s amount=%s dry_run=%s",
        tx_hash,
        token_in,
        token_out,
        amount,
        False,
    )
    if (config or {}).get("tax_tracking", {}).get("enabled"):
        try:
            tax_logger.record_exit({"symbol": token_in, "amount": amount, "side": "sell"})
            tax_logger.record_entry({"symbol": token_out, "amount": amount, "side": "buy"})
        except Exception:
            pass
    return result<|MERGE_RESOLUTION|>--- conflicted
+++ resolved
@@ -295,11 +295,8 @@
     async with AsyncClient(rpc_url) as client:
         if jito_key:
             try:
-<<<<<<< HEAD
                 signed_tx = base64.b64encode(signed_bytes).decode()
-=======
                 signed_tx = base64.b64encode(tx.serialize()).decode()
->>>>>>> 8f6eeba4
                 async with aiohttp.ClientSession() as jito_session:
                     async with jito_session.post(
                         JITO_BUNDLE_URL,
@@ -312,13 +309,10 @@
                 tx_hash = bundle_data.get("signature") or bundle_data.get("bundleId")
             except Exception as err:
                 logger.warning("Jito submission failed: %s", err)
-<<<<<<< HEAD
 
         if tx_hash is None:
-=======
                 tx_hash = None
         else:
->>>>>>> 8f6eeba4
             for attempt in range(max_retries):
                 try:
                     if signed_bytes and hasattr(client, "send_raw_transaction"):
@@ -336,17 +330,14 @@
         if tx_hash is None:
             raise RuntimeError("Swap failed after retries")
 
-<<<<<<< HEAD
         poll_timeout = config.get("poll_timeout", 60)
         for attempt in range(3):
             try:
-=======
     poll_timeout = config.get("poll_timeout", 60)
     confirm_res = None
     for attempt in range(3):
         try:
             async with AsyncClient(rpc_url) as aclient:
->>>>>>> 8f6eeba4
                 confirm_res = await asyncio.wait_for(
                     client.confirm_transaction(tx_hash, commitment="confirmed"),
                     timeout=poll_timeout,
