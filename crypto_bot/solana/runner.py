--- conflicted
+++ resolved
@@ -9,11 +9,8 @@
 from .score import score_event
 from . import executor
 from crypto_bot.solana_trading import cross_chain_trade
-<<<<<<< HEAD
 from crypto_bot.utils.token_registry import TOKEN_MINTS
-=======
 from crypto_bot.utils.logger import setup_logger
->>>>>>> 88c172f8
 
 logger = setup_logger(__name__)
 
@@ -41,7 +38,6 @@
             prediction = watcher._predict_breakout(event)
             if score >= 0.7:
                 await executor.snipe(event, score, config.get("execution", {}))
-<<<<<<< HEAD
                 if watcher._predict_breakout(event) >= 0.7 and arb_cfg:
                     # Source trade parameters
                     exchange = arb_cfg.get("exchange")
@@ -74,7 +70,6 @@
                             )
                         except Exception as exc:  # pragma: no cover - best effort
                             logger.error("Arbitrage failed: %s", exc)
-=======
             if prediction >= 0.7:
                 logger.info("High-profit breakout: Arb-ing %s", event.token_mint)
                 try:
@@ -94,7 +89,6 @@
                     )
                 except Exception as exc:  # pragma: no cover - best effort
                     logger.error("Arbitrage failed: %s", exc)
->>>>>>> 88c172f8
     except asyncio.CancelledError:
         watcher.stop()
         raise
