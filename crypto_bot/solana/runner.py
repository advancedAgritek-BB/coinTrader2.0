--- conflicted
+++ resolved
@@ -104,10 +104,8 @@
         watcher.stop()
         raise
     except Exception as e:  # pragma: no cover - best effort
-<<<<<<< HEAD
         logger.error("Runner error: %s", e)
         await poll_fallback(config)
-=======
         logger.error("Runner error: %s - Falling back to polling", e)
         await poll_fallback(watcher)
 
@@ -122,5 +120,4 @@
             await asyncio.sleep(watcher.interval)
         except Exception as exc:  # pragma: no cover - best effort
             logger.error("Polling error: %s", exc)
-            await asyncio.sleep(10)
->>>>>>> 7d653fb1
+            await asyncio.sleep(10)