--- conflicted
+++ resolved
@@ -4,9 +4,7 @@
 
 import aiohttp
 from contextlib import asynccontextmanager
-<<<<<<< HEAD
 import logging
-=======
 import os
 from typing import Mapping, Any
 
@@ -15,7 +13,6 @@
 import os
 import numpy as np
 
->>>>>>> 9f879a81
 
 logger = logging.getLogger(__name__)
 
