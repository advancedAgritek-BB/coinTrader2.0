--- conflicted
+++ resolved
@@ -114,7 +114,6 @@
                     await ws.send_json(sub)
                     backoff = 0
                     async for msg in ws:
-<<<<<<< HEAD
                         if msg.type == aiohttp.WSMsgType.TEXT:
                             try:
                                 data = msg.json()
@@ -151,7 +150,6 @@
 
             if reconnect:
                 backoff += 1
-=======
                         if msg.type != aiohttp.WSMsgType.TEXT:
                             raise ConnectionError
                         data = (
@@ -170,7 +168,6 @@
             except Exception:  # pragma: no cover - reconnection path
                 logger.exception("watch_pool reconnecting")
                 backoff = min(backoff + 1, 5)
->>>>>>> 7f187367
                 await asyncio.sleep(2 ** backoff)
 
 
