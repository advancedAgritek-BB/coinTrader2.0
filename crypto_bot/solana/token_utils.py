<<<<<<< HEAD
import os
import logging
=======
"""Token account helpers for Solana.

This module fetches token accounts for a wallet, enriches them with metadata
from the Helius API and scores them using a machine learning model. Only
accounts whose model probability exceeds a configurable threshold are returned.
"""

from __future__ import annotations

import logging
import os
>>>>>>> b0e5c89e
from typing import Any, Dict, List

import aiohttp


logger = logging.getLogger(__name__)

MIN_BALANCE_THRESHOLD = float(os.getenv("MIN_BALANCE_THRESHOLD", "0.0"))
<<<<<<< HEAD
ML_SCORE_THRESHOLD = float(os.getenv("ML_SCORE_THRESHOLD", "0.5"))
=======
# Minimum ML probability for including a token account in results.
ML_SCORE_THRESHOLD = float(os.getenv("ML_SCORE_THRESHOLD", "0.5"))
ML_SCORE_THRESHOLD = float(os.getenv("ML_SCORE_THRESHOLD", "0.0"))
>>>>>>> b0e5c89e


async def enrich_with_metadata(
    account_pubkey: str, session: aiohttp.ClientSession
) -> Dict[str, Any]:
    """Return metadata for ``account_pubkey`` using the Helius assets endpoint."""

    api_key = os.getenv("HELIUS_KEY")
    if not api_key:
        raise ValueError("HELIUS_KEY environment variable not set")

    url = f"https://api.helius.xyz/v0/assets/{account_pubkey}?api-key={api_key}"
    try:
        async with session.get(url, timeout=10) as resp:
            if resp.status != 200:
                return {}
            return await resp.json()
    except Exception as exc:  # pragma: no cover - network failures
        logger.error("Metadata fetch failed: %s", exc)
        return {}


def predict_token_regime(token_data: Dict[str, Any]) -> float:
    """Return the maximum regime probability for ``token_data``.

    The function loads the ``regime_lgbm`` model via ``load_model`` and predicts
    using basic features such as liquidity and transaction count. On any
    failure the error is logged and ``0.0`` is returned.
    """

    try:  # pragma: no cover - optional dependency
        from coinTrader_Trainer.ml_trainer import load_model

        model = load_model("regime_lgbm")
        features = [
            float(token_data.get("liquidity", 0)),
            float(token_data.get("tx_count", token_data.get("transaction_count", 0))),
        ]
        pred = model.predict([features])[0]
        return float(max(pred)) if hasattr(pred, "__iter__") else float(pred)
    except Exception as exc:  # pragma: no cover - best effort
        logger.error("Token regime prediction failed: %s", exc)
        return 0.0


async def get_token_accounts(
<<<<<<< HEAD
    wallet_address: str, threshold: float | None = None
) -> List[Dict[str, Any]]:
    """Return SPL token accounts with balances above ``threshold``.

    Accounts are enriched with metadata and scored via
    :func:`predict_token_regime`. Only accounts with scores above
    ``ML_SCORE_THRESHOLD`` are returned.
=======
    wallet_address: str,
    threshold: float | None = None,
    ml_threshold: float | None = None,
) -> List[Dict[str, Any]]:
    """Return SPL token accounts above ``threshold`` with ML scores.

    Accounts are enriched with metadata and scored via
    :func:`predict_token_regime`. Only accounts whose score exceeds
    ``ml_threshold`` are included in the result.
>>>>>>> b0e5c89e
    """

    api_key = os.getenv("HELIUS_KEY")
    if not api_key:
        raise ValueError("HELIUS_KEY environment variable not set")

    url = f"https://mainnet.helius-rpc.com/?api-key={api_key}"
    payload = {
        "jsonrpc": "2.0",
        "id": 1,
        "method": "getTokenAccountsByOwner",
        "params": [
            wallet_address,
            {"programId": "TokenkegQfeZyiNwAJbNbGKPFXCWuBvf9Ss623VQ5DA"},
            {"encoding": "jsonParsed"},
        ],
    }

    threshold = float(threshold if threshold is not None else MIN_BALANCE_THRESHOLD)
    ml_threshold = float(
        ml_threshold if ml_threshold is not None else ML_SCORE_THRESHOLD
    )

    try:
        async with aiohttp.ClientSession() as session:
            async with session.post(url, json=payload, timeout=10) as resp:
                resp.raise_for_status()
                data = await resp.json()

            accounts = data.get("result", {}).get("value", [])
            filtered: List[Dict[str, Any]] = []
            for acc in accounts:
                info = (
                    acc.get("account", {})
                    .get("data", {})
                    .get("parsed", {})
                    .get("info", {})
                )
                amount_info = info.get("tokenAmount", {})
                amount = amount_info.get("uiAmount")
                if amount is None:
                    try:
                        amount = float(amount_info.get("uiAmountString", 0))
                    except (ValueError, TypeError):
                        amount = 0.0
                if float(amount) >= threshold:
                    try:
                        meta = await enrich_with_metadata(info.get("mint", ""), session)
                    except TypeError:
                        meta = await enrich_with_metadata(info.get("mint", ""))
                    ml_score = predict_token_regime(meta)
                    acc["metadata"] = meta
                    acc["ml_score"] = ml_score
                    if ml_score >= ML_SCORE_THRESHOLD:
                        filtered.append(acc)
                if float(amount) < threshold:
                    continue

                meta = await enrich_with_metadata(info.get("mint", ""), session)
                ml_score = predict_token_regime(meta)
                acc["metadata"] = meta
                acc["ml_score"] = ml_score
                if ml_score >= ml_threshold:
                    filtered.append(acc)

            return filtered
    except aiohttp.ClientError as exc:  # pragma: no cover - network
        logger.error("Helius request failed: %s", exc)
        raise
<<<<<<< HEAD
=======


async def get_token_accounts_ml_filter(
    wallet_address: str, threshold: float | None = None
) -> List[Dict[str, Any]]:
    """Return enriched token accounts passing an ML probability filter.

    Accounts are first fetched using :func:`get_token_accounts`, then enriched
    with metadata and scored via :func:`predict_token_regime`. Only accounts with
    a prediction score of at least ``ML_SCORE_THRESHOLD`` are returned.
    """

    accounts = await get_token_accounts(wallet_address, threshold)
    final: List[Dict[str, Any]] = []
    for acc in accounts:
        try:
            enriched = await enrich_with_metadata(acc)
        except Exception:  # pragma: no cover - best effort
            logger.error("metadata enrichment failed", exc_info=True)
            continue

        try:
            score = float(predict_token_regime(enriched))
        except Exception:  # pragma: no cover - best effort
            logger.error("ML prediction failed", exc_info=True)
            score = 0.0

        if score >= ML_SCORE_THRESHOLD:
            enriched["ml_score"] = score
            enriched.pop("metadata", None)
            final.append(enriched)

    return final
    Wrapper around :func:`get_token_accounts` kept for backwards compatibility.
    """

    return await get_token_accounts(wallet_address, threshold)
>>>>>>> b0e5c89e
<|MERGE_RESOLUTION|>--- conflicted
+++ resolved
@@ -1,7 +1,6 @@
-<<<<<<< HEAD
+<<<<<< codex/update-tests-for-token-utils
 import os
 import logging
-=======
 """Token account helpers for Solana.
 
 This module fetches token accounts for a wallet, enriches them with metadata
@@ -13,7 +12,6 @@
 
 import logging
 import os
->>>>>>> b0e5c89e
 from typing import Any, Dict, List
 
 import aiohttp
@@ -22,13 +20,10 @@
 logger = logging.getLogger(__name__)
 
 MIN_BALANCE_THRESHOLD = float(os.getenv("MIN_BALANCE_THRESHOLD", "0.0"))
-<<<<<<< HEAD
 ML_SCORE_THRESHOLD = float(os.getenv("ML_SCORE_THRESHOLD", "0.5"))
-=======
 # Minimum ML probability for including a token account in results.
 ML_SCORE_THRESHOLD = float(os.getenv("ML_SCORE_THRESHOLD", "0.5"))
 ML_SCORE_THRESHOLD = float(os.getenv("ML_SCORE_THRESHOLD", "0.0"))
->>>>>>> b0e5c89e
 
 
 async def enrich_with_metadata(
@@ -75,7 +70,6 @@
 
 
 async def get_token_accounts(
-<<<<<<< HEAD
     wallet_address: str, threshold: float | None = None
 ) -> List[Dict[str, Any]]:
     """Return SPL token accounts with balances above ``threshold``.
@@ -83,7 +77,6 @@
     Accounts are enriched with metadata and scored via
     :func:`predict_token_regime`. Only accounts with scores above
     ``ML_SCORE_THRESHOLD`` are returned.
-=======
     wallet_address: str,
     threshold: float | None = None,
     ml_threshold: float | None = None,
@@ -93,7 +86,6 @@
     Accounts are enriched with metadata and scored via
     :func:`predict_token_regime`. Only accounts whose score exceeds
     ``ml_threshold`` are included in the result.
->>>>>>> b0e5c89e
     """
 
     api_key = os.getenv("HELIUS_KEY")
@@ -163,8 +155,6 @@
     except aiohttp.ClientError as exc:  # pragma: no cover - network
         logger.error("Helius request failed: %s", exc)
         raise
-<<<<<<< HEAD
-=======
 
 
 async def get_token_accounts_ml_filter(
@@ -201,5 +191,4 @@
     Wrapper around :func:`get_token_accounts` kept for backwards compatibility.
     """
 
-    return await get_token_accounts(wallet_address, threshold)
->>>>>>> b0e5c89e
+    return await get_token_accounts(wallet_address, threshold)