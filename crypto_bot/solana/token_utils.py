--- conflicted
+++ resolved
@@ -1,4 +1,3 @@
-<<<<<<< HEAD
 """Utilities for enriching Solana token accounts with metadata.
 
 The functions in this module asynchronously query the Helius Digital Asset
@@ -6,7 +5,6 @@
 the ``regime_lgbm`` model from ``coinTrader_Trainer``; those meeting or
 exceeding ``ML_SCORE_THRESHOLD`` are classified as *breakout* tokens.  Accounts
 with balances below ``MIN_BALANCE_THRESHOLD`` are ignored.
-=======
 <<<<<< codex/update-tests-for-token-utils
 import os
 import logging
@@ -15,7 +13,6 @@
 This module fetches token accounts for a wallet, enriches them with metadata
 from the Helius API and scores them using a machine learning model. Only
 accounts whose model probability exceeds a configurable threshold are returned.
->>>>>>> a97416ad
 """
 
 from __future__ import annotations
@@ -31,12 +28,9 @@
 
 MIN_BALANCE_THRESHOLD = float(os.getenv("MIN_BALANCE_THRESHOLD", "0.0"))
 ML_SCORE_THRESHOLD = float(os.getenv("ML_SCORE_THRESHOLD", "0.5"))
-<<<<<<< HEAD
-=======
 # Minimum ML probability for including a token account in results.
 ML_SCORE_THRESHOLD = float(os.getenv("ML_SCORE_THRESHOLD", "0.5"))
 ML_SCORE_THRESHOLD = float(os.getenv("ML_SCORE_THRESHOLD", "0.0"))
->>>>>>> a97416ad
 
 
 async def enrich_with_metadata(
@@ -177,12 +171,9 @@
 
     Accounts are first fetched using :func:`get_token_accounts`, then enriched
     with metadata and scored via :func:`predict_token_regime`. Only accounts with
-<<<<<<< HEAD
     a prediction score of at least ``ML_SCORE_THRESHOLD`` (default ``0.5``) are
     returned.
-=======
     a prediction score of at least ``ML_SCORE_THRESHOLD`` are returned.
->>>>>>> a97416ad
     """
 
     accounts = await get_token_accounts(wallet_address, threshold)
