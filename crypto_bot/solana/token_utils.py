"""Token account helpers for Solana.

This module fetches token accounts for a wallet, enriches them with metadata
from the Helius API and scores them using a machine learning model. Only
accounts whose model probability exceeds a configurable threshold are returned.
"""

from __future__ import annotations

import logging
import os
from typing import Any, Dict, List

import aiohttp

logger = logging.getLogger(__name__)

MIN_BALANCE_THRESHOLD = float(os.getenv("MIN_BALANCE_THRESHOLD", "0.0"))
ML_SCORE_THRESHOLD = float(os.getenv("ML_SCORE_THRESHOLD", "0.0"))


async def enrich_with_metadata(
    account_pubkey: str, session: aiohttp.ClientSession
) -> Dict[str, Any]:
    """Return metadata for ``account_pubkey`` using the Helius assets endpoint."""

    api_key = os.getenv("HELIUS_KEY")
    if not api_key:
        raise ValueError("HELIUS_KEY environment variable not set")

    url = f"https://api.helius.xyz/v0/assets/{account_pubkey}?api-key={api_key}"
    try:
        async with session.get(url, timeout=10) as resp:
            if resp.status != 200:
                return {}
            return await resp.json()
    except Exception as exc:  # pragma: no cover - network failures
        logger.error("Metadata fetch failed: %s", exc)
        return {}


def predict_token_regime(token_data: Dict[str, Any]) -> float:
    """Return the maximum regime probability for ``token_data``.

    The function loads the ``regime_lgbm`` model via ``load_model`` and predicts
    using basic features such as liquidity and transaction count. On any
    failure the error is logged and ``0.0`` is returned.
    """

    try:  # pragma: no cover - optional dependency
        from coinTrader_Trainer.ml_trainer import load_model

        model = load_model("regime_lgbm")
        features = [
            float(token_data.get("liquidity", 0)),
            float(token_data.get("tx_count", token_data.get("transaction_count", 0))),
        ]
        pred = model.predict([features])[0]
        return float(max(pred)) if hasattr(pred, "__iter__") else float(pred)
    except Exception as exc:  # pragma: no cover - best effort
        logger.error("Token regime prediction failed: %s", exc)
        return 0.0


async def get_token_accounts(
    wallet_address: str,
    threshold: float | None = None,
    ml_threshold: float | None = None,
) -> List[Dict[str, Any]]:
    """Return SPL token accounts above ``threshold`` with ML scores.

    Accounts are enriched with metadata and scored via
    :func:`predict_token_regime`. Only accounts whose score exceeds
    ``ml_threshold`` are included in the result.
    """

    api_key = os.getenv("HELIUS_KEY")
    if not api_key:
        raise ValueError("HELIUS_KEY environment variable not set")

    url = f"https://mainnet.helius-rpc.com/?api-key={api_key}"
    payload = {
        "jsonrpc": "2.0",
        "id": 1,
        "method": "getTokenAccountsByOwner",
        "params": [
            wallet_address,
            {"programId": "TokenkegQfeZyiNwAJbNbGKPFXCWuBvf9Ss623VQ5DA"},
            {"encoding": "jsonParsed"},
        ],
    }

    threshold = float(threshold if threshold is not None else MIN_BALANCE_THRESHOLD)
    ml_threshold = float(
        ml_threshold if ml_threshold is not None else ML_SCORE_THRESHOLD
    )

    try:
        async with aiohttp.ClientSession() as session:
            async with session.post(url, json=payload, timeout=10) as resp:
                resp.raise_for_status()
                data = await resp.json()

            accounts = data.get("result", {}).get("value", [])
            filtered: List[Dict[str, Any]] = []
            for acc in accounts:
                info = (
                    acc.get("account", {})
                    .get("data", {})
                    .get("parsed", {})
                    .get("info", {})
                )
                amount_info = info.get("tokenAmount", {})
                amount = amount_info.get("uiAmount")
                if amount is None:
                    try:
                        amount = float(amount_info.get("uiAmountString", 0))
                    except (ValueError, TypeError):
                        amount = 0.0
                if float(amount) < threshold:
                    continue

                meta = await enrich_with_metadata(info.get("mint", ""), session)
                ml_score = predict_token_regime(meta)
                acc["metadata"] = meta
                acc["ml_score"] = ml_score
                if ml_score >= ml_threshold:
                    filtered.append(acc)

            return filtered
    except aiohttp.ClientError as exc:  # pragma: no cover - network
        logger.error("Helius request failed: %s", exc)
        raise
<<<<<<< HEAD
=======


async def get_token_accounts_ml_filter(
    wallet_address: str, threshold: float | None = None
) -> List[Dict[str, Any]]:
    """Return enriched token accounts passing an ML probability filter.

    Wrapper around :func:`get_token_accounts` kept for backwards compatibility.
    """

    return await get_token_accounts(wallet_address, threshold)
>>>>>>> 430655b0
<|MERGE_RESOLUTION|>--- conflicted
+++ resolved
@@ -131,8 +131,6 @@
     except aiohttp.ClientError as exc:  # pragma: no cover - network
         logger.error("Helius request failed: %s", exc)
         raise
-<<<<<<< HEAD
-=======
 
 
 async def get_token_accounts_ml_filter(
@@ -143,5 +141,4 @@
     Wrapper around :func:`get_token_accounts` kept for backwards compatibility.
     """
 
-    return await get_token_accounts(wallet_address, threshold)
->>>>>>> 430655b0
+    return await get_token_accounts(wallet_address, threshold)