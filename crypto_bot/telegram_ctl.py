--- conflicted
+++ resolved
@@ -146,15 +146,12 @@
             return self.config_file.read_text()
         return "Config not found"
 
-<<<<<<< HEAD
     async def reload(self) -> str:
         self.state["reload"] = True
         return "Config reload requested"
-=======
     async def reload_config(self) -> str:
         self.state["reload"] = True
         return "Config reload scheduled"
->>>>>>> e5041970
 
 
 def _reply_or_edit(update: Update, text: str, reply_markup: Any | None = None) -> None:
