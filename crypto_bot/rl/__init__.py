"""Reinforcement learning helpers."""

from . import strategy_selector
<<<<<<< HEAD
=======
try:  # pragma: no cover - optional dependencies
    from .rl import RLStrategySelector, train_rl_selector, get_rl_strategy
except Exception:  # pragma: no cover - fallback when deps missing
    RLStrategySelector = None

    def train_rl_selector(*_a, **_k):
        raise NotImplementedError("RL dependencies missing")

    def get_rl_strategy(*_a, **_k):
        raise NotImplementedError("RL dependencies missing")
>>>>>>> d047093e

__all__ = ["strategy_selector"]<|MERGE_RESOLUTION|>--- conflicted
+++ resolved
@@ -1,8 +1,6 @@
 """Reinforcement learning helpers."""
 
 from . import strategy_selector
-<<<<<<< HEAD
-=======
 try:  # pragma: no cover - optional dependencies
     from .rl import RLStrategySelector, train_rl_selector, get_rl_strategy
 except Exception:  # pragma: no cover - fallback when deps missing
@@ -13,6 +11,5 @@
 
     def get_rl_strategy(*_a, **_k):
         raise NotImplementedError("RL dependencies missing")
->>>>>>> d047093e
 
 __all__ = ["strategy_selector"]