from dataclasses import dataclass
import dataclasses
from typing import Any, Optional, Mapping

import pandas as pd
from math import isnan

from crypto_bot.capital_tracker import CapitalTracker

from crypto_bot.volatility_filter import too_flat, calc_atr

from crypto_bot.utils.logger import LOG_DIR, setup_logger
from crypto_bot.utils.regime_pnl_tracker import get_recent_win_rate


# Log to the main bot file so risk messages are consolidated
logger = setup_logger(__name__, LOG_DIR / "bot.log")


@dataclass
class RiskConfig:
    """Configuration values governing risk limits."""

    max_drawdown: float
    stop_loss_pct: float
    take_profit_pct: float
    min_fng: int = 0
    min_sentiment: int = 0
    bull_fng: int = 101
    bull_sentiment: int = 101
    min_atr_pct: float = 0.0
    max_funding_rate: float = 1.0
    symbol: str = ""
    trade_size_pct: float = 0.1
    risk_pct: float = 0.01
    slippage_factor: float = 0.001
    min_volume: float = 0.0
    volume_threshold_ratio: float = 0.05
    strategy_allocation: dict | None = None
    volume_ratio: float = 1.0
    atr_short_window: int = 14
    atr_long_window: int = 50
    max_volatility_factor: float = 1.5
    min_expected_value: float = 0.0
    default_expected_value: float | None = None
    atr_period: int = 14
    stop_loss_atr_mult: float = 2.0
    take_profit_atr_mult: float = 4.0
    max_pair_drawdown: float = 0.0
    pair_drawdown_lookback: int = 20
    min_history_bars: int = 20
    win_rate_threshold: float = 0.7
    win_rate_boost_factor: float = 1.5
    win_rate_half_life: float = 5.0


class RiskManager:
    """Utility class for evaluating account and trade level risk."""

    def __init__(self, config: RiskConfig) -> None:
        """Create a new manager with the given risk configuration."""
        self.config = config
        self.capital_tracker = CapitalTracker(config.strategy_allocation or {})
        self.equity = 1.0
        self.peak_equity = 1.0
        self.stop_orders: dict[str, dict] = {}
        self.stop_order: dict | None = None
        # Track protective stop orders for each open trade by symbol
        self.boost = 1.0

    @classmethod
    def from_config(cls, cfg: Mapping) -> "RiskManager":
        """Instantiate ``RiskManager`` from a configuration mapping.

        Parameters
        ----------
        cfg : Mapping
            Dictionary with keys corresponding to :class:`RiskConfig` fields.

        Returns
        -------
        RiskManager
            Newly created instance using the provided configuration.
        """
        params = {}
        for f in dataclasses.fields(RiskConfig):
            if f.default is not dataclasses.MISSING:
                default = f.default
            elif f.default_factory is not dataclasses.MISSING:  # type: ignore[attr-defined]
                default = f.default_factory()
            else:
                default = None
            params[f.name] = cfg.get(f.name, default)
        config = RiskConfig(**params)
        return cls(config)

    def get_stop_order(self, symbol: str) -> dict | None:
        """Return the stop order for ``symbol`` if present."""
        return self.stop_orders.get(symbol)

    def update_allocation(self, weights: dict) -> None:
        """Update strategy allocation weights at runtime."""
        self.config.strategy_allocation = weights
        self.capital_tracker.update_allocation(weights)

    def update_equity(self, new_equity: float) -> bool:
        """Update current equity and evaluate drawdown limit.

        Parameters
        ----------
        new_equity : float
            The account equity after the most recent trade.

        Returns
        -------
        bool
            ``True`` if drawdown remains under ``max_drawdown``.
        """
        self.equity = new_equity
        if self.equity > self.peak_equity:
            self.peak_equity = self.equity
        drawdown = 1 - self.equity / self.peak_equity
        logger.info(
            "Equity updated to %.2f (drawdown %.2f)",
            self.equity,
            drawdown,
        )
        return drawdown < self.config.max_drawdown

    def position_size(
        self,
        confidence: float,
        balance: float,
        df: Optional[pd.DataFrame] = None,
        stop_distance: float | None = None,
        atr: float | None = None,
        price: float | None = None,
        name: str | None = None,
        direction: str = "long",
    ) -> float:
        """Return the trade value for a signal.

        When ``stop_distance`` or ``atr`` is provided the size is calculated
<<<<<<< HEAD
        using ``risk_pct`` relative to that distance. Otherwise the fixed
        ``trade_size_pct`` is scaled by volatility and current drawdown. When
        ``name`` is supplied the recent win rate for that strategy is fetched
        using an exponentially decayed weighting of past trades controlled by
        ``win_rate_half_life``. The size is boosted by
        ``win_rate_boost_factor`` when the rate exceeds ``win_rate_threshold``.
=======
        using ``risk_pct`` relative to that distance.  Otherwise the fixed
        ``trade_size_pct`` is scaled by volatility and current drawdown.
        When ``name`` is supplied the recent win rate for that strategy is
        fetched and the size is boosted by ``win_rate_boost_factor`` when the
        rate exceeds ``win_rate_threshold``.  If ``direction`` is ``"short"`` the
        returned size will be negative.
>>>>>>> d153e156
        """

        volatility_factor = 1.0
        if df is not None and not df.empty:
            short_atr = calc_atr(df, window=self.config.atr_short_window)
            long_atr = calc_atr(df, window=self.config.atr_long_window)
            if long_atr > 0 and not isnan(short_atr) and not isnan(long_atr):
                volatility_factor = min(
                    short_atr / long_atr,
                    self.config.max_volatility_factor,
                )

        drawdown = 0.0
        if self.peak_equity > 0:
            drawdown = 1 - self.equity / self.peak_equity
        if self.config.max_drawdown > 0:
            capital_risk_factor = max(
                0.0, 1 - drawdown / self.config.max_drawdown
            )
        else:
            capital_risk_factor = 1.0

        if stop_distance is not None or atr is not None:
            risk_value = balance * self.config.risk_pct * confidence
            stop_loss_distance = atr if atr and atr > 0 else stop_distance
            trade_price = price or 1.0
            if stop_loss_distance and stop_loss_distance > 0:
                size = risk_value * trade_price / stop_loss_distance
            else:
                size = balance * confidence * self.config.trade_size_pct
            max_size = balance * self.config.trade_size_pct
            if size > max_size:
                size = max_size
        else:
            size = (
                balance
                * self.config.trade_size_pct
                * confidence
                * volatility_factor
                * capital_risk_factor
            )

        if name:
            try:
                win_rate = get_recent_win_rate(
                    strategy=name, half_life=self.config.win_rate_half_life
                )
            except Exception:
                win_rate = 0.0
            if win_rate > self.config.win_rate_threshold:
                size *= self.config.win_rate_boost_factor

        if direction == "short":
            size = -abs(size)

        if size == 0:
        size *= (1 - self.config.slippage_factor)

        if size <= 0:
            logger.info(
                "Position size zero - balance=%.2f trade_size_pct=%.2f",
                balance,
                self.config.trade_size_pct,
            )

        logger.info(
            "Calculated position size: %.4f (vol %.2f risk %.2f)",
            size,
            volatility_factor,
            capital_risk_factor,
        )
        return size

    def allow_trade(
        self,
        df: Any,
        strategy: str | None = None,
        symbol: str | None = None,
        score: float | None = None,
    ) -> tuple[bool, str]:
        """Assess whether market conditions merit taking a trade.

        Parameters
        ----------
        df : Any
            DataFrame of OHLCV data.
        symbol : str, optional
            Trading pair being evaluated. Defaults to ``self.config.symbol``.

        Returns
        -------
        tuple[bool, str]
            ``True``/``False`` along with the reason for the decision.
        """
        df_len = len(df)
        logger.info("[EVAL] Data length: %d", df_len)

        if df_len < self.config.min_history_bars:
            reason = "Not enough data to trade"
            logger.info("[EVAL] %s (len=%d)", reason, df_len)
            return False, reason

        current_volume = df["volume"].iloc[-1]

        if score is not None and score > 0.4:
            reason = "High score boost"
            logger.info("[EVAL] %s", reason)
            return True, reason

        if current_volume < 0.001:
            reason = "Volume too low"
            logger.info("[EVAL] %s", reason)
            return False, reason

        if too_flat(df, 0.00001):
            reason = "Volatility too low for HFT"
            logger.info("[EVAL] %s", reason)
            return False, reason

        if too_flat(df, 0.00005):
            reason = "Volatility too low"
            logger.info("[EVAL] %s", reason)
            return False, reason

        self.boost = 1.0
        reason = "Trade allowed"
        logger.info(
            "Allow %s: vol=%.6f, flat=%s",
            symbol,
            current_volume,
            too_flat(df, 0.00005),
        )
        logger.info("[EVAL] %s", reason)
        return True, reason

    def register_stop_order(
        self,
        order: dict,
        strategy: str | None = None,
        symbol: str | None = None,
        entry_price: float | None = None,
        confidence: float | None = None,
        direction: str | None = None,
        take_profit: float | None = None,
        regime: str | None = None,
    ) -> None:
        """Store the protective stop order and related trade info."""
        order = dict(order)
        if strategy is not None:
            order["strategy"] = strategy
        if symbol is None:
            symbol = order.get("symbol")
        if symbol is None:
            raise ValueError("Symbol required to register stop order")
        order["symbol"] = symbol
        if entry_price is not None:
            order["entry_price"] = entry_price
        if confidence is not None:
            order["confidence"] = confidence
        if direction is not None:
            order["direction"] = direction
        if take_profit is not None:
            order["take_profit"] = take_profit
        if regime is not None:
            order["regime"] = regime
        self.stop_order = order
        if symbol is not None:
            self.stop_orders[symbol] = order
        logger.info("Registered stop order %s", order)

    def update_stop_order(self, new_amount: float, symbol: str | None = None) -> None:
        """Update the stored stop order amount."""
        order = self.stop_orders.get(symbol) if symbol else self.stop_order
        if not order:
            return
        order["amount"] = new_amount
        if symbol:
            self.stop_orders[symbol] = order
        else:
            self.stop_order = order
        logger.info("Updated stop order amount to %.4f", new_amount)

    def cancel_stop_order(self, exchange, symbol: str | None = None) -> None:
        """Cancel the existing stop order if needed."""
        order = self.stop_orders.get(symbol) if symbol else self.stop_order
        if not order:
            return
        if not order.get("dry_run") and "id" in order:
            try:
                exchange.cancel_order(order["id"], order.get("symbol"))
                logger.info("Cancelled stop order %s", order.get("id"))
            except Exception as e:
                logger.error("Failed to cancel stop order: %s", e)
        if symbol:
            self.stop_orders.pop(symbol, None)
        else:
            self.stop_order = None

    def can_allocate(self, strategy: str, amount: float, balance: float) -> bool:
        """Check if ``strategy`` can use additional ``amount`` capital."""
        return self.capital_tracker.can_allocate(strategy, amount, balance)

    def allocate_capital(self, strategy: str, amount: float) -> None:
        """Record capital allocation for a strategy."""
        self.capital_tracker.allocate(strategy, amount)

    def deallocate_capital(self, strategy: str, amount: float) -> None:
        """Release previously allocated capital."""
        self.capital_tracker.deallocate(strategy, amount)<|MERGE_RESOLUTION|>--- conflicted
+++ resolved
@@ -141,21 +141,18 @@
         """Return the trade value for a signal.
 
         When ``stop_distance`` or ``atr`` is provided the size is calculated
-<<<<<<< HEAD
         using ``risk_pct`` relative to that distance. Otherwise the fixed
         ``trade_size_pct`` is scaled by volatility and current drawdown. When
         ``name`` is supplied the recent win rate for that strategy is fetched
         using an exponentially decayed weighting of past trades controlled by
         ``win_rate_half_life``. The size is boosted by
         ``win_rate_boost_factor`` when the rate exceeds ``win_rate_threshold``.
-=======
         using ``risk_pct`` relative to that distance.  Otherwise the fixed
         ``trade_size_pct`` is scaled by volatility and current drawdown.
         When ``name`` is supplied the recent win rate for that strategy is
         fetched and the size is boosted by ``win_rate_boost_factor`` when the
         rate exceeds ``win_rate_threshold``.  If ``direction`` is ``"short"`` the
         returned size will be negative.
->>>>>>> d153e156
         """
 
         volatility_factor = 1.0
