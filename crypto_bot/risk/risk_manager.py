from dataclasses import dataclass
import dataclasses
from typing import Any, Optional, Mapping

import pandas as pd
from math import isnan

from crypto_bot.capital_tracker import CapitalTracker

from crypto_bot.volatility_filter import too_flat, calc_atr

from crypto_bot.utils.logger import LOG_DIR, setup_logger
from crypto_bot.utils.regime_pnl_tracker import get_recent_win_rate


def kelly_fraction(win_prob: float, win_loss_ratio: float) -> float:
    """Return the Kelly fraction for the given win probability and ratio.

    Parameters
    ----------
    win_prob:
        Probability of a winning trade expressed as a value between 0 and 1.
    win_loss_ratio:
        The ratio of average win amount to average loss amount.

    Returns
    -------
    float
        Fraction of capital to allocate according to the Kelly criterion.
    """

    return (win_prob * (win_loss_ratio + 1) - 1) / win_loss_ratio


# Log to the main bot file so risk messages are consolidated
logger = setup_logger(__name__, LOG_DIR / "bot.log")


@dataclass
class RiskConfig:
    """Configuration values governing risk limits."""

    max_drawdown: float
    stop_loss_pct: float
    take_profit_pct: float
    min_fng: int = 0
    min_sentiment: int = 0
    bull_fng: int = 101
    bull_sentiment: int = 101
    min_atr_pct: float = 0.0
    max_funding_rate: float = 1.0
    symbol: str = ""
    trade_size_pct: float = 0.1
    risk_pct: float = 0.01
    slippage_factor: float = 0.0
    min_volume: float = 0.0
    volume_threshold_ratio: float = 0.05
    strategy_allocation: dict | None = None
    volume_ratio: float = 1.0
    atr_short_window: int = 14
    atr_long_window: int = 50
    max_volatility_factor: float = 1.5
    min_expected_value: float = 0.0
    default_expected_value: float | None = None
    atr_period: int = 14
    stop_loss_atr_mult: float = 2.0
    take_profit_atr_mult: float = 4.0
    max_pair_drawdown: float = 0.0
    pair_drawdown_lookback: int = 20
    min_history_bars: int = 20
    win_rate_threshold: float = 0.7
    win_rate_boost_factor: float = 1.5
    win_rate_half_life: float = 5.0


class RiskManager:
    """Utility class for evaluating account and trade level risk."""

    def __init__(self, config: RiskConfig) -> None:
        """Create a new manager with the given risk configuration."""
        self.config = config
        self.capital_tracker = CapitalTracker(config.strategy_allocation or {})
        self.equity = 1.0
        self.peak_equity = 1.0
        self.stop_orders: dict[str, dict] = {}
        self.stop_order: dict | None = None
        # Track protective stop orders for each open trade by symbol
        self.boost = 1.0

    @classmethod
    def from_config(cls, cfg: Mapping) -> "RiskManager":
        """Instantiate ``RiskManager`` from a configuration mapping.

        Parameters
        ----------
        cfg : Mapping
            Dictionary with keys corresponding to :class:`RiskConfig` fields.

        Returns
        -------
        RiskManager
            Newly created instance using the provided configuration.
        """
        params = {}
        for f in dataclasses.fields(RiskConfig):
            if f.default is not dataclasses.MISSING:
                default = f.default
            elif f.default_factory is not dataclasses.MISSING:  # type: ignore[attr-defined]
                default = f.default_factory()
            else:
                default = None
            params[f.name] = cfg.get(f.name, default)
        config = RiskConfig(**params)
        return cls(config)

    def get_stop_order(self, symbol: str) -> dict | None:
        """Return the stop order for ``symbol`` if present."""
        return self.stop_orders.get(symbol)

    def update_allocation(self, weights: dict) -> None:
        """Update strategy allocation weights at runtime."""
        self.config.strategy_allocation = weights
        self.capital_tracker.update_allocation(weights)

    def update_equity(self, new_equity: float) -> bool:
        """Update current equity and evaluate drawdown limit.

        Parameters
        ----------
        new_equity : float
            The account equity after the most recent trade.

        Returns
        -------
        bool
            ``True`` if drawdown remains under ``max_drawdown``.
        """
        self.equity = new_equity
        if self.equity > self.peak_equity:
            self.peak_equity = self.equity
        drawdown = 1 - self.equity / self.peak_equity
        logger.info(
            "Equity updated to %.2f (drawdown %.2f)",
            self.equity,
            drawdown,
        )
        return drawdown < self.config.max_drawdown

    def position_size(
        self,
        confidence: float,
        balance: float,
        df: Optional[pd.DataFrame] = None,
        stop_distance: float | None = None,
        atr: float | None = None,
        price: float | None = None,
        name: str | None = None,
        direction: str = "long",
    ) -> float:
        """Return the trade value for a signal.

        When ``stop_distance`` or ``atr`` is provided the size is calculated
        using ``risk_pct`` relative to that distance. Otherwise the fixed
        ``trade_size_pct`` is scaled by volatility and current drawdown. When
        ``name`` is supplied the recent win rate for that strategy is fetched
        using an exponentially decayed weighting of past trades controlled by
        ``win_rate_half_life``. The size is boosted by
        ``win_rate_boost_factor`` when the rate exceeds ``win_rate_threshold``.
        using ``risk_pct`` relative to that distance.  Otherwise the fixed
        ``trade_size_pct`` is scaled by volatility and current drawdown.
        When ``name`` is supplied the recent win rate for that strategy is
        fetched and the size is boosted by ``win_rate_boost_factor`` when the
        rate exceeds ``win_rate_threshold``.  If ``direction`` is ``"short"`` the
        returned size will be negative.
        """

        volatility_factor = 1.0
        if df is not None and not df.empty:
<<<<<<< HEAD
            short_atr = calc_atr(df, period=self.config.atr_short_window)
            long_atr = calc_atr(df, period=self.config.atr_long_window)
=======
            short_atr = calc_atr(df, window=self.config.atr_short_window).iloc[-1]
            long_atr = calc_atr(df, window=self.config.atr_long_window).iloc[-1]
>>>>>>> b443bb14
            if long_atr > 0 and not isnan(short_atr) and not isnan(long_atr):
                volatility_factor = min(
                    short_atr / long_atr,
                    self.config.max_volatility_factor,
                )

        drawdown = 0.0
        if self.peak_equity > 0:
            drawdown = 1 - self.equity / self.peak_equity
        if self.config.max_drawdown > 0:
            capital_risk_factor = max(
                0.0, 1 - drawdown / self.config.max_drawdown
            )
        else:
            capital_risk_factor = 1.0

        if stop_distance is not None or atr is not None:
            risk_value = balance * self.config.risk_pct * confidence
            stop_loss_distance = atr if atr and atr > 0 else stop_distance
            trade_price = price or 1.0
            if stop_loss_distance and stop_loss_distance > 0:
                size = risk_value * trade_price / stop_loss_distance
            else:
                size = balance * confidence * self.config.trade_size_pct
            max_size = balance * self.config.trade_size_pct
            if size > max_size:
                size = max_size
        else:
            size = (
                balance
                * self.config.trade_size_pct
                * confidence
                * volatility_factor
                * capital_risk_factor
            )

        if name:
            try:
                win_rate = get_recent_win_rate(
                    strategy=name, half_life=self.config.win_rate_half_life
                )
            except Exception:
                win_rate = 0.0
            if win_rate > self.config.win_rate_threshold:
                size *= self.config.win_rate_boost_factor

        if direction == "short":
            size = -abs(size)

        size *= (1 - self.config.slippage_factor)

        if size <= 0:
            logger.info(
                "Position size zero - balance=%.2f trade_size_pct=%.2f",
                balance,
                self.config.trade_size_pct,
            )

        logger.info(
            "Calculated position size: %.4f (vol %.2f risk %.2f)",
            size,
            volatility_factor,
            capital_risk_factor,
        )
        return size

    def allow_trade(
        self,
        df: Any,
        strategy: str | None = None,
        symbol: str | None = None,
        score: float | None = None,
    ) -> tuple[bool, str]:
        """Assess whether market conditions merit taking a trade.

        Parameters
        ----------
        df : Any
            DataFrame of OHLCV data.
        symbol : str, optional
            Trading pair being evaluated. Defaults to ``self.config.symbol``.

        Returns
        -------
        tuple[bool, str]
            ``True``/``False`` along with the reason for the decision.
        """
        df_len = len(df)
        logger.info("[EVAL] Data length: %d", df_len)

        if df_len < self.config.min_history_bars:
            reason = "Not enough data to trade"
            logger.info("[EVAL] %s (len=%d)", reason, df_len)
            return False, reason

        current_volume = df["volume"].iloc[-1]

        if score is not None and score > 0.4:
            reason = "High score boost"
            logger.info("[EVAL] %s", reason)
            return True, reason

        if current_volume < 0.001:
            reason = "Volume too low"
            logger.info("[EVAL] %s", reason)
            return False, reason

        if too_flat(df, 0.00001):
            reason = "Volatility too low for HFT"
            logger.info("[EVAL] %s", reason)
            return False, reason

        if too_flat(df, 0.00005):
            reason = "Volatility too low"
            logger.info("[EVAL] %s", reason)
            return False, reason

        self.boost = 1.0
        reason = "Trade allowed"
        logger.info(
            "Allow %s: vol=%.6f, flat=%s",
            symbol,
            current_volume,
            too_flat(df, 0.00005),
        )
        logger.info("[EVAL] %s", reason)
        return True, reason

    def register_stop_order(
        self,
        order: dict,
        strategy: str | None = None,
        symbol: str | None = None,
        entry_price: float | None = None,
        confidence: float | None = None,
        direction: str | None = None,
        take_profit: float | None = None,
        regime: str | None = None,
    ) -> None:
        """Store the protective stop order and related trade info."""
        order = dict(order)
        if strategy is not None:
            order["strategy"] = strategy
        if symbol is None:
            symbol = order.get("symbol")
        if symbol is None:
            raise ValueError("Symbol required to register stop order")
        order["symbol"] = symbol
        if entry_price is not None:
            order["entry_price"] = entry_price
        if confidence is not None:
            order["confidence"] = confidence
        if direction is not None:
            order["direction"] = direction
        if take_profit is not None:
            order["take_profit"] = take_profit
        if regime is not None:
            order["regime"] = regime
        self.stop_order = order
        if symbol is not None:
            self.stop_orders[symbol] = order
        logger.info("Registered stop order %s", order)

    def update_stop_order(self, new_amount: float, symbol: str | None = None) -> None:
        """Update the stored stop order amount."""
        order = self.stop_orders.get(symbol) if symbol else self.stop_order
        if not order:
            return
        order["amount"] = new_amount
        if symbol:
            self.stop_orders[symbol] = order
        else:
            self.stop_order = order
        logger.info("Updated stop order amount to %.4f", new_amount)

    def cancel_stop_order(self, exchange, symbol: str | None = None) -> None:
        """Cancel the existing stop order if needed."""
        order = self.stop_orders.get(symbol) if symbol else self.stop_order
        if not order:
            return
        if not order.get("dry_run") and "id" in order:
            try:
                exchange.cancel_order(order["id"], order.get("symbol"))
                logger.info("Cancelled stop order %s", order.get("id"))
            except Exception as e:
                logger.error("Failed to cancel stop order: %s", e)
        if symbol:
            self.stop_orders.pop(symbol, None)
        else:
            self.stop_order = None

    def can_allocate(self, strategy: str, amount: float, balance: float) -> bool:
        """Check if ``strategy`` can use additional ``amount`` capital."""
        return self.capital_tracker.can_allocate(strategy, amount, balance)

    def allocate_capital(self, strategy: str, amount: float) -> None:
        """Record capital allocation for a strategy."""
        self.capital_tracker.allocate(strategy, amount)

    def deallocate_capital(self, strategy: str, amount: float) -> None:
        """Release previously allocated capital."""
        self.capital_tracker.deallocate(strategy, amount)

    def kelly_position_size(self, win_prob: float, win_loss_ratio: float, balance: float) -> float:
        """Return position size suggested by the Kelly criterion.

        Parameters
        ----------
        win_prob:
            Probability of a winning trade.
        win_loss_ratio:
            Ratio of average win amount to average loss amount.
        balance:
            Current account balance.

        Returns
        -------
        float
            Recommended position size in notional terms.
        """

        fraction = kelly_fraction(win_prob, win_loss_ratio)
        return max(fraction, 0.0) * balance<|MERGE_RESOLUTION|>--- conflicted
+++ resolved
@@ -176,13 +176,10 @@
 
         volatility_factor = 1.0
         if df is not None and not df.empty:
-<<<<<<< HEAD
             short_atr = calc_atr(df, period=self.config.atr_short_window)
             long_atr = calc_atr(df, period=self.config.atr_long_window)
-=======
             short_atr = calc_atr(df, window=self.config.atr_short_window).iloc[-1]
             long_atr = calc_atr(df, window=self.config.atr_long_window).iloc[-1]
->>>>>>> b443bb14
             if long_atr > 0 and not isnan(short_atr) and not isnan(long_atr):
                 volatility_factor = min(
                     short_atr / long_atr,
