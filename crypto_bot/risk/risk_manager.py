--- conflicted
+++ resolved
@@ -109,7 +109,6 @@
             logger.info(reason)
             return False, reason
 
-<<<<<<< HEAD
         last_close = df["close"].iloc[-1]
         last_time = str(df.index[-1])
         logger.info(
@@ -118,11 +117,9 @@
 
         vol_mean = df['volume'].rolling(20).mean().iloc[-1]
         current_volume = df['volume'].iloc[-1]
-=======
         vol_mean = df["volume"].rolling(20).mean().iloc[-1]
         current_volume = df["volume"].iloc[-1]
         vol_threshold = vol_mean * self.config.volume_threshold_ratio
->>>>>>> 36dcc64d
         logger.info(
             f"{self.config.symbol} | Raw Volume: {current_volume} | Mean Volume: {vol_mean} | "
             f"Min Volume: {self.config.min_volume} | Ratio Threshold: {vol_threshold}"
