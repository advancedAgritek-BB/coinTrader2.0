--- conflicted
+++ resolved
@@ -37,13 +37,10 @@
     volume_threshold_ratio: float = 0.1
     strategy_allocation: dict | None = None
     volume_ratio: float = 1.0
-<<<<<<< HEAD
     atr_short_window: int = 14
     atr_long_window: int = 50
     max_volatility_factor: float = 1.5
-=======
     min_expected_value: float = 0.0
->>>>>>> 6b1aa4c8
 
 
 class RiskManager:
@@ -91,7 +88,6 @@
         self,
         confidence: float,
         balance: float,
-<<<<<<< HEAD
         df: Optional[pd.DataFrame] = None,
     ) -> float:
         """Return the trade value for a signal.
@@ -136,7 +132,6 @@
             volatility_factor,
             capital_risk_factor,
         )
-=======
         stop_distance: float | None = None,
         atr: float | None = None,
     ) -> float:
@@ -156,7 +151,6 @@
         else:
             size = balance * confidence * self.config.trade_size_pct
         logger.info("Calculated position size: %.4f", size)
->>>>>>> 6b1aa4c8
         return size
 
     def allow_trade(self, df: Any, strategy: str | None = None) -> tuple[bool, str]:
