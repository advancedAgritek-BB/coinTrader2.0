--- conflicted
+++ resolved
@@ -196,16 +196,13 @@
             if win_rate > self.config.win_rate_threshold:
                 size *= self.config.win_rate_boost_factor
 
-<<<<<<< HEAD
         if direction == "short":
             size = -abs(size)
 
         if size == 0:
-=======
         size *= (1 - self.config.slippage_factor)
 
         if size <= 0:
->>>>>>> 45dcd9f5
             logger.info(
                 "Position size zero - balance=%.2f trade_size_pct=%.2f",
                 balance,
