--- conflicted
+++ resolved
@@ -171,7 +171,6 @@
                 creds.setdefault("exchange", os.getenv("EXCHANGE"))
             should_write = False
         else:
-<<<<<<< HEAD
             logger.info(
                 "user_config.yaml not found; prompting for credentials. "
                 "Set COINBASE_API_KEY/COINBASE_API_SECRET/COINBASE_API_PASSPHRASE or "
@@ -185,7 +184,6 @@
                 )
                 logger.error(msg)
                 raise RuntimeError(msg)
-=======
             if not sys.stdin.isatty():
                 logger.error(
                     "user_config.yaml not found and no credentials in environment. "
@@ -196,7 +194,6 @@
                     "Missing credentials and cannot prompt in non-interactive mode"
                 )
             logger.info("user_config.yaml not found; prompting for credentials")
->>>>>>> 955ea1ce
             creds.update(prompt_user())
             should_write = True
 
