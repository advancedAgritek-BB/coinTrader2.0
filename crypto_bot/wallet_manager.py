--- conflicted
+++ resolved
@@ -118,7 +118,6 @@
         data["coinbase_api_secret"] = os.getenv("COINBASE_API_SECRET", "")
         data["coinbase_passphrase"] = os.getenv("API_PASSPHRASE", "")
 
-<<<<<<< HEAD
     data["telegram_token"] = _env_or_prompt("TELEGRAM_TOKEN", "Enter Telegram bot token: ")
     data["telegram_chat_id"] = _env_or_prompt("TELEGRAM_CHAT_ID", "Enter Telegram chat id: ")
     data["wallet_address"] = _env_or_prompt("WALLET_ADDRESS", "Enter public wallet address: ")
@@ -127,13 +126,11 @@
     )
     data["helius_api_key"] = _env_or_prompt("HELIUS_KEY", "Enter Helius API key: ")
     data["lunarcrush_api_key"] = _env_or_prompt(
-=======
     data["telegram_token"] = env_or_prompt("TELEGRAM_TOKEN", "Enter Telegram bot token: ")
     data["telegram_chat_id"] = env_or_prompt("TELEGRAM_CHAT_ID", "Enter Telegram chat id: ")
     data["wallet_address"] = env_or_prompt("WALLET_ADDRESS", "Enter public wallet address: ")
     data["helius_api_key"] = env_or_prompt("HELIUS_KEY", "Enter Helius API key: ")
     data["lunarcrush_api_key"] = env_or_prompt(
->>>>>>> 5ca7063a
         "LUNARCRUSH_API_KEY", "Enter LunarCrush API key: "
     )
 
