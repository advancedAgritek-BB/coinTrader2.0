--- conflicted
+++ resolved
@@ -164,15 +164,12 @@
         if should_write:
             logger.info("Creating new user configuration at %s", CONFIG_FILE)
             with open(CONFIG_FILE, "w") as f:
-<<<<<<< HEAD
                 dump = {
                     k: _encrypt(str(v)) if k in SENSITIVE_FIELDS and v is not None else v
                     for k, v in creds.items()
                 }
                 yaml.safe_dump(dump, f)
-=======
                 yaml.safe_dump(creds, f)
->>>>>>> c730b558
 
     provider = os.getenv("SECRETS_PROVIDER")
     if provider:
