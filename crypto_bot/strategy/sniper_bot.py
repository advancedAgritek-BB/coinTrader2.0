from typing import Dict, Optional, Tuple

import pandas as pd

from crypto_bot.utils import volatility
from crypto_bot.utils.pair_cache import load_liquid_pairs
from crypto_bot.utils.logger import LOG_DIR, setup_logger
from crypto_bot.utils.ml_utils import warn_ml_unavailable_once
NAME = "sniper_bot"
DEFAULT_PAIRS = ["BTC/USD", "ETH/USD"]
ALLOWED_PAIRS = load_liquid_pairs() or DEFAULT_PAIRS

logger = setup_logger(__name__, LOG_DIR / "bot.log")

try:  # pragma: no cover - optional dependency
    from coinTrader_Trainer.ml_trainer import load_model
    ML_AVAILABLE = True
except Exception:  # pragma: no cover - trainer missing
    ML_AVAILABLE = False
    warn_ml_unavailable_once()

if ML_AVAILABLE:
    MODEL = load_model("sniper_bot")
else:  # pragma: no cover - fallback
    MODEL = None


def generate_signal(
    df: pd.DataFrame,
    symbol: str | None = None,
    timeframe: str | None = None,
<<<<<<< HEAD
=======
    breakout_pct: float = 0.01,
    volume_multiple: float = 1.2,
    max_history: int = 30,
    initial_window: int = 3,
    min_volume: float = 100.0,
    direction: str = "auto",
    high_freq: bool = False,
    atr_window: int = 14,
    volume_window: int = 5,
    price_fallback: bool = True,
    fallback_atr_mult: float = 1.5,
    fallback_volume_mult: float = 1.2,
>>>>>>> 63a57c54
    **kwargs,
) -> Tuple[float, str, float, bool]:
    """Detect pumps for newly listed tokens using early price and volume action.

    Parameters
    ----------
    df : pd.DataFrame
        OHLCV data ordered oldest -> newest.
    config : dict, optional
        Configuration values overriding the keyword defaults.
    symbol : str, optional
        Asset symbol for the provided data.
    timeframe : str, optional
        Candle timeframe for ``df``.
    breakout_pct : float, optional
        Minimum percent change from the first close considered a breakout.
    volume_multiple : float, optional
        Minimum multiple of the average volume of the first ``initial_window``
        candles considered abnormal.
    max_history : int, optional
        Maximum history length still considered a new listing.
    initial_window : int, optional
        Number of early candles used to compute baseline volume.
    min_volume : float, optional
        Minimum trade volume for the latest candle to consider a signal.
    direction : {"auto", "long", "short"}, optional
        Force a trade direction or infer automatically.
    high_freq : bool, optional
        When ``True`` the function expects 1m candles and shortens
        ``max_history`` and ``initial_window`` so signals can trigger
        right after a listing.
    atr_window : int, optional
        Window length used to compute ATR for event detection.
    volume_window : int, optional
        Window length used to compute average volume for event detection.
    price_fallback : bool, optional
        Enable ATR based fallback when breakout conditions fail.
        Defaults to ``True``.
    fallback_atr_mult : float, optional
        Required candle body multiple of ATR for the fallback.
        Defaults to ``1.5``.
    fallback_volume_mult : float, optional
        Required volume multiple for the fallback.
        Defaults to ``1.2``.

    Returns
    -------
    Tuple[float, str, float, bool]
        Score between 0 and 1, trade direction, ATR value and event flag.
    """
    if isinstance(symbol, dict) and timeframe is None:
        kwargs.setdefault("config", symbol)
        symbol = None
    if isinstance(timeframe, dict):
        kwargs.setdefault("config", timeframe)
        timeframe = None
    config = kwargs.get("config")

    breakout_pct = kwargs.get("breakout_pct", 0.01)
    volume_multiple = kwargs.get("volume_multiple", 1.2)
    max_history = kwargs.get("max_history", 30)
    initial_window = kwargs.get("initial_window", 3)
    min_volume = kwargs.get("min_volume", 100.0)
    direction = kwargs.get("direction", "auto")
    high_freq = kwargs.get("high_freq", False)
    atr_window = kwargs.get("atr_window", 14)
    volume_window = kwargs.get("volume_window", 5)
    price_fallback = kwargs.get("price_fallback", True)
    fallback_atr_mult = kwargs.get("fallback_atr_mult", 1.5)
    fallback_volume_mult = kwargs.get("fallback_volume_mult", 1.2)

    symbol = symbol or (config.get("symbol", "unknown") if config else "unknown")
    timeframe = timeframe or (config.get("timeframe") if config else None)
    if (
        symbol
        and symbol != "unknown"
        and ALLOWED_PAIRS
        and symbol not in ALLOWED_PAIRS
    ):
        logger.info("Signal for %s: %s, %s", symbol, 0.0, "none")
        return 0.0, "none", 0.0, False

    if config:
        breakout_pct = config.get("breakout_pct", breakout_pct)
        volume_multiple = config.get("volume_multiple", volume_multiple)
        max_history = config.get("max_history", max_history)
        initial_window = config.get("initial_window", initial_window)
        min_volume = config.get("min_volume", min_volume)
        direction = config.get("direction", direction)
        atr_window = int(config.get("atr_window", atr_window))
        volume_window = int(config.get("volume_window", volume_window))
        price_fallback = config.get("price_fallback", price_fallback)
        fallback_atr_mult = config.get("fallback_atr_mult", fallback_atr_mult)
        fallback_volume_mult = config.get("fallback_volume_mult", fallback_volume_mult)

    if high_freq:
        max_history = min(max_history, 20)
        initial_window = max(1, initial_window // 2)

    if len(df) < initial_window:
        logger.info("Signal for %s: %s, %s", symbol, 0.0, "none")
        return 0.0, "none", 0.0, False

    first_close = df["close"].iloc[0]
    if first_close == 0:
        logger.info("Signal for %s: %s, %s", symbol, 0.0, "none")
        return 0.0, "none", 0.0, False

    price_change = df["close"].iloc[-1] / first_close - 1
    if direction == "auto" and price_change < 0:
        atr_value = volatility.calc_atr(df, period=atr_window, as_series=False)
        score = 1.0
        if MODEL is not None:
            try:  # pragma: no cover - best effort
                ml_score = MODEL.predict(df)
                score = (score + ml_score) / 2
            except Exception:
                pass
        if config is None or config.get("atr_normalization", True):
            score = volatility.normalize_score_by_volatility(df, score)
        logger.info("Signal for %s: %s, %s", symbol, score, "short")
        return score, "short", atr_value if atr_value is not None else 0.0, False

    base_volume = df["volume"].iloc[:initial_window].mean()
    vol_ratio = df["volume"].iloc[-1] / base_volume if base_volume > 0 else 0

    atr_window = min(atr_window, len(df))
    atr = volatility.calc_atr(df, period=atr_window, as_series=False)

    if len(df) > volume_window:
        prev_vol = df["volume"].iloc[-(volume_window + 1):-1]
    else:
        prev_vol = df["volume"].iloc[:-1]
    avg_vol = prev_vol.mean() if not prev_vol.empty else 0.0
    body = abs(df["close"].iloc[-1] - df["open"].iloc[-1])
    event = False
    atr_val = 0.0
    if atr is not None:
        atr_src = getattr(atr, "iloc", atr)
        atr_val = float(atr_src[-1] if hasattr(atr_src, "__getitem__") else atr_src)
    if atr_val > 0.0 and avg_vol > 0:
        if body >= 2 * atr_val and df["volume"].iloc[-1] >= 2 * avg_vol:
            event = True
    atr = atr_val

    if df["volume"].iloc[-1] < min_volume:
        logger.info("Signal for %s: %s, %s", symbol, 0.0, "none")
        return 0.0, "none", atr if atr is not None else 0.0, event

    if (
        len(df) <= max_history
        and abs(price_change) >= breakout_pct
        and vol_ratio >= volume_multiple
    ):
        price_score = min(abs(price_change) / breakout_pct, 1.0)
        vol_score = min(vol_ratio / volume_multiple, 1.0)
        score = (price_score + vol_score) / 2
        if MODEL is not None:
            try:  # pragma: no cover - best effort
                ml_score = MODEL.predict(df)
                score = (score + ml_score) / 2
            except Exception:
                pass
        if config is None or config.get("atr_normalization", True):
            score = volatility.normalize_score_by_volatility(df, score)
        if direction not in {"auto", "long", "short"}:
            direction = "auto"
        trade_direction = direction
        if direction == "auto":
            trade_direction = "short" if price_change < 0 else "long"
        logger.info("Signal for %s: %s, %s", symbol, score, trade_direction)
        return score, trade_direction, atr if atr is not None else 0.0, event

    trade_direction = direction
    score = 0.0

    if price_fallback:
        atr_value = volatility.calc_atr(df, period=atr_window, as_series=False)
        if atr_value is not None:
            atr_src = getattr(atr_value, "iloc", atr_value)
            atr_value = float(atr_src[-1] if hasattr(atr_src, "__getitem__") else atr_src)
        else:
            atr_value = 0.0
        if atr_value <= 0.0:
            logger.info("Signal for %s: %s, %s", symbol, 0.0, "none")
            return 0.0, "none", 0.0, event
        atr = atr_value
        body = abs(df["close"].iloc[-1] - df["open"].iloc[-1])
        avg_vol = df["volume"].iloc[:-1].mean()
        if (
            body > atr_value * fallback_atr_mult
            and avg_vol > 0
            and df["volume"].iloc[-1] > avg_vol * fallback_volume_mult
        ):
            score = 1.0
            if MODEL is not None:
                try:  # pragma: no cover - best effort
                    ml_score = MODEL.predict(df)
                    score = (score + ml_score) / 2
                except Exception:
                    pass
            if config is None or config.get("atr_normalization", True):
                score = volatility.normalize_score_by_volatility(df, score)
            if direction not in {"auto", "long", "short"}:
                direction = "auto"
            trade_direction = direction
            if direction == "auto":
                trade_direction = (
                    "short"
                    if df["close"].iloc[-1] < df["open"].iloc[-1]
                    else "long"
                )
            logger.info("Signal for %s: %s, %s", symbol, score, trade_direction)
            return score, trade_direction, atr_value, event

    logger.info("Signal for %s: %s, %s", symbol, 0.0, "none")
    return 0.0, "none", atr if atr is not None else 0.0, event


class regime_filter:
    """Match volatile regime."""

    @staticmethod
    def matches(regime: str) -> bool:
        return regime == "volatile"<|MERGE_RESOLUTION|>--- conflicted
+++ resolved
@@ -29,8 +29,6 @@
     df: pd.DataFrame,
     symbol: str | None = None,
     timeframe: str | None = None,
-<<<<<<< HEAD
-=======
     breakout_pct: float = 0.01,
     volume_multiple: float = 1.2,
     max_history: int = 30,
@@ -43,7 +41,6 @@
     price_fallback: bool = True,
     fallback_atr_mult: float = 1.5,
     fallback_volume_mult: float = 1.2,
->>>>>>> 63a57c54
     **kwargs,
 ) -> Tuple[float, str, float, bool]:
     """Detect pumps for newly listed tokens using early price and volume action.
