--- conflicted
+++ resolved
@@ -5,10 +5,7 @@
 
 from crypto_bot.utils import volatility
 from crypto_bot.utils.pair_cache import load_liquid_pairs
-<<<<<<< HEAD
-=======
 from crypto_bot.utils import volatility
->>>>>>> 4be6e073
 from crypto_bot.utils.logger import LOG_DIR, setup_logger
 from crypto_bot.utils.ml_utils import warn_ml_unavailable_once
 
@@ -143,11 +140,8 @@
         if config is None or config.get("atr_normalization", True):
             score = volatility.normalize_score_by_volatility(df, score)
         logger.info("Signal for %s: %s, %s", symbol, score, "short")
-<<<<<<< HEAD
         return score, "short", atr_value or 0.0, False
-=======
         return score, "short", atr_value if atr_value is not None else 0.0, False
->>>>>>> 4be6e073
 
     base_volume = df["volume"].iloc[:initial_window].mean()
     vol_ratio = df["volume"].iloc[-1] / base_volume if base_volume > 0 else 0
@@ -205,10 +199,7 @@
         if atr_value is None or atr_value <= 0:
             logger.info("Signal for %s: %s, %s", symbol, 0.0, "none")
             return 0.0, "none", 0.0, event
-<<<<<<< HEAD
         atr = atr_value
-=======
->>>>>>> 4be6e073
         body = abs(df["close"].iloc[-1] - df["open"].iloc[-1])
         avg_vol = df["volume"].iloc[:-1].mean()
         if (
