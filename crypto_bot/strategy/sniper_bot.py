--- conflicted
+++ resolved
@@ -24,15 +24,12 @@
     high_freq: bool = False,
     atr_window: int = 14,
     volume_window: int = 5,
-<<<<<<< HEAD
     price_fallback: bool = True,
     fallback_atr_mult: float = 1.5,
     fallback_volume_mult: float = 1.2,
-=======
     price_fallback: bool = False,
     fallback_atr_mult: float = 2.0,
     fallback_volume_mult: float = 2.0,
->>>>>>> 416dd1e2
 ) -> Tuple[float, str, float, bool]:
     """Detect pumps for newly listed tokens using early price and volume action.
 
@@ -162,19 +159,16 @@
                 score = normalize_score_by_volatility(df, score)
             if direction not in {"auto", "long", "short"}:
                 direction = "auto"
-<<<<<<< HEAD
             trade_direction = (
                 "short" if df["close"].iloc[-1] < df["open"].iloc[-1] else "long"
             )
             if direction != "auto":
                 trade_direction = direction
-=======
             trade_direction = direction
             if direction == "auto":
                 trade_direction = (
                     "short" if df["close"].iloc[-1] < df["open"].iloc[-1] else "long"
                 )
->>>>>>> 416dd1e2
             return score, trade_direction, atr, event
 
     return 0.0, "none", atr, event
