from typing import Dict, Optional, Tuple

import pandas as pd
<<<<<<< HEAD
import ta
=======
>>>>>>> aedbc60f

from crypto_bot.utils.volatility import normalize_score_by_volatility
from crypto_bot.utils.pair_cache import load_liquid_pairs
from crypto_bot.volatility_filter import calc_atr

DEFAULT_PAIRS = ["BTC/USD", "ETH/USD"]
ALLOWED_PAIRS = load_liquid_pairs() or DEFAULT_PAIRS


def generate_signal(
    df: pd.DataFrame,
    config: Optional[Dict[str, float | int | str]] = None,
    *,
    breakout_pct: float = 0.1,
    volume_multiple: float = 3.0,
    max_history: int = 50,
    initial_window: int = 3,
    min_volume: float = 100.0,
    direction: str = "auto",
    high_freq: bool = False,
<<<<<<< HEAD
    atr_window: int = 14,
    volume_window: int = 5,
) -> Tuple[float, str, float, bool]:
    """Detect pumps for newly listed tokens using early price and volume
    action.
=======
    price_fallback: bool = False,
    fallback_atr_mult: float = 2.0,
    fallback_volume_mult: float = 2.0,
) -> Tuple[float, str]:
    """Detect pumps for newly listed tokens using early price and volume action.
>>>>>>> aedbc60f

    Parameters
    ----------
    df : pd.DataFrame
        OHLCV data ordered oldest -> newest.
    config : dict, optional
        Configuration values overriding the keyword defaults.
    breakout_pct : float, optional
        Minimum percent change from the first close considered a breakout.
    volume_multiple : float, optional
        Minimum multiple of the average volume of the first ``initial_window``
        candles considered abnormal.
    max_history : int, optional
        Maximum history length still considered a new listing.
    initial_window : int, optional
        Number of early candles used to compute baseline volume.
    min_volume : float, optional
        Minimum trade volume for the latest candle to consider a signal.
    direction : {"auto", "long", "short"}, optional
        Force a trade direction or infer automatically.
    high_freq : bool, optional
        When ``True`` the function expects 1m candles and shortens
        ``max_history`` and ``initial_window`` so signals can trigger
        right after a listing.
    price_fallback : bool, optional
        Enable ATR based fallback when breakout conditions fail.
    fallback_atr_mult : float, optional
        Required candle body multiple of ATR for the fallback.
    fallback_volume_mult : float, optional
        Required volume multiple for the fallback.

    Returns
    -------
    Tuple[float, str, float, bool]
        Score between 0 and 1, trade direction, ATR value and event flag.
    """
    symbol = config.get("symbol") if config else ""
    if symbol and ALLOWED_PAIRS and symbol not in ALLOWED_PAIRS:
        return 0.0, "none", 0.0, False

    if config:
        breakout_pct = config.get("breakout_pct", breakout_pct)
        volume_multiple = config.get("volume_multiple", volume_multiple)
        max_history = config.get("max_history", max_history)
        initial_window = config.get("initial_window", initial_window)
        min_volume = config.get("min_volume", min_volume)
        direction = config.get("direction", direction)
<<<<<<< HEAD
        atr_window = int(config.get("atr_window", atr_window))
        volume_window = int(config.get("volume_window", volume_window))
=======
        price_fallback = config.get("price_fallback", price_fallback)
        fallback_atr_mult = config.get("fallback_atr_mult", fallback_atr_mult)
        fallback_volume_mult = config.get("fallback_volume_mult", fallback_volume_mult)
>>>>>>> aedbc60f

    if high_freq:
        max_history = min(max_history, 20)
        initial_window = max(1, initial_window // 2)

    if len(df) < initial_window:
        return 0.0, "none", 0.0, False

    price_change = df["close"].iloc[-1] / df["close"].iloc[0] - 1
    base_volume = df["volume"].iloc[:initial_window].mean()
    vol_ratio = df["volume"].iloc[-1] / base_volume if base_volume > 0 else 0

    atr_window = min(atr_window, len(df))
    atr_series = ta.volatility.average_true_range(
        df["high"], df["low"], df["close"], window=atr_window
    )
    atr = float(atr_series.iloc[-1]) if len(atr_series) else 0.0

    if len(df) > volume_window:
        prev_vol = df["volume"].iloc[-(volume_window + 1):-1]
    else:
        prev_vol = df["volume"].iloc[:-1]
    avg_vol = prev_vol.mean() if not prev_vol.empty else 0.0
    body = abs(df["close"].iloc[-1] - df["open"].iloc[-1])
    event = False
    if atr > 0 and avg_vol > 0:
        if body >= 2 * atr and df["volume"].iloc[-1] >= 2 * avg_vol:
            event = True

    if df["volume"].iloc[-1] < min_volume:
        return 0.0, "none", atr, event

    if (
        len(df) <= max_history
        and abs(price_change) >= breakout_pct
        and vol_ratio >= volume_multiple
    ):
        price_score = min(abs(price_change) / breakout_pct, 1.0)
        vol_score = min(vol_ratio / volume_multiple, 1.0)
        score = (price_score + vol_score) / 2
        if config is None or config.get("atr_normalization", True):
            score = normalize_score_by_volatility(df, score)
        if direction not in {"auto", "long", "short"}:
            direction = "auto"
        trade_direction = direction
        if direction == "auto":
            trade_direction = "short" if price_change < 0 else "long"
<<<<<<< HEAD
        return score, trade_direction, atr, event

    return 0.0, "none", atr, event
=======
        else:
            trade_direction = direction
        return score, trade_direction
    else:
        trade_direction = direction
        score = 0.0

    if price_fallback:
        atr = calc_atr(df)
        body = abs(df["close"].iloc[-1] - df["open"].iloc[-1])
        avg_vol = df["volume"].iloc[:-1].mean()
        if atr > 0 and body > atr * fallback_atr_mult and avg_vol > 0 and df["volume"].iloc[-1] > avg_vol * fallback_volume_mult:
            score = 1.0
            if config is None or config.get("atr_normalization", True):
                score = normalize_score_by_volatility(df, score)
            if direction not in {"auto", "long", "short"}:
                direction = "auto"
            if direction == "auto":
                trade_direction = "short" if df["close"].iloc[-1] < df["open"].iloc[-1] else "long"
            return score, trade_direction

    return score, trade_direction
>>>>>>> aedbc60f


class regime_filter:
    """Match volatile regime."""

    @staticmethod
    def matches(regime: str) -> bool:
        return regime == "volatile"<|MERGE_RESOLUTION|>--- conflicted
+++ resolved
@@ -1,10 +1,7 @@
 from typing import Dict, Optional, Tuple
 
 import pandas as pd
-<<<<<<< HEAD
 import ta
-=======
->>>>>>> aedbc60f
 
 from crypto_bot.utils.volatility import normalize_score_by_volatility
 from crypto_bot.utils.pair_cache import load_liquid_pairs
@@ -25,19 +22,16 @@
     min_volume: float = 100.0,
     direction: str = "auto",
     high_freq: bool = False,
-<<<<<<< HEAD
     atr_window: int = 14,
     volume_window: int = 5,
 ) -> Tuple[float, str, float, bool]:
     """Detect pumps for newly listed tokens using early price and volume
     action.
-=======
     price_fallback: bool = False,
     fallback_atr_mult: float = 2.0,
     fallback_volume_mult: float = 2.0,
 ) -> Tuple[float, str]:
     """Detect pumps for newly listed tokens using early price and volume action.
->>>>>>> aedbc60f
 
     Parameters
     ----------
@@ -85,14 +79,11 @@
         initial_window = config.get("initial_window", initial_window)
         min_volume = config.get("min_volume", min_volume)
         direction = config.get("direction", direction)
-<<<<<<< HEAD
         atr_window = int(config.get("atr_window", atr_window))
         volume_window = int(config.get("volume_window", volume_window))
-=======
         price_fallback = config.get("price_fallback", price_fallback)
         fallback_atr_mult = config.get("fallback_atr_mult", fallback_atr_mult)
         fallback_volume_mult = config.get("fallback_volume_mult", fallback_volume_mult)
->>>>>>> aedbc60f
 
     if high_freq:
         max_history = min(max_history, 20)
@@ -140,11 +131,9 @@
         trade_direction = direction
         if direction == "auto":
             trade_direction = "short" if price_change < 0 else "long"
-<<<<<<< HEAD
         return score, trade_direction, atr, event
 
     return 0.0, "none", atr, event
-=======
         else:
             trade_direction = direction
         return score, trade_direction
@@ -167,7 +156,6 @@
             return score, trade_direction
 
     return score, trade_direction
->>>>>>> aedbc60f
 
 
 class regime_filter:
