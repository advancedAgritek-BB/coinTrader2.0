--- conflicted
+++ resolved
@@ -24,12 +24,9 @@
     high_freq: bool = False,
     atr_window: int = 14,
     volume_window: int = 5,
-<<<<<<< HEAD
-=======
     price_fallback: bool = True,
     fallback_atr_mult: float = 1.5,
     fallback_volume_mult: float = 1.2,
->>>>>>> dba33e73
     price_fallback: bool = False,
     fallback_atr_mult: float = 2.0,
     fallback_volume_mult: float = 2.0,
@@ -147,12 +144,9 @@
             trade_direction = "short" if price_change < 0 else "long"
         return score, trade_direction, atr, event
 
-<<<<<<< HEAD
     trade_direction = direction
     score = 0.0
 
-=======
->>>>>>> dba33e73
     if price_fallback:
         atr = calc_atr(df)
         body = abs(df["close"].iloc[-1] - df["open"].iloc[-1])
