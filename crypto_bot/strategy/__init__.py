"""Convenience imports for strategy modules."""

from __future__ import annotations

import importlib


def _optional_import(name: str):
    """Import ``name`` from this package, returning ``None`` on failure."""

    try:  # pragma: no cover - optional dependencies
        return importlib.import_module(f".{name}", __name__)
    except Exception:  # pragma: no cover - ignore any import errors
        return None


bounce_scalper = _optional_import("bounce_scalper")
dca_bot = _optional_import("dca_bot")
breakout_bot = _optional_import("breakout_bot")
dex_scalper = _optional_import("dex_scalper")
grid_bot = _optional_import("grid_bot")
mean_bot = _optional_import("mean_bot")
stat_arb_bot = _optional_import("stat_arb_bot")
micro_scalp_bot = _optional_import("micro_scalp_bot")
momentum_bot = _optional_import("momentum_bot")
lstm_bot = _optional_import("lstm_bot")
sniper_bot = _optional_import("sniper_bot")
trend_bot = _optional_import("trend_bot")
dip_hunter = _optional_import("dip_hunter")
meme_wave_bot = _optional_import("meme_wave_bot")
cross_chain_arb_bot = _optional_import("cross_chain_arb_bot")
<<<<<<< HEAD
=======
flash_crash_bot = _optional_import("flash_crash_bot")
cross_chain_arb_bot = _optional_import("cross_chain_arb_bot")
flash_crash_bot = _optional_import("flash_crash_bot")
lstm_bot = _optional_import("lstm_bot")
>>>>>>> cfbe0126

# Export Solana sniper strategy module under a unified name
sniper_solana = importlib.import_module("crypto_bot.strategies.sniper_solana")
solana_scalping = importlib.import_module("crypto_bot.solana.scalping")

__all__ = [
    name
    for name in [
        "bounce_scalper",
        "breakout_bot",
        "dex_scalper",
        "dca_bot",
        "grid_bot",
        "mean_bot",
        "stat_arb_bot",
        "dip_hunter",
        "micro_scalp_bot",
        "momentum_bot",
        "lstm_bot",
        "meme_wave_bot",
        "cross_chain_arb_bot",
<<<<<<< HEAD
=======
        "flash_crash_bot",
        "cross_chain_arb_bot",
        "flash_crash_bot",
        "lstm_bot",
>>>>>>> cfbe0126
        "sniper_bot",
        "trend_bot",
        "lstm_bot",
        "sniper_solana",
        "solana_scalping",
    ]
    if globals().get(name) is not None
]
<|MERGE_RESOLUTION|>--- conflicted
+++ resolved
@@ -29,13 +29,10 @@
 dip_hunter = _optional_import("dip_hunter")
 meme_wave_bot = _optional_import("meme_wave_bot")
 cross_chain_arb_bot = _optional_import("cross_chain_arb_bot")
-<<<<<<< HEAD
-=======
 flash_crash_bot = _optional_import("flash_crash_bot")
 cross_chain_arb_bot = _optional_import("cross_chain_arb_bot")
 flash_crash_bot = _optional_import("flash_crash_bot")
 lstm_bot = _optional_import("lstm_bot")
->>>>>>> cfbe0126
 
 # Export Solana sniper strategy module under a unified name
 sniper_solana = importlib.import_module("crypto_bot.strategies.sniper_solana")
@@ -57,13 +54,10 @@
         "lstm_bot",
         "meme_wave_bot",
         "cross_chain_arb_bot",
-<<<<<<< HEAD
-=======
         "flash_crash_bot",
         "cross_chain_arb_bot",
         "flash_crash_bot",
         "lstm_bot",
->>>>>>> cfbe0126
         "sniper_bot",
         "trend_bot",
         "lstm_bot",
