"""Convenience imports for strategy modules."""

from __future__ import annotations

import importlib


def _optional_import(name: str):
    """Import ``name`` from this package, returning ``None`` on failure."""

    try:  # pragma: no cover - optional dependencies
        return importlib.import_module(f".{name}", __name__)
    except Exception:  # pragma: no cover - ignore any import errors
        return None


bounce_scalper = _optional_import("bounce_scalper")
dca_bot = _optional_import("dca_bot")
breakout_bot = _optional_import("breakout_bot")
dex_scalper = _optional_import("dex_scalper")
grid_bot = _optional_import("grid_bot")
mean_bot = _optional_import("mean_bot")
stat_arb_bot = _optional_import("stat_arb_bot")
micro_scalp_bot = _optional_import("micro_scalp_bot")
momentum_bot = _optional_import("momentum_bot")
lstm_bot = _optional_import("lstm_bot")
sniper_bot = _optional_import("sniper_bot")
trend_bot = _optional_import("trend_bot")
dip_hunter = _optional_import("dip_hunter")
meme_wave_bot = _optional_import("meme_wave_bot")
flash_crash_bot = _optional_import("flash_crash_bot")
<<<<<<< HEAD
=======
lstm_bot = _optional_import("lstm_bot")
>>>>>>> ba2f7c25

# Export Solana sniper strategy module under a unified name
sniper_solana = importlib.import_module("crypto_bot.strategies.sniper_solana")
solana_scalping = importlib.import_module("crypto_bot.solana.scalping")

__all__ = [
    name
    for name in [
        "bounce_scalper",
        "breakout_bot",
        "dex_scalper",
        "dca_bot",
        "grid_bot",
        "mean_bot",
        "stat_arb_bot",
        "dip_hunter",
        "micro_scalp_bot",
        "momentum_bot",
        "lstm_bot",
        "meme_wave_bot",
        "flash_crash_bot",
<<<<<<< HEAD
=======
        "lstm_bot",
>>>>>>> ba2f7c25
        "sniper_bot",
        "trend_bot",
        "lstm_bot",
        "sniper_solana",
        "solana_scalping",
    ]
    if globals().get(name) is not None
]
<|MERGE_RESOLUTION|>--- conflicted
+++ resolved
@@ -29,10 +29,7 @@
 dip_hunter = _optional_import("dip_hunter")
 meme_wave_bot = _optional_import("meme_wave_bot")
 flash_crash_bot = _optional_import("flash_crash_bot")
-<<<<<<< HEAD
-=======
 lstm_bot = _optional_import("lstm_bot")
->>>>>>> ba2f7c25
 
 # Export Solana sniper strategy module under a unified name
 sniper_solana = importlib.import_module("crypto_bot.strategies.sniper_solana")
@@ -54,10 +51,7 @@
         "lstm_bot",
         "meme_wave_bot",
         "flash_crash_bot",
-<<<<<<< HEAD
-=======
         "lstm_bot",
->>>>>>> ba2f7c25
         "sniper_bot",
         "trend_bot",
         "lstm_bot",
