"""Convenience imports for strategy modules."""

from __future__ import annotations

import importlib


def _optional_import(name: str):
    """Import ``name`` from this package, returning ``None`` on failure."""

    try:  # pragma: no cover - optional dependencies
        return importlib.import_module(f".{name}", __name__)
    except Exception:  # pragma: no cover - ignore any import errors
        return None


bounce_scalper = _optional_import("bounce_scalper")
dca_bot = _optional_import("dca_bot")
breakout_bot = _optional_import("breakout_bot")
dex_scalper = _optional_import("dex_scalper")
grid_bot = _optional_import("grid_bot")
mean_bot = _optional_import("mean_bot")
stat_arb_bot = _optional_import("stat_arb_bot")
micro_scalp_bot = _optional_import("micro_scalp_bot")
momentum_bot = _optional_import("momentum_bot")
lstm_bot = _optional_import("lstm_bot")
sniper_bot = _optional_import("sniper_bot")
trend_bot = _optional_import("trend_bot")
dip_hunter = _optional_import("dip_hunter")
meme_wave_bot = _optional_import("meme_wave_bot")
<<<<<<< HEAD
flash_crash_bot = _optional_import("flash_crash_bot")
=======
lstm_bot = _optional_import("lstm_bot")
>>>>>>> bc786db0

# Export Solana sniper strategy module under a unified name
sniper_solana = importlib.import_module("crypto_bot.strategies.sniper_solana")
solana_scalping = importlib.import_module("crypto_bot.solana.scalping")

__all__ = [
    name
    for name in [
        "bounce_scalper",
        "breakout_bot",
        "dex_scalper",
        "dca_bot",
        "grid_bot",
        "mean_bot",
        "stat_arb_bot",
        "dip_hunter",
        "micro_scalp_bot",
        "momentum_bot",
        "lstm_bot",
        "meme_wave_bot",
<<<<<<< HEAD
        "flash_crash_bot",
=======
        "lstm_bot",
>>>>>>> bc786db0
        "sniper_bot",
        "trend_bot",
        "lstm_bot",
        "sniper_solana",
        "solana_scalping",
    ]
    if globals().get(name) is not None
]
<|MERGE_RESOLUTION|>--- conflicted
+++ resolved
@@ -28,11 +28,8 @@
 trend_bot = _optional_import("trend_bot")
 dip_hunter = _optional_import("dip_hunter")
 meme_wave_bot = _optional_import("meme_wave_bot")
-<<<<<<< HEAD
 flash_crash_bot = _optional_import("flash_crash_bot")
-=======
 lstm_bot = _optional_import("lstm_bot")
->>>>>>> bc786db0
 
 # Export Solana sniper strategy module under a unified name
 sniper_solana = importlib.import_module("crypto_bot.strategies.sniper_solana")
@@ -53,11 +50,8 @@
         "momentum_bot",
         "lstm_bot",
         "meme_wave_bot",
-<<<<<<< HEAD
         "flash_crash_bot",
-=======
         "lstm_bot",
->>>>>>> bc786db0
         "sniper_bot",
         "trend_bot",
         "lstm_bot",
