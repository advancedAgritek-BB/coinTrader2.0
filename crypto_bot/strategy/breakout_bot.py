from typing import Optional, Tuple

import logging

import pandas as pd
import ta
try:  # pragma: no cover - optional dependency
    from scipy import stats as scipy_stats
    if not hasattr(scipy_stats, "norm"):
        raise ImportError
except Exception:  # pragma: no cover - fallback
    class _Norm:
        @staticmethod
        def ppf(_x):
            return 0.0

    class _FakeStats:
        norm = _Norm()

    scipy_stats = _FakeStats()

from crypto_bot.utils.volatility import normalize_score_by_volatility
from crypto_bot.utils.indicator_cache import cache_series
from crypto_bot.utils import stats

logger = logging.getLogger(__name__)


def _squeeze(
    df: pd.DataFrame,
    bb_len: int,
    bb_std: float,
    kc_len: int,
    kc_mult: float,
    threshold: float,
    lookback: int,
    squeeze_pct: float,
) -> Tuple[pd.Series, pd.Series]:
    """Return squeeze boolean series and ATR values."""
    hist = max(bb_len, kc_len)
    recent = df.iloc[-(hist + 1) :]

    close = recent["close"]
    high = recent["high"]
    low = recent["low"]

    bb = ta.volatility.BollingerBands(close, window=bb_len, window_dev=bb_std)
    bb_width = bb.bollinger_hband() - bb.bollinger_lband()
    bb_mid = bb.bollinger_mavg()

    atr = ta.volatility.average_true_range(high, low, close, window=kc_len)
    kc_width = 2 * atr * kc_mult

    if len(bb_width) >= lookback:
        width_z = stats.zscore(bb_width, lookback)
        thresh = scipy_stats.norm.ppf(squeeze_pct / 100)
        squeeze = (width_z < thresh) & (bb_width < kc_width)
    else:
        squeeze = (bb_width / bb_mid < threshold) & (bb_width < kc_width)

    bb_width = cache_series("bb_width", df, bb_width, hist)
    bb_mid = cache_series("bb_mid", df, bb_mid, hist)
    atr = cache_series("atr_kc", df, atr, hist)
    kc_width = cache_series("kc_width", df, kc_width, hist)
    squeeze = cache_series("squeeze", df, squeeze.astype(float), hist) > 0

    return squeeze, atr


def generate_signal(
    df: pd.DataFrame,
    config: Optional[dict] = None,
    higher_df: Optional[pd.DataFrame] = None,
) -> Tuple[float, str] | Tuple[float, str, float]:
    """Breakout strategy using Bollinger/Keltner squeeze confirmation.

    Returns
    -------
    Tuple[float, str] or Tuple[float, str, float]
        If ``higher_df`` is provided the function returns ``(score, direction)``.
        Otherwise it returns ``(score, direction, atr)`` where ``atr`` is the
        most recent Average True Range value.
    """
    if df is None or df.empty:
        return (0.0, "none") if higher_df is not None else (0.0, "none", 0.0)

    cfg_all = config or {}
    cfg = cfg_all.get("breakout", {})
    bb_len = int(cfg.get("bb_length", 12))
    bb_std = float(cfg.get("bb_std", 2))
    kc_len = int(cfg.get("kc_length", 12))
    kc_mult = float(cfg.get("kc_mult", 1.5))
    donchian_window = int(cfg.get("donchian_window", cfg.get("dc_length", 30)))
    atr_buffer_mult = float(cfg.get("atr_buffer_mult", 0.05))
    vol_window = int(cfg.get("volume_window", 20))
<<<<<<< HEAD
    # Volume confirmation is now optional by default to allow breakouts without
    # a prior volume spike. Users can enable the old behaviour by explicitly
    # setting ``vol_confirmation: true`` in the strategy config.
    vol_confirmation = bool(cfg.get("vol_confirmation", False))
    vol_multiplier = float(cfg.get("vol_multiplier", cfg.get("volume_mult", 1.2)))
=======
    vol_confirmation = bool(cfg.get("vol_confirmation", True))
    vol_multiplier = float(cfg.get("vol_multiplier", cfg.get("volume_mult", 1.2))) * 0.5
>>>>>>> e6c7bba2
    threshold = float(cfg.get("squeeze_threshold", 0.03))
    momentum_filter = bool(cfg.get("momentum_filter", False))
    _ = float(cfg.get("adx_threshold", 20))  # placeholder for future use
    lookback_cfg = int(cfg_all.get("indicator_lookback", 250))
    squeeze_pct = float(cfg_all.get("bb_squeeze_pct", 20))

    lookback = max(bb_len, kc_len, donchian_window, vol_window, 14)
    if len(df) < lookback:
        return (0.0, "none") if higher_df is not None else (0.0, "none", 0.0)

    recent = df.iloc[-(lookback + 1) :]

    squeeze, atr = _squeeze(
        recent,
        bb_len,
        bb_std,
        kc_len,
        kc_mult,
        threshold,
        lookback_cfg,
        squeeze_pct,
    )
    if pd.isna(squeeze.iloc[-1]) or not squeeze.iloc[-1]:
        return (0.0, "none") if higher_df is not None else (0.0, "none", 0.0)

    if higher_df is not None and not higher_df.empty:
        h_sq, _ = _squeeze(
            higher_df.iloc[-(lookback + 1) :],
            bb_len,
            bb_std,
            kc_len,
            kc_mult,
            threshold,
            lookback_cfg,
            squeeze_pct,
        )
        # Higher timeframe squeeze is informative but no longer mandatory

    close = recent["close"]
    high = recent["high"]
    low = recent["low"]
    volume = recent["volume"]

    dc_high = high.rolling(donchian_window).max().shift(1)
    dc_low = low.rolling(donchian_window).min().shift(1)
    vol_ma = volume.rolling(vol_window).mean()

    rsi = ta.momentum.rsi(close, window=14)
    macd_hist = ta.trend.macd_diff(close)

    dc_high = cache_series("dc_high", df, dc_high, lookback)
    dc_low = cache_series("dc_low", df, dc_low, lookback)
    vol_ma = cache_series("vol_ma_breakout", df, vol_ma, lookback)
    rsi = cache_series("rsi_breakout", df, rsi, lookback)
    macd_hist = cache_series("macd_hist", df, macd_hist, lookback)

    recent = recent.copy()
    recent["dc_high"] = dc_high
    recent["dc_low"] = dc_low
    recent["vol_ma"] = vol_ma
    recent["rsi"] = rsi
    recent["macd_hist"] = macd_hist

    vol_ok = True if not vol_confirmation else (
        vol_ma.iloc[-1] > 0 and volume.iloc[-1] > vol_ma.iloc[-1] * vol_multiplier
    )
    atr_last = atr.iloc[-1]
    upper_break = dc_high.iloc[-1] + atr_last * atr_buffer_mult
    lower_break = dc_low.iloc[-1] - atr_last * atr_buffer_mult

    long_cond = close.iloc[-1] > upper_break
    short_cond = close.iloc[-1] < lower_break

    logger.info(
        f"{df.index[-1]} Squeeze: {squeeze.iloc[-1]}, long_cond: {long_cond}, vol_ok: {vol_ok}"
    )

    direction = "none"
    score = 0.0
    if long_cond and vol_ok:
        direction = "long"
        score = 1.0
    elif short_cond and vol_ok:
        direction = "short"
        score = 1.0

    if score > 0 and (config is None or config.get("atr_normalization", True)):
        score = normalize_score_by_volatility(recent, score)

    if higher_df is not None:
        return score, direction
    return score, direction, atr_last


class regime_filter:
    """Match breakout regime."""

    @staticmethod
    def matches(regime: str) -> bool:
        return regime == "breakout"<|MERGE_RESOLUTION|>--- conflicted
+++ resolved
@@ -93,16 +93,13 @@
     donchian_window = int(cfg.get("donchian_window", cfg.get("dc_length", 30)))
     atr_buffer_mult = float(cfg.get("atr_buffer_mult", 0.05))
     vol_window = int(cfg.get("volume_window", 20))
-<<<<<<< HEAD
     # Volume confirmation is now optional by default to allow breakouts without
     # a prior volume spike. Users can enable the old behaviour by explicitly
     # setting ``vol_confirmation: true`` in the strategy config.
     vol_confirmation = bool(cfg.get("vol_confirmation", False))
     vol_multiplier = float(cfg.get("vol_multiplier", cfg.get("volume_mult", 1.2)))
-=======
     vol_confirmation = bool(cfg.get("vol_confirmation", True))
     vol_multiplier = float(cfg.get("vol_multiplier", cfg.get("volume_mult", 1.2))) * 0.5
->>>>>>> e6c7bba2
     threshold = float(cfg.get("squeeze_threshold", 0.03))
     momentum_filter = bool(cfg.get("momentum_filter", False))
     _ = float(cfg.get("adx_threshold", 20))  # placeholder for future use
