from typing import Optional, Tuple

import logging

import pandas as pd
import ta
try:  # pragma: no cover - optional dependency
    from scipy import stats as scipy_stats
    if not hasattr(scipy_stats, "norm"):
        raise ImportError
except Exception:  # pragma: no cover - fallback
    class _Norm:
        @staticmethod
        def ppf(_x):
            return 0.0

    class _FakeStats:
        norm = _Norm()

    scipy_stats = _FakeStats()

from crypto_bot.utils.volatility import normalize_score_by_volatility
from crypto_bot.utils.indicator_cache import cache_series
from crypto_bot.utils import stats

logger = logging.getLogger(__name__)


def _squeeze(
    df: pd.DataFrame,
    bb_len: int,
    bb_std: float,
    kc_len: int,
    kc_mult: float,
    threshold: float,
    lookback: int,
    squeeze_pct: float,
) -> Tuple[pd.Series, pd.Series]:
    """Return squeeze boolean series and ATR values."""
    hist = max(bb_len, kc_len)
    recent = df.iloc[-(hist + 1):]

    close = recent["close"]
    high = recent["high"]
    low = recent["low"]

    bb = ta.volatility.BollingerBands(close, window=bb_len, window_dev=bb_std)
    bb_width = bb.bollinger_hband() - bb.bollinger_lband()
    bb_mid = bb.bollinger_mavg()

    atr = ta.volatility.average_true_range(high, low, close, window=kc_len)
    kc_width = 2 * atr * kc_mult

    if len(bb_width) >= lookback:
        width_z = stats.zscore(bb_width, lookback)
        thresh = scipy_stats.norm.ppf(squeeze_pct / 100)
        squeeze = (width_z < thresh) & (bb_width < kc_width)
    else:
        squeeze = (bb_width / bb_mid < threshold) & (bb_width < kc_width)

    bb_width = cache_series("bb_width", df, bb_width, hist)
    bb_mid = cache_series("bb_mid", df, bb_mid, hist)
    atr = cache_series("atr_kc", df, atr, hist)
    kc_width = cache_series("kc_width", df, kc_width, hist)
    squeeze = cache_series("squeeze", df, squeeze.astype(float), hist) > 0

    return squeeze, atr


def generate_signal(
    df: pd.DataFrame,
    config: Optional[dict] = None,
    higher_df: Optional[pd.DataFrame] = None,
) -> Tuple[float, str] | Tuple[float, str, float]:
    """Breakout strategy using Bollinger/Keltner squeeze confirmation.

    Returns
    -------
    Tuple[float, str] or Tuple[float, str, float]
        If ``higher_df`` is provided the function returns ``(score, direction)``.
        Otherwise it returns ``(score, direction, atr)`` where ``atr`` is the
        most recent Average True Range value.
    """
    if df is None or df.empty:
        return (0.0, "none") if higher_df is not None else (0.0, "none", 0.0)

    cfg_all = config or {}
    cfg = cfg_all.get("breakout", {})
    bb_len = int(cfg.get("bb_length", 12))
    bb_std = float(cfg.get("bb_std", 2))
    kc_len = int(cfg.get("kc_length", 12))
    kc_mult = float(cfg.get("kc_mult", 1.5))
    donchian_window = int(cfg.get("donchian_window", cfg.get("dc_length", 30)))
    atr_buffer_mult = float(cfg.get("atr_buffer_mult", 0.05))
    vol_window = int(cfg.get("volume_window", 20))
    # Volume confirmation is now optional by default to allow breakouts without
    # a prior volume spike. Users can enable the old behaviour by explicitly
    # setting ``vol_confirmation: true`` in the strategy config.
    vol_confirmation = bool(cfg.get("vol_confirmation", False))
    vol_multiplier = float(
        cfg.get("vol_multiplier", cfg.get("volume_mult", 1.2))
    )
    threshold = float(cfg.get("squeeze_threshold", 0.03))
    _ = float(cfg.get("adx_threshold", 20))  # placeholder for future use
    lookback_cfg = int(cfg_all.get("indicator_lookback", 250))
    squeeze_pct = float(cfg_all.get("bb_squeeze_pct", 20))

    lookback = max(bb_len, kc_len, donchian_window, vol_window, 14)
    if len(df) < lookback:
        return (0.0, "none") if higher_df is not None else (0.0, "none", 0.0)

    recent = df.iloc[-(lookback + 1):]

    squeeze, atr = _squeeze(
        recent,
        bb_len,
        bb_std,
        kc_len,
        kc_mult,
        threshold,
        lookback_cfg,
        squeeze_pct,
    )
    if pd.isna(squeeze.iloc[-1]) or not squeeze.iloc[-1]:
        return (0.0, "none") if higher_df is not None else (0.0, "none", 0.0)

<<<<<<< HEAD
    if higher_df is not None and not higher_df.empty:
        h_sq, _ = _squeeze(
            higher_df.iloc[-(lookback + 1):],
            bb_len,
            bb_std,
            kc_len,
            kc_mult,
            threshold,
            lookback_cfg,
            squeeze_pct,
        )
        # Higher timeframe squeeze is informative but no longer mandatory
=======
>>>>>>> 93309d1d

    close = recent["close"]
    high = recent["high"]
    low = recent["low"]
    volume = recent["volume"]

    dc_high = high.rolling(donchian_window).max().shift(1)
    dc_low = low.rolling(donchian_window).min().shift(1)
    vol_ma = volume.rolling(vol_window).mean()

    rsi = ta.momentum.rsi(close, window=14)
    macd_hist = ta.trend.macd_diff(close)

    dc_high = cache_series("dc_high", df, dc_high, lookback)
    dc_low = cache_series("dc_low", df, dc_low, lookback)
    vol_ma = cache_series("vol_ma_breakout", df, vol_ma, lookback)
    rsi = cache_series("rsi_breakout", df, rsi, lookback)
    macd_hist = cache_series("macd_hist", df, macd_hist, lookback)

    recent = recent.copy()
    recent["dc_high"] = dc_high
    recent["dc_low"] = dc_low
    recent["vol_ma"] = vol_ma
    recent["rsi"] = rsi
    recent["macd_hist"] = macd_hist

    vol_ok = True if not vol_confirmation else (
        vol_ma.iloc[-1] > 0 and volume.iloc[-1] > vol_ma.iloc[-1] * vol_multiplier
    )
    atr_last = atr.iloc[-1]
    upper_break = dc_high.iloc[-1] + atr_last * atr_buffer_mult
    lower_break = dc_low.iloc[-1] - atr_last * atr_buffer_mult

    long_cond = close.iloc[-1] > upper_break
    short_cond = close.iloc[-1] < lower_break

    logger.info(
        f"{df.index[-1]} Squeeze: {squeeze.iloc[-1]}, long_cond: {long_cond}, vol_ok: {vol_ok}"
    )

    direction = "none"
    score = 0.0
    if long_cond and vol_ok:
        direction = "long"
        score = 1.0
    elif short_cond and vol_ok:
        direction = "short"
        score = 1.0

    if score > 0 and (config is None or config.get("atr_normalization", True)):
        score = normalize_score_by_volatility(recent, score)

    if higher_df is not None:
        return score, direction
    return score, direction, atr_last


class regime_filter:
    """Match breakout regime."""

    @staticmethod
    def matches(regime: str) -> bool:
        return regime == "breakout"<|MERGE_RESOLUTION|>--- conflicted
+++ resolved
@@ -124,7 +124,6 @@
     if pd.isna(squeeze.iloc[-1]) or not squeeze.iloc[-1]:
         return (0.0, "none") if higher_df is not None else (0.0, "none", 0.0)
 
-<<<<<<< HEAD
     if higher_df is not None and not higher_df.empty:
         h_sq, _ = _squeeze(
             higher_df.iloc[-(lookback + 1):],
@@ -137,8 +136,6 @@
             squeeze_pct,
         )
         # Higher timeframe squeeze is informative but no longer mandatory
-=======
->>>>>>> 93309d1d
 
     close = recent["close"]
     high = recent["high"]
