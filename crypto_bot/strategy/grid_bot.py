"""Simple grid trading signal."""

from __future__ import annotations

import os
import dataclasses
from dataclasses import dataclass, field, fields, asdict
from typing import Mapping, Optional, Tuple, Union

import numpy as np
import pandas as pd
import ta

from crypto_bot import grid_state
from crypto_bot.utils.indicator_cache import cache_series
from crypto_bot.utils.volatility import normalize_score_by_volatility
from crypto_bot.volatility import atr_percent
from crypto_bot.utils.logger import LOG_DIR, setup_logger
from crypto_bot.volatility_filter import calc_atr
from crypto_bot.utils.ml_utils import warn_ml_unavailable_once

DYNAMIC_THRESHOLD = 1.5
logger = setup_logger(__name__, LOG_DIR / "bot.log")

try:  # pragma: no cover - optional dependency
    from coinTrader_Trainer.ml_trainer import load_model
    ML_AVAILABLE = True
except Exception:  # pragma: no cover - trainer missing
    ML_AVAILABLE = False

# ``micro_scalp_bot`` is imported lazily inside ``generate_signal`` to avoid
# issues if the module has optional dependencies or is otherwise unavailable
# during import. Only ``breakout_bot`` is required at module load time.
from . import breakout_bot
from crypto_bot.execution.solana_mempool import SolanaMempoolMonitor
from crypto_bot.utils.regime_pnl_tracker import get_recent_win_rate

if ML_AVAILABLE:
    MODEL = load_model("grid_bot")
else:  # pragma: no cover - fallback
    MODEL = None
    warn_ml_unavailable_once()


@dataclass
class GridConfig:
    """Configuration options for :func:`generate_signal`.

    Attributes include standard grid parameters along with options for dynamic
    grids, machine-learning centered ranges and simple arbitrage support.
    """

    num_levels: int = 6
    breakout_mult: float = 1.5
    cooldown_bars: int = 2
    max_active_legs: int = 8
    symbol: str = ""
    leverage: int = 1

    atr_normalization: bool = True
    atr_period: int = 14
    range_window: int = 20
    spacing_factor: float = 0.3
    dynamic_grid: bool = True
    use_ml_center: bool = False
    min_range_pct: float = 0.0005
    arbitrage_pairs: list[tuple[str, str]] = field(default_factory=list)
    arbitrage_threshold: float = 0.005
    trend_ema_fast: int = 50
    trend_ema_slow: int = 200
    volume_ma_window: int = 20
    volume_multiple: float = 1.5
    vol_zscore_threshold: float = 2.0
    atr_change_threshold: float = 0.1
    volume_filter: bool = True

    @classmethod
    def from_dict(cls, cfg: Optional[dict]) -> "GridConfig":
        cfg = cfg or {}
        params = {}
        for f in fields(cls):
            if f.name == "num_levels":
                params[f.name] = int(cfg.get("num_levels", _get_num_levels()))
            else:
                if f.default is not dataclasses.MISSING:
                    default = f.default
                elif f.default_factory is not dataclasses.MISSING:  # type: ignore[attr-defined]
                    default = f.default_factory()
                else:
                    default = None
                params[f.name] = cfg.get(f.name, default)
        return cls(**params)


ConfigType = Union[dict, GridConfig, None]


def _as_dict(cfg: ConfigType) -> dict:
    if cfg is None:
        return {}
    if isinstance(cfg, GridConfig):
        data = asdict(cfg)
        env_levels = os.getenv("GRID_LEVELS")
        if env_levels and cfg.num_levels == GridConfig.num_levels:
            data.pop("num_levels", None)
        return data
    return dict(cfg)


def _get_num_levels() -> int:
    """Return grid levels from ``GRID_LEVELS`` env var or default of 10."""
    env = os.getenv("GRID_LEVELS")
    try:
        return int(env) if env else 10
    except ValueError:  # pragma: no cover - invalid env
        return 10


def volume_ok(series: pd.Series, window: int, mult: float, z_thresh: float) -> bool:
    """Return ``True`` if ``series`` shows a volume spike."""
    if len(series) < window:
        return False

    recent = series.tail(window)
    mean = recent.mean()
    std = recent.std()

    if np.isnan(mean):
        return False

    current = series.iloc[-1]
    z = (current - mean) / std if std > 0 else float("-inf")
    return current > mean * mult or z >= z_thresh


def recent_window(df: pd.DataFrame, cfg: Mapping[str, int] | None) -> pd.DataFrame:
    """Return trailing slice for indicator calculations."""
    params = cfg or {}
    range_window = int(params.get("range_window", 20))
    atr_period = int(params.get("atr_period", 14))
    volume_ma_window = int(params.get("volume_ma_window", 20))
    lookback = min(len(df), range_window)
    lookback = max(lookback, atr_period)
    return df.iloc[-lookback:]


def compute_vwap(df: pd.DataFrame, window: int) -> pd.Series:
    """Return rolling Volume Weighted Average Price."""
    if not {"high", "low", "close", "volume"}.issubset(df.columns):
        return pd.Series(index=df.index, dtype=float)
    typical = (df["high"] + df["low"] + df["close"]) / 3
    pv = typical * df["volume"]
    vol_sum = df["volume"].rolling(window).sum()
    price_sum = pv.rolling(window).sum()
    rolling_mean = typical.rolling(window, min_periods=1).mean()
    vwap = price_sum / vol_sum
    vwap = vwap.where(vol_sum != 0, rolling_mean)
    return vwap.fillna(rolling_mean)


def is_in_trend(df: pd.DataFrame, fast: int, slow: int, side: str) -> bool:
    """Return ``True`` if ``side`` aligns with the EMA trend."""
    if len(df) < max(fast, slow):
        return True

    fast_ema = ta.trend.ema_indicator(df["close"], window=fast).iloc[-1]
    slow_ema = ta.trend.ema_indicator(df["close"], window=slow).iloc[-1]

    if pd.isna(fast_ema) or pd.isna(slow_ema):
        return True

    if side == "long":
        return fast_ema > slow_ema
    if side == "short":
        return fast_ema < slow_ema
    return True


def generate_signal(
    df: pd.DataFrame,
    symbol: str | None = None,
    timeframe: str | None = None,
<<<<<<< HEAD
=======
    mempool_monitor: SolanaMempoolMonitor | None = None,
    mempool_cfg: dict | None = None,
>>>>>>> 63a57c54
    **kwargs,
) -> Tuple[float, str]:
    """Generate a grid based trading signal."""
    if isinstance(symbol, dict) and timeframe is None:
        kwargs.setdefault("config", symbol)
        symbol = None
    if isinstance(timeframe, dict):
        kwargs.setdefault("config", timeframe)
        timeframe = None
    config = kwargs.get("config")
    num_levels: int | None = kwargs.get("num_levels")
    higher_df: pd.DataFrame | None = kwargs.get("higher_df")
    mempool_monitor: SolanaMempoolMonitor | None = kwargs.get("mempool_monitor")
    mempool_cfg: dict | None = kwargs.get("mempool_cfg")

    cfg = GridConfig.from_dict(_as_dict(config))

    if num_levels is None:
        num_levels = cfg.num_levels

    symbol = cfg.symbol
    if symbol:
        grid_state.update_bar(symbol, len(df))
        win_rate = get_recent_win_rate(4, strategy="grid_bot")
        skip_cd = win_rate > 0.7
        if not skip_cd and grid_state.in_cooldown(symbol, cfg.cooldown_bars):
            logger.info("Signal for %s: %s, %s", symbol, 0.0, "none")
            return 0.0, "none"
        if grid_state.active_leg_count(symbol) >= cfg.max_active_legs:
            logger.info("Signal for %s: %s, %s", symbol, 0.0, "none")
            return 0.0, "none"

    min_len = max(20, cfg.volume_ma_window)
    if df.empty or len(df) < min_len:
        return 0.0, "none"

    if (
        cfg.volume_filter
        and "volume" in df
        and not volume_ok(
            df["volume"],
            cfg.volume_ma_window,
            cfg.volume_multiple,
            cfg.vol_zscore_threshold,
        )
    ):
        return 0.0, "none"

    range_window = cfg.range_window
    atr_period = cfg.atr_period
    volume_ma_window = cfg.volume_ma_window

    recent_len = max(range_window, atr_period, volume_ma_window)
    recent = df.tail(recent_len)
    if recent.empty:
        return 0.0, "none"

    range_slice = df.tail(range_window)
    high = range_slice["high"].max()
    low = range_slice["low"].min()

    if high == low:
        return 0.0, "none"

    price = recent["close"].iloc[-1]
    range_size = high - low
    if range_size < price * cfg.min_range_pct:
        return 0.0, "none"

    atr_series = ta.volatility.average_true_range(
        recent["high"], recent["low"], recent["close"], window=atr_period
    )
    vwap_series = compute_vwap(recent, volume_ma_window)

    lookback = len(recent)
    atr_series = cache_series(f"atr_{atr_period}", df, atr_series, lookback)
    vwap_series = cache_series(f"vwap_{volume_ma_window}", df, vwap_series, lookback)

    recent = recent.copy()
    recent["atr"] = atr_series
    if not vwap_series.isna().all():
        recent["vwap"] = vwap_series

    range_slice = df.tail(range_window)
    high = range_slice["high"].max()
    low = range_slice["low"].min()

    if high == low:
        return 0.0, "none"

    price = recent["close"].iloc[-1]
    if price == 0:
        return 0.0, "none"

    range_pct = (high - low) / price
    if cfg.min_range_pct and range_pct < cfg.min_range_pct:
        return 0.0, "none"
    if "vwap" in recent.columns and not pd.isna(recent["vwap"].iloc[-1]):
        centre = recent["vwap"].iloc[-1]
    else:
        centre = (high + low) / 2

    atr_pct_1h = atr_percent(higher_df or df, atr_period)
    spacing_pct = max(0.3, 1.2 * atr_pct_1h)
    grid_step = price * spacing_pct / 100

    if cfg.dynamic_grid and symbol:
        prev_step = grid_state.get_grid_step(symbol)
        prev_pct = grid_state.get_last_atr(symbol)
        if (
            prev_step is None
            or prev_pct is None
            or prev_pct == 0
            or abs(atr_pct_1h - prev_pct) / prev_pct > 0.2
        ):
            grid_state.set_grid_step(symbol, grid_step)
        else:
            grid_step = prev_step
        grid_state.set_last_atr(symbol, atr_pct_1h)
    # Determine the centre price of the grid. Previous versions optionally used
    # a machine learning model via ``grid_center_model.predict_centre``. Since
    # no model is shipped with the repository, fall back to a simple heuristic
    # based on the latest VWAP when available, otherwise the midpoint of the
    # recent high/low range.
    if "vwap" in recent.columns and not pd.isna(recent["vwap"].iloc[-1]):
        centre = recent["vwap"].iloc[-1]
    else:
        centre = (high + low) / 2

    if not grid_step:
        return 0.0, "none"

    n = num_levels // 2
    levels = centre + np.arange(-n, n + 1) * grid_step
    half_range = grid_step * n
    breakout_range = (high - low) / 2
    breakout_threshold = breakout_range * cfg.breakout_mult
    if price > centre + breakout_threshold or price < centre - breakout_threshold:
        return breakout_bot.generate_signal(df, _as_dict(config))

    lower_bound = levels[1]
    upper_bound = levels[-2]

    if cfg.dynamic_grid and lower_bound < price < upper_bound:
        near_lower = price - lower_bound <= grid_step
        near_upper = upper_bound - price <= grid_step
        if (near_lower or near_upper) and {"open", "high", "low", "close"}.issubset(df.columns):
            try:  # pragma: no cover - optional dependency
                from . import micro_scalp_bot
            except Exception:  # pragma: no cover - best effort
                micro_scalp_bot = None

            if micro_scalp_bot is not None:
                scalp_score, scalp_dir = micro_scalp_bot.generate_signal(
                    df,
                    _as_dict(config),
                    higher_df=higher_df,
                    mempool_monitor=mempool_monitor,
                    mempool_cfg=mempool_cfg,
                )
                if scalp_dir != "none":
                    return scalp_score, scalp_dir

    if price <= lower_bound:
        if not is_in_trend(recent, cfg.trend_ema_fast, cfg.trend_ema_slow, "long"):
            return 0.0, "none"
        distance = centre - price
        score = min(distance / half_range, 1.0)
        if MODEL is not None:
            try:  # pragma: no cover - best effort
                ml_score = MODEL.predict(df)
                score = (score + ml_score) / 2
            except Exception:
                pass
        if cfg.atr_normalization:
            score = normalize_score_by_volatility(df, score)
        logger.info("Signal for %s: %s, %s", symbol, score, "long")
        return score, "long"

    if price >= upper_bound:
        if not is_in_trend(recent, cfg.trend_ema_fast, cfg.trend_ema_slow, "short"):
            return 0.0, "none"
        distance = price - centre
        score = min(distance / half_range, 1.0)
        if MODEL is not None:
            try:  # pragma: no cover - best effort
                ml_score = MODEL.predict(df)
                score = (score + ml_score) / 2
            except Exception:
                pass
        if cfg.atr_normalization:
            score = normalize_score_by_volatility(df, score)
        logger.info("Signal for %s: %s, %s", symbol, score, "short")
        return score, "short"

    logger.info("Signal for %s: %s, %s", symbol, 0.0, "none")
    return 0.0, "none"


class regime_filter:
    """Match sideways regime for grid trading."""

    @staticmethod
    def matches(regime: str) -> bool:
        return regime == "sideways"


class Strategy:
    """Strategy wrapper so :func:`load_strategies` can auto-register it."""

    def __init__(self) -> None:
        self.name = "grid_bot"
        self.generate_signal = generate_signal
        self.regime_filter = regime_filter


__all__ = ["generate_signal", "regime_filter", "Strategy"]<|MERGE_RESOLUTION|>--- conflicted
+++ resolved
@@ -180,11 +180,8 @@
     df: pd.DataFrame,
     symbol: str | None = None,
     timeframe: str | None = None,
-<<<<<<< HEAD
-=======
     mempool_monitor: SolanaMempoolMonitor | None = None,
     mempool_cfg: dict | None = None,
->>>>>>> 63a57c54
     **kwargs,
 ) -> Tuple[float, str]:
     """Generate a grid based trading signal."""
