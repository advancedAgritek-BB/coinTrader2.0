"""Simple grid trading signal."""

from __future__ import annotations

import os
<<<<<<< HEAD
from dataclasses import dataclass
=======
from dataclasses import asdict, dataclass, is_dataclass
>>>>>>> a2fc4452
from typing import Optional, Tuple

import numpy as np
import pandas as pd
import ta
from crypto_bot.utils.volatility import normalize_score_by_volatility


@dataclass
class GridConfig:
    """Configuration options for :func:`generate_signal`."""

    trend_ema_fast: int = 50
    trend_ema_slow: int = 200
    atr_normalization: bool = True

    @classmethod
    def from_dict(cls, cfg: Optional[dict]) -> "GridConfig":
        cfg = cfg or {}
        return cls(
            trend_ema_fast=int(cfg.get("trend_ema_fast", cls.trend_ema_fast)),
            trend_ema_slow=int(cfg.get("trend_ema_slow", cls.trend_ema_slow)),
            atr_normalization=bool(
                cfg.get("atr_normalization", cls.atr_normalization)
            ),
        )


def _get_num_levels() -> int:
    """Return grid levels from ``GRID_LEVELS`` env var or default of 5."""
    env = os.getenv("GRID_LEVELS")
    try:
        return int(env) if env else 5
    except ValueError:  # pragma: no cover - invalid env
        return 5


<<<<<<< HEAD
def is_in_trend(df: pd.DataFrame, fast: int, slow: int, side: str) -> bool:
    """Return ``True`` if ``side`` aligns with the EMA trend."""

    if len(df) < max(fast, slow):
        return True

    fast_ema = ta.trend.ema_indicator(df["close"], window=fast).iloc[-1]
    slow_ema = ta.trend.ema_indicator(df["close"], window=slow).iloc[-1]

    if pd.isna(fast_ema) or pd.isna(slow_ema):
        return True

    if side == "long":
        return fast_ema > slow_ema
    if side == "short":
        return fast_ema < slow_ema
    return True


def generate_signal(df: pd.DataFrame, num_levels: int | None = None, config: Optional[dict] = None) -> Tuple[float, str]:
=======
@dataclass
class GridConfig:
    """Configuration for :func:`generate_signal`."""

    range_window: int = 20


def generate_signal(
    df: pd.DataFrame,
    num_levels: int | None = None,
    config: Optional[dict | GridConfig] = None,
) -> Tuple[float, str]:
>>>>>>> a2fc4452
    """Generate a grid based trading signal.

    The recent ``range_window`` bars define a high/low range divided into grid levels.
    A positive score is returned when price trades near the lower grid levels
    and a negative score near the upper levels. The magnitude is proportional to
    the distance from the mid-point of the range. ``(0.0, "none")`` is returned
    when price stays around the centre of the grid.
    """

    if num_levels is None:
        num_levels = _get_num_levels()

<<<<<<< HEAD
    cfg = GridConfig.from_dict(config)

    if df.empty or len(df) < 20:
=======
    cfg = {}
    if config is not None:
        if is_dataclass(config):
            cfg = asdict(config)
        else:
            cfg = dict(config)

    window = int(cfg.get("range_window", 20))

    if df.empty or len(df) < window:
>>>>>>> a2fc4452
        return 0.0, "none"

    recent = df.tail(window)
    high = recent["high"].max()
    low = recent["low"].min()

    if high == low:
        return 0.0, "none"

    price = recent["close"].iloc[-1]
    levels = np.linspace(low, high, num=num_levels)
    centre = (high + low) / 2
    half_range = (high - low) / 2

    lower_bound = levels[1]
    upper_bound = levels[-2]

    if price <= lower_bound:
        if not is_in_trend(recent, cfg.trend_ema_fast, cfg.trend_ema_slow, "long"):
            return 0.0, "none"
        distance = centre - price
        score = min(distance / half_range, 1.0)
<<<<<<< HEAD
        if cfg.atr_normalization:
=======
        if cfg.get("atr_normalization", True):
>>>>>>> a2fc4452
            score = normalize_score_by_volatility(df, score)
        return score, "long"

    if price >= upper_bound:
        if not is_in_trend(recent, cfg.trend_ema_fast, cfg.trend_ema_slow, "short"):
            return 0.0, "none"
        distance = price - centre
        score = min(distance / half_range, 1.0)
<<<<<<< HEAD
        if cfg.atr_normalization:
=======
        if cfg.get("atr_normalization", True):
>>>>>>> a2fc4452
            score = normalize_score_by_volatility(df, score)
        return score, "short"

    return 0.0, "none"<|MERGE_RESOLUTION|>--- conflicted
+++ resolved
@@ -3,11 +3,8 @@
 from __future__ import annotations
 
 import os
-<<<<<<< HEAD
 from dataclasses import dataclass
-=======
 from dataclasses import asdict, dataclass, is_dataclass
->>>>>>> a2fc4452
 from typing import Optional, Tuple
 
 import numpy as np
@@ -45,7 +42,6 @@
         return 5
 
 
-<<<<<<< HEAD
 def is_in_trend(df: pd.DataFrame, fast: int, slow: int, side: str) -> bool:
     """Return ``True`` if ``side`` aligns with the EMA trend."""
 
@@ -66,7 +62,6 @@
 
 
 def generate_signal(df: pd.DataFrame, num_levels: int | None = None, config: Optional[dict] = None) -> Tuple[float, str]:
-=======
 @dataclass
 class GridConfig:
     """Configuration for :func:`generate_signal`."""
@@ -79,7 +74,6 @@
     num_levels: int | None = None,
     config: Optional[dict | GridConfig] = None,
 ) -> Tuple[float, str]:
->>>>>>> a2fc4452
     """Generate a grid based trading signal.
 
     The recent ``range_window`` bars define a high/low range divided into grid levels.
@@ -92,11 +86,9 @@
     if num_levels is None:
         num_levels = _get_num_levels()
 
-<<<<<<< HEAD
     cfg = GridConfig.from_dict(config)
 
     if df.empty or len(df) < 20:
-=======
     cfg = {}
     if config is not None:
         if is_dataclass(config):
@@ -107,7 +99,6 @@
     window = int(cfg.get("range_window", 20))
 
     if df.empty or len(df) < window:
->>>>>>> a2fc4452
         return 0.0, "none"
 
     recent = df.tail(window)
@@ -130,11 +121,8 @@
             return 0.0, "none"
         distance = centre - price
         score = min(distance / half_range, 1.0)
-<<<<<<< HEAD
         if cfg.atr_normalization:
-=======
         if cfg.get("atr_normalization", True):
->>>>>>> a2fc4452
             score = normalize_score_by_volatility(df, score)
         return score, "long"
 
@@ -143,11 +131,8 @@
             return 0.0, "none"
         distance = price - centre
         score = min(distance / half_range, 1.0)
-<<<<<<< HEAD
         if cfg.atr_normalization:
-=======
         if cfg.get("atr_normalization", True):
->>>>>>> a2fc4452
             score = normalize_score_by_volatility(df, score)
         return score, "short"
 
