"""Simple grid trading signal."""

from __future__ import annotations

import os
<<<<<<< HEAD
from typing import Mapping, Optional, Tuple

import numpy as np
import pandas as pd
import ta

from crypto_bot.utils.indicator_cache import cache_series
=======
from dataclasses import asdict, dataclass, fields
from typing import Optional, Tuple, Union
from dataclasses import dataclass, fields, asdict
from typing import Optional, Tuple, Union
from dataclasses import dataclass
from typing import Optional, Tuple, Union
from dataclasses import asdict, dataclass, fields
from typing import Optional, Tuple, Union
from dataclasses import dataclass
from dataclasses import asdict, dataclass, is_dataclass
from typing import Optional, Tuple

import numpy as np
import pandas as pd
from crypto_bot.volatility_filter import calc_atr
import ta
>>>>>>> d6ce35fe
from crypto_bot.utils.volatility import normalize_score_by_volatility
from . import breakout_bot
from crypto_bot import grid_state


@dataclass
class GridConfig:
    """Configuration options for :func:`generate_signal`."""

    num_levels: int = 5
    breakout_mult: float = 1.5
    cooldown_bars: int = 6
    max_active_legs: int = 4
    symbol: str = ""
    atr_normalization: bool = True

    @classmethod
    def from_dict(cls, cfg: Optional[dict]) -> "GridConfig":
        cfg = cfg or {}
        params = {}
        for f in fields(cls):
            if f.name == "num_levels":
                params[f.name] = int(cfg.get("num_levels", _get_num_levels()))
            else:
                params[f.name] = cfg.get(f.name, getattr(cls, f.name))
        params = {f.name: cfg.get(f.name, getattr(cls, f.name)) for f in fields(cls)}
        return cls(**params)


def _as_dict(cfg: Union[dict, GridConfig, None]) -> dict:
    if cfg is None:
        return {}
    if isinstance(cfg, GridConfig):
        return asdict(cfg)
    return dict(cfg)


@dataclass
class GridConfig:
    """Configuration values for :func:`generate_signal`."""

    atr_normalization: bool = True
    volume_ma_window: int = 20
    volume_multiple: float = 1.5
    vol_zscore_threshold: float = 2.0
    """Configuration for :func:`generate_signal`."""

    atr_period: int = 14
    spacing_factor: float = 0.75
    """Configuration options for :func:`generate_signal`."""

    trend_ema_fast: int = 50
    trend_ema_slow: int = 200
    atr_normalization: bool = True

    @classmethod
    def from_dict(cls, cfg: Optional[dict]) -> "GridConfig":
        cfg = cfg or {}
        params = {f.name: cfg.get(f.name, getattr(cls, f.name)) for f in fields(cls)}
        return cls(**params)


ConfigType = Union[dict, GridConfig, None]


def _get_config(cfg: ConfigType) -> GridConfig:
    if cfg is None:
        return GridConfig()
    if isinstance(cfg, GridConfig):
        return cfg
    cfg = dict(cfg)
    return GridConfig(
        atr_normalization=cfg.get("atr_normalization", True),
        volume_ma_window=cfg.get("volume_ma_window", 20),
        volume_multiple=cfg.get("volume_multiple", 1.5),
        vol_zscore_threshold=cfg.get("vol_zscore_threshold", 2.0),
    )


def volume_ok(series: pd.Series, window: int, mult: float, z_thresh: float) -> bool:
    """Return ``True`` if ``series`` shows a volume spike."""

    if len(series) < window:
        return False

    recent = series.tail(window)
    mean = recent.mean()
    std = recent.std()

    if np.isnan(mean):
        return False

    current = series.iloc[-1]
    z = (current - mean) / std if std > 0 else float("-inf")
    return current > mean * mult or z >= z_thresh
def _as_dict(cfg: ConfigType) -> dict:
    if cfg is None:
        return {}
    if isinstance(cfg, GridConfig):
        return asdict(cfg)
    return dict(cfg)
        return cls(
            trend_ema_fast=int(cfg.get("trend_ema_fast", cls.trend_ema_fast)),
            trend_ema_slow=int(cfg.get("trend_ema_slow", cls.trend_ema_slow)),
            atr_normalization=bool(
                cfg.get("atr_normalization", cls.atr_normalization)
            ),
        )


def _get_num_levels() -> int:
    """Return grid levels from ``GRID_LEVELS`` env var or default of 5."""
    env = os.getenv("GRID_LEVELS")
    try:
        return int(env) if env else 5
    except ValueError:  # pragma: no cover - invalid env
        return 5


<<<<<<< HEAD
def recent_window(df: pd.DataFrame, cfg: Mapping[str, int] | None) -> pd.DataFrame:
    """Return trailing slice for indicator calculations."""
    params = cfg or {}
    range_window = int(params.get("range_window", 20))
    atr_period = int(params.get("atr_period", 14))
    volume_ma_window = int(params.get("volume_ma_window", 20))
    trend_ema_slow = int(params.get("trend_ema_slow", 50))
    lookback = max(range_window, atr_period, volume_ma_window, trend_ema_slow)
    return df.iloc[-lookback:]


def compute_vwap(df: pd.DataFrame, window: int) -> pd.Series:
    """Return rolling Volume Weighted Average Price."""
    if not {"high", "low", "close", "volume"}.issubset(df.columns):
        return pd.Series(index=df.index, dtype=float)
    typical = (df["high"] + df["low"] + df["close"]) / 3
    pv = typical * df["volume"]
    vwap = pv.rolling(window).sum() / df["volume"].rolling(window).sum()
    return vwap
=======
def generate_signal(
    df: pd.DataFrame,
    num_levels: int | None = None,
    config: ConfigType = None,
    config: Optional[Union[dict, GridConfig]] = None,
    config: ConfigType = None,
def is_in_trend(df: pd.DataFrame, fast: int, slow: int, side: str) -> bool:
    """Return ``True`` if ``side`` aligns with the EMA trend."""

    if len(df) < max(fast, slow):
        return True

    fast_ema = ta.trend.ema_indicator(df["close"], window=fast).iloc[-1]
    slow_ema = ta.trend.ema_indicator(df["close"], window=slow).iloc[-1]

    if pd.isna(fast_ema) or pd.isna(slow_ema):
        return True

    if side == "long":
        return fast_ema > slow_ema
    if side == "short":
        return fast_ema < slow_ema
    return True
>>>>>>> d6ce35fe


def generate_signal(df: pd.DataFrame, num_levels: int | None = None, config: Optional[dict] = None) -> Tuple[float, str]:
@dataclass
class GridConfig:
    """Configuration for :func:`generate_signal`."""

    range_window: int = 20


def generate_signal(
    df: pd.DataFrame,
    num_levels: int | None = None,
    config: Optional[dict | GridConfig] = None,
) -> Tuple[float, str]:
    """Generate a grid based trading signal.

    The recent ``range_window`` bars define a high/low range divided into grid levels.
    A positive score is returned when price trades near the lower grid levels
    and a negative score near the upper levels. The magnitude is proportional to
    the distance from the mid-point of the range. ``(0.0, "none")`` is returned
    when price stays around the centre of the grid.
    """

    cfg_dict = _as_dict(config)
    cfg = GridConfig.from_dict(cfg_dict)

    if num_levels is None:
        num_levels = cfg.num_levels

    cfg_dict = _as_dict(config)
    cfg = GridConfig.from_dict(cfg_dict)

    symbol = cfg.symbol
    if symbol:
        grid_state.update_bar(symbol, len(df))
        if grid_state.in_cooldown(symbol, cfg.cooldown_bars):
            return 0.0, "none"
        if grid_state.active_leg_count(symbol) >= cfg.max_active_legs:
            return 0.0, "none"
    cfg = _get_config(config)

    min_len = max(20, cfg.volume_ma_window)
    if df.empty or len(df) < min_len or "volume" not in df:
        return 0.0, "none"

    if not volume_ok(df["volume"], cfg.volume_ma_window, cfg.volume_multiple, cfg.vol_zscore_threshold):
    cfg_dict = _as_dict(config)
    cfg = GridConfig.from_dict(cfg_dict)
    atr_period = cfg.atr_period
    spacing_factor = cfg.spacing_factor

    lookback = max(20, atr_period)
    if df.empty or len(df) < lookback:
        return 0.0, "none"

    recent = df.tail(lookback)
    cfg = GridConfig.from_dict(config)

<<<<<<< HEAD
    cfg = config or {}

    if df.empty:
        return 0.0, "none"

    recent = recent_window(df, cfg)
    if recent.empty:
        return 0.0, "none"

    range_window = int(cfg.get("range_window", 20))
    atr_period = int(cfg.get("atr_period", 14))
    volume_ma_window = int(cfg.get("volume_ma_window", 20))

    atr_series = ta.volatility.average_true_range(
        recent["high"], recent["low"], recent["close"], window=atr_period
    )
    vwap_series = compute_vwap(recent, volume_ma_window)

    lookback = len(recent)
    atr_series = cache_series(f"atr_{atr_period}", df, atr_series, lookback)
    vwap_series = cache_series(f"vwap_{volume_ma_window}", df, vwap_series, lookback)

    recent = recent.copy()
    recent["atr"] = atr_series
    recent["vwap"] = vwap_series

    range_slice = recent.iloc[-range_window:]
    high = range_slice["high"].max()
    low = range_slice["low"].min()
=======
    if df.empty or len(df) < 20:
    cfg = {}
    if config is not None:
        if is_dataclass(config):
            cfg = asdict(config)
        else:
            cfg = dict(config)

    window = int(cfg.get("range_window", 20))

    if df.empty or len(df) < window:
        return 0.0, "none"

    recent = df.tail(window)
    high = recent["high"].max()
    low = recent["low"].min()
>>>>>>> d6ce35fe

    if high == low:
        return 0.0, "none"

    price = recent["close"].iloc[-1]
    centre = recent["vwap"].iloc[-1] if "vwap" in recent.columns else (high + low) / 2

    atr = calc_atr(recent, window=atr_period)
    grid_step = atr * spacing_factor
    if not grid_step:
        return 0.0, "none"

    n = num_levels // 2
    levels = centre + np.arange(-n, n + 1) * grid_step
    half_range = grid_step * n

    # defer to breakout logic when price extends far beyond the grid range
    breakout_threshold = half_range * cfg.breakout_mult
    if price > centre + breakout_threshold or price < centre - breakout_threshold:
        return breakout_bot.generate_signal(df, _as_dict(config))

    lower_bound = levels[1]
    upper_bound = levels[-2]

    if price <= lower_bound:
        if not is_in_trend(recent, cfg.trend_ema_fast, cfg.trend_ema_slow, "long"):
            return 0.0, "none"
        distance = centre - price
        score = min(distance / half_range, 1.0)
        if cfg.atr_normalization:
        if cfg.get("atr_normalization", True):
            score = normalize_score_by_volatility(df, score)
        return score, "long"

    if price >= upper_bound:
        if not is_in_trend(recent, cfg.trend_ema_fast, cfg.trend_ema_slow, "short"):
            return 0.0, "none"
        distance = price - centre
        score = min(distance / half_range, 1.0)
        if cfg.atr_normalization:
        if cfg.get("atr_normalization", True):
            score = normalize_score_by_volatility(df, score)
        return score, "short"

    return 0.0, "none"<|MERGE_RESOLUTION|>--- conflicted
+++ resolved
@@ -3,7 +3,6 @@
 from __future__ import annotations
 
 import os
-<<<<<<< HEAD
 from typing import Mapping, Optional, Tuple
 
 import numpy as np
@@ -11,7 +10,6 @@
 import ta
 
 from crypto_bot.utils.indicator_cache import cache_series
-=======
 from dataclasses import asdict, dataclass, fields
 from typing import Optional, Tuple, Union
 from dataclasses import dataclass, fields, asdict
@@ -28,7 +26,6 @@
 import pandas as pd
 from crypto_bot.volatility_filter import calc_atr
 import ta
->>>>>>> d6ce35fe
 from crypto_bot.utils.volatility import normalize_score_by_volatility
 from . import breakout_bot
 from crypto_bot import grid_state
@@ -148,7 +145,6 @@
         return 5
 
 
-<<<<<<< HEAD
 def recent_window(df: pd.DataFrame, cfg: Mapping[str, int] | None) -> pd.DataFrame:
     """Return trailing slice for indicator calculations."""
     params = cfg or {}
@@ -168,7 +164,6 @@
     pv = typical * df["volume"]
     vwap = pv.rolling(window).sum() / df["volume"].rolling(window).sum()
     return vwap
-=======
 def generate_signal(
     df: pd.DataFrame,
     num_levels: int | None = None,
@@ -192,7 +187,6 @@
     if side == "short":
         return fast_ema < slow_ema
     return True
->>>>>>> d6ce35fe
 
 
 def generate_signal(df: pd.DataFrame, num_levels: int | None = None, config: Optional[dict] = None) -> Tuple[float, str]:
@@ -252,7 +246,6 @@
     recent = df.tail(lookback)
     cfg = GridConfig.from_dict(config)
 
-<<<<<<< HEAD
     cfg = config or {}
 
     if df.empty:
@@ -282,7 +275,6 @@
     range_slice = recent.iloc[-range_window:]
     high = range_slice["high"].max()
     low = range_slice["low"].min()
-=======
     if df.empty or len(df) < 20:
     cfg = {}
     if config is not None:
@@ -299,7 +291,6 @@
     recent = df.tail(window)
     high = recent["high"].max()
     low = recent["low"].min()
->>>>>>> d6ce35fe
 
     if high == low:
         return 0.0, "none"
