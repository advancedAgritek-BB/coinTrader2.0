"""Simple grid trading signal."""

from __future__ import annotations

import os
<<<<<<< HEAD
from dataclasses import asdict, dataclass, fields
from typing import Optional, Tuple, Union
=======
from dataclasses import dataclass, fields, asdict
from typing import Optional, Tuple, Union
from dataclasses import dataclass
from typing import Optional, Tuple, Union
from dataclasses import asdict, dataclass, fields
from typing import Optional, Tuple, Union
from dataclasses import dataclass
from dataclasses import asdict, dataclass, is_dataclass
from typing import Optional, Tuple
>>>>>>> 068a81f9

import numpy as np
import pandas as pd
from crypto_bot.volatility_filter import calc_atr
import ta
from crypto_bot.utils.volatility import normalize_score_by_volatility
<<<<<<< HEAD
from . import breakout_bot
=======
from crypto_bot import grid_state
>>>>>>> 068a81f9


@dataclass
class GridConfig:
    """Configuration options for :func:`generate_signal`."""

<<<<<<< HEAD
    num_levels: int = 5
    breakout_mult: float = 1.5
=======
    cooldown_bars: int = 6
    max_active_legs: int = 4
    symbol: str = ""
>>>>>>> 068a81f9
    atr_normalization: bool = True

    @classmethod
    def from_dict(cls, cfg: Optional[dict]) -> "GridConfig":
        cfg = cfg or {}
<<<<<<< HEAD
        params = {}
        for f in fields(cls):
            if f.name == "num_levels":
                params[f.name] = int(cfg.get("num_levels", _get_num_levels()))
            else:
                params[f.name] = cfg.get(f.name, getattr(cls, f.name))
=======
        params = {f.name: cfg.get(f.name, getattr(cls, f.name)) for f in fields(cls)}
        return cls(**params)


def _as_dict(cfg: Union[dict, GridConfig, None]) -> dict:
    if cfg is None:
        return {}
    if isinstance(cfg, GridConfig):
        return asdict(cfg)
    return dict(cfg)


@dataclass
class GridConfig:
    """Configuration values for :func:`generate_signal`."""

    atr_normalization: bool = True
    volume_ma_window: int = 20
    volume_multiple: float = 1.5
    vol_zscore_threshold: float = 2.0
    """Configuration for :func:`generate_signal`."""

    atr_period: int = 14
    spacing_factor: float = 0.75
    """Configuration options for :func:`generate_signal`."""

    trend_ema_fast: int = 50
    trend_ema_slow: int = 200
    atr_normalization: bool = True

    @classmethod
    def from_dict(cls, cfg: Optional[dict]) -> "GridConfig":
        cfg = cfg or {}
        params = {f.name: cfg.get(f.name, getattr(cls, f.name)) for f in fields(cls)}
>>>>>>> 068a81f9
        return cls(**params)


ConfigType = Union[dict, GridConfig, None]


<<<<<<< HEAD
=======
def _get_config(cfg: ConfigType) -> GridConfig:
    if cfg is None:
        return GridConfig()
    if isinstance(cfg, GridConfig):
        return cfg
    cfg = dict(cfg)
    return GridConfig(
        atr_normalization=cfg.get("atr_normalization", True),
        volume_ma_window=cfg.get("volume_ma_window", 20),
        volume_multiple=cfg.get("volume_multiple", 1.5),
        vol_zscore_threshold=cfg.get("vol_zscore_threshold", 2.0),
    )


def volume_ok(series: pd.Series, window: int, mult: float, z_thresh: float) -> bool:
    """Return ``True`` if ``series`` shows a volume spike."""

    if len(series) < window:
        return False

    recent = series.tail(window)
    mean = recent.mean()
    std = recent.std()

    if np.isnan(mean):
        return False

    current = series.iloc[-1]
    z = (current - mean) / std if std > 0 else float("-inf")
    return current > mean * mult or z >= z_thresh
>>>>>>> 068a81f9
def _as_dict(cfg: ConfigType) -> dict:
    if cfg is None:
        return {}
    if isinstance(cfg, GridConfig):
        return asdict(cfg)
    return dict(cfg)
<<<<<<< HEAD
=======
        return cls(
            trend_ema_fast=int(cfg.get("trend_ema_fast", cls.trend_ema_fast)),
            trend_ema_slow=int(cfg.get("trend_ema_slow", cls.trend_ema_slow)),
            atr_normalization=bool(
                cfg.get("atr_normalization", cls.atr_normalization)
            ),
        )
>>>>>>> 068a81f9


def _get_num_levels() -> int:
    """Return grid levels from ``GRID_LEVELS`` env var or default of 5."""
    env = os.getenv("GRID_LEVELS")
    try:
        return int(env) if env else 5
    except ValueError:  # pragma: no cover - invalid env
        return 5


def generate_signal(
    df: pd.DataFrame,
    num_levels: int | None = None,
<<<<<<< HEAD
    config: ConfigType = None,
=======
    config: Optional[Union[dict, GridConfig]] = None,
    config: ConfigType = None,
def is_in_trend(df: pd.DataFrame, fast: int, slow: int, side: str) -> bool:
    """Return ``True`` if ``side`` aligns with the EMA trend."""

    if len(df) < max(fast, slow):
        return True

    fast_ema = ta.trend.ema_indicator(df["close"], window=fast).iloc[-1]
    slow_ema = ta.trend.ema_indicator(df["close"], window=slow).iloc[-1]

    if pd.isna(fast_ema) or pd.isna(slow_ema):
        return True

    if side == "long":
        return fast_ema > slow_ema
    if side == "short":
        return fast_ema < slow_ema
    return True


def generate_signal(df: pd.DataFrame, num_levels: int | None = None, config: Optional[dict] = None) -> Tuple[float, str]:
@dataclass
class GridConfig:
    """Configuration for :func:`generate_signal`."""

    range_window: int = 20


def generate_signal(
    df: pd.DataFrame,
    num_levels: int | None = None,
    config: Optional[dict | GridConfig] = None,
>>>>>>> 068a81f9
) -> Tuple[float, str]:
    """Generate a grid based trading signal.

    The recent ``range_window`` bars define a high/low range divided into grid levels.
    A positive score is returned when price trades near the lower grid levels
    and a negative score near the upper levels. The magnitude is proportional to
    the distance from the mid-point of the range. ``(0.0, "none")`` is returned
    when price stays around the centre of the grid.
    """

    cfg_dict = _as_dict(config)
    cfg = GridConfig.from_dict(cfg_dict)

    if num_levels is None:
        num_levels = cfg.num_levels

    cfg_dict = _as_dict(config)
    cfg = GridConfig.from_dict(cfg_dict)

    symbol = cfg.symbol
    if symbol:
        grid_state.update_bar(symbol, len(df))
        if grid_state.in_cooldown(symbol, cfg.cooldown_bars):
            return 0.0, "none"
        if grid_state.active_leg_count(symbol) >= cfg.max_active_legs:
            return 0.0, "none"
    cfg = _get_config(config)

    min_len = max(20, cfg.volume_ma_window)
    if df.empty or len(df) < min_len or "volume" not in df:
        return 0.0, "none"

    if not volume_ok(df["volume"], cfg.volume_ma_window, cfg.volume_multiple, cfg.vol_zscore_threshold):
    cfg_dict = _as_dict(config)
    cfg = GridConfig.from_dict(cfg_dict)
    atr_period = cfg.atr_period
    spacing_factor = cfg.spacing_factor

    lookback = max(20, atr_period)
    if df.empty or len(df) < lookback:
        return 0.0, "none"

    recent = df.tail(lookback)
    cfg = GridConfig.from_dict(config)

    if df.empty or len(df) < 20:
    cfg = {}
    if config is not None:
        if is_dataclass(config):
            cfg = asdict(config)
        else:
            cfg = dict(config)

    window = int(cfg.get("range_window", 20))

    if df.empty or len(df) < window:
        return 0.0, "none"

    recent = df.tail(window)
    high = recent["high"].max()
    low = recent["low"].min()

    if high == low:
        return 0.0, "none"

    price = recent["close"].iloc[-1]
    centre = recent["vwap"].iloc[-1] if "vwap" in recent.columns else (high + low) / 2

    atr = calc_atr(recent, window=atr_period)
    grid_step = atr * spacing_factor
    if not grid_step:
        return 0.0, "none"

    n = num_levels // 2
    levels = centre + np.arange(-n, n + 1) * grid_step
    half_range = grid_step * n

    # defer to breakout logic when price extends far beyond the grid range
    breakout_threshold = half_range * cfg.breakout_mult
    if price > centre + breakout_threshold or price < centre - breakout_threshold:
        return breakout_bot.generate_signal(df, _as_dict(config))

    lower_bound = levels[1]
    upper_bound = levels[-2]

    if price <= lower_bound:
        if not is_in_trend(recent, cfg.trend_ema_fast, cfg.trend_ema_slow, "long"):
            return 0.0, "none"
        distance = centre - price
        score = min(distance / half_range, 1.0)
        if cfg.atr_normalization:
<<<<<<< HEAD
=======
        if cfg.get("atr_normalization", True):
>>>>>>> 068a81f9
            score = normalize_score_by_volatility(df, score)
        return score, "long"

    if price >= upper_bound:
        if not is_in_trend(recent, cfg.trend_ema_fast, cfg.trend_ema_slow, "short"):
            return 0.0, "none"
        distance = price - centre
        score = min(distance / half_range, 1.0)
        if cfg.atr_normalization:
<<<<<<< HEAD
=======
        if cfg.get("atr_normalization", True):
>>>>>>> 068a81f9
            score = normalize_score_by_volatility(df, score)
        return score, "short"

    return 0.0, "none"<|MERGE_RESOLUTION|>--- conflicted
+++ resolved
@@ -3,10 +3,8 @@
 from __future__ import annotations
 
 import os
-<<<<<<< HEAD
 from dataclasses import asdict, dataclass, fields
 from typing import Optional, Tuple, Union
-=======
 from dataclasses import dataclass, fields, asdict
 from typing import Optional, Tuple, Union
 from dataclasses import dataclass
@@ -16,45 +14,36 @@
 from dataclasses import dataclass
 from dataclasses import asdict, dataclass, is_dataclass
 from typing import Optional, Tuple
->>>>>>> 068a81f9
 
 import numpy as np
 import pandas as pd
 from crypto_bot.volatility_filter import calc_atr
 import ta
 from crypto_bot.utils.volatility import normalize_score_by_volatility
-<<<<<<< HEAD
 from . import breakout_bot
-=======
 from crypto_bot import grid_state
->>>>>>> 068a81f9
 
 
 @dataclass
 class GridConfig:
     """Configuration options for :func:`generate_signal`."""
 
-<<<<<<< HEAD
     num_levels: int = 5
     breakout_mult: float = 1.5
-=======
     cooldown_bars: int = 6
     max_active_legs: int = 4
     symbol: str = ""
->>>>>>> 068a81f9
     atr_normalization: bool = True
 
     @classmethod
     def from_dict(cls, cfg: Optional[dict]) -> "GridConfig":
         cfg = cfg or {}
-<<<<<<< HEAD
         params = {}
         for f in fields(cls):
             if f.name == "num_levels":
                 params[f.name] = int(cfg.get("num_levels", _get_num_levels()))
             else:
                 params[f.name] = cfg.get(f.name, getattr(cls, f.name))
-=======
         params = {f.name: cfg.get(f.name, getattr(cls, f.name)) for f in fields(cls)}
         return cls(**params)
 
@@ -89,15 +78,12 @@
     def from_dict(cls, cfg: Optional[dict]) -> "GridConfig":
         cfg = cfg or {}
         params = {f.name: cfg.get(f.name, getattr(cls, f.name)) for f in fields(cls)}
->>>>>>> 068a81f9
         return cls(**params)
 
 
 ConfigType = Union[dict, GridConfig, None]
 
 
-<<<<<<< HEAD
-=======
 def _get_config(cfg: ConfigType) -> GridConfig:
     if cfg is None:
         return GridConfig()
@@ -128,15 +114,12 @@
     current = series.iloc[-1]
     z = (current - mean) / std if std > 0 else float("-inf")
     return current > mean * mult or z >= z_thresh
->>>>>>> 068a81f9
 def _as_dict(cfg: ConfigType) -> dict:
     if cfg is None:
         return {}
     if isinstance(cfg, GridConfig):
         return asdict(cfg)
     return dict(cfg)
-<<<<<<< HEAD
-=======
         return cls(
             trend_ema_fast=int(cfg.get("trend_ema_fast", cls.trend_ema_fast)),
             trend_ema_slow=int(cfg.get("trend_ema_slow", cls.trend_ema_slow)),
@@ -144,7 +127,6 @@
                 cfg.get("atr_normalization", cls.atr_normalization)
             ),
         )
->>>>>>> 068a81f9
 
 
 def _get_num_levels() -> int:
@@ -159,9 +141,7 @@
 def generate_signal(
     df: pd.DataFrame,
     num_levels: int | None = None,
-<<<<<<< HEAD
     config: ConfigType = None,
-=======
     config: Optional[Union[dict, GridConfig]] = None,
     config: ConfigType = None,
 def is_in_trend(df: pd.DataFrame, fast: int, slow: int, side: str) -> bool:
@@ -195,7 +175,6 @@
     df: pd.DataFrame,
     num_levels: int | None = None,
     config: Optional[dict | GridConfig] = None,
->>>>>>> 068a81f9
 ) -> Tuple[float, str]:
     """Generate a grid based trading signal.
 
@@ -287,10 +266,7 @@
         distance = centre - price
         score = min(distance / half_range, 1.0)
         if cfg.atr_normalization:
-<<<<<<< HEAD
-=======
         if cfg.get("atr_normalization", True):
->>>>>>> 068a81f9
             score = normalize_score_by_volatility(df, score)
         return score, "long"
 
@@ -300,10 +276,7 @@
         distance = price - centre
         score = min(distance / half_range, 1.0)
         if cfg.atr_normalization:
-<<<<<<< HEAD
-=======
         if cfg.get("atr_normalization", True):
->>>>>>> 068a81f9
             score = normalize_score_by_volatility(df, score)
         return score, "short"
 
