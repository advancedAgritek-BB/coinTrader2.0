--- conflicted
+++ resolved
@@ -3,44 +3,34 @@
 from __future__ import annotations
 
 import os
-<<<<<<< HEAD
 from dataclasses import asdict, dataclass, fields
 from typing import Optional, Tuple, Union
-=======
 from dataclasses import dataclass
->>>>>>> 3ea1277c
 from dataclasses import asdict, dataclass, is_dataclass
 from typing import Optional, Tuple
 
 import numpy as np
 import pandas as pd
-<<<<<<< HEAD
 from crypto_bot.volatility_filter import calc_atr
-=======
 import ta
->>>>>>> 3ea1277c
 from crypto_bot.utils.volatility import normalize_score_by_volatility
 
 
 @dataclass
 class GridConfig:
-<<<<<<< HEAD
     """Configuration for :func:`generate_signal`."""
 
     atr_period: int = 14
     spacing_factor: float = 0.75
-=======
     """Configuration options for :func:`generate_signal`."""
 
     trend_ema_fast: int = 50
     trend_ema_slow: int = 200
->>>>>>> 3ea1277c
     atr_normalization: bool = True
 
     @classmethod
     def from_dict(cls, cfg: Optional[dict]) -> "GridConfig":
         cfg = cfg or {}
-<<<<<<< HEAD
         params = {f.name: cfg.get(f.name, getattr(cls, f.name)) for f in fields(cls)}
         return cls(**params)
 
@@ -54,7 +44,6 @@
     if isinstance(cfg, GridConfig):
         return asdict(cfg)
     return dict(cfg)
-=======
         return cls(
             trend_ema_fast=int(cfg.get("trend_ema_fast", cls.trend_ema_fast)),
             trend_ema_slow=int(cfg.get("trend_ema_slow", cls.trend_ema_slow)),
@@ -62,7 +51,6 @@
                 cfg.get("atr_normalization", cls.atr_normalization)
             ),
         )
->>>>>>> 3ea1277c
 
 
 def _get_num_levels() -> int:
@@ -74,12 +62,10 @@
         return 5
 
 
-<<<<<<< HEAD
 def generate_signal(
     df: pd.DataFrame,
     num_levels: int | None = None,
     config: ConfigType = None,
-=======
 def is_in_trend(df: pd.DataFrame, fast: int, slow: int, side: str) -> bool:
     """Return ``True`` if ``side`` aligns with the EMA trend."""
 
@@ -100,7 +86,6 @@
 
 
 def generate_signal(df: pd.DataFrame, num_levels: int | None = None, config: Optional[dict] = None) -> Tuple[float, str]:
->>>>>>> 3ea1277c
 @dataclass
 class GridConfig:
     """Configuration for :func:`generate_signal`."""
@@ -125,7 +110,6 @@
     if num_levels is None:
         num_levels = _get_num_levels()
 
-<<<<<<< HEAD
     cfg_dict = _as_dict(config)
     cfg = GridConfig.from_dict(cfg_dict)
     atr_period = cfg.atr_period
@@ -136,11 +120,9 @@
         return 0.0, "none"
 
     recent = df.tail(lookback)
-=======
     cfg = GridConfig.from_dict(config)
 
     if df.empty or len(df) < 20:
->>>>>>> 3ea1277c
     cfg = {}
     if config is not None:
         if is_dataclass(config):
