--- conflicted
+++ resolved
@@ -52,14 +52,11 @@
     df: pd.DataFrame,
     symbol: str | None = None,
     timeframe: str | None = None,
-<<<<<<< HEAD
-=======
     mempool_monitor: Optional[SolanaMempoolMonitor] = None,
     mempool_cfg: Optional[dict] = None,
     tick_data: pd.DataFrame | None = None,
     book: Optional[dict] = None,
     ticks: Optional[pd.DataFrame] = None,
->>>>>>> 63a57c54
     **kwargs,
 ) -> Tuple[float, str]:
     """Return short-term signal using EMA crossover on 1m data.
