--- conflicted
+++ resolved
@@ -38,16 +38,13 @@
     config: Optional[dict] = None,
     higher_df: pd.DataFrame | None = None,
     *,
-<<<<<<< HEAD
     mempool_monitor=None,
     mempool_cfg: Optional[dict] = None,
     tick_data: pd.DataFrame | None = None,
-=======
     book: Optional[dict] = None,
     ticks: Optional[pd.DataFrame] = None,
     mempool_monitor: Optional[SolanaMempoolMonitor] = None,
     mempool_cfg: Optional[dict] = None,
->>>>>>> e67b244f
 ) -> Tuple[float, str]:
     """Return short-term signal using EMA crossover on 1m data.
 
@@ -86,12 +83,10 @@
     if df.empty:
         return 0.0, "none"
 
-<<<<<<< HEAD
     if mempool_monitor and (mempool_cfg or {}).get("enabled"):
         threshold = (mempool_cfg or {}).get("suspicious_fee_threshold", 0.0)
         if mempool_monitor.is_suspicious(threshold):
             return 0.0, "none"
-=======
     if ticks is not None and not ticks.empty:
         price_col = "price" if "price" in ticks.columns else "close"
         vol = ticks["volume"] if "volume" in ticks.columns else 0
@@ -105,7 +100,6 @@
             }
         )
         df = pd.concat([df, tick_df], ignore_index=True)
->>>>>>> e67b244f
 
     params = config.get("micro_scalp", {}) if config else {}
 
