from typing import Optional, Tuple

import pandas as pd
import numpy as np
import ta
try:  # pragma: no cover - optional dependency
    from scipy import stats as scipy_stats
    if not hasattr(scipy_stats, "norm"):
        raise ImportError
except Exception:  # pragma: no cover - fallback when scipy missing
    class _Norm:
        @staticmethod
        def ppf(_x):
            return 0.0

    class _FakeStats:
        norm = _Norm()

    scipy_stats = _FakeStats()
from crypto_bot.utils.indicator_cache import cache_series
from crypto_bot.utils import stats

from crypto_bot.utils.volatility import normalize_score_by_volatility


def generate_signal(df: pd.DataFrame, config: Optional[dict] = None) -> Tuple[float, str]:
    """Trend following signal with ADX, volume and optional Donchian filters."""
    if df.empty or len(df) < 50:
        return 0.0, "none"

    df = df.copy()
    params = config or {}
    lookback_cfg = int(params.get("indicator_lookback", 250))
    rsi_overbought_pct = float(params.get("rsi_overbought_pct", 90))
    rsi_oversold_pct = float(params.get("rsi_oversold_pct", 10))
    fast_window = int(params.get("trend_ema_fast", 5))
    slow_window = int(params.get("trend_ema_slow", 15))
    atr_period = int(params.get("atr_period", 14))
    k = float(params.get("k", 1.0))
    volume_window = int(params.get("volume_window", 20))
    volume_mult = float(params.get("volume_mult", 1.0))

    df["ema_fast"] = ta.trend.ema_indicator(df["close"], window=fast_window)
    df["ema_slow"] = ta.trend.ema_indicator(df["close"], window=slow_window)
    df["rsi"] = ta.momentum.rsi(df["close"], window=14)
    df["rsi_z"] = stats.zscore(df["rsi"], lookback_cfg)
    df["volume_ma"] = df["volume"].rolling(window=volume_window).mean()
    df["atr"] = ta.volatility.average_true_range(df["high"], df["low"], df["close"], window=atr_period)
    lookback = max(50, volume_window)
    recent = df.iloc[-(lookback + 1) :]

    ema20 = ta.trend.ema_indicator(recent["close"], window=20)
    ema50 = ta.trend.ema_indicator(recent["close"], window=50)
    rsi = ta.momentum.rsi(recent["close"], window=14)
    vol_ma = recent["volume"].rolling(window=volume_window).mean()

    ema20 = cache_series("ema20", df, ema20, lookback)
    ema50 = cache_series("ema50", df, ema50, lookback)
    rsi = cache_series("rsi", df, rsi, lookback)
    vol_ma = cache_series(f"volume_ma_{volume_window}", df, vol_ma, lookback)

    df = recent.copy()
    df["ema20"] = ema20
    df["ema50"] = ema50
    df["rsi"] = rsi
    df["rsi_z"] = stats.zscore(rsi, lookback_cfg)
    df["volume_ma"] = vol_ma

    adx_ind = ta.trend.ADXIndicator(df["high"], df["low"], df["close"], window=7)
    df["adx"] = adx_ind.adx()

    latest = df.iloc[-1]
    score = 0.0
    direction = "none"

    atr_pct = 0.0
    if latest["close"] != 0:
        atr_pct = (latest["atr"] / latest["close"]) * 100
    dynamic_oversold = min(90.0, 30 + k * atr_pct)
    dynamic_overbought = max(10.0, 70 - k * atr_pct)

    rsi_z_last = df["rsi_z"].iloc[-1]
    rsi_z_series = df["rsi_z"].dropna()
    if not rsi_z_series.empty:
        upper_thr = rsi_z_series.quantile(rsi_overbought_pct / 100)
        lower_thr = rsi_z_series.quantile(rsi_oversold_pct / 100)
    else:
        upper_thr = np.nan
        lower_thr = np.nan

    overbought_cond = (
        rsi_z_last > upper_thr
        if not pd.isna(upper_thr) and not pd.isna(rsi_z_last)
        else latest["rsi"] > dynamic_overbought
    )
    oversold_cond = (
        rsi_z_last < lower_thr
        if not pd.isna(lower_thr) and not pd.isna(rsi_z_last)
        else latest["rsi"] < dynamic_oversold
    )
<<<<<<< HEAD

=======
>>>>>>> ddb0db22
    upper_thr = scipy_stats.norm.ppf(rsi_overbought_pct / 100)
    lower_thr = scipy_stats.norm.ppf(rsi_oversold_pct / 100)
    volume_ok = latest["volume"] > latest["volume_ma"] * volume_mult
    overbought_cond = (
        (
            rsi_z_last > upper_thr
            if not pd.isna(rsi_z_last)
            else latest["rsi"] > dynamic_overbought
        )
        and volume_ok
    )
    oversold_cond = (
        (
            rsi_z_last < lower_thr
            if not pd.isna(rsi_z_last)
            else latest["rsi"] < dynamic_oversold
        )
        and volume_ok
    )

    long_cond = (
        latest["close"] > latest["ema_fast"]
        and latest["ema_fast"] > latest["ema_slow"]
        and overbought_cond
        and latest["adx"] > 25
        and latest["volume"] > latest["volume_ma"]
    )
    short_cond = (
        latest["close"] < latest["ema_fast"]
        and latest["ema_fast"] < latest["ema_slow"]
        and oversold_cond
        and latest["adx"] > 25
        and latest["volume"] > latest["volume_ma"]
    )

    if params.get("donchian_confirmation", True):
        window = params.get("donchian_window", 20)
        upper = df["high"].rolling(window=window).max().iloc[-1]
        lower = df["low"].rolling(window=window).min().iloc[-1]
        long_cond = long_cond and latest["close"] >= upper
        short_cond = short_cond and latest["close"] <= lower

    cross_up = (
        df["ema_fast"].iloc[-2] < df["ema_slow"].iloc[-2]
        and latest["ema_fast"] > latest["ema_slow"]
    )
    cross_down = (
        df["ema_fast"].iloc[-2] > df["ema_slow"].iloc[-2]
        and latest["ema_fast"] < latest["ema_slow"]
    )
    reversal_long = cross_up and oversold_cond and latest["volume"] > latest["volume_ma"]
    reversal_short = cross_down and overbought_cond and latest["volume"] > latest["volume_ma"]

    if long_cond:
        score = min((latest["rsi"] - 50) / 50, 1.0)
        direction = "long"
    elif short_cond:
        score = min((50 - latest["rsi"]) / 50, 1.0)
        direction = "short"
    elif reversal_long:
        score = min((dynamic_oversold - latest["rsi"]) / dynamic_oversold, 1.0)
        direction = "long"
    elif reversal_short:
        score = min((latest["rsi"] - dynamic_overbought) / (100 - dynamic_overbought), 1.0)
        direction = "short"

    if score > 0 and (config is None or config.get("atr_normalization", True)):
        score = normalize_score_by_volatility(df, score)

    if config:
        torch_cfg = config.get("torch_signal_model", {})
        if torch_cfg.get("enabled") and score > 0:
            weight = float(torch_cfg.get("weight", 0.5))
            try:  # pragma: no cover - best effort
                from crypto_bot.torch_signal_model import predict_signal as _pred
                ml_score = _pred(df)
                score = score * (1 - weight) + ml_score * weight
                score = max(0.0, min(score, 1.0))
            except Exception:
                pass

    return score, direction<|MERGE_RESOLUTION|>--- conflicted
+++ resolved
@@ -98,10 +98,8 @@
         if not pd.isna(lower_thr) and not pd.isna(rsi_z_last)
         else latest["rsi"] < dynamic_oversold
     )
-<<<<<<< HEAD
+ codex/extend-generate_signal-for-breakout-monitoring
 
-=======
->>>>>>> ddb0db22
     upper_thr = scipy_stats.norm.ppf(rsi_overbought_pct / 100)
     lower_thr = scipy_stats.norm.ppf(rsi_oversold_pct / 100)
     volume_ok = latest["volume"] > latest["volume_ma"] * volume_mult
