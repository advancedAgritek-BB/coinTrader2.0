from typing import Optional, Tuple

import pandas as pd
import ta
from crypto_bot.utils.indicator_cache import cache_series

from crypto_bot.utils.volatility import normalize_score_by_volatility


def generate_signal(df: pd.DataFrame, config: Optional[dict] = None) -> Tuple[float, str]:
    """Trend following signal with ADX, volume and optional Donchian filters."""
    if df.empty or len(df) < 50:
        return 0.0, "none"

<<<<<<< HEAD
    df = df.copy()
    params = config or {}
    fast_window = int(params.get("trend_ema_fast", 20))
    slow_window = int(params.get("trend_ema_slow", 50))
    atr_period = int(params.get("atr_period", 14))
    k = float(params.get("k", 1.0))

    df["ema_fast"] = ta.trend.ema_indicator(df["close"], window=fast_window)
    df["ema_slow"] = ta.trend.ema_indicator(df["close"], window=slow_window)
    df["rsi"] = ta.momentum.rsi(df["close"], window=14)
    df["volume_ma"] = df["volume"].rolling(window=20).mean()
    df["atr"] = ta.volatility.average_true_range(df["high"], df["low"], df["close"], window=atr_period)
=======
    lookback = 50
    recent = df.iloc[-(lookback + 1) :]

    ema20 = ta.trend.ema_indicator(recent["close"], window=20)
    ema50 = ta.trend.ema_indicator(recent["close"], window=50)
    rsi = ta.momentum.rsi(recent["close"], window=14)
    vol_ma = recent["volume"].rolling(window=20).mean()

    ema20 = cache_series("ema20", df, ema20, lookback)
    ema50 = cache_series("ema50", df, ema50, lookback)
    rsi = cache_series("rsi", df, rsi, lookback)
    vol_ma = cache_series("volume_ma", df, vol_ma, lookback)

    df = recent.copy()
    df["ema20"] = ema20
    df["ema50"] = ema50
    df["rsi"] = rsi
    df["volume_ma"] = vol_ma
>>>>>>> 262035fd

    adx_ind = ta.trend.ADXIndicator(df["high"], df["low"], df["close"], window=14)
    df["adx"] = adx_ind.adx()

    latest = df.iloc[-1]
    score = 0.0
    direction = "none"

    atr_pct = 0.0
    if latest["close"] != 0:
        atr_pct = (latest["atr"] / latest["close"]) * 100
    dynamic_oversold = 30 + k * atr_pct
    dynamic_overbought = 70 - k * atr_pct

    long_cond = (
        latest["close"] > latest["ema_fast"]
        and latest["ema_fast"] > latest["ema_slow"]
        and latest["rsi"] > dynamic_overbought
        and latest["adx"] > 20
        and latest["volume"] > latest["volume_ma"]
    )
    short_cond = (
        latest["close"] < latest["ema_fast"]
        and latest["ema_fast"] < latest["ema_slow"]
        and latest["rsi"] < dynamic_oversold
        and latest["adx"] > 20
        and latest["volume"] > latest["volume_ma"]
    )

    if config and config.get("donchian_confirmation"):
        window = config.get("donchian_window", 20)
        upper = df["high"].rolling(window=window).max().iloc[-1]
        lower = df["low"].rolling(window=window).min().iloc[-1]
        long_cond = long_cond and latest["close"] >= upper
        short_cond = short_cond and latest["close"] <= lower

    if long_cond:
        score = min((latest["rsi"] - 50) / 50, 1.0)
        direction = "long"
    elif short_cond:
        score = min((50 - latest["rsi"]) / 50, 1.0)
        direction = "short"

    if score > 0 and (config is None or config.get("atr_normalization", True)):
        score = normalize_score_by_volatility(df, score)

    return score, direction<|MERGE_RESOLUTION|>--- conflicted
+++ resolved
@@ -12,7 +12,6 @@
     if df.empty or len(df) < 50:
         return 0.0, "none"
 
-<<<<<<< HEAD
     df = df.copy()
     params = config or {}
     fast_window = int(params.get("trend_ema_fast", 20))
@@ -25,7 +24,6 @@
     df["rsi"] = ta.momentum.rsi(df["close"], window=14)
     df["volume_ma"] = df["volume"].rolling(window=20).mean()
     df["atr"] = ta.volatility.average_true_range(df["high"], df["low"], df["close"], window=atr_period)
-=======
     lookback = 50
     recent = df.iloc[-(lookback + 1) :]
 
@@ -44,7 +42,6 @@
     df["ema50"] = ema50
     df["rsi"] = rsi
     df["volume_ma"] = vol_ma
->>>>>>> 262035fd
 
     adx_ind = ta.trend.ADXIndicator(df["high"], df["low"], df["close"], window=14)
     df["adx"] = adx_ind.adx()
