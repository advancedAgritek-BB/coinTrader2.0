"""Trend (momentum) trading strategy.

This momentum bot expects ``exit_strategy.trailing_stop_factor`` to set
an ATR-based trailing stop for risk management.
"""

from typing import Optional, Tuple

import pandas as pd
import numpy as np
import ta
try:  # pragma: no cover - optional dependency
    from scipy import stats as scipy_stats
    if not hasattr(scipy_stats, "norm"):
        raise ImportError
except Exception:  # pragma: no cover - fallback when scipy missing
    class _Norm:
        @staticmethod
        def ppf(_x):
            return 0.0

    class _FakeStats:
        norm = _Norm()

    scipy_stats = _FakeStats()
from crypto_bot.utils.indicator_cache import cache_series
from crypto_bot.utils import stats

from crypto_bot.utils.volatility import normalize_score_by_volatility
from crypto_bot.utils.logger import LOG_DIR, setup_logger

try:  # pragma: no cover - optional dependency
    from coinTrader_Trainer.ml_trainer import load_model
    MODEL = load_model("trend_bot")
except Exception:  # pragma: no cover - fallback
    MODEL = None

logger = setup_logger(__name__, LOG_DIR / "bot.log")


def generate_signal(df: pd.DataFrame, config: Optional[dict] = None) -> Tuple[float, str]:
    """Trend following signal with ADX, volume and optional Donchian filters."""
    config = config or {}
    symbol = config.get("symbol", "")
    if df.empty or len(df) < 50:
        logger.info("Signal for %s: %s, %s", symbol, 0.0, "none")
        return 0.0, "none"

    df = df.copy()
<<<<<<< HEAD
    params = config or {}

    def _num(name, default, cast=float, min_value=None, max_value=None):
        """Safely read and clamp numeric parameters from the config."""
        raw = params.get(name, default)
        try:
            value = cast(raw)
        except (TypeError, ValueError):
            value = default
        if min_value is not None:
            value = max(min_value, value)
        if max_value is not None:
            value = min(max_value, value)
        return value

    lookback_cfg = _num("indicator_lookback", 250, int, 1)
    rsi_overbought_pct = _num("rsi_overbought_pct", 90.0, float, 0.0, 100.0)
    rsi_oversold_pct = _num("rsi_oversold_pct", 10.0, float, 0.0, 100.0)
    fast_window = _num("trend_ema_fast", 3, int, 1)
    slow_window = _num("trend_ema_slow", 10, int, 1)
    atr_period = _num("atr_period", 14, int, 1)
    k = _num("k", 1.0, float, 0.0)
    volume_window = _num("volume_window", 20, int, 1)
    volume_mult = _num("volume_mult", 1.0, float, 0.0)
    adx_threshold = _num("adx_threshold", 25.0, float, 0.0)
=======
    try:
        lookback_cfg = int(config.get("indicator_lookback", 250))
    except (TypeError, ValueError):
        lookback_cfg = 250
    try:
        rsi_overbought_pct = float(config.get("rsi_overbought_pct", 90))
    except (TypeError, ValueError):
        rsi_overbought_pct = 90.0
    try:
        rsi_oversold_pct = float(config.get("rsi_oversold_pct", 10))
    except (TypeError, ValueError):
        rsi_oversold_pct = 10.0
    try:
        fast_window = int(config.get("trend_ema_fast", 3))
    except (TypeError, ValueError):
        fast_window = 3
    try:
        slow_window = int(config.get("trend_ema_slow", 10))
    except (TypeError, ValueError):
        slow_window = 10
    try:
        atr_period = int(config.get("atr_period", 14))
    except (TypeError, ValueError):
        atr_period = 14
    try:
        k = float(config.get("k", 1.0))
    except (TypeError, ValueError):
        k = 1.0
    try:
        volume_window = int(config.get("volume_window", 20))
    except (TypeError, ValueError):
        volume_window = 20
    try:
        volume_mult = float(config.get("volume_mult", 1.0))
    except (TypeError, ValueError):
        volume_mult = 1.0
    try:
        adx_threshold = float(config.get("adx_threshold", 25))
    except (TypeError, ValueError):
        adx_threshold = 25.0
>>>>>>> 2eb318f2

    df["ema_fast"] = ta.trend.ema_indicator(df["close"], window=fast_window)
    df["ema_slow"] = ta.trend.ema_indicator(df["close"], window=slow_window)
    df["atr"] = ta.volatility.average_true_range(
        df["high"], df["low"], df["close"], window=atr_period
    )

    lookback = max(50, volume_window)

    rsi_full = ta.momentum.rsi(df["close"], window=14)
    rsi_full = cache_series("rsi", df, rsi_full, lookback)
    vol_ma_full = df["volume"].rolling(window=volume_window).mean()
    vol_ma_full = cache_series(f"volume_ma_{volume_window}", df, vol_ma_full, lookback)
    ema20_full = ta.trend.ema_indicator(df["close"], window=20)
    ema20_full = cache_series("ema20", df, ema20_full, lookback)
    ema50_full = ta.trend.ema_indicator(df["close"], window=50)
    ema50_full = cache_series("ema50", df, ema50_full, lookback)

    recent = df.iloc[-(lookback + 1) :].copy()
    recent["rsi"] = rsi_full
    recent["rsi_z"] = stats.zscore(recent["rsi"], lookback_cfg)
    recent["volume_ma"] = vol_ma_full
    recent["ema20"] = ema20_full
    recent["ema50"] = ema50_full
    df = recent

    df["adx"] = ta.trend.ADXIndicator(
        df["high"], df["low"], df["close"], window=7
    ).adx()
    df["adx"] = cache_series("adx_trend", df, df["adx"], lookback)

    latest = df.iloc[-1]
    if (
        pd.isna(latest["ema_fast"]) or pd.isna(latest["ema_slow"]) or pd.isna(latest["rsi"])
    ):
        logger.info("Signal for %s: %s, %s", symbol, 0.0, "none")
        return 0.0, "none"
    score = 0.0
    direction = "none"

    atr_pct = 0.0
    if latest["close"] != 0:
        atr_pct = (latest["atr"] / latest["close"]) * 100
    dynamic_oversold = min(90.0, 30 + k * atr_pct)
    dynamic_overbought = max(10.0, 70 - k * atr_pct)

    rsi_z_last = df["rsi_z"].iloc[-1]
    rsi_z_series = df["rsi_z"].dropna()
    if not rsi_z_series.empty:
        upper_thr = rsi_z_series.quantile(rsi_overbought_pct / 100)
        lower_thr = rsi_z_series.quantile(rsi_oversold_pct / 100)
    else:
        upper_thr = np.nan
        lower_thr = np.nan

    # Derive overbought/oversold thresholds from the distribution of recent
    # RSI z-scores.  These quantile based levels adapt to the data and proved
    # more robust in practice than theoretical values from `norm.ppf`.  The
    # old behaviour using `scipy_stats.norm.ppf` has been removed but left
    # here for reference:
    #
    #    upper_thr_norm = scipy_stats.norm.ppf(rsi_overbought_pct / 100)
    #    lower_thr_norm = scipy_stats.norm.ppf(rsi_oversold_pct / 100)

    volume_ok = latest["volume"] > latest["volume_ma"] * volume_mult
    overbought_cond = (
        (
            rsi_z_last > upper_thr
            if not pd.isna(upper_thr) and not pd.isna(rsi_z_last)
            else latest["rsi"] > dynamic_overbought
        )
        and volume_ok
    )
    oversold_cond = (
        (
            rsi_z_last < lower_thr
            if not pd.isna(lower_thr) and not pd.isna(rsi_z_last)
            else latest["rsi"] < dynamic_oversold
        )
        and volume_ok
    )

    long_cond = (
        latest["close"] > latest["ema_fast"]
        and latest["ema_fast"] > latest["ema_slow"]
        and overbought_cond
        and latest["adx"] > adx_threshold
        and latest["volume"] > latest["volume_ma"]
    )
    short_cond = (
        latest["close"] < latest["ema_fast"]
        and latest["ema_fast"] < latest["ema_slow"]
        and oversold_cond
        and latest["adx"] > adx_threshold
        and latest["volume"] > latest["volume_ma"]
    )

    if config.get("donchian_confirmation", False):
        try:
            window = int(config.get("donchian_window", 20))
        except (TypeError, ValueError):
            window = 20
        upper = df["high"].rolling(window=window).max().iloc[-1]
        lower = df["low"].rolling(window=window).min().iloc[-1]
        long_cond = long_cond and latest["close"] >= upper
        short_cond = short_cond and latest["close"] <= lower

    cross_up = (
        df["ema_fast"].iloc[-2] < df["ema_slow"].iloc[-2]
        and latest["ema_fast"] > latest["ema_slow"]
    )
    cross_down = (
        df["ema_fast"].iloc[-2] > df["ema_slow"].iloc[-2]
        and latest["ema_fast"] < latest["ema_slow"]
    )
    reversal_long = cross_up and oversold_cond and latest["volume"] > latest["volume_ma"]
    reversal_short = cross_down and overbought_cond and latest["volume"] > latest["volume_ma"]

    if long_cond:
        score = min((latest["rsi"] - 50) / 50, 1.0)
        direction = "long"
    elif short_cond:
        score = min((50 - latest["rsi"]) / 50, 1.0)
        direction = "short"
    elif reversal_long:
        score = min((dynamic_oversold - latest["rsi"]) / dynamic_oversold, 1.0)
        direction = "long"
    elif reversal_short:
        score = min((latest["rsi"] - dynamic_overbought) / (100 - dynamic_overbought), 1.0)
        direction = "short"

    if score > 0:
        if MODEL is not None:
            try:  # pragma: no cover - best effort
                ml_score = MODEL.predict(df)
                score = (score + ml_score) / 2
            except Exception:
                pass
        if config is None or config.get("atr_normalization", True):
            score = normalize_score_by_volatility(df, score)

    if config:
        torch_cfg = config.get("torch_signal_model", {})
        if torch_cfg.get("enabled") and score > 0:
            try:
                weight = float(torch_cfg.get("weight", 0.7))
            except (TypeError, ValueError):
                weight = 0.7
            try:  # pragma: no cover - best effort
                from crypto_bot.torch_signal_model import predict_signal as _pred
                ml_score = _pred(df)
                score = score * (1 - weight) + ml_score * weight
                score = max(0.0, min(score, 1.0))
            except Exception:
                pass
    logger.info("Signal for %s: %s, %s", symbol, score, direction)
    return score, direction


class regime_filter:
    """Match trending regime."""

    @staticmethod
    def matches(regime: str) -> bool:
        return regime == "trending"<|MERGE_RESOLUTION|>--- conflicted
+++ resolved
@@ -47,7 +47,6 @@
         return 0.0, "none"
 
     df = df.copy()
-<<<<<<< HEAD
     params = config or {}
 
     def _num(name, default, cast=float, min_value=None, max_value=None):
@@ -73,7 +72,6 @@
     volume_window = _num("volume_window", 20, int, 1)
     volume_mult = _num("volume_mult", 1.0, float, 0.0)
     adx_threshold = _num("adx_threshold", 25.0, float, 0.0)
-=======
     try:
         lookback_cfg = int(config.get("indicator_lookback", 250))
     except (TypeError, ValueError):
@@ -114,7 +112,6 @@
         adx_threshold = float(config.get("adx_threshold", 25))
     except (TypeError, ValueError):
         adx_threshold = 25.0
->>>>>>> 2eb318f2
 
     df["ema_fast"] = ta.trend.ema_indicator(df["close"], window=fast_window)
     df["ema_slow"] = ta.trend.ema_indicator(df["close"], window=slow_window)
