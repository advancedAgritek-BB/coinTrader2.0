from typing import Optional, Tuple

import pandas as pd
import numpy as np
import ta
try:  # pragma: no cover - optional dependency
    from scipy import stats as scipy_stats
    if not hasattr(scipy_stats, "norm"):
        raise ImportError
except Exception:  # pragma: no cover - fallback when scipy missing
    class _Norm:
        @staticmethod
        def ppf(_x):
            return 0.0

    class _FakeStats:
        norm = _Norm()

    scipy_stats = _FakeStats()
from crypto_bot.utils.indicator_cache import cache_series
from crypto_bot.utils import stats

from crypto_bot.utils.volatility import normalize_score_by_volatility


def generate_signal(df: pd.DataFrame, config: Optional[dict] = None) -> Tuple[float, str]:
    """Trend following signal with ADX, volume and optional Donchian filters."""
    if df.empty or len(df) < 50:
        return 0.0, "none"

    df = df.copy()
    params = config or {}
    lookback_cfg = int(params.get("indicator_lookback", 250))
    rsi_overbought_pct = float(params.get("rsi_overbought_pct", 90))
    rsi_oversold_pct = float(params.get("rsi_oversold_pct", 10))
    fast_window = int(params.get("trend_ema_fast", 5))
    slow_window = int(params.get("trend_ema_slow", 15))
    atr_period = int(params.get("atr_period", 14))
    k = float(params.get("k", 1.0))
    volume_window = int(params.get("volume_window", 20))
    volume_mult = float(params.get("volume_mult", 1.0))

    df["ema_fast"] = ta.trend.ema_indicator(df["close"], window=fast_window)
    df["ema_slow"] = ta.trend.ema_indicator(df["close"], window=slow_window)
    df["rsi"] = ta.momentum.rsi(df["close"], window=14)
    df["rsi_z"] = stats.zscore(df["rsi"], lookback_cfg)
    df["volume_ma"] = df["volume"].rolling(window=volume_window).mean()
    df["atr"] = ta.volatility.average_true_range(df["high"], df["low"], df["close"], window=atr_period)
    lookback = max(50, volume_window)
    recent = df.iloc[-(lookback + 1) :]

    ema20 = ta.trend.ema_indicator(recent["close"], window=20)
    ema50 = ta.trend.ema_indicator(recent["close"], window=50)
    rsi = ta.momentum.rsi(recent["close"], window=14)
    vol_ma = recent["volume"].rolling(window=volume_window).mean()

    ema20 = cache_series("ema20", df, ema20, lookback)
    ema50 = cache_series("ema50", df, ema50, lookback)
    rsi = cache_series("rsi", df, rsi, lookback)
    vol_ma = cache_series(f"volume_ma_{volume_window}", df, vol_ma, lookback)

    df = recent.copy()
    df["ema20"] = ema20
    df["ema50"] = ema50
    df["rsi"] = rsi
    df["rsi_z"] = stats.zscore(rsi, lookback_cfg)
    df["volume_ma"] = vol_ma

    adx_ind = ta.trend.ADXIndicator(df["high"], df["low"], df["close"], window=7)
    df["adx"] = adx_ind.adx()

    latest = df.iloc[-1]
    score = 0.0
    direction = "none"

    atr_pct = 0.0
    if latest["close"] != 0:
        atr_pct = (latest["atr"] / latest["close"]) * 100
    dynamic_oversold = min(90.0, 30 + k * atr_pct)
    dynamic_overbought = max(10.0, 70 - k * atr_pct)

    rsi_z_last = df["rsi_z"].iloc[-1]
    rsi_z_series = df["rsi_z"].dropna()
    if not rsi_z_series.empty:
        upper_thr = rsi_z_series.quantile(rsi_overbought_pct / 100)
        lower_thr = rsi_z_series.quantile(rsi_oversold_pct / 100)
    else:
        upper_thr = np.nan
        lower_thr = np.nan

<<<<<<< HEAD
=======
    overbought_cond = (
        rsi_z_last > upper_thr
        if not pd.isna(upper_thr) and not pd.isna(rsi_z_last)
        else latest["rsi"] > dynamic_overbought
    )
    oversold_cond = (
        rsi_z_last < lower_thr
        if not pd.isna(lower_thr) and not pd.isna(rsi_z_last)
        else latest["rsi"] < dynamic_oversold
    )

>>>>>>> f8c8461c
    upper_thr = scipy_stats.norm.ppf(rsi_overbought_pct / 100)
    lower_thr = scipy_stats.norm.ppf(rsi_oversold_pct / 100)
    volume_ok = latest["volume"] > latest["volume_ma"] * volume_mult
    overbought_cond = (
        (
            rsi_z_last > upper_thr
            if not pd.isna(rsi_z_last)
                else latest["rsi"] > dynamic_overbought
        )
        and volume_ok
    )
    oversold_cond = (
        (
            rsi_z_last < lower_thr
            if not pd.isna(rsi_z_last)
                else latest["rsi"] < dynamic_oversold
        )
        and volume_ok
    )

    long_cond = (
        latest["close"] > latest["ema_fast"]
        and latest["ema_fast"] > latest["ema_slow"]
        and overbought_cond
        and latest["adx"] > 25
        and latest["volume"] > latest["volume_ma"]
    )
    short_cond = (
        latest["close"] < latest["ema_fast"]
        and latest["ema_fast"] < latest["ema_slow"]
        and oversold_cond
        and latest["adx"] > 25
        and latest["volume"] > latest["volume_ma"]
    )

    if params.get("donchian_confirmation", True):
        window = params.get("donchian_window", 20)
        upper = df["high"].rolling(window=window).max().iloc[-1]
        lower = df["low"].rolling(window=window).min().iloc[-1]
        long_cond = long_cond and latest["close"] >= upper
        short_cond = short_cond and latest["close"] <= lower

    cross_up = (
        df["ema_fast"].iloc[-2] < df["ema_slow"].iloc[-2]
        and latest["ema_fast"] > latest["ema_slow"]
    )
    cross_down = (
        df["ema_fast"].iloc[-2] > df["ema_slow"].iloc[-2]
        and latest["ema_fast"] < latest["ema_slow"]
    )
    reversal_long = cross_up and oversold_cond and latest["volume"] > latest["volume_ma"]
    reversal_short = cross_down and overbought_cond and latest["volume"] > latest["volume_ma"]

    if long_cond:
        score = min((latest["rsi"] - 50) / 50, 1.0)
        direction = "long"
    elif short_cond:
        score = min((50 - latest["rsi"]) / 50, 1.0)
        direction = "short"
    elif reversal_long:
        score = min((dynamic_oversold - latest["rsi"]) / dynamic_oversold, 1.0)
        direction = "long"
    elif reversal_short:
        score = min((latest["rsi"] - dynamic_overbought) / (100 - dynamic_overbought), 1.0)
        direction = "short"

    if score > 0 and (config is None or config.get("atr_normalization", True)):
        score = normalize_score_by_volatility(df, score)

    if config:
        torch_cfg = config.get("torch_signal_model", {})
        if torch_cfg.get("enabled") and score > 0:
            weight = float(torch_cfg.get("weight", 0.5))
            try:  # pragma: no cover - best effort
                from crypto_bot.torch_signal_model import predict_signal as _pred
                ml_score = _pred(df)
                score = score * (1 - weight) + ml_score * weight
                score = max(0.0, min(score, 1.0))
            except Exception:
                pass

    return score, direction<|MERGE_RESOLUTION|>--- conflicted
+++ resolved
@@ -88,8 +88,6 @@
         upper_thr = np.nan
         lower_thr = np.nan
 
-<<<<<<< HEAD
-=======
     overbought_cond = (
         rsi_z_last > upper_thr
         if not pd.isna(upper_thr) and not pd.isna(rsi_z_last)
@@ -101,7 +99,6 @@
         else latest["rsi"] < dynamic_oversold
     )
 
->>>>>>> f8c8461c
     upper_thr = scipy_stats.norm.ppf(rsi_overbought_pct / 100)
     lower_thr = scipy_stats.norm.ppf(rsi_oversold_pct / 100)
     volume_ok = latest["volume"] > latest["volume_ma"] * volume_mult
