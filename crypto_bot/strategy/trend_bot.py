from typing import Optional, Tuple

import pandas as pd
import numpy as np
import ta
try:  # pragma: no cover - optional dependency
    from scipy import stats as scipy_stats
    if not hasattr(scipy_stats, "norm"):
        raise ImportError
except Exception:  # pragma: no cover - fallback when scipy missing
    class _Norm:
        @staticmethod
        def ppf(_x):
            return 0.0

    class _FakeStats:
        norm = _Norm()

    scipy_stats = _FakeStats()
from crypto_bot.utils.indicator_cache import cache_series
from crypto_bot.utils import stats

from crypto_bot.utils.volatility import normalize_score_by_volatility


def generate_signal(df: pd.DataFrame, config: Optional[dict] = None) -> Tuple[float, str]:
    """Trend following signal with ADX, volume and optional Donchian filters."""
    if df.empty or len(df) < 50:
        return 0.0, "none"

    df = df.copy()
    params = config or {}
    lookback_cfg = int(params.get("indicator_lookback", 250))
    rsi_overbought_pct = float(params.get("rsi_overbought_pct", 90))
    rsi_oversold_pct = float(params.get("rsi_oversold_pct", 10))
    fast_window = int(params.get("trend_ema_fast", 5))
    slow_window = int(params.get("trend_ema_slow", 15))
    atr_period = int(params.get("atr_period", 14))
    k = float(params.get("k", 1.0))
    volume_window = int(params.get("volume_window", 20))
    volume_mult = float(params.get("volume_mult", 1.0))

    df["ema_fast"] = ta.trend.ema_indicator(df["close"], window=fast_window)
    df["ema_slow"] = ta.trend.ema_indicator(df["close"], window=slow_window)
    df["rsi"] = ta.momentum.rsi(df["close"], window=14)
    df["rsi_z"] = stats.zscore(df["rsi"], lookback_cfg)
    df["volume_ma"] = df["volume"].rolling(window=volume_window).mean()
    df["atr"] = ta.volatility.average_true_range(df["high"], df["low"], df["close"], window=atr_period)
    lookback = max(50, volume_window)
    recent = df.iloc[-(lookback + 1) :]

    ema20 = ta.trend.ema_indicator(recent["close"], window=20)
    ema50 = ta.trend.ema_indicator(recent["close"], window=50)
    rsi = ta.momentum.rsi(recent["close"], window=14)
    vol_ma = recent["volume"].rolling(window=volume_window).mean()

    ema20 = cache_series("ema20", df, ema20, lookback)
    ema50 = cache_series("ema50", df, ema50, lookback)
    rsi = cache_series("rsi", df, rsi, lookback)
    vol_ma = cache_series(f"volume_ma_{volume_window}", df, vol_ma, lookback)

    df = recent.copy()
    df["ema20"] = ema20
    df["ema50"] = ema50
    df["rsi"] = rsi
    df["rsi_z"] = stats.zscore(rsi, lookback_cfg)
    df["volume_ma"] = vol_ma

    adx_ind = ta.trend.ADXIndicator(df["high"], df["low"], df["close"], window=7)
    df["adx"] = adx_ind.adx()

    latest = df.iloc[-1]
    score = 0.0
    direction = "none"

    atr_pct = 0.0
    if latest["close"] != 0:
        atr_pct = (latest["atr"] / latest["close"]) * 100
    dynamic_oversold = min(90.0, 30 + k * atr_pct)
    dynamic_overbought = max(10.0, 70 - k * atr_pct)

    rsi_z_last = df["rsi_z"].iloc[-1]
<<<<<<< HEAD
    rsi_z_series = df["rsi_z"].dropna()
    if not rsi_z_series.empty:
        upper_thr = rsi_z_series.quantile(rsi_overbought_pct / 100)
        lower_thr = rsi_z_series.quantile(rsi_oversold_pct / 100)
    else:
        upper_thr = np.nan
        lower_thr = np.nan

    overbought_cond = (
        rsi_z_last > upper_thr
        if not pd.isna(upper_thr) and not pd.isna(rsi_z_last)
        else latest["rsi"] > dynamic_overbought
    )
    oversold_cond = (
        rsi_z_last < lower_thr
        if not pd.isna(lower_thr) and not pd.isna(rsi_z_last)
        else latest["rsi"] < dynamic_oversold
=======
    upper_thr = scipy_stats.norm.ppf(rsi_overbought_pct / 100)
    lower_thr = scipy_stats.norm.ppf(rsi_oversold_pct / 100)
    volume_ok = latest["volume"] > latest["volume_ma"] * volume_mult
    overbought_cond = (
        (
            rsi_z_last > upper_thr
            if not pd.isna(rsi_z_last)
            else latest["rsi"] > dynamic_overbought
        )
        and volume_ok
    )
    oversold_cond = (
        (
            rsi_z_last < lower_thr
            if not pd.isna(rsi_z_last)
            else latest["rsi"] < dynamic_oversold
        )
        and volume_ok
>>>>>>> 9b5a2d91
    )

    long_cond = (
        latest["close"] > latest["ema_fast"]
        and latest["ema_fast"] > latest["ema_slow"]
        and overbought_cond
        and latest["adx"] > 25
        and latest["volume"] > latest["volume_ma"]
    )
    short_cond = (
        latest["close"] < latest["ema_fast"]
        and latest["ema_fast"] < latest["ema_slow"]
        and oversold_cond
        and latest["adx"] > 25
        and latest["volume"] > latest["volume_ma"]
    )

    if params.get("donchian_confirmation", True):
        window = params.get("donchian_window", 20)
        upper = df["high"].rolling(window=window).max().iloc[-1]
        lower = df["low"].rolling(window=window).min().iloc[-1]
        long_cond = long_cond and latest["close"] >= upper
        short_cond = short_cond and latest["close"] <= lower

    cross_up = (
        df["ema_fast"].iloc[-2] < df["ema_slow"].iloc[-2]
        and latest["ema_fast"] > latest["ema_slow"]
    )
    cross_down = (
        df["ema_fast"].iloc[-2] > df["ema_slow"].iloc[-2]
        and latest["ema_fast"] < latest["ema_slow"]
    )
    reversal_long = cross_up and oversold_cond and latest["volume"] > latest["volume_ma"]
    reversal_short = cross_down and overbought_cond and latest["volume"] > latest["volume_ma"]

    if long_cond:
        score = min((latest["rsi"] - 50) / 50, 1.0)
        direction = "long"
    elif short_cond:
        score = min((50 - latest["rsi"]) / 50, 1.0)
        direction = "short"
    elif reversal_long:
        score = min((dynamic_oversold - latest["rsi"]) / dynamic_oversold, 1.0)
        direction = "long"
    elif reversal_short:
        score = min((latest["rsi"] - dynamic_overbought) / (100 - dynamic_overbought), 1.0)
        direction = "short"

    if score > 0 and (config is None or config.get("atr_normalization", True)):
        score = normalize_score_by_volatility(df, score)

    return score, direction<|MERGE_RESOLUTION|>--- conflicted
+++ resolved
@@ -80,7 +80,6 @@
     dynamic_overbought = max(10.0, 70 - k * atr_pct)
 
     rsi_z_last = df["rsi_z"].iloc[-1]
-<<<<<<< HEAD
     rsi_z_series = df["rsi_z"].dropna()
     if not rsi_z_series.empty:
         upper_thr = rsi_z_series.quantile(rsi_overbought_pct / 100)
@@ -98,7 +97,6 @@
         rsi_z_last < lower_thr
         if not pd.isna(lower_thr) and not pd.isna(rsi_z_last)
         else latest["rsi"] < dynamic_oversold
-=======
     upper_thr = scipy_stats.norm.ppf(rsi_overbought_pct / 100)
     lower_thr = scipy_stats.norm.ppf(rsi_oversold_pct / 100)
     volume_ok = latest["volume"] > latest["volume_ma"] * volume_mult
@@ -117,7 +115,6 @@
             else latest["rsi"] < dynamic_oversold
         )
         and volume_ok
->>>>>>> 9b5a2d91
     )
 
     long_cond = (
