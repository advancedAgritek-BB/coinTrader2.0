from typing import Tuple

import logging
import pandas as pd
from crypto_bot.utils.indicator_cache import cache_series
from crypto_bot.utils.volatility import normalize_score_by_volatility
from crypto_bot.utils.ml_utils import warn_ml_unavailable_once

logger = logging.getLogger(__name__)

try:  # pragma: no cover - optional dependency
    from coinTrader_Trainer.ml_trainer import load_model
    ML_AVAILABLE = True
except Exception:  # pragma: no cover - trainer missing
    ML_AVAILABLE = False

if ML_AVAILABLE:
    MODEL = load_model("momentum_bot")
else:  # pragma: no cover - fallback
    MODEL = None
    warn_ml_unavailable_once()


def generate_signal(
    df: pd.DataFrame,
<<<<<<< HEAD
    config: Optional[dict] = None,
=======
    config: dict | None = None,
>>>>>>> 641e2fb7
    symbol: str | None = None,
    timeframe: str | None = None,
) -> Tuple[float, str]:
    """Donchian breakout with volume confirmation."""
    if df is None or df.empty:
        return 0.0, "none"

    params = config.get("momentum", {}) if config else {}
    window = int(params.get("donchian_window", 20))
    vol_window = int(params.get("volume_window", 20))
    vol_mult = float(params.get("volume_mult", 1.5))

    if len(df) < vol_window:
        return 0.0, "none"

    lookback = min(len(df), max(window, vol_window))
    recent = df.iloc[-(lookback + 1) :]

    dc_high = recent["high"].rolling(window).max().shift(1)
    dc_low = recent["low"].rolling(window).min().shift(1)
    vol_ma = recent["volume"].rolling(vol_window).mean()

    dc_high = cache_series("momentum_dc_high", df, dc_high, lookback)
    dc_low = cache_series("momentum_dc_low", df, dc_low, lookback)
    vol_ma = cache_series("momentum_vol_ma", df, vol_ma, lookback)

    recent = recent.copy()
    recent["dc_high"] = dc_high
    recent["dc_low"] = dc_low
    recent["vol_ma"] = vol_ma

    latest = recent.iloc[-1]

    long_cond = latest["close"] > dc_high.iloc[-1]
    short_cond = latest["close"] < dc_low.iloc[-1]
    vol_ok = (
        pd.notna(latest["vol_ma"])
        and latest["vol_ma"] > 0
        and latest["volume"] > latest["vol_ma"] * vol_mult
    )

    score = 0.0
    direction = "none"
    if long_cond and vol_ok:
        score = 1.0
        direction = "long"
    elif short_cond and vol_ok:
        score = 1.0
        direction = "short"

    if score > 0:
        if MODEL is not None:
            try:  # pragma: no cover - best effort
                ml_score = MODEL.predict(df)
                score = (score + ml_score) / 2
            except Exception:
                pass
        if config is None or config.get("atr_normalization", True):
            score = normalize_score_by_volatility(recent, score)

    return score, direction


class regime_filter:
    """Match trending and volatile regimes."""

    @staticmethod
    def matches(regime: str) -> bool:
        return regime in {"trending", "volatile"}<|MERGE_RESOLUTION|>--- conflicted
+++ resolved
@@ -23,11 +23,8 @@
 
 def generate_signal(
     df: pd.DataFrame,
-<<<<<<< HEAD
     config: Optional[dict] = None,
-=======
     config: dict | None = None,
->>>>>>> 641e2fb7
     symbol: str | None = None,
     timeframe: str | None = None,
 ) -> Tuple[float, str]:
