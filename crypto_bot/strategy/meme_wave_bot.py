from __future__ import annotations

import os
from typing import Optional, Tuple

import aiohttp
import pandas as pd

from crypto_bot.utils.volatility import normalize_score_by_volatility
from crypto_bot.execution.solana_mempool import SolanaMempoolMonitor


WEB_SEARCH_URL = os.getenv("WEB_SEARCH_URL", "https://api.example.com/search")


async def web_search(query: str) -> int:
    """Return the number of results for ``query`` using a web API."""
    from urllib.parse import quote_plus

    url = f"{WEB_SEARCH_URL}?q={quote_plus(query)}"
    try:
        async with aiohttp.ClientSession() as session:
            async with session.get(url, timeout=10) as resp:
                if resp.status != 200:
                    return 0
                data = await resp.json()
                count = data.get("count", 0)
                try:
                    return int(count)
                except Exception:
                    return 0
    except Exception:
        return 0


async def generate_signal(
    df: pd.DataFrame,
    config: Optional[dict] = None,
    *,
    symbol: str | None = None,
    mempool_monitor: Optional[SolanaMempoolMonitor] = None,
) -> Tuple[float, str]:
    """Return a meme-wave trading signal based on momentum and social buzz."""

    if df is None or df.empty:
        return 0.0, "none"

    params = config.get("meme_wave", {}) if config else {}
    lookback = int(params.get("lookback", 20))
    if len(df) < lookback:
        return 0.0, "none"

    recent = df.iloc[-(lookback + 1) :]
    ma = recent["close"].ewm(span=lookback, adjust=False).mean()
    momentum = recent["close"].iloc[-1] - ma.iloc[-1]

    direction = "none"
    if momentum > 0:
        direction = "long"
    elif momentum < 0:
        direction = "short"

    score = abs(momentum) / ma.iloc[-1] if ma.iloc[-1] else 0.0

    query = symbol or params.get("query")
    if query:
        mentions = await web_search(query)
        min_mentions = int(params.get("min_mentions", 0))
        if mentions < min_mentions:
            return 0.0, "none"
        weight = float(params.get("mention_weight", 0.01))
        score += mentions * weight

    if mempool_monitor is not None:
        try:
            fee = mempool_monitor.fetch_priority_fee()
            threshold = float(params.get("fee_threshold", 30))
            if fee >= threshold:
                return 0.0, "none"
        except Exception:
            pass

    score = min(score, 1.0)
    if score > 0:
        score = normalize_score_by_volatility(recent, score)

    return score, direction


class regime_filter:
    """Match trending or volatile regimes."""

    @staticmethod
    def matches(regime: str) -> bool:
        return regime in {"trending", "volatile"}
<<<<<<< HEAD
"""Solana meme wave strategy using simple volume surge detection."""
=======

>>>>>>> 86358ea9

import asyncio
from typing import Optional, Tuple, Mapping

import pandas as pd
import ta

from crypto_bot.solana_trading import sniper_trade
from crypto_bot.solana.exit import monitor_price
from crypto_bot.execution.solana_mempool import SolanaMempoolMonitor
from crypto_bot.sentiment_filter import fetch_twitter_sentiment


async def trade(symbol: str, amount: float, cfg: Mapping[str, object]) -> dict:
    """Execute a meme-wave trade using :func:`sniper_trade`."""
    wallet = str(cfg.get("wallet_address", ""))
    base, quote = symbol.split("/")
    return await sniper_trade(
        wallet,
        quote,
        base,
        amount,
        dry_run=bool(cfg.get("dry_run", True)),
        slippage_bps=int(cfg.get("slippage_bps", 50)),
        notifier=cfg.get("notifier"),
        mempool_monitor=cfg.get("mempool_monitor"),
        mempool_cfg=cfg.get("mempool_cfg"),
    )


async def exit_trade(price_feed, entry_price: float, cfg: Mapping[str, float]) -> dict:
    """Exit a meme-wave trade using :func:`monitor_price`."""
    return await monitor_price(price_feed, entry_price, cfg)


def generate_signal(
    df: pd.DataFrame,
    config: Optional[dict] = None,
    *,
    mempool_monitor: Optional[SolanaMempoolMonitor] = None,
    mempool_cfg: Optional[dict] = None,
) -> Tuple[float, str]:
    """Return a meme wave score and direction using volume and sentiment."""

    if mempool_monitor is None:
        return 0.0, "none"

    params = config.get("meme_wave_bot", {}) if config else {}
<<<<<<< HEAD
    vol_threshold = float(params.get("volume_threshold", 1.0))
    sentiment_thr = float(params.get("sentiment_threshold", 0.0))
    query = params.get("twitter_query") or ""
=======
    atr_window = int(params.get("atr_window", 14))
    vol_window = int(params.get("volume_window", 20))
    jump_mult = float(params.get("jump_mult", 3.0))
    vol_mult = float(params.get("volume_mult", 3.0))
    vol_spike_thr = params.get("vol_spike_thr")
    sentiment_thr = params.get("sentiment_thr")
    query = params.get("twitter_query")
>>>>>>> 86358ea9

    recent_vol = mempool_monitor.get_recent_volume()
    avg_vol = mempool_monitor.get_average_volume()

    try:
        import asyncio
        import inspect

        if inspect.iscoroutine(recent_vol):
            recent_vol = asyncio.run(recent_vol)
        if inspect.iscoroutine(avg_vol):
            avg_vol = asyncio.run(avg_vol)
    except Exception:
        pass

    sentiment = fetch_twitter_sentiment(query) / 100.0

    if avg_vol and recent_vol >= avg_vol * vol_threshold and sentiment >= sentiment_thr:
        return 1.0, "long"

<<<<<<< HEAD
=======
    spike = (
        abs(price_change) >= atr.iloc[-1] * jump_mult
        and avg_vol > 0
        and vol >= avg_vol * vol_mult
    )

    if not spike:
        return 0.0, "none"

    mempool_ok = True
    if mempool_monitor is not None and vol_spike_thr is not None:
        try:
            import asyncio

            try:
                recent_vol = asyncio.run(mempool_monitor.get_recent_volume())
                avg_mempool = asyncio.run(mempool_monitor.get_average_volume())
            except RuntimeError:
                recent_vol = 0.0
                avg_mempool = 0.0
        except Exception:
            recent_vol = 0.0
            avg_mempool = 0.0

        if avg_mempool <= 0 or recent_vol < float(vol_spike_thr) * avg_mempool:
            mempool_ok = False

    sentiment_ok = True
    if sentiment_thr is not None:
        try:
            from crypto_bot.sentiment_filter import fetch_twitter_sentiment

            q = query
            if not q:
                q = config.get("symbol") if isinstance(config, dict) else None
            sentiment = fetch_twitter_sentiment(q or "") / 100.0
            if sentiment < float(sentiment_thr):
                sentiment_ok = False
        except Exception:
            sentiment_ok = False

    if mempool_ok and sentiment_ok:
        return 1.0, "long" if price_change > 0 else "short"

>>>>>>> 86358ea9
    return 0.0, "none"


class regime_filter:
    """Match volatile regime."""

    @staticmethod
    def matches(regime: str) -> bool:
        return regime == "volatile"<|MERGE_RESOLUTION|>--- conflicted
+++ resolved
@@ -93,11 +93,8 @@
     @staticmethod
     def matches(regime: str) -> bool:
         return regime in {"trending", "volatile"}
-<<<<<<< HEAD
 """Solana meme wave strategy using simple volume surge detection."""
-=======
-
->>>>>>> 86358ea9
+
 
 import asyncio
 from typing import Optional, Tuple, Mapping
@@ -146,11 +143,9 @@
         return 0.0, "none"
 
     params = config.get("meme_wave_bot", {}) if config else {}
-<<<<<<< HEAD
     vol_threshold = float(params.get("volume_threshold", 1.0))
     sentiment_thr = float(params.get("sentiment_threshold", 0.0))
     query = params.get("twitter_query") or ""
-=======
     atr_window = int(params.get("atr_window", 14))
     vol_window = int(params.get("volume_window", 20))
     jump_mult = float(params.get("jump_mult", 3.0))
@@ -158,7 +153,6 @@
     vol_spike_thr = params.get("vol_spike_thr")
     sentiment_thr = params.get("sentiment_thr")
     query = params.get("twitter_query")
->>>>>>> 86358ea9
 
     recent_vol = mempool_monitor.get_recent_volume()
     avg_vol = mempool_monitor.get_average_volume()
@@ -179,8 +173,6 @@
     if avg_vol and recent_vol >= avg_vol * vol_threshold and sentiment >= sentiment_thr:
         return 1.0, "long"
 
-<<<<<<< HEAD
-=======
     spike = (
         abs(price_change) >= atr.iloc[-1] * jump_mult
         and avg_vol > 0
@@ -225,7 +217,6 @@
     if mempool_ok and sentiment_ok:
         return 1.0, "long" if price_change > 0 else "short"
 
->>>>>>> 86358ea9
     return 0.0, "none"
 
 
