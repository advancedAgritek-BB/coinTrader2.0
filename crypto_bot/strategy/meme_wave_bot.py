from __future__ import annotations

import os
import inspect
from typing import Mapping, Optional, Tuple

import httpx
import pandas as pd
import ta

from crypto_bot.execution.solana_mempool import SolanaMempoolMonitor
from crypto_bot.solana.exit import monitor_price
from crypto_bot.solana_trading import sniper_trade
from crypto_bot.utils.volatility import normalize_score_by_volatility


SENTIMENT_URL = os.getenv(
    "TWITTER_SENTIMENT_URL", "https://api.example.com/twitter-sentiment"
)


async def fetch_twitter_sentiment_async(query: str = "bitcoin") -> int:
    """Return sentiment score for ``query`` (0-100).

    The request is performed using :class:`httpx.AsyncClient`. Any network
    errors result in a neutral ``0`` score.
    """

    try:
        async with httpx.AsyncClient(timeout=5) as client:
            resp = await client.get(f"{SENTIMENT_URL}?q={query}")
            resp.raise_for_status()
            data = resp.json()
            if isinstance(data, dict):
                return int(data.get("score", 0))
    except Exception:
        pass
    return 0


async def trade(symbol: str, amount: float, cfg: Mapping[str, object]) -> dict:
    """Execute a meme-wave trade using :func:`sniper_trade`."""
    wallet = str(cfg.get("wallet_address", ""))
    base, quote = symbol.split("/")
    return await sniper_trade(
        wallet,
        quote,
        base,
        amount,
        dry_run=bool(cfg.get("dry_run", True)),
        slippage_bps=int(cfg.get("slippage_bps", 50)),
        notifier=cfg.get("notifier"),
        mempool_monitor=cfg.get("mempool_monitor"),
        mempool_cfg=cfg.get("mempool_cfg"),
    )


async def exit_trade(price_feed, entry_price: float, cfg: Mapping[str, float]) -> dict:
    """Exit a meme-wave trade using :func:`monitor_price`."""
    return await monitor_price(price_feed, entry_price, cfg)


async def generate_signal(
    df: pd.DataFrame,
    config: Optional[dict] = None,
    *,
    mempool_monitor: Optional[SolanaMempoolMonitor] = None,
    mempool_cfg: Optional[dict] = None,
) -> Tuple[float, str]:
    """Return a meme wave score and direction using volume and sentiment."""

    if mempool_monitor is None:
        return 0.0, "none"

    params = config.get("meme_wave_bot", {}) if config else {}
    vol_threshold = float(params.get("volume_threshold", 1.0))
    sentiment_thr = float(params.get("sentiment_threshold", 0.0))
    query = params.get("twitter_query") or ""
    atr_window = int(params.get("atr_window", 14))
    vol_window = int(params.get("volume_window", 20))
    jump_mult = float(params.get("jump_mult", 3.0))
    vol_mult = float(params.get("volume_mult", 3.0))
    vol_spike_thr = params.get("vol_spike_thr")

<<<<<<< HEAD
    recent_vol_val = mempool_monitor.get_recent_volume()
    avg_vol_val = mempool_monitor.get_average_volume()
    recent_vol = (
        await recent_vol_val if inspect.isawaitable(recent_vol_val) else recent_vol_val
    )
    avg_vol = (
        await avg_vol_val if inspect.isawaitable(avg_vol_val) else avg_vol_val
    )
=======
    price_change = df["close"].iloc[-1] - df["close"].iloc[-2]
    vol = float(df["volume"].iloc[-1])
    atr = ta.volatility.average_true_range(
        df["high"], df["low"], df["close"], window=atr_window
    )

    recent_vol = mempool_monitor.get_recent_volume()
    avg_vol = mempool_monitor.get_average_volume()
>>>>>>> 57024655

    vol = float(df["volume"].iloc[-1])
    price_change = float(df["close"].iloc[-1] - df["close"].iloc[-2]) if len(df) > 1 else 0.0
    atr = ta.volatility.AverageTrueRange(
        df["high"], df["low"], df["close"], window=atr_window
    ).average_true_range()

    try:
        sentiment = await fetch_twitter_sentiment_async(query) / 100.0
    except Exception:
<<<<<<< HEAD
        sentiment = 0.0
=======
        pass

    sentiment = asyncio.run(fetch_twitter_sentiment(query)) / 100.0
>>>>>>> 57024655

    if avg_vol and recent_vol >= avg_vol * vol_threshold and sentiment >= sentiment_thr:
        return 1.0, "long"

    spike = (
        abs(price_change) >= atr.iloc[-1] * jump_mult
        and avg_vol > 0
        and vol >= avg_vol * vol_mult
    )

    if not spike:
        return 0.0, "none"

    mempool_ok = True
    if mempool_monitor is not None and vol_spike_thr is not None:
        try:
            recent_vol_val = mempool_monitor.get_recent_volume()
            avg_mempool_val = mempool_monitor.get_average_volume()
            recent_vol = (
                await recent_vol_val
                if inspect.isawaitable(recent_vol_val)
                else recent_vol_val
            )
            avg_mempool = (
                await avg_mempool_val
                if inspect.isawaitable(avg_mempool_val)
                else avg_mempool_val
            )
        except Exception:
            recent_vol = 0.0
            avg_mempool = 0.0

        if avg_mempool <= 0 or recent_vol < float(vol_spike_thr) * avg_mempool:
            mempool_ok = False

    sentiment_ok = True
    if sentiment_thr is not None:
        try:
            q = query
            if not q:
                q = config.get("symbol") if isinstance(config, dict) else None
<<<<<<< HEAD
            sentiment = await fetch_twitter_sentiment_async(q or "") / 100.0
=======
            sentiment = asyncio.run(fetch_twitter_sentiment(q or "")) / 100.0
>>>>>>> 57024655
            if sentiment < float(sentiment_thr):
                sentiment_ok = False
        except Exception:
            sentiment_ok = False

    if mempool_ok and sentiment_ok:
        return 1.0, "long" if price_change > 0 else "short"

    return 0.0, "none"


class regime_filter:
    """Match volatile regime."""

    @staticmethod
    def matches(regime: str) -> bool:
        return regime == "volatile"<|MERGE_RESOLUTION|>--- conflicted
+++ resolved
@@ -82,7 +82,6 @@
     vol_mult = float(params.get("volume_mult", 3.0))
     vol_spike_thr = params.get("vol_spike_thr")
 
-<<<<<<< HEAD
     recent_vol_val = mempool_monitor.get_recent_volume()
     avg_vol_val = mempool_monitor.get_average_volume()
     recent_vol = (
@@ -91,7 +90,6 @@
     avg_vol = (
         await avg_vol_val if inspect.isawaitable(avg_vol_val) else avg_vol_val
     )
-=======
     price_change = df["close"].iloc[-1] - df["close"].iloc[-2]
     vol = float(df["volume"].iloc[-1])
     atr = ta.volatility.average_true_range(
@@ -100,7 +98,6 @@
 
     recent_vol = mempool_monitor.get_recent_volume()
     avg_vol = mempool_monitor.get_average_volume()
->>>>>>> 57024655
 
     vol = float(df["volume"].iloc[-1])
     price_change = float(df["close"].iloc[-1] - df["close"].iloc[-2]) if len(df) > 1 else 0.0
@@ -111,13 +108,10 @@
     try:
         sentiment = await fetch_twitter_sentiment_async(query) / 100.0
     except Exception:
-<<<<<<< HEAD
         sentiment = 0.0
-=======
         pass
 
     sentiment = asyncio.run(fetch_twitter_sentiment(query)) / 100.0
->>>>>>> 57024655
 
     if avg_vol and recent_vol >= avg_vol * vol_threshold and sentiment >= sentiment_thr:
         return 1.0, "long"
@@ -159,11 +153,8 @@
             q = query
             if not q:
                 q = config.get("symbol") if isinstance(config, dict) else None
-<<<<<<< HEAD
             sentiment = await fetch_twitter_sentiment_async(q or "") / 100.0
-=======
             sentiment = asyncio.run(fetch_twitter_sentiment(q or "")) / 100.0
->>>>>>> 57024655
             if sentiment < float(sentiment_thr):
                 sentiment_ok = False
         except Exception:
