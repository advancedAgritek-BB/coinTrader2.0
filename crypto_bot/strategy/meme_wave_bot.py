from __future__ import annotations

import os
from typing import Optional, Tuple

import aiohttp
import pandas as pd

from crypto_bot.utils.volatility import normalize_score_by_volatility
from crypto_bot.execution.solana_mempool import SolanaMempoolMonitor


WEB_SEARCH_URL = os.getenv("WEB_SEARCH_URL", "https://api.example.com/search")


async def web_search(query: str) -> int:
    """Return the number of results for ``query`` using a web API."""
    from urllib.parse import quote_plus

    url = f"{WEB_SEARCH_URL}?q={quote_plus(query)}"
    try:
        async with aiohttp.ClientSession() as session:
            async with session.get(url, timeout=10) as resp:
                if resp.status != 200:
                    return 0
                data = await resp.json()
                count = data.get("count", 0)
                try:
                    return int(count)
                except Exception:
                    return 0
    except Exception:
        return 0


async def generate_signal(
    df: pd.DataFrame,
    config: Optional[dict] = None,
    *,
    symbol: str | None = None,
    mempool_monitor: Optional[SolanaMempoolMonitor] = None,
) -> Tuple[float, str]:
    """Return a meme-wave trading signal based on momentum and social buzz."""

    if df is None or df.empty:
        return 0.0, "none"

    params = config.get("meme_wave", {}) if config else {}
    lookback = int(params.get("lookback", 20))
    if len(df) < lookback:
        return 0.0, "none"

    recent = df.iloc[-(lookback + 1) :]
    ma = recent["close"].ewm(span=lookback, adjust=False).mean()
    momentum = recent["close"].iloc[-1] - ma.iloc[-1]

    direction = "none"
    if momentum > 0:
        direction = "long"
    elif momentum < 0:
        direction = "short"

    score = abs(momentum) / ma.iloc[-1] if ma.iloc[-1] else 0.0

    query = symbol or params.get("query")
    if query:
        mentions = await web_search(query)
        min_mentions = int(params.get("min_mentions", 0))
        if mentions < min_mentions:
            return 0.0, "none"
        weight = float(params.get("mention_weight", 0.01))
        score += mentions * weight

    if mempool_monitor is not None:
        try:
            fee = mempool_monitor.fetch_priority_fee()
            threshold = float(params.get("fee_threshold", 30))
            if fee >= threshold:
                return 0.0, "none"
        except Exception:
            pass

    score = min(score, 1.0)
    if score > 0:
        score = normalize_score_by_volatility(recent, score)

    return score, direction


class regime_filter:
    """Match trending or volatile regimes."""

    @staticmethod
    def matches(regime: str) -> bool:
        return regime in {"trending", "volatile"}
"""Solana meme wave strategy using simple volume surge detection."""
<<<<<<< HEAD
=======

>>>>>>> 4226302d

import asyncio
from typing import Optional, Tuple, Mapping

import pandas as pd
import ta

from crypto_bot.solana_trading import sniper_trade
from crypto_bot.solana.exit import monitor_price
from crypto_bot.execution.solana_mempool import SolanaMempoolMonitor
from crypto_bot.sentiment_filter import fetch_twitter_sentiment


async def trade(symbol: str, amount: float, cfg: Mapping[str, object]) -> dict:
    """Execute a meme-wave trade using :func:`sniper_trade`."""
    wallet = str(cfg.get("wallet_address", ""))
    base, quote = symbol.split("/")
    return await sniper_trade(
        wallet,
        quote,
        base,
        amount,
        dry_run=bool(cfg.get("dry_run", True)),
        slippage_bps=int(cfg.get("slippage_bps", 50)),
        notifier=cfg.get("notifier"),
        mempool_monitor=cfg.get("mempool_monitor"),
        mempool_cfg=cfg.get("mempool_cfg"),
    )


async def exit_trade(price_feed, entry_price: float, cfg: Mapping[str, float]) -> dict:
    """Exit a meme-wave trade using :func:`monitor_price`."""
    return await monitor_price(price_feed, entry_price, cfg)


def generate_signal(
    df: pd.DataFrame,
    config: Optional[dict] = None,
    *,
    mempool_monitor: Optional[SolanaMempoolMonitor] = None,
    mempool_cfg: Optional[dict] = None,
) -> Tuple[float, str]:
    """Return a meme wave score and direction using volume and sentiment."""

    if mempool_monitor is None:
        return 0.0, "none"

    params = config.get("meme_wave_bot", {}) if config else {}
    vol_threshold = float(params.get("volume_threshold", 1.0))
    sentiment_thr = float(params.get("sentiment_threshold", 0.0))
    query = params.get("twitter_query") or ""
    atr_window = int(params.get("atr_window", 14))
    vol_window = int(params.get("volume_window", 20))
    jump_mult = float(params.get("jump_mult", 3.0))
    vol_mult = float(params.get("volume_mult", 3.0))
    vol_spike_thr = params.get("vol_spike_thr")
    sentiment_thr = params.get("sentiment_thr")
    query = params.get("twitter_query")

    recent_vol = mempool_monitor.get_recent_volume()
    avg_vol = mempool_monitor.get_average_volume()

    try:
        import asyncio
        import inspect

        if inspect.iscoroutine(recent_vol):
            recent_vol = asyncio.run(recent_vol)
        if inspect.iscoroutine(avg_vol):
            avg_vol = asyncio.run(avg_vol)
    except Exception:
        pass

    sentiment = fetch_twitter_sentiment(query) / 100.0

    if avg_vol and recent_vol >= avg_vol * vol_threshold and sentiment >= sentiment_thr:
        return 1.0, "long"

    spike = (
        abs(price_change) >= atr.iloc[-1] * jump_mult
        and avg_vol > 0
        and vol >= avg_vol * vol_mult
    )

    if not spike:
        return 0.0, "none"

    mempool_ok = True
    if mempool_monitor is not None and vol_spike_thr is not None:
        try:
            import asyncio

            try:
                recent_vol = asyncio.run(mempool_monitor.get_recent_volume())
                avg_mempool = asyncio.run(mempool_monitor.get_average_volume())
            except RuntimeError:
                recent_vol = 0.0
                avg_mempool = 0.0
        except Exception:
            recent_vol = 0.0
            avg_mempool = 0.0

        if avg_mempool <= 0 or recent_vol < float(vol_spike_thr) * avg_mempool:
            mempool_ok = False

    sentiment_ok = True
    if sentiment_thr is not None:
        try:
            from crypto_bot.sentiment_filter import fetch_twitter_sentiment

            q = query
            if not q:
                q = config.get("symbol") if isinstance(config, dict) else None
            sentiment = fetch_twitter_sentiment(q or "") / 100.0
            if sentiment < float(sentiment_thr):
                sentiment_ok = False
        except Exception:
            sentiment_ok = False

    if mempool_ok and sentiment_ok:
        return 1.0, "long" if price_change > 0 else "short"

    return 0.0, "none"


class regime_filter:
    """Match volatile regime."""

    @staticmethod
    def matches(regime: str) -> bool:
        return regime == "volatile"<|MERGE_RESOLUTION|>--- conflicted
+++ resolved
@@ -94,10 +94,7 @@
     def matches(regime: str) -> bool:
         return regime in {"trending", "volatile"}
 """Solana meme wave strategy using simple volume surge detection."""
-<<<<<<< HEAD
-=======
-
->>>>>>> 4226302d
+
 
 import asyncio
 from typing import Optional, Tuple, Mapping
