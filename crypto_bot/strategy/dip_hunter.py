from typing import Tuple

import pandas as pd
import ta
from ta.trend import ADXIndicator

from crypto_bot.utils.indicator_cache import cache_series
from crypto_bot.utils.volatility import normalize_score_by_volatility
from crypto_bot.utils import stats
from crypto_bot.utils.logger import LOG_DIR, setup_logger
from crypto_bot.cooldown_manager import cooldown, in_cooldown
from crypto_bot.utils.ml_utils import warn_ml_unavailable_once

logger = setup_logger(__name__, LOG_DIR / "bot.log")

try:  # Optional LightGBM integration
    from coinTrader_Trainer.ml_trainer import load_model
    ML_AVAILABLE = True
except Exception:  # pragma: no cover - trainer missing
    ML_AVAILABLE = False
    warn_ml_unavailable_once()

if ML_AVAILABLE:
    MODEL = load_model("dip_hunter")
else:  # pragma: no cover - fallback
    MODEL = None

def generate_signal(
    df: pd.DataFrame,
<<<<<<< HEAD
    higher_df: pd.DataFrame | None = None,
    config: dict | None = None,
    symbol: str | None = None,
    timeframe: str | None = None,
=======
    symbol: Optional[str] = None,
    timeframe: Optional[str] = None,
    **kwargs,
>>>>>>> e7fd1c25
) -> Tuple[float, str]:
    """Detect deep dips for mean reversion long entries.

    Parameters
    ----------
    df : pd.DataFrame
        Input OHLCV data.
    symbol : str, optional
        Asset symbol. Kept for compatibility with other strategies.
    timeframe : str, optional
        Data timeframe. Unused but accepted for interface compatibility.
    **kwargs : dict
        May contain ``higher_df`` and ``config`` for advanced behaviour.
    """

    higher_df: Optional[pd.DataFrame] = kwargs.get("higher_df")
    config: Optional[dict] = kwargs.get("config")

    symbol = symbol or (config.get("symbol", "") if config else "")
    params = config.get("dip_hunter", {}) if config else {}
    cooldown_enabled = bool(params.get("cooldown_enabled", False))
    strategy = "dip_hunter"

    if cooldown_enabled and symbol and in_cooldown(symbol, strategy):
        logger.info("Signal for %s: %s, %s", symbol, 0.0, "cooldown")
        return 0.0, "none"

    rsi_window = int(params.get("rsi_window", 14))
    rsi_oversold = float(params.get("rsi_oversold", 30.0))
    dip_pct = float(params.get("dip_pct", 0.03))
    dip_bars = int(params.get("dip_bars", 3))
    vol_window = int(params.get("vol_window", 20))
    vol_mult = float(params.get("vol_mult", 1.5))
    adx_window = int(params.get("adx_window", 14))
    adx_threshold = float(params.get("adx_threshold", 25.0))
    bb_window = int(params.get("bb_window", 20))
    ema_trend = int(params.get("ema_trend", 200))
    ml_weight = float(params.get("ml_weight", 0.5))
    atr_normalization = bool(params.get("atr_normalization", True))

    lookback = max(rsi_window, vol_window, adx_window, bb_window, dip_bars)
    required_len = 2 * adx_window - 1
    min_len = max(50, lookback + 1, required_len)
    recent = df.tail(min_len)

    if len(recent) < required_len:
        logger.info("Signal for %s: %s, %s", symbol, 0.0, "none")
        return 0.0, "none"

    rsi = ta.momentum.rsi(recent["close"], window=rsi_window)
    adx = ADXIndicator(recent["high"], recent["low"], recent["close"], window=adx_window).adx()
    bb = ta.volatility.BollingerBands(recent["close"], window=bb_window)
    bb_pct = bb.bollinger_pband()
    vol_ma = recent["volume"].rolling(vol_window).mean()

    rsi = cache_series("rsi_dip", df, rsi, lookback)
    adx = cache_series("adx_dip", df, adx, lookback)
    bb_pct = cache_series("bb_pct_dip", df, bb_pct, lookback)
    vol_ma = cache_series("vol_ma_dip", df, vol_ma, lookback)

    recent = recent.copy()
    recent["rsi"] = rsi
    recent["adx"] = adx
    recent["bb_pct"] = bb_pct
    recent["vol_ma"] = vol_ma

    latest = recent.iloc[-1]

    if len(recent) < dip_bars + 1:
        return 0.0, "none"
    recent_returns = recent["close"].pct_change().iloc[-dip_bars:]
    dip_size = recent_returns.sum()
    is_dip = dip_size <= -dip_pct

    with cooldown(symbol, strategy) as cd:
        if cooldown_enabled and symbol and not cd.allowed:
            logger.info("Signal for %s: %s, %s", symbol, 0.0, "none")
            return 0.0, "none"

        oversold = latest["rsi"] < rsi_oversold and latest["bb_pct"] < 0
        vol_spike = (
            latest["volume"] > latest["vol_ma"] * vol_mult if latest["vol_ma"] > 0 else False
        )

        range_bound = latest["adx"] < adx_threshold
        if higher_df is not None and not higher_df.empty:
            h_lookback = max(ema_trend, 1)
            h_recent = higher_df.iloc[-(h_lookback + 1) :]
            ema_h = ta.trend.ema_indicator(h_recent["close"], window=ema_trend)
            ema_h = cache_series("ema_trend_h", higher_df, ema_h, h_lookback)
            in_trend = higher_df["close"].iloc[-1] > ema_h.iloc[-1]
        else:
            # Default to a neutral stance when higher timeframe data is unavailable
            in_trend = True

        favorable_regime = range_bound or in_trend

        if is_dip and oversold and vol_spike and favorable_regime:
            dip_score = min(abs(dip_size) / dip_pct, 1.0)
            oversold_score = min((rsi_oversold - latest["rsi"]) / rsi_oversold, 1.0)
            vol_z = stats.zscore(recent["volume"], vol_window).iloc[-1]
            vol_score = min(max(vol_z / 2, 0), 1.0)
            score = dip_score * 0.4 + oversold_score * 0.3 + vol_score * 0.3

            if MODEL:
                try:  # pragma: no cover - best effort
                    ml_score = MODEL.predict(df)
                    score = score * (1 - ml_weight) + ml_score * ml_weight
                except Exception:
                    pass

            if atr_normalization:
                score = normalize_score_by_volatility(df, score)

            score = max(0.0, min(score, 1.0))
            logger.info("Signal for %s: %s, %s", symbol, score, "long")
            if cooldown_enabled and symbol:
                cd.mark()
            return score, "long"

    return 0.0, "none"


class regime_filter:
    """Match mean-reverting regime for Dip Hunter."""

    @staticmethod
    def matches(regime: str) -> bool:
        return regime == "mean-reverting"<|MERGE_RESOLUTION|>--- conflicted
+++ resolved
@@ -27,16 +27,11 @@
 
 def generate_signal(
     df: pd.DataFrame,
-<<<<<<< HEAD
     higher_df: pd.DataFrame | None = None,
     config: dict | None = None,
-    symbol: str | None = None,
-    timeframe: str | None = None,
-=======
     symbol: Optional[str] = None,
     timeframe: Optional[str] = None,
     **kwargs,
->>>>>>> e7fd1c25
 ) -> Tuple[float, str]:
     """Detect deep dips for mean reversion long entries.
 
