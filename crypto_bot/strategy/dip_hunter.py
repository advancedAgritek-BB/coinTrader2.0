from typing import Optional, Tuple

import pandas as pd
import ta
from ta.trend import ADXIndicator

from crypto_bot.utils.indicator_cache import cache_series
from crypto_bot.utils.volatility import normalize_score_by_volatility
from crypto_bot.utils import stats
from crypto_bot.utils.logger import LOG_DIR, setup_logger
from crypto_bot.cooldown_manager import cooldown

try:  # Optional LightGBM integration
    from coinTrader_Trainer.ml_trainer import load_model
    MODEL = load_model("dip_hunter")
except Exception:  # pragma: no cover - fallback
    MODEL = None

logger = setup_logger(__name__, LOG_DIR / "bot.log")


def generate_signal(
    df: pd.DataFrame,
    higher_df: Optional[pd.DataFrame] = None,
    config: Optional[dict] = None,
) -> Tuple[float, str]:
    """Detect deep dips for mean reversion long entries."""
    symbol = config.get("symbol", "") if config else ""
    params = config.get("dip_hunter", {}) if config else {}
    cooldown_enabled = bool(params.get("cooldown_enabled", False))
    strategy = "dip_hunter"

<<<<<<< HEAD
    if cooldown_enabled and symbol and in_cooldown(symbol, strategy):
        logger.info("Signal for %s: %s, %s", symbol, 0.0, "cooldown")
        return 0.0, "none"

    if len(df) < 50:
        logger.info("Signal for %s: %s, %s", symbol, 0.0, "none")
        return 0.0, "none"

    rsi_window = int(params.get("rsi_window", 14))
    rsi_oversold = float(params.get("rsi_oversold", 30.0))
    dip_pct = float(params.get("dip_pct", 0.03))
    dip_bars = int(params.get("dip_bars", 3))
    vol_window = int(params.get("vol_window", 20))
    vol_mult = float(params.get("vol_mult", 1.5))
    adx_window = int(params.get("adx_window", 14))
    adx_threshold = float(params.get("adx_threshold", 25.0))
    bb_window = int(params.get("bb_window", 20))
    ema_trend = int(params.get("ema_trend", 200))
    ml_weight = float(params.get("ml_weight", 0.5))
    atr_normalization = bool(params.get("atr_normalization", True))

    lookback = max(rsi_window, vol_window, adx_window, bb_window, dip_bars)
    recent = df.iloc[-(lookback + 1) :]

    rsi = ta.momentum.rsi(recent["close"], window=rsi_window)
    adx = ADXIndicator(recent["high"], recent["low"], recent["close"], window=adx_window).adx()
    bb = ta.volatility.BollingerBands(recent["close"], window=bb_window)
    bb_pct = bb.bollinger_pband()
    vol_ma = recent["volume"].rolling(vol_window).mean()

    rsi = cache_series("rsi_dip", df, rsi, lookback)
    adx = cache_series("adx_dip", df, adx, lookback)
    bb_pct = cache_series("bb_pct_dip", df, bb_pct, lookback)
    vol_ma = cache_series("vol_ma_dip", df, vol_ma, lookback)

    recent = recent.copy()
    recent["rsi"] = rsi
    recent["adx"] = adx
    recent["bb_pct"] = bb_pct
    recent["vol_ma"] = vol_ma

    latest = recent.iloc[-1]

    if len(recent) < dip_bars + 1:
        return 0.0, "none"
    recent_returns = recent["close"].pct_change().iloc[-dip_bars:]
    dip_size = recent_returns.sum()
    is_dip = dip_size <= -dip_pct
=======
    with cooldown(symbol, strategy) as cd:
        if cooldown_enabled and symbol and not cd.allowed:
            logger.info("Signal for %s: %s, %s", symbol, 0.0, "none")
            return 0.0, "none"

        if len(df) < 50:
            logger.info("Signal for %s: %s, %s", symbol, 0.0, "none")
            return 0.0, "none"

        rsi_window = int(params.get("rsi_window", 14))
        rsi_oversold = float(params.get("rsi_oversold", 30.0))
        dip_pct = float(params.get("dip_pct", 0.03))
        dip_bars = int(params.get("dip_bars", 3))
        vol_window = int(params.get("vol_window", 20))
        vol_mult = float(params.get("vol_mult", 1.5))
        adx_window = int(params.get("adx_window", 14))
        adx_threshold = float(params.get("adx_threshold", 25.0))
        bb_window = int(params.get("bb_window", 20))
        ema_trend = int(params.get("ema_trend", 200))
        ml_weight = float(params.get("ml_weight", 0.5))
        atr_normalization = bool(params.get("atr_normalization", True))

        lookback = max(rsi_window, vol_window, adx_window, bb_window, dip_bars)
        recent = df.iloc[-(lookback + 1) :]

        rsi = ta.momentum.rsi(recent["close"], window=rsi_window)
        adx = ADXIndicator(recent["high"], recent["low"], recent["close"], window=adx_window).adx()
        bb = ta.volatility.BollingerBands(recent["close"], window=bb_window)
        bb_pct = bb.bollinger_pband()
        vol_ma = recent["volume"].rolling(vol_window).mean()

        rsi = cache_series("rsi_dip", df, rsi, lookback)
        adx = cache_series("adx_dip", df, adx, lookback)
        bb_pct = cache_series("bb_pct_dip", df, bb_pct, lookback)
        vol_ma = cache_series("vol_ma_dip", df, vol_ma, lookback)

        recent = recent.copy()
        recent["rsi"] = rsi
        recent["adx"] = adx
        recent["bb_pct"] = bb_pct
        recent["vol_ma"] = vol_ma

        latest = recent.iloc[-1]

        if len(recent) < dip_bars + 1:
            return 0.0, "none"
        recent_returns = recent["close"].pct_change().iloc[-dip_bars:]
        dip_size = recent_returns.sum()
        is_dip = dip_size <= -dip_pct
>>>>>>> 2a752ea0

    oversold = latest["rsi"] < rsi_oversold and latest["bb_pct"] < 0
    vol_spike = latest["volume"] > latest["vol_ma"] * vol_mult if latest["vol_ma"] > 0 else False

    range_bound = latest["adx"] < adx_threshold
    in_trend = False
    if higher_df is not None and not higher_df.empty:
        h_lookback = max(ema_trend, 1)
        h_recent = higher_df.iloc[-(h_lookback + 1) :]
        ema_h = ta.trend.ema_indicator(h_recent["close"], window=ema_trend)
        ema_h = cache_series("ema_trend_h", higher_df, ema_h, h_lookback)
        in_trend = higher_df["close"].iloc[-1] > ema_h.iloc[-1]

    favorable_regime = range_bound or in_trend

    if is_dip and oversold and vol_spike and favorable_regime:
        dip_score = min(abs(dip_size) / dip_pct, 1.0)
        oversold_score = min((rsi_oversold - latest["rsi"]) / rsi_oversold, 1.0)
        vol_z = stats.zscore(recent["volume"], vol_window).iloc[-1]
        vol_score = min(max(vol_z / 2, 0), 1.0)
        score = dip_score * 0.4 + oversold_score * 0.3 + vol_score * 0.3

        if MODEL:
            try:  # pragma: no cover - best effort
                ml_score = MODEL.predict(df)
                score = score * (1 - ml_weight) + ml_score * ml_weight
            except Exception:
                pass

        if atr_normalization:
            score = normalize_score_by_volatility(df, score)

        score = max(0.0, min(score, 1.0))
        logger.info("Signal for %s: %s, %s", symbol, score, "long")
        if cooldown_enabled and symbol:
            cd.mark()
        return score, "long"

    return 0.0, "none"


class regime_filter:
    """Match mean-reverting regime for Dip Hunter."""

    @staticmethod
    def matches(regime: str) -> bool:
        return regime == "mean-reverting"<|MERGE_RESOLUTION|>--- conflicted
+++ resolved
@@ -30,7 +30,6 @@
     cooldown_enabled = bool(params.get("cooldown_enabled", False))
     strategy = "dip_hunter"
 
-<<<<<<< HEAD
     if cooldown_enabled and symbol and in_cooldown(symbol, strategy):
         logger.info("Signal for %s: %s, %s", symbol, 0.0, "cooldown")
         return 0.0, "none"
@@ -79,7 +78,6 @@
     recent_returns = recent["close"].pct_change().iloc[-dip_bars:]
     dip_size = recent_returns.sum()
     is_dip = dip_size <= -dip_pct
-=======
     with cooldown(symbol, strategy) as cd:
         if cooldown_enabled and symbol and not cd.allowed:
             logger.info("Signal for %s: %s, %s", symbol, 0.0, "none")
@@ -129,7 +127,6 @@
         recent_returns = recent["close"].pct_change().iloc[-dip_bars:]
         dip_size = recent_returns.sum()
         is_dip = dip_size <= -dip_pct
->>>>>>> 2a752ea0
 
     oversold = latest["rsi"] < rsi_oversold and latest["bb_pct"] < 0
     vol_spike = latest["volume"] > latest["vol_ma"] * vol_mult if latest["vol_ma"] > 0 else False
