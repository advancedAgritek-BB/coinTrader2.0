--- conflicted
+++ resolved
@@ -74,10 +74,7 @@
     kc_h = cache_series("kc_h", df, kc_h, lookback)
     kc_l = cache_series("kc_l", df, kc_l, lookback)
     vwap_series = cache_series("vwap", df, vwap_series, lookback)
-<<<<<<< HEAD
-=======
     atr = cache_series("atr", df, atr, lookback)
->>>>>>> 62cd3f00
     adx = cache_series("adx", df, adx, lookback)
 
     df = recent.copy()
@@ -87,19 +84,13 @@
     df["kc_h"] = kc_h
     df["kc_l"] = kc_l
     df["vwap"] = vwap_series
-<<<<<<< HEAD
-=======
     df["atr"] = atr
->>>>>>> 62cd3f00
     df["adx"] = adx
 
     latest = df.iloc[-1]
 
-<<<<<<< HEAD
     if latest["adx"] > 25:
-=======
     if df["adx"].iloc[-1] > adx_threshold:
->>>>>>> 62cd3f00
         return 0.0, "none"
 
     long_scores = []
