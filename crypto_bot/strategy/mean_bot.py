--- conflicted
+++ resolved
@@ -211,11 +211,9 @@
     else:
         return 0.0, "none"
 
-<<<<<<< HEAD
     if ml_enabled and MODEL is not None:
         if df.isna().any().any():
             return score, direction
-=======
     if ml_enabled:
         if MODEL is not None:
             try:  # pragma: no cover - best effort
@@ -239,7 +237,6 @@
                 score = (score + ml_score) / 2
             except Exception:
                 pass
->>>>>>> 0cfb01bf
         try:  # pragma: no cover - best effort
             if MODEL is not None:
                 ml_score = await asyncio.to_thread(MODEL.predict, df)
