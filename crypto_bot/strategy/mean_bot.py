from typing import Optional, Tuple

import asyncio
import importlib

import numpy as np

import pandas as pd
import ta
try:  # pragma: no cover - optional dependency
    from scipy import stats as scipy_stats
    if not hasattr(scipy_stats, "norm"):
        raise ImportError
except Exception:  # pragma: no cover - fallback
    class _Norm:
        @staticmethod
        def ppf(_x):
            return 0.0

    class _FakeStats:
        norm = _Norm()

    scipy_stats = _FakeStats()
from ta.trend import ADXIndicator
from crypto_bot.utils.indicator_cache import cache_series
from crypto_bot.utils import stats

from crypto_bot.utils.volatility import normalize_score_by_volatility
from crypto_bot.utils.logger import LOG_DIR, setup_logger

logger = setup_logger(__name__, LOG_DIR / "bot.log")

try:  # pragma: no cover - optional dependency
    from coinTrader_Trainer.ml_trainer import load_model
    MODEL = load_model("mean_bot")
except Exception:  # pragma: no cover - fallback
    MODEL = None


async def generate_signal(
    df: pd.DataFrame, config: Optional[dict] = None
) -> Tuple[float, str]:
    """Score mean reversion opportunities using multiple indicators."""

    config = config or {}
    symbol = config.get("symbol", "")
    if len(df) < 50:
        logger.info("Signal for %s: %s, %s", symbol, 0.0, "none")
        return 0.0, "none"

    try:
        lookback_cfg = int(config.get("indicator_lookback", 14))
    except (TypeError, ValueError):
        lookback_cfg = 14
    try:
        rsi_overbought_pct = float(config.get("rsi_overbought_pct", 70))
    except (TypeError, ValueError):
        rsi_overbought_pct = 70.0
    try:
        rsi_oversold_pct = float(config.get("rsi_oversold_pct", 30))
    except (TypeError, ValueError):
        rsi_oversold_pct = 30.0
    try:
        adx_threshold = float(config.get("adx_threshold", 25))
    except (TypeError, ValueError):
        adx_threshold = 25.0
    try:
        sl_mult = float(config.get("sl_mult", 1.5))
    except (TypeError, ValueError):
        sl_mult = 1.5
    try:
        tp_mult = float(config.get("tp_mult", 2.0))
    except (TypeError, ValueError):
        tp_mult = 2.0
    ml_enabled = bool(config.get("ml_enabled", True))

    lookback = 14

    rsi_full = ta.momentum.rsi(df["close"], window=14)
    rsi_full = cache_series("rsi", df, rsi_full, lookback)
    rsi_z_full = stats.zscore(rsi_full, lookback_cfg)
    rsi_z_full = cache_series("rsi_z", df, rsi_z_full, lookback)

    recent = df.iloc[-(lookback + 1) :].copy()

    mean = recent["close"].rolling(14).mean()
    std = recent["close"].rolling(14).std()
    bb_z = (recent["close"] - mean) / std

    kc = ta.volatility.KeltnerChannel(
        recent["high"], recent["low"], recent["close"], window=14
    )
    kc_h = kc.keltner_channel_hband()
    kc_l = kc.keltner_channel_lband()

    bb_full = ta.volatility.BollingerBands(df["close"], window=14)
    bb_width_full = bb_full.bollinger_wband()
    median_bw_20_full = bb_width_full.rolling(14).median()
    bb_width = bb_width_full.iloc[-(lookback + 1) :]
    median_bw_20 = median_bw_20_full.iloc[-(lookback + 1) :]

    vwap = ta.volume.VolumeWeightedAveragePrice(
        recent["high"], recent["low"], recent["close"], recent["volume"], window=14
    )
    vwap_series = vwap.volume_weighted_average_price()
    atr_full = ta.volatility.average_true_range(df["high"], df["low"], df["close"], window=14)
    adx_full = ADXIndicator(df["high"], df["low"], df["close"], window=14).adx()
    atr = atr_full.iloc[-(lookback + 1) :]
    adx = adx_full.iloc[-(lookback + 1) :]

    adx = ta.trend.ADXIndicator(
        df["high"], df["low"], df["close"], window=14
    ).adx()

    bb_z = cache_series("bb_z", df, bb_z, lookback)
    bb_width = cache_series("bb_width", df, bb_width, lookback)
    median_bw_20 = cache_series("median_bw_20", df, median_bw_20, lookback)
    kc_h = cache_series("kc_h", df, kc_h, lookback)
    kc_l = cache_series("kc_l", df, kc_l, lookback)
    vwap_series = cache_series("vwap", df, vwap_series, lookback)
    atr = cache_series("atr", df, atr, lookback)
    adx = cache_series("adx", df, adx, lookback)

    df = recent.copy()
    df["rsi"] = rsi_full
    df["rsi_z"] = rsi_z_full
    df["bb_z"] = bb_z
    df["bb_width"] = bb_width
    df["median_bw_20"] = median_bw_20
    df["kc_h"] = kc_h
    df["kc_l"] = kc_l
    df["vwap"] = vwap_series
    df["atr"] = atr
    df["adx"] = adx

    width_series = (df["kc_h"] - df["kc_l"]).dropna()
    if len(width_series) >= lookback:
        median_width = width_series.iloc[-lookback:].median()
        if width_series.iloc[-1] > median_width:
            return 0.0, "none"

    latest = df.iloc[-1]

    if (
        pd.isna(df["bb_width"].iloc[-1])
        or pd.isna(df["median_bw_20"].iloc[-1])
        or df["bb_width"].iloc[-1] >= df["median_bw_20"].iloc[-1]
    ):
        return 0.0, "none"

    if df["adx"].iloc[-1] > adx_threshold:
        return 0.0, "none"

    long_scores = []
    short_scores = []

    rsi_z_last = df["rsi_z"].iloc[-1]
    atr_pct = 0.0 if latest["close"] == 0 else (latest["atr"] / latest["close"]) * 100
    dynamic_oversold_pct = np.clip(rsi_oversold_pct + atr_pct * sl_mult, 1, 49)
    dynamic_overbought_pct = np.clip(rsi_overbought_pct - atr_pct * tp_mult, 51, 99)
    lower_thr = scipy_stats.norm.ppf(dynamic_oversold_pct / 100)
    upper_thr = scipy_stats.norm.ppf(dynamic_overbought_pct / 100)
    oversold_cond = (
        rsi_z_last < lower_thr if not pd.isna(rsi_z_last) else latest["rsi"] < 50
    )
    overbought_cond = (
        rsi_z_last > upper_thr if not pd.isna(rsi_z_last) else latest["rsi"] > 50
    )

    if oversold_cond:
        long_scores.append(min((50 - latest["rsi"]) / 20, 1))
    elif overbought_cond:
        short_scores.append(min((latest["rsi"] - 50) / 20, 1))

    if not pd.isna(latest["bb_z"]):
        if latest["bb_z"] < 0:
            long_scores.append(min(-latest["bb_z"] / 2, 1))
        elif latest["bb_z"] > 0:
            short_scores.append(min(latest["bb_z"] / 2, 1))

    if not pd.isna(latest["kc_h"]) and not pd.isna(latest["kc_l"]):
        width = latest["kc_h"] - latest["kc_l"]
        if width > 0:
            if latest["close"] < latest["kc_l"]:
                long_scores.append(min((latest["kc_l"] - latest["close"]) / width, 1))
            elif latest["close"] > latest["kc_h"]:
                short_scores.append(min((latest["close"] - latest["kc_h"]) / width, 1))

    if not pd.isna(latest["vwap"]):
        diff = abs(latest["close"] - latest["vwap"]) / latest["vwap"]
        if latest["close"] < latest["vwap"]:
            long_scores.append(min(diff / 0.05, 1))
        elif latest["close"] > latest["vwap"]:
            short_scores.append(min(diff / 0.05, 1))

    long_score = sum(long_scores) / len(long_scores) if long_scores else 0.0
    short_score = sum(short_scores) / len(short_scores) if short_scores else 0.0

    if long_score > short_score and long_score > 0:
        score = long_score
        direction = "long"
    elif short_score > long_score and short_score > 0:
        score = short_score
        direction = "short"
    else:
        return 0.0, "none"

    if ml_enabled:
<<<<<<< HEAD
        if MODEL is not None:
            try:  # pragma: no cover - best effort
                ml_score = MODEL.predict(df)
                score = (score + ml_score) / 2
            except Exception:
                pass
        else:
            try:  # pragma: no cover - optional dependency
                from crypto_bot.ml_signal_model import predict_signal
                ml_score = predict_signal(df)
                score = (score + ml_score) / 2
            except Exception:
                pass
=======
        try:  # pragma: no cover - best effort
            if MODEL is not None:
                ml_score = await asyncio.to_thread(MODEL.predict, df)
            else:
                ml_mod = importlib.import_module("crypto_bot.ml_signal_model")
                ml_score = ml_mod.predict_signal(df)
            score = (score + ml_score) / 2
        except Exception:
            pass
>>>>>>> 408119a5

    if config is None or config.get("atr_normalization", True):
        score = normalize_score_by_volatility(df, score)

    if ml_enabled:
        ml_score = None
        if MODEL is not None:
            try:  # pragma: no cover - best effort
                ml_score = MODEL.predict(df)
            except Exception:
                ml_score = None
        if ml_score is None:
            try:  # pragma: no cover - optional dependency
                import importlib

                ml = importlib.import_module("crypto_bot.ml_signal_model")
                ml_score = ml.predict_signal(df)
            except Exception:
                ml_score = None
        if ml_score is not None:
            score = (score + ml_score) / 2

    score = float(max(0.0, min(score, 1.0)))
    logger.info("Signal for %s: %s, %s", symbol, score, direction)
    return score, direction


class regime_filter:
    """Match mean-reverting regime."""

    @staticmethod
    def matches(regime: str) -> bool:
        return regime == "mean-reverting"<|MERGE_RESOLUTION|>--- conflicted
+++ resolved
@@ -206,7 +206,6 @@
         return 0.0, "none"
 
     if ml_enabled:
-<<<<<<< HEAD
         if MODEL is not None:
             try:  # pragma: no cover - best effort
                 ml_score = MODEL.predict(df)
@@ -220,7 +219,6 @@
                 score = (score + ml_score) / 2
             except Exception:
                 pass
-=======
         try:  # pragma: no cover - best effort
             if MODEL is not None:
                 ml_score = await asyncio.to_thread(MODEL.predict, df)
@@ -230,7 +228,6 @@
             score = (score + ml_score) / 2
         except Exception:
             pass
->>>>>>> 408119a5
 
     if config is None or config.get("atr_normalization", True):
         score = normalize_score_by_volatility(df, score)
