from dataclasses import dataclass, fields
from typing import Optional, Tuple, Union

import pandas as pd
import ta
from crypto_bot.utils.indicator_cache import cache_series

from crypto_bot.utils.volatility import normalize_score_by_volatility


<<<<<<< HEAD
def is_engulfing(df: pd.DataFrame, body_pct: float) -> Optional[str]:
    """Return ``"bullish"`` or ``"bearish"`` if the last candle engulfs the
    previous one and its body is at least ``body_pct`` of the range."""
    if len(df) < 2:
        return None

    prev = df.iloc[-2]
    last = df.iloc[-1]

    rng = last["high"] - last["low"]
    if rng <= 0:
        return None

    body_ratio = abs(last["close"] - last["open"]) / rng
    if body_ratio < body_pct:
        return None

    if (
        last["close"] > last["open"]
        and prev["close"] < prev["open"]
        and last["open"] <= prev["close"]
        and last["close"] >= prev["open"]
    ):
        return "bullish"

    if (
        last["close"] < last["open"]
        and prev["close"] > prev["open"]
        and last["open"] >= prev["close"]
        and last["close"] <= prev["open"]
    ):
        return "bearish"

    return None


def is_hammer(df: pd.DataFrame, body_pct: float) -> Optional[str]:
    """Return ``"bullish"`` or ``"bearish"`` if the last candle is a hammer
    with body at least ``body_pct`` of its range."""
    if df.empty:
        return None

    last = df.iloc[-1]
    rng = last["high"] - last["low"]
    if rng <= 0:
        return None

    body = abs(last["close"] - last["open"])
    body_ratio = body / rng
    if body_ratio < body_pct:
        return None

    upper = last["high"] - max(last["close"], last["open"])
    lower = min(last["close"], last["open"]) - last["low"]

    if lower > upper * 2:
        return "bullish"
    if upper > lower * 2:
        return "bearish"

    return None


def confirm_higher_lows(df: pd.DataFrame, bars: int) -> bool:
    """Return ``True`` if the last ``bars`` lows are strictly increasing."""
    if bars <= 1 or len(df) < bars:
        return True

    lows = df["low"].iloc[-bars:]
    return lows.diff().dropna().gt(0).all()


def confirm_lower_highs(df: pd.DataFrame, bars: int) -> bool:
    """Return ``True`` if the last ``bars`` highs are strictly decreasing."""
    if bars <= 1 or len(df) < bars:
        return True

    highs = df["high"].iloc[-bars:]
    return highs.diff().dropna().lt(0).all()


def generate_signal(df: pd.DataFrame, config: Optional[dict] = None) -> Tuple[float, str]:
=======
@dataclass
class BounceScalperConfig:
    """Configuration options for :func:`generate_signal`."""

    rsi_window: int = 14
    oversold: float = 30.0
    overbought: float = 70.0
    vol_window: int = 20
    volume_multiple: float = 2.0
    zscore_threshold: float = 1.5
    down_candles: int = 3
    up_candles: int = 3
    trend_ema_fast: int = 9
    trend_ema_slow: int = 21
    cooldown_bars: int = 2
    atr_period: int = 14
    stop_loss_atr_mult: float = 1.5
    take_profit_atr_mult: float = 2.0
    min_score: float = 0.3
    max_concurrent_signals: int = 1
    atr_normalization: bool = True

    @classmethod
    def from_dict(cls, cfg: Optional[dict]) -> "BounceScalperConfig":
        """Build a config from a dictionary."""
        cfg = cfg or {}
        params = {f.name: cfg.get(f.name, getattr(cls, f.name)) for f in fields(cls)}
        return cls(**params)


def generate_signal(
    df: pd.DataFrame, config: Optional[Union[dict, BounceScalperConfig]] = None
) -> Tuple[float, str]:
>>>>>>> 4c359597
    """Identify short-term bounces with volume confirmation."""
    if df.empty:
        return 0.0, "none"

    cfg = config or {}
    rsi_window = int(cfg.get("rsi_window", 14))
    oversold = float(cfg.get("oversold", 30))
    overbought = float(cfg.get("overbought", 70))
    vol_window = int(cfg.get("vol_window", 20))
    volume_multiple = float(cfg.get("volume_multiple", 2.0))
    zscore_threshold = float(cfg.get("zscore_threshold", 2.0))
    down_candles = int(cfg.get("down_candles", 3))
<<<<<<< HEAD
    up_candles = int(cfg.get("up_candles", 3))
    body_pct = float(cfg.get("body_pct", 0.5))
=======
    params = (
        config
        if isinstance(config, BounceScalperConfig)
        else BounceScalperConfig.from_dict(config)
    )

    rsi_window = params.rsi_window
    oversold = params.oversold
    overbought = params.overbought
    vol_window = params.vol_window
    volume_multiple = params.volume_multiple
    down_candles = params.down_candles
>>>>>>> 4c359597

    lookback = max(rsi_window, vol_window, down_candles + 1, up_candles + 1, 2)
    if len(df) < lookback:
        return 0.0, "none"

    df = df.copy()
    df["rsi"] = ta.momentum.rsi(df["close"], window=rsi_window)
    df["vol_ma"] = df["volume"].rolling(window=vol_window).mean()
    df["vol_std"] = df["volume"].rolling(window=vol_window).std()
    recent = df.iloc[-(lookback + 1) :]

    rsi = ta.momentum.rsi(recent["close"], window=rsi_window)
    vol_ma = recent["volume"].rolling(window=vol_window).mean()

    rsi = cache_series("rsi", df, rsi, lookback)
    vol_ma = cache_series("vol_ma", df, vol_ma, lookback)

    df = recent.copy()
    df["rsi"] = rsi
    df["vol_ma"] = vol_ma

    latest = df.iloc[-1]
    prev_close = df["close"].iloc[-2]
    vol_z = (latest["volume"] - latest["vol_ma"]) / latest["vol_std"] if latest["vol_std"] > 0 else float("inf")
    volume_spike = vol_z > zscore_threshold

    eng_type = is_engulfing(df, body_pct)
    hammer_type = is_hammer(df, body_pct)
    bull_pattern = eng_type == "bullish" or hammer_type == "bullish"
    bear_pattern = eng_type == "bearish" or hammer_type == "bearish"

    higher_lows = confirm_higher_lows(df, up_candles)
    lower_highs = confirm_lower_highs(df, up_candles)

    recent_changes = df["close"].diff()
    downs = (recent_changes.iloc[-down_candles - 1 : -1] < 0).all()
    ups = (recent_changes.iloc[-down_candles - 1 : -1] > 0).all()

    score = 0.0
    direction = "none"

    if (
        not pd.isna(latest["rsi"])
        and downs
        and latest["close"] > prev_close
        and latest["rsi"] < oversold
        and volume_spike
        and bull_pattern
        and higher_lows
    ):
        rsi_score = min((oversold - latest["rsi"]) / oversold, 1.0)
        vol_score = min(latest["volume"] / (latest["vol_ma"] * volume_multiple), 1.0)
        score = (rsi_score + vol_score) / 2
        direction = "long"
    elif (
        not pd.isna(latest["rsi"])
        and ups
        and latest["close"] < prev_close
        and latest["rsi"] > overbought
        and volume_spike
        and bear_pattern
        and lower_highs
    ):
        rsi_score = min((latest["rsi"] - overbought) / (100 - overbought), 1.0)
        vol_score = min(latest["volume"] / (latest["vol_ma"] * volume_multiple), 1.0)
        score = (rsi_score + vol_score) / 2
        direction = "short"

    if score > 0 and params.atr_normalization:
        score = normalize_score_by_volatility(df, score)

    return score, direction<|MERGE_RESOLUTION|>--- conflicted
+++ resolved
@@ -8,7 +8,6 @@
 from crypto_bot.utils.volatility import normalize_score_by_volatility
 
 
-<<<<<<< HEAD
 def is_engulfing(df: pd.DataFrame, body_pct: float) -> Optional[str]:
     """Return ``"bullish"`` or ``"bearish"`` if the last candle engulfs the
     previous one and its body is at least ``body_pct`` of the range."""
@@ -91,7 +90,6 @@
 
 
 def generate_signal(df: pd.DataFrame, config: Optional[dict] = None) -> Tuple[float, str]:
-=======
 @dataclass
 class BounceScalperConfig:
     """Configuration options for :func:`generate_signal`."""
@@ -125,7 +123,6 @@
 def generate_signal(
     df: pd.DataFrame, config: Optional[Union[dict, BounceScalperConfig]] = None
 ) -> Tuple[float, str]:
->>>>>>> 4c359597
     """Identify short-term bounces with volume confirmation."""
     if df.empty:
         return 0.0, "none"
@@ -138,10 +135,8 @@
     volume_multiple = float(cfg.get("volume_multiple", 2.0))
     zscore_threshold = float(cfg.get("zscore_threshold", 2.0))
     down_candles = int(cfg.get("down_candles", 3))
-<<<<<<< HEAD
     up_candles = int(cfg.get("up_candles", 3))
     body_pct = float(cfg.get("body_pct", 0.5))
-=======
     params = (
         config
         if isinstance(config, BounceScalperConfig)
@@ -154,7 +149,6 @@
     vol_window = params.vol_window
     volume_multiple = params.volume_multiple
     down_candles = params.down_candles
->>>>>>> 4c359597
 
     lookback = max(rsi_window, vol_window, down_candles + 1, up_candles + 1, 2)
     if len(df) < lookback:
