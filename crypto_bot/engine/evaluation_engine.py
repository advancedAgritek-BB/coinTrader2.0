--- conflicted
+++ resolved
@@ -80,11 +80,9 @@
         self.strategy_import_errors: dict[str, str] = {}
 
     async def start(self) -> None:
-<<<<<<< HEAD
         # read enabled list from config if available
         enabled = set(getattr(self.cfg, "strategies", {}).get("enabled", [])) or None
         self.strategies, self.strategy_import_errors = load_strategies(enabled=enabled)
-=======
         from crypto_bot.strategy import load_strategies
 
         # read enabled list from config if available
@@ -92,7 +90,6 @@
         self.strategies, self.strategy_import_errors = load_strategies(
             enabled=enabled
         )
->>>>>>> c427d6c8
         if not self.strategies:
             logger.error(
                 "Aborting evaluator start: 0 strategies loaded. See above import errors."
