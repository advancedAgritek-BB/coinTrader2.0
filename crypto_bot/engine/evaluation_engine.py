import asyncio
import time
from contextlib import asynccontextmanager, suppress
from types import SimpleNamespace
from typing import Any, Awaitable, Callable

from loguru import logger
from crypto_bot.strategies.loader import load_strategies


class EvalGate:
    """Async gate to serialize evaluations with TTL watchdog."""

    def __init__(self, logger: Any, ttl_sec: int = 120) -> None:
        self._lock = asyncio.Lock()
        self._owner: str | None = None
        self._since: float = 0.0
        self._logger = logger
        self._ttl = ttl_sec
        self._watchdog_task: asyncio.Task | None = None

    @asynccontextmanager
    async def hold(self, owner: str):
        await self._lock.acquire()
        self._owner = owner
        self._since = time.monotonic()
        try:
            yield
        finally:
            self._owner = None
            self._since = 0.0
            self._lock.release()

    def is_busy(self) -> bool:
        """Return whether the gate is currently held."""
        return self._lock.locked()

    async def start_watchdog(self) -> asyncio.Task:
        async def _watch() -> None:
            while True:
                await asyncio.sleep(5)
                if self._lock.locked() and self._since > 0:
                    held = time.monotonic() - self._since
                    if held > self._ttl:
                        self._logger.warning(
                            "Gate held >{}s by {}; forcing release",
                            self._ttl,
                            self._owner,
                        )
                        try:
                            self._lock.release()
                        except RuntimeError:
                            pass
                        self._owner = None
                        self._since = 0.0

        if self._watchdog_task is None:
            self._watchdog_task = asyncio.create_task(_watch())
        return self._watchdog_task

    async def stop_watchdog(self) -> None:
        if self._watchdog_task is None:
            return
        self._watchdog_task.cancel()
        with suppress(Exception):
            await self._watchdog_task
        self._watchdog_task = None


class StreamEvaluationEngine:
    """Queue based evaluation engine with worker pool logging."""

    def __init__(
        self,
        eval_fn: Callable[[str, dict], Awaitable[Any]],
        concurrency: int = 8,
        cfg: Any | None = None,
        data: Any | None = None,
    ) -> None:
        self.queue: asyncio.Queue[tuple[str, dict]] = asyncio.Queue()
        self.eval_fn = eval_fn
        self.concurrency = concurrency
        self.cfg = cfg
        self.data = data
        self._workers: list[asyncio.Task] = []
        self._tasks: list[asyncio.Task] = []
        self._stop = asyncio.Event()
        self.gate: EvalGate | None = None
        self.strategies: list[Any] = []

    async def start(self) -> None:
        # discover and instantiate strategies based on mode
        mode = getattr(getattr(self.cfg, "trading", None), "mode", "auto")
        enabled = getattr(getattr(self.cfg, "strategies", None), "enabled", [])
        self.strategies = load_strategies(mode, enabled)
        if not self.strategies:
            msg = "Aborting evaluator start: 0 strategies loaded."
            logger.error(msg)
            raise RuntimeError(msg)

        if self.data is None:
            self.data = SimpleNamespace(ready=lambda symbol, tf: True)

        ttl = 120
        if self.cfg is not None and getattr(self.cfg, "evaluation", None) is not None:
            ttl = getattr(self.cfg.evaluation, "gate_ttl_sec", ttl)
        self.gate = EvalGate(logger, ttl_sec=ttl)
        await self.gate.start_watchdog()

        self._stop.clear()
        self._workers = []
        self._tasks = []
        workers = getattr(
            getattr(self.cfg, "evaluation", None), "workers", self.concurrency
        )
        for idx in range(workers):
            task = asyncio.create_task(self._worker(), name=f"eval-worker-{idx}")
            self._workers.append(task)
        logger.info("Evaluation workers online: {}", len(self._workers))

    def _symbol_requires_5m(self, ctx: dict) -> bool:
        if isinstance(ctx, dict):
            return "5m" in ctx.get("timeframes", [])
        return False

    async def _evaluate_symbol(self, symbol: str, ctx: dict) -> None:
        res = await asyncio.wait_for(self.eval_fn(symbol, ctx), timeout=8)
        if isinstance(res, dict):
            direction = res.get("direction", "none")
            signal = (
                "BUY"
                if direction == "long"
                else "SELL" if direction == "short" else "NONE"
            )
            logger.info(
                "STRAT {} on {}: signal={} score={} reason={}",
                res.get("name"),
                symbol,
                signal,
                res.get("score"),
                res.get("reason", ""),
            )
        logger.debug("[EVAL OK] {}", symbol)

    async def _worker(self) -> None:
        if self.gate is None or self.data is None:
            logger.error("Evaluation worker started before engine initialization")
            return
        logger.info("Evaluation worker online")
<<<<<<< HEAD
        try:
            while not self._stop.is_set():
                try:
                    symbol, ctx = await self.queue.get()
                except asyncio.CancelledError:  # pragma: no cover - shutdown
                    return
                try:
                    needs_5m = self._symbol_requires_5m(ctx)
                    if not self.data.ready(symbol, "1m"):
                        logger.debug("EVAL SKIP %s: 1m warmup not met", symbol)
                        continue
                    if needs_5m and not self.data.ready(symbol, "5m"):
                        logger.debug("EVAL SKIP %s: 5m warmup not met", symbol)
                        continue

                    async with self.gate.hold(f"{symbol}"):
                        logger.info("EVAL START %s", symbol)
                        await self._evaluate_symbol(symbol, ctx)
                except Exception:
                    logger.exception("Evaluator crashed on %s", symbol)
                finally:
                    self.queue.task_done()
        except Exception as e:
            logger.error(f"Worker error: {e}; restarting...")
        finally:
            await asyncio.sleep(1)
=======
        while not self._stop.is_set():
            try:
                symbol, ctx = await self.queue.get()
            except asyncio.CancelledError:  # pragma: no cover - shutdown
                return
            try:
                needs_5m = self._symbol_requires_5m(ctx)
                if not self.data.ready(symbol, "1m"):
                    logger.debug("EVAL SKIP {}: 1m warmup not met", symbol)
                    continue
                if needs_5m and not self.data.ready(symbol, "5m"):
                    logger.debug("EVAL SKIP {}: 5m warmup not met", symbol)
                    continue

                async with self.gate.hold(f"{symbol}"):
                    logger.info("EVAL START {}", symbol)
                    await self._evaluate_symbol(symbol, ctx)
            except Exception:
                logger.exception("Evaluator crashed on {}", symbol)
            finally:
                self.queue.task_done()
        await asyncio.sleep(0)
>>>>>>> 53725089

    async def enqueue(self, symbol: str, ctx: dict) -> None:
        await self.queue.put((symbol, ctx))

    async def drain(self) -> None:
        await self.queue.join()

    async def stop(self) -> None:
        if not self._workers and not self._tasks:
            return
        self._stop.set()
        for t in self._workers + self._tasks:
            t.cancel()
        await asyncio.gather(*self._workers, *self._tasks, return_exceptions=True)
        self._workers.clear()
        self._tasks.clear()
        if self.gate:
            await self.gate.stop_watchdog()
        logger.info("Evaluation workers stopped")


_STREAM_EVAL: StreamEvaluationEngine | None = None


def set_stream_evaluator(evaluator: StreamEvaluationEngine) -> None:
    global _STREAM_EVAL
    _STREAM_EVAL = evaluator


def get_stream_evaluator() -> StreamEvaluationEngine:
    if _STREAM_EVAL is None:
        raise RuntimeError("EvaluationEngine not initialized")
    return _STREAM_EVAL
<|MERGE_RESOLUTION|>--- conflicted
+++ resolved
@@ -147,7 +147,6 @@
             logger.error("Evaluation worker started before engine initialization")
             return
         logger.info("Evaluation worker online")
-<<<<<<< HEAD
         try:
             while not self._stop.is_set():
                 try:
@@ -174,7 +173,6 @@
             logger.error(f"Worker error: {e}; restarting...")
         finally:
             await asyncio.sleep(1)
-=======
         while not self._stop.is_set():
             try:
                 symbol, ctx = await self.queue.get()
@@ -197,7 +195,6 @@
             finally:
                 self.queue.task_done()
         await asyncio.sleep(0)
->>>>>>> 53725089
 
     async def enqueue(self, symbol: str, ctx: dict) -> None:
         await self.queue.put((symbol, ctx))
