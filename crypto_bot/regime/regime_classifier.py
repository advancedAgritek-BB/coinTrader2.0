from pathlib import Path
from typing import Dict, Optional, Tuple
import asyncio
import time
import logging
import os
import pandas as pd
import numpy as np
import ta
import yaml

from .pattern_detector import detect_patterns
from crypto_bot.utils.pattern_logger import log_patterns
from crypto_bot.utils.logger import LOG_DIR, setup_logger
from crypto_bot.utils.market_loader import timeframe_seconds
from crypto_bot.utils.telemetry import telemetry
from crypto_bot.utils.telegram import TelegramNotifier
from crypto_bot.ml.model_loader import load_regime_model


# Thresholds and ML blend settings are defined in ``regime_config.yaml``
CONFIG_PATH = Path(__file__).with_name("regime_config.yaml")


def _load_config(path: Path) -> dict:
    with open(path, "r") as f:
        return yaml.safe_load(f)


CONFIG = _load_config(CONFIG_PATH)


logger = setup_logger(__name__, LOG_DIR / "bot.log")


def _log_prediction(action: str, score: float, meta: dict | None = None) -> None:
    """Log prediction details and track fallback usage."""
    meta = meta or {}
    source = meta.get("source")
    regime = meta.get("regime")
    if source == "fallback":
        telemetry.inc("ml_fallbacks")
    extra = f" regime={regime}" if regime else ""
    logger.info(
        "ML predict action=%s score=%.4f source=%s%s",
        action,
        score,
        source,
        extra,
    )


def _configure_logger(cfg: dict) -> None:
    level_str = str(cfg.get("log_level", "INFO")).upper()
    level = getattr(logging, level_str, logging.INFO)
    logger.setLevel(level)


_configure_logger(CONFIG)

_supabase_model = None
_supabase_scaler = None
_supabase_model_lock = asyncio.Lock()
_model_lock = asyncio.Lock()
_ml_recovery_task: asyncio.Task | None = None
_supabase_symbol: str | None = None

_ALL_REGIMES = [
    "trending",
    "sideways",
    "mean-reverting",
    "dip_hunter",
    "breakout",
    "volatile",
    "bullish_trending",
    "bearish_volatile",
    "unknown",
]

# Impact of each detected pattern on regime scoring. Values are multipliers
# applied to the pattern strength.
PATTERN_WEIGHTS = {
    "breakout": ("breakout", 2.0),
    "breakdown": ("volatile", 1.0),
    "hammer": ("mean-reverting", 0.5),
    "shooting_star": ("mean-reverting", 0.5),
    "doji": ("sideways", 0.2),
    "bullish_engulfing": ("mean-reverting", 1.2),
    "ascending_triangle": ("breakout", 2.0),
}


def is_ml_available() -> bool:
    """Return ``True`` if ML dependencies and credentials are available."""
    url = os.getenv("SUPABASE_URL")
    key = (
        os.getenv("SUPABASE_SERVICE_KEY")
        or os.getenv("SUPABASE_SERVICE_ROLE_KEY")
        or os.getenv("SUPABASE_KEY")
    )
    if not url or not key:
        return False
    try:  # pragma: no cover - optional dependency
        import lightgbm  # noqa: F401
        from supabase import create_client  # noqa: F401
    except Exception:
        return False
    return True


def _apply_hft_overrides(cfg: dict, timeframe: Optional[str]) -> dict:
    """Return a copy of ``cfg`` with HFT overrides applied for ``timeframe``."""

    if not timeframe or timeframe.lower() != "30s":
        return cfg

    out = cfg.copy()
    for key, value in cfg.items():
        if key.startswith("hft_"):
            out[key[4:]] = value
    return out


def adaptive_thresholds(cfg: dict, df: pd.DataFrame | None, symbol: str | None) -> dict:
    """Return a copy of ``cfg`` with thresholds scaled based on volatility.

    The average ATR over ``df`` is compared to ``cfg["atr_baseline"]`` and
    multipliers are applied to selected thresholds. When ``statsmodels`` is
    available an Augmented Dickey-Fuller and simple autoregression test are used
    to detect drift. When drift is present the RSI limits are widened slightly
    to reduce false mean-reversion signals.
    """

    if df is None or df.empty:
        return cfg

    out = cfg.copy()
    baseline = cfg.get("atr_baseline")
    if baseline:
        try:
            atr = ta.volatility.average_true_range(
                df["high"],
                df["low"],
                df["close"],
                window=cfg.get("indicator_window", 14),
            )
            avg_atr = float(atr.mean())
            factor = min(2.0, avg_atr / float(baseline)) if baseline else 1.0
            out["adx_trending_min"] = cfg["adx_trending_min"] * factor
            out["normalized_range_volatility_min"] = (
                cfg["normalized_range_volatility_min"] * factor
            )
        except Exception:
            pass

    try:  # pragma: no cover - optional dependency
        from statsmodels.tsa.stattools import adfuller
        from statsmodels.tsa.ar_model import AutoReg
    except ImportError as exc:
        logger.warning("statsmodels unavailable; drift detection disabled: %s", exc)
    else:
        try:
            close = df["close"].dropna()
            if len(close) >= 20:
                pval = adfuller(close, regression="ct")[1]
                ar_res = AutoReg(close, lags=1, old_names=False).fit()
                slope = float(ar_res.params.get("close.L1", 0.0))
                if pval > 0.1 or abs(slope) > 0.9:
                    adj = 5
                    out["rsi_mean_rev_min"] = max(0, cfg["rsi_mean_rev_min"] - adj)
                    out["rsi_mean_rev_max"] = min(100, cfg["rsi_mean_rev_max"] + adj)
        except Exception:
            pass

    return out


def _ml_fallback(
    df: pd.DataFrame, notifier: TelegramNotifier | None = None
) -> Tuple[str, float]:
    """Return regime label and confidence using a Supabase model with fallback."""
    try:  # pragma: no cover - Supabase model is optional
        from .ml_regime_model import predict_regime as sb_predict

        result = sb_predict(df)
        if isinstance(result, tuple):
            label, conf = result
        else:
            label, conf = result, 1.0

        _log_prediction(label, float(conf), {"source": "registry", "regime": label})
        return label, float(conf)
    except Exception as exc:  # pragma: no cover - log and fallback
        logger.error("%s", exc)
        logger.warning("ML model unavailable; using fallback")
        if notifier is not None:
            try:
                notifier.notify("⚠️ ML model unavailable; using fallback")
            except Exception:
                pass
        logger.info("Falling back to embedded model")
        try:
            loop = asyncio.get_running_loop()
        except RuntimeError:
            pass
        else:
            global _ml_recovery_task
            if _ml_recovery_task is None or _ml_recovery_task.done():
                _ml_recovery_task = loop.create_task(_ml_recovery_loop(notifier))

    try:  # pragma: no cover - optional dependency
        from .ml_fallback import predict_regime
    except Exception:
        return "unknown", 0.0

    try:
        label, conf = predict_regime(df)
    except Exception:
        return "unknown", 0.0
    _log_prediction(label, float(conf), {"source": "fallback", "regime": label})
    return label, float(conf)


async def _download_supabase_model(symbol: str | None = None) -> tuple[object | None, object | None]:
    """Download LightGBM model and scaler using the shared loader."""
    async with _supabase_model_lock:
        target_symbol = symbol or os.getenv("CT_SYMBOL", "XRPUSD")
        model, scaler, _path = await load_regime_model(target_symbol)
        if model is None:
            return None, None
        return model, scaler


async def _get_supabase_model(symbol: str | None = None) -> tuple[object | None, object | None]:
    """Return cached Supabase model and scaler, downloading if needed."""
    global _supabase_model, _supabase_scaler, _supabase_symbol
    async with _model_lock:
        resolved_symbol = symbol or os.getenv("CT_SYMBOL", "XRPUSD")
        if _supabase_model is None or resolved_symbol != _supabase_symbol:
            _supabase_model, _supabase_scaler = await _download_supabase_model(resolved_symbol)
            _supabase_symbol = resolved_symbol
        return _supabase_model, _supabase_scaler


<<<<<<< HEAD
=======
async def load_regime_model(symbol: str) -> tuple[object | None, object | None, str | None]:
    try:
        from supabase import create_client
    except Exception as exc:  # pragma: no cover - optional dependency
        logger.warning("Supabase client unavailable: %s", exc)
        return None, None

    url = os.getenv("SUPABASE_URL")
    key = (
        os.getenv("SUPABASE_SERVICE_KEY")
        or os.getenv("SUPABASE_SERVICE_ROLE_KEY")
        or os.getenv("SUPABASE_KEY")
    )
    bucket = os.getenv("CT_MODELS_BUCKET", "models")
    if not url or not key:
        return None, None

    client = create_client(url, key)
    latest_path = f"regime/{symbol}/LATEST.json"
    model_path = None
    try:
        latest_bytes = client.storage.from_(bucket).download(latest_path)
    except Exception:
        latest_bytes = None

    if latest_bytes:
        try:
            data = json.loads(latest_bytes.decode("utf-8"))
            model_path = data["key"]
            model_bytes = client.storage.from_(bucket).download(model_path)
            model_obj = pickle.loads(model_bytes)
            if isinstance(model_obj, dict):
                model = model_obj.get("model")
                scaler = model_obj.get("scaler")
            else:
                model = model_obj
                scaler = None
            logger.info("Loaded global regime model from Supabase: %s", model_path)
            return model, scaler, model_path
        except Exception as exc:
            msg = str(getattr(exc, "message", exc))
            logger.error("Failed to load regime model: %s", exc)
            return None, None, model_path

    # LATEST.json missing or invalid; attempt direct file fallback
    template = os.getenv("CT_REGIME_MODEL_TEMPLATE", "{symbol_lower}_regime_lgbm.pkl")
    fallback_name = template.format(symbol=symbol, symbol_lower=symbol.lower())
    logger.info(
        "LATEST metadata missing for %s; falling back to direct file %s",
        symbol,
        fallback_name,
    )
    try:
        model_bytes = client.storage.from_(bucket).download(fallback_name)
    except Exception as exc:
        msg = str(getattr(exc, "message", exc))
        if "not_found" in msg:
            logger.warning("Supabase regime model for %s not found", symbol)
            try:
                direct_key = f"regime/{symbol}/{symbol.lower()}_regime_lgbm.pkl"
                model_path = direct_key
                model_bytes = client.storage.from_(bucket).download(direct_key)
                model_obj = pickle.loads(model_bytes)
                if isinstance(model_obj, dict):
                    model = model_obj.get("model")
                    scaler = model_obj.get("scaler")
                else:
                    model = model_obj
                    scaler = None
                logger.info("Loaded direct regime model from Supabase: %s", direct_key)
                return model, scaler, model_path
            except Exception:
                return None, None, None
        logger.error("Failed to load regime model: %s", exc)
        return None, None, fallback_name

    try:
        model_obj = pickle.loads(model_bytes)
    except Exception:
        try:
            import joblib

            model_obj = joblib.load(BytesIO(model_bytes))
        except Exception as exc:  # pragma: no cover - joblib optional
            logger.error("Failed to deserialize regime model: %s", exc)
            return None, None, fallback_name

    if isinstance(model_obj, dict):
        model = model_obj.get("model")
        scaler = model_obj.get("scaler")
    else:
        model = model_obj
        scaler = None

    logger.info(
        "Loaded global regime model from Supabase fallback file: %s", fallback_name
    )
    return model, scaler, fallback_name
>>>>>>> da56b844


async def _ml_recovery_loop(notifier: TelegramNotifier | None) -> None:
    """Periodically attempt to restore the Supabase ML model."""
    global _supabase_model, _supabase_scaler, _supabase_symbol, _ml_recovery_task
    while True:
        await asyncio.sleep(3600)
        if not is_ml_available():
            continue
        symbol = _supabase_symbol or os.getenv("CT_SYMBOL", "XRPUSD")
        model, scaler = await _download_supabase_model(symbol)
        if model is None:
            continue
        _supabase_model = model
        _supabase_scaler = scaler
        _supabase_symbol = symbol
        logger.info("Supabase ML model reloaded")
        if notifier is not None:
            try:
                await notifier.notify_async("Supabase ML model reloaded")
            except Exception:  # pragma: no cover - notifier errors aren't critical
                logger.exception("Failed to send Telegram notification")
        _ml_recovery_task = None
        return


def _classify_ml(
    df: pd.DataFrame,
    notifier: TelegramNotifier | None = None,
    symbol: str | None = None,
) -> Tuple[str, float]:
    """Predict regime using the Supabase model with fallback."""
    try:  # pragma: no cover - optional dependency
        import lightgbm as lgb
    except ImportError as exc:
        logger.warning(
            "lightgbm unavailable; ML-based classification disabled: %s", exc
        )
        try:
            return _ml_fallback(df, notifier)
        except TypeError:
            return _ml_fallback(df)
        return _ml_fallback(df, notifier)

    global _supabase_model, _supabase_scaler, _supabase_symbol
    resolved_symbol = symbol or os.getenv("CT_SYMBOL", "XRPUSD")
    if _supabase_model is None or resolved_symbol != _supabase_symbol:
        # Running the async download in a blocking manner; callers should
        # prefer :func:`classify_regime_async` to avoid blocking the event loop.
        _supabase_model, _supabase_scaler = asyncio.run(
            _download_supabase_model(resolved_symbol)
        )
        _supabase_symbol = resolved_symbol

    model = _supabase_model
    scaler = _supabase_scaler
    if model is None:
        try:
            return _ml_fallback(df, notifier)
        except TypeError:
            return _ml_fallback(df)
        return _ml_fallback(df, notifier)

    try:
        change = df["close"].iloc[-1] - df["close"].iloc[0]
        X = np.array([[change]], dtype=float)
        if scaler is not None:
            X = scaler.transform(X)
        prob = float(model.predict(X)[0])
        if prob > 0.55:
            label = "trending"
        elif prob < 0.45:
            label = "mean-reverting"
        else:
            label = "sideways"
        conf = abs(prob - 0.5) * 2
        _log_prediction(label, conf, {"source": "registry", "regime": label})
        return label, conf
    except Exception:
        try:
            return _ml_fallback(df, notifier)
        except TypeError:
            return _ml_fallback(df)
        return _ml_fallback(df, notifier)


def _probabilities(label: str, confidence: float | None = None) -> Dict[str, float]:
    """Return a probability mapping for all regimes."""
    probs = {r: 0.0 for r in _ALL_REGIMES}
    if confidence is None:
        confidence = 1.0 if label in probs else 0.0
    probs[label] = confidence
    return probs


def _normalize(probs: Dict[str, float], eps: float = 1e-8) -> Dict[str, float]:
    """Return normalized probability mapping."""
    total = sum(probs.values())
    if total <= 0:
        total = eps
    return {k: v / total for k, v in probs.items()}


# Cache for indicator computations keyed by ``(symbol, timeframe)``
# storing ``(last_timestamp, dataframe_with_indicators)``. This avoids
# recomputing expensive TA indicators when the input data has not changed.
_indicator_cache: Dict[Tuple[str, str], Tuple[int, pd.DataFrame]] = {}


def _compute_indicators(df: pd.DataFrame, cfg: dict) -> pd.DataFrame:
    """Return ``df`` with required technical indicators computed."""
    df = df.copy()
    for col in ("ema20", "ema50", "adx", "rsi", "atr", "bb_width"):
        df[col] = np.nan

    if len(df) >= cfg["ema_fast"]:
        df["ema20"] = ta.trend.ema_indicator(df["close"], window=cfg["ema_fast"])

    if len(df) >= cfg["ema_slow"]:
        df["ema50"] = ta.trend.ema_indicator(df["close"], window=cfg["ema_slow"])

    if len(df) >= cfg["indicator_window"]:
        try:
            df["adx"] = ta.trend.adx(
                df["high"], df["low"], df["close"], window=cfg["indicator_window"]
            )
            df["rsi"] = ta.momentum.rsi(df["close"], window=cfg["indicator_window"])
            df["atr"] = ta.volatility.average_true_range(
                df["high"], df["low"], df["close"], window=cfg["indicator_window"]
            )
            df["normalized_range"] = (df["high"] - df["low"]) / df["atr"]
        except IndexError:
            return "trending"
        df["adx"] = ta.trend.adx(
            df["high"], df["low"], df["close"], window=cfg["indicator_window"]
        )
        df["rsi"] = ta.momentum.rsi(df["close"], window=cfg["indicator_window"])
        df["atr"] = ta.volatility.average_true_range(
            df["high"], df["low"], df["close"], window=cfg["indicator_window"]
        )
        df["normalized_range"] = (df["high"] - df["low"]) / df["atr"]
    else:
        df["adx"] = np.nan
        df["rsi"] = np.nan
        df["atr"] = np.nan
        df["normalized_range"] = np.nan

    if len(df) >= cfg["bb_window"]:
        bb = ta.volatility.BollingerBands(df["close"], window=cfg["bb_window"])
        df["bb_width"] = bb.bollinger_wband()

    df["volume_change"] = df["volume"].pct_change()
    if len(df) >= cfg["ma_window"]:
        mean_change = df["volume_change"].rolling(cfg["ma_window"]).mean()
        std_change = df["volume_change"].rolling(cfg["ma_window"]).std()
        df["volume_zscore"] = (df["volume_change"] - mean_change) / std_change
    else:
        df["volume_zscore"] = np.nan

    for col in (
        "ema20",
        "ema50",
        "adx",
        "rsi",
        "atr",
        "bb_width",
        "volume_change",
        "volume_zscore",
        "normalized_range",
    ):
        if col in df:
            df[col] = df[col].fillna(df[col].mean())

    return df


def _classify_core(
    data: pd.DataFrame,
    cfg: dict,
    higher_df: Optional[pd.DataFrame] = None,
    cache_key: Optional[Tuple[str, str]] = None,
) -> str:
    if data is None or data.empty or len(data) < 20:
        return "trending"

    ts = int(data["timestamp"].iloc[-1]) if "timestamp" in data.columns else len(data)

    if cache_key is not None:
        cached = _indicator_cache.get(cache_key)
        if cached and cached[0] == ts:
            df = cached[1].copy()
        else:
            try:
                df = _compute_indicators(data, cfg)
            except IndexError:
                return "unknown"
            _indicator_cache[cache_key] = (ts, df.copy())
    else:
        try:
            df = _compute_indicators(data, cfg)
        except IndexError:
            return "unknown"

    volume_ma20 = (
        df["volume"].rolling(cfg["ma_window"]).mean()
        if len(df) >= cfg["ma_window"]
        else pd.Series(np.nan, index=df.index)
    )

    volume_jump = False
    if len(df) > 1:
        vol_change = df["volume_change"].iloc[-1]
        vol_z = df["volume_zscore"].iloc[-1]
        if (not np.isnan(vol_change) and vol_change > 1.0) or (
            not np.isnan(vol_z) and vol_z > 3
        ):
            volume_jump = True

    latest = df.iloc[-1]

    logger.debug(
        "Indicators - ADX: %.2f (trending>%.2f, sideways<%.2f), BB width: %.4f "
        "(breakout<%.2f, sideways<%.2f), RSI: %.2f (mean_rev %d-%d), EMA dist: "
        "%.4f (max %.4f), Normalized range: %.4f (volatile>%.2f)",
        latest["adx"],
        cfg["adx_trending_min"],
        cfg["adx_sideways_max"],
        latest["bb_width"],
        cfg["bb_width_breakout_max"],
        cfg["bb_width_sideways_max"],
        latest["rsi"],
        cfg["rsi_mean_rev_min"],
        cfg["rsi_mean_rev_max"],
        abs(latest["close"] - latest["ema20"]) / latest["close"],
        cfg["ema_distance_mean_rev_max"],
        latest["normalized_range"],
        cfg["normalized_range_volatility_min"],
    )

    trending = (
        latest["adx"] > cfg.get("adx_trending_min", 20)
        and latest["ema20"] > latest["ema50"]
    )

    if trending and cfg.get("confirm_trend_with_higher_tf", False):
        if higher_df is None:
            trending = False
        else:
            confirm_cfg = cfg.copy()
            confirm_cfg["confirm_trend_with_higher_tf"] = False
            confirm_key = None
            if cache_key is not None and cfg.get("higher_timeframe"):
                confirm_key = (cache_key[0], str(cfg.get("higher_timeframe")))
            if (
                _classify_core(higher_df, confirm_cfg, None, cache_key=confirm_key)
                != "trending"
            ):
                trending = False

    regime = "unknown"

    squeeze = (
        latest["bb_width"] < 0.05
        and not np.isnan(volume_ma20.iloc[-1])
        and latest["volume"] > volume_ma20.iloc[-1] * cfg["breakout_volume_mult"]
    )
    if not squeeze:
        logger.debug("No squeeze")

    if squeeze or volume_jump:
        regime = "breakout"
    elif trending:
        regime = "trending"
    elif not trending and latest["adx"] < cfg.get("dip_hunter_adx_max", 25):
        regime = "dip_hunter"
    elif (
        latest["adx"] < cfg["adx_sideways_max"]
        and latest["bb_width"] < cfg["bb_width_sideways_max"]
    ):
        regime = "sideways"
    elif (
        cfg["rsi_mean_rev_min"] <= latest["rsi"] <= cfg["rsi_mean_rev_max"]
        and abs(latest["close"] - latest["ema20"]) / latest["close"]
        < cfg["ema_distance_mean_rev_max"]
    ):
        regime = "mean-reverting"
    elif (
        not np.isnan(latest["normalized_range"])
        and latest["normalized_range"] > cfg["normalized_range_volatility_min"]
    ):
        regime = "volatile"

    return regime


def _classify_all(
    df: Optional[pd.DataFrame],
    higher_df: Optional[pd.DataFrame],
    cfg: dict,
    *,
    df_map: Optional[Dict[str, pd.DataFrame]] = None,
    cache_key: Optional[Tuple[str, str]] = None,
    notifier: TelegramNotifier | None = None,
    symbol: str | None = None,
) -> Tuple[str, Dict[str, float], Dict[str, float]] | Dict[str, str] | Tuple[str, str]:
    """Return regime label, probability mapping and patterns or labels for ``df_map``."""

    ml_min_bars = cfg.get("ml_min_bars", 10)

    if df_map is not None:
        labels: Dict[str, str] = {}
        for tf, frame in df_map.items():
            h_df = None
            if tf != cfg.get("higher_timeframe"):
                h_df = df_map.get(cfg.get("higher_timeframe"))
            label, _, _ = _classify_all(
                frame, h_df, cfg, cache_key=None, notifier=notifier, symbol=symbol
            )
            labels[tf] = label
        if len(df_map) == 2:
            return tuple(labels[tf] for tf in df_map.keys())  # type: ignore
        return labels

    if df is None:
        return "unknown", {"unknown": 0.0}, {}

    if len(df) < ml_min_bars:
        pattern_min = float(cfg.get("pattern_min_conf", 0.0))
        patterns = detect_patterns(df, min_conf=pattern_min)
        label = "breakout" if patterns.get("breakout", 0.0) > 0 else "trending"
        log_patterns(label, patterns)
        return label, _probabilities(label), patterns

    pattern_min = float(cfg.get("pattern_min_conf", 0.0))
    patterns = detect_patterns(df, min_conf=pattern_min)

    regime = _classify_core(df, cfg, higher_df, cache_key=cache_key)
    if regime == "unknown":
        use_ml = cfg.get("use_ml_regime_classifier", False)
        use_pair = cfg.get("use_per_pair_models", False)
        if use_ml and len(df) >= ml_min_bars:
            label, conf = _classify_ml(df, notifier, symbol if use_pair else None)
            log_patterns(label, patterns)
            return label, _probabilities(label, conf), patterns
        if len(df) >= ml_min_bars:
            logger.info("Skipping ML fallback \u2014 ML disabled")
        else:
            logger.info(
                "Skipping ML fallback \u2014 insufficient data (%d rows)", len(df)
            )
        return regime, _probabilities(regime, 0.0), patterns

    # Score regimes based on indicator result and detected patterns
    scores: Dict[str, float] = {}
    for name, strength in patterns.items():
        if strength < pattern_min:
            continue
        target, weight = PATTERN_WEIGHTS.get(name, (None, 0.0))
        if target is None:
            continue
        scores[target] = scores.get(target, 0.0) + weight * float(strength)

    scores[regime] = scores.get(regime, 0.0) + 1.0

    total = sum(scores.values())
    probabilities = {r: scores.get(r, 0.0) / total for r in _ALL_REGIMES}
    regime = max(scores, key=scores.get)

    rule_probs = _probabilities(regime)

    ml_label = "unknown"
    ml_probs = {r: 0.0 for r in _ALL_REGIMES}
    use_ml = cfg.get("use_ml_regime_classifier", False)
    use_pair = cfg.get("use_per_pair_models", False)
    if use_ml and len(df) >= ml_min_bars:
        ml_label, conf = _classify_ml(df, notifier, symbol if use_pair else None)
        ml_probs = _probabilities(ml_label, conf)
        if regime == "unknown" and ml_label != "unknown":
            log_patterns(ml_label, patterns)
            return ml_label, ml_probs, patterns

    if regime == "unknown":
        if cfg.get("use_ml_regime_classifier", False) and len(df) >= ml_min_bars:
            label, conf = _classify_ml(df, notifier, symbol if use_pair else None)
            log_patterns(label, patterns)
            return label, _normalize(_probabilities(label, conf)), patterns
        if len(df) >= ml_min_bars:
            logger.info("Skipping ML fallback \u2014 ML disabled")
        else:
            logger.info(
                "Skipping ML fallback \u2014 insufficient data (%d rows)", len(df)
            )
        return regime, _probabilities(regime, 0.0), patterns

    if ml_label != "unknown" and use_ml and len(df) >= ml_min_bars:
        weight = cfg.get("ml_blend_weight", 0.5)
        final_probs = {
            r: (1 - weight) * rule_probs.get(r, 0.0) + weight * ml_probs.get(r, 0.0)
            for r in _ALL_REGIMES
        }
        regime = max(final_probs, key=final_probs.get)
    else:
        final_probs = rule_probs

    log_patterns(regime, patterns)
    return regime, final_probs, patterns


def classify_regime(
    df: Optional[pd.DataFrame] = None,
    higher_df: Optional[pd.DataFrame] = None,
    *,
    df_map: Optional[Dict[str, pd.DataFrame]] = None,
    config_path: Optional[str] = None,
    symbol: Optional[str] = None,
    timeframe: Optional[str] = None,
    cache_key: Optional[Tuple[str, str]] = None,
    notifier: TelegramNotifier | None = None,
) -> Tuple[str, object] | Dict[str, str] | Tuple[str, str]:
    """Classify market regime.

    Parameters
    ----------
    df : pd.DataFrame | None
        OHLCV data for the base timeframe.
    df_map : dict[str, pd.DataFrame] | None
        Optional mapping of timeframe to dataframes. When provided the function
        returns only the regime labels for each timeframe without pattern
        information.
    config_path : Optional[str], default None
        Optional path to override the default configuration. Primarily used for
        testing.
    symbol : Optional[str], default None
        Symbol name used for adaptive threshold calculations.
    timeframe : Optional[str], default None
        Timeframe string used to adjust thresholds for sub-minute data.

    Returns
    -------
    Tuple[str, Dict[str, float]] or Tuple[str, float]
        If ``df_map`` is ``None`` the function returns ``(label, probabilities)``
        when enough history is available, where ``probabilities`` maps each
        regime to its probability.  When the ML fallback is used due to
        insufficient history it returns ``(label, confidence)`` with
        ``confidence`` in ``[0, 1]``.
    Dict[str, str] or Tuple[str, str]
        When ``df_map`` is provided the regime for each timeframe is returned.
        If exactly two timeframes are supplied the result is a tuple preserving
        ``df_map`` insertion order; otherwise a ``{timeframe: label}`` mapping
        is produced.
    """

    cfg = CONFIG.copy()
    if config_path is not None:
        cfg.update(_load_config(Path(config_path)))
    _configure_logger(cfg)
    cfg = _apply_hft_overrides(cfg, timeframe)
    cfg = adaptive_thresholds(cfg, df, symbol)

    if timeframe and timeframe_seconds(None, timeframe) < 60:
        cfg = cfg.copy()
        cfg["adx_trending_min"] = float(
            os.getenv("HFT_ADX_MIN")
            or cfg.get("hft_adx_trending_min", cfg["adx_trending_min"])
        )
        cfg["rsi_mean_rev_min"] = float(
            os.getenv("HFT_RSI_MIN")
            or cfg.get("hft_rsi_mean_rev_min", cfg["rsi_mean_rev_min"])
        )
        cfg["rsi_mean_rev_max"] = float(
            os.getenv("HFT_RSI_MAX")
            or cfg.get("hft_rsi_mean_rev_max", cfg["rsi_mean_rev_max"])
        )
        cfg["normalized_range_volatility_min"] = float(
            os.getenv("HFT_NR_VOL_MIN")
            or cfg.get(
                "hft_normalized_range_volatility_min",
                cfg["normalized_range_volatility_min"],
            )
        )
        cfg["indicator_window"] = int(
            os.getenv("HFT_INDICATOR_WINDOW")
            or cfg.get("hft_indicator_window", cfg["indicator_window"])
        )
        cfg["ml_blend_weight"] = float(
            os.getenv("HFT_ML_BLEND_WEIGHT")
            or cfg.get("hft_ml_blend_weight", cfg.get("ml_blend_weight", 0.7))
        )

    ml_min_bars = cfg.get("ml_min_bars", 10)

    if df_map is None and df is None:
        return "unknown", {"unknown": 0.0}

    kwargs = dict(
        df_map=df_map,
        cache_key=cache_key,
        notifier=notifier,
        symbol=symbol,
    )
    kwargs = {k: v for k, v in kwargs.items() if v is not None}
    result = _classify_all(df, higher_df, cfg, **kwargs)

    if df_map is not None:
        return result

    label, probs, _ = result
    return label, probs


def classify_regime_with_patterns(
    df: pd.DataFrame,
    higher_df: Optional[pd.DataFrame] = None,
    *,
    config_path: Optional[str] = None,
    symbol: Optional[str] = None,
    timeframe: Optional[str] = None,
    notifier: TelegramNotifier | None = None,
) -> Tuple[str, Dict[str, float]]:
    """Return the regime label and detected pattern scores."""

    cfg = CONFIG.copy()
    if config_path is not None:
        cfg.update(_load_config(Path(config_path)))
    _configure_logger(cfg)
    cfg = _apply_hft_overrides(cfg, timeframe)
    cfg = adaptive_thresholds(cfg, df, symbol)
    kwargs = {"notifier": notifier, "symbol": symbol}
    kwargs = {k: v for k, v in kwargs.items() if v is not None}
    label, _, patterns = _classify_all(df, higher_df, cfg, **kwargs)
    return label, patterns


async def classify_regime_async(
    df: Optional[pd.DataFrame] = None,
    higher_df: Optional[pd.DataFrame] = None,
    *,
    df_map: Optional[Dict[str, pd.DataFrame]] = None,
    config_path: Optional[str] = None,
    symbol: Optional[str] = None,
    timeframe: Optional[str] = None,
    cache_key: Optional[Tuple[str, str]] = None,
    notifier: TelegramNotifier | None = None,
) -> Tuple[str, object] | Dict[str, str] | Tuple[str, str]:
    """Asynchronous wrapper around :func:`classify_regime`."""
    if CONFIG.get("use_per_pair_models", False):
        allowed = set(CONFIG.get("model_symbols") or [])
        ct_symbol = os.getenv("CT_SYMBOL", "XRPUSD")
        resolved = symbol or ct_symbol
        if resolved == ct_symbol or resolved in allowed:
            try:
                await _get_supabase_model(resolved)
            except Exception:
                pass
    return await asyncio.to_thread(
        classify_regime,
        df,
        higher_df,
        df_map=df_map,
        config_path=config_path,
        symbol=symbol,
        timeframe=timeframe,
        cache_key=cache_key,
        notifier=notifier,
    )


async def classify_regime_with_patterns_async(
    df: pd.DataFrame,
    higher_df: Optional[pd.DataFrame] = None,
    *,
    config_path: Optional[str] = None,
    symbol: Optional[str] = None,
    timeframe: Optional[str] = None,
    notifier: TelegramNotifier | None = None,
) -> Tuple[str, Dict[str, float]]:
    """Async wrapper around :func:`classify_regime_with_patterns`."""
    return await asyncio.to_thread(
        classify_regime_with_patterns,
        df,
        higher_df,
        config_path=config_path,
        symbol=symbol,
        timeframe=timeframe,
        notifier=notifier,
    )


# Caching utilities -----------------------------------------------------

regime_cache: Dict[tuple[str, str], str] = {}
_regime_cache_ts: Dict[tuple[str, str], int] = {}
_regime_cache_lock = asyncio.Lock()


async def classify_regime_cached(
    symbol: str,
    timeframe: Optional[str] = None,
    df: Optional[pd.DataFrame] = None,
    higher_df: Optional[pd.DataFrame] = None,
    profile: bool = False,
    *,
    config_path: Optional[str] = None,
    notifier: TelegramNotifier | None = None,
) -> Tuple[str, object]:
    """Classify ``symbol`` regime with caching and optional profiling."""

    if df is None or df.empty:
        return "unknown", 0.0

    ts = int(df["timestamp"].iloc[-1]) if "timestamp" in df.columns else len(df)
    key = (symbol, timeframe or "")
    async with _regime_cache_lock:
        if key in regime_cache and _regime_cache_ts.get(key) == ts:
            label = regime_cache[key]
            # Info is not cached; recompute minimal patterns for compatibility
            return label, set()

    start = time.perf_counter() if profile else 0.0
    label, info = await classify_regime_async(
        df,
        higher_df,
        config_path=config_path,
        symbol=symbol,
        timeframe=timeframe,
        cache_key=key,
        notifier=notifier,
    )
    async with _regime_cache_lock:
        regime_cache[key] = label
        _regime_cache_ts[key] = ts
    if profile:
        logger.info(
            "Regime classification for %s %s took %.4fs",
            symbol,
            timeframe,
            time.perf_counter() - start,
        )
    return label, info


async def _clear_regime_cache(symbol: str, timeframe: str) -> None:
    async with _regime_cache_lock:
        regime_cache.pop((symbol, timeframe), None)
        _regime_cache_ts.pop((symbol, timeframe), None)


def clear_regime_cache(symbol: str, timeframe: str) -> None:
    """Remove cached regime entry for ``symbol`` and ``timeframe``."""
    regime_cache.pop((symbol, timeframe), None)
    _regime_cache_ts.pop((symbol, timeframe), None)


def clear_indicator_cache(symbol: str, timeframe: str) -> None:
    """Remove cached indicator entry for ``symbol`` and ``timeframe``."""
    _indicator_cache.pop((symbol, timeframe), None)
    asyncio.run(_clear_regime_cache(symbol, timeframe))<|MERGE_RESOLUTION|>--- conflicted
+++ resolved
@@ -242,8 +242,6 @@
         return _supabase_model, _supabase_scaler
 
 
-<<<<<<< HEAD
-=======
 async def load_regime_model(symbol: str) -> tuple[object | None, object | None, str | None]:
     try:
         from supabase import create_client
@@ -342,7 +340,6 @@
         "Loaded global regime model from Supabase fallback file: %s", fallback_name
     )
     return model, scaler, fallback_name
->>>>>>> da56b844
 
 
 async def _ml_recovery_loop(notifier: TelegramNotifier | None) -> None:
