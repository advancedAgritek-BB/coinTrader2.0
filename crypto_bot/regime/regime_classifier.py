--- conflicted
+++ resolved
@@ -334,7 +334,6 @@
                 probs[r] = sc / total
         regime = max(scores, key=scores.get)
 
-<<<<<<< HEAD
     rule_probs = _probabilities(regime)
 
     ml_label = "unknown"
@@ -347,7 +346,6 @@
             log_patterns(ml_label, patterns)
             return ml_label, ml_probs, patterns
     else:
-=======
     latest = df.iloc[-1]
     rsi = float(latest.get("rsi", 50))
     if scores.get("trending", 0.0) > 0.5 and rsi > 50:
@@ -362,12 +360,10 @@
             label, conf = _ml_fallback(df)
             log_patterns(label, patterns)
             return label, _normalize(_probabilities(label, conf)), patterns
->>>>>>> e04ed490
         if len(df) >= ml_min_bars:
             logger.info("Skipping ML fallback \u2014 ML disabled")
         else:
             logger.info("Skipping ML fallback \u2014 insufficient data (%d rows)", len(df))
-<<<<<<< HEAD
 
     if ml_label != "unknown" and use_ml and len(df) >= ml_min_bars:
         weight = cfg.get("ml_blend_weight", 0.5)
@@ -381,12 +377,10 @@
 
     log_patterns(regime, patterns)
     return regime, final_probs, patterns
-=======
         return regime, _normalize(_probabilities(regime, 0.0)), patterns
 
     log_patterns(regime, patterns)
     return regime, probs, patterns
->>>>>>> e04ed490
 
 
 def classify_regime(
