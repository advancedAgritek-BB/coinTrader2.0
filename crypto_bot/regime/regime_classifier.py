--- conflicted
+++ resolved
@@ -225,11 +225,8 @@
 async def _download_supabase_model(symbol: str | None = None):
     """Download LightGBM model from Supabase and return a Booster."""
     async with _supabase_model_lock:
-<<<<<<< HEAD
         model = await load_regime_model(symbol)
-=======
         model, _ = await load_regime_model(os.getenv("SYMBOL", "BTCUSDT"))
->>>>>>> 115a7045
         return model
 
 
@@ -243,7 +240,6 @@
         return _supabase_model
 
 
-<<<<<<< HEAD
 async def load_regime_model(symbol: str | None = None) -> object:
     """Load pair-specific model if available, else fall back to global."""
     supabase_url = os.getenv("SUPABASE_URL")
@@ -297,7 +293,6 @@
         import base64
 
         return pickle.loads(base64.b64decode(MODEL_B64))
-=======
 async def load_regime_model(symbol: str) -> tuple[object | None, str | None]:
     try:
         from supabase import create_client
@@ -329,7 +324,6 @@
 
     logger.warning("No model in Supabase; using heuristic")
     return None, model_path
->>>>>>> 115a7045
 
 
 async def _ml_recovery_loop(notifier: TelegramNotifier | None) -> None:
