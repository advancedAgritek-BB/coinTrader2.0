--- conflicted
+++ resolved
@@ -187,12 +187,10 @@
     -------
     Tuple[str, object]
         When sufficient history is available the function returns ``(label,
-<<<<<<< HEAD
         patterns)`` where ``patterns`` is a mapping of pattern names to
         confidence scores. If insufficient history triggers the ML fallback the
         return value is ``(label, confidence)`` where ``confidence`` is a float
         between 0 and 1.
-=======
         patterns)`` where ``patterns`` is a ``dict`` mapping formation name to
         strength. If insufficient history triggers the ML fallback the return
         value is ``(label, confidence)`` where ``confidence`` is a float between
@@ -203,7 +201,6 @@
         mapping of dataframes is provided the regimes for each timeframe are
         returned either as a dictionary or, if exactly two timeframes are
         supplied, as a tuple respecting the insertion order of ``df_map``.
->>>>>>> 7d2de41c
     """
 
     cfg = CONFIG if config_path is None else _load_config(Path(config_path))
