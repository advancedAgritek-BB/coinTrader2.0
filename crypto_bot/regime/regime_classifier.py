--- conflicted
+++ resolved
@@ -277,7 +277,6 @@
         df["ema50"] = ta.trend.ema_indicator(df["close"], window=cfg["ema_slow"])
 
     if len(df) >= cfg["indicator_window"]:
-<<<<<<< HEAD
         try:
             df["adx"] = ta.trend.adx(
                 df["high"], df["low"], df["close"], window=cfg["indicator_window"]
@@ -289,7 +288,6 @@
             df["normalized_range"] = (df["high"] - df["low"]) / df["atr"]
         except IndexError:
             return "trending"
-=======
         df["adx"] = ta.trend.adx(
             df["high"], df["low"], df["close"], window=cfg["indicator_window"]
         )
@@ -298,7 +296,6 @@
             df["high"], df["low"], df["close"], window=cfg["indicator_window"]
         )
         df["normalized_range"] = (df["high"] - df["low"]) / df["atr"]
->>>>>>> 90c45d83
     else:
         df["adx"] = np.nan
         df["rsi"] = np.nan
@@ -558,10 +555,7 @@
     config_path: Optional[str] = None,
     symbol: Optional[str] = None,
     timeframe: Optional[str] = None,
-<<<<<<< HEAD
-=======
     cache_key: Optional[Tuple[str, str]] = None,
->>>>>>> 90c45d83
 ) -> Tuple[str, object] | Dict[str, str] | Tuple[str, str]:
     """Classify market regime.
 
@@ -675,10 +669,7 @@
     config_path: Optional[str] = None,
     symbol: Optional[str] = None,
     timeframe: Optional[str] = None,
-<<<<<<< HEAD
-=======
     cache_key: Optional[Tuple[str, str]] = None,
->>>>>>> 90c45d83
 ) -> Tuple[str, object] | Dict[str, str] | Tuple[str, str]:
     """Asynchronous wrapper around :func:`classify_regime`."""
     return await asyncio.to_thread(
@@ -689,10 +680,7 @@
         config_path=config_path,
         symbol=symbol,
         timeframe=timeframe,
-<<<<<<< HEAD
-=======
         cache_key=cache_key,
->>>>>>> 90c45d83
     )
 
 
@@ -751,10 +739,7 @@
         config_path=config_path,
         symbol=symbol,
         timeframe=timeframe,
-<<<<<<< HEAD
-=======
         cache_key=key,
->>>>>>> 90c45d83
     )
     async with _regime_cache_lock:
         regime_cache[key] = label
