from pathlib import Path
<<<<<<< HEAD
from typing import Dict, Optional, Tuple
=======
from typing import Optional, Tuple, Dict
>>>>>>> 024c0301
import asyncio
import time
from .pattern_detector import detect_patterns
from crypto_bot.utils.pattern_logger import log_patterns

import pandas as pd
import numpy as np
import ta
import yaml
from crypto_bot.utils.logger import setup_logger


CONFIG_PATH = Path(__file__).with_name("regime_config.yaml")


def _load_config(path: Path) -> dict:
    with open(path, "r") as f:
        return yaml.safe_load(f)


CONFIG = _load_config(CONFIG_PATH)

logger = setup_logger(__name__, "crypto_bot/logs/bot.log")

<<<<<<< HEAD
_ALL_REGIMES = [
    "trending",
    "sideways",
    "mean-reverting",
    "breakout",
    "volatile",
    "unknown",
]


def _ml_fallback(df: pd.DataFrame) -> Tuple[str, float]:
    """Return regime label and confidence using the bundled ML model."""
    # Simplified for testing environments without optional dependencies
    return "unknown", 0.0

=======
# Impact of each detected pattern on regime scoring. Values are multipliers
# applied to the pattern strength.
PATTERN_WEIGHTS = {
    "breakout": ("breakout", 2.0),
    "breakdown": ("volatile", 1.0),
    "hammer": ("mean-reverting", 0.5),
    "shooting_star": ("mean-reverting", 0.5),
    "doji": ("sideways", 0.2),
    "ascending_triangle": ("breakout", 1.5),
}


def _ml_fallback(df: pd.DataFrame) -> Tuple[str, float]:
    """Return regime label and confidence using the bundled gradient boosting model."""
    try:
        from .ml_fallback import predict_regime
>>>>>>> 024c0301

def _probabilities(label: str, confidence: float | None = None) -> Dict[str, float]:
    """Return a probability mapping for all regimes."""
    probs = {r: 0.0 for r in _ALL_REGIMES}
    if confidence is None:
        confidence = 1.0 if label in probs else 0.0
    probs[label] = confidence
    return probs


def _classify_core(
    data: pd.DataFrame, cfg: dict, higher_df: Optional[pd.DataFrame] = None
) -> str:
    if data is None or data.empty or len(data) < 20:
        return "unknown"

    df = data.copy()
    for col in ("ema20", "ema50", "adx", "rsi", "atr", "bb_width"):
        df[col] = np.nan

    if len(df) >= cfg["ema_fast"]:
        df["ema20"] = ta.trend.ema_indicator(df["close"], window=cfg["ema_fast"])

    if len(df) >= cfg["ema_slow"]:
        df["ema50"] = ta.trend.ema_indicator(df["close"], window=cfg["ema_slow"])

    if len(df) >= cfg["indicator_window"]:
        try:
            df["adx"] = ta.trend.adx(
                df["high"], df["low"], df["close"], window=cfg["indicator_window"]
            )
            df["rsi"] = ta.momentum.rsi(df["close"], window=cfg["indicator_window"])
            df["atr"] = ta.volatility.average_true_range(
                df["high"], df["low"], df["close"], window=cfg["indicator_window"]
            )
            df["normalized_range"] = (df["high"] - df["low"]) / df["atr"]
        except IndexError:
            return "unknown"
            df["adx"] = np.nan
            df["rsi"] = np.nan
            df["atr"] = np.nan
            df["normalized_range"] = np.nan
            return "unknown"
    else:
        df["adx"] = np.nan
        df["rsi"] = np.nan
        df["atr"] = np.nan
        df["normalized_range"] = np.nan

    if len(df) >= cfg["bb_window"]:
        bb = ta.volatility.BollingerBands(df["close"], window=cfg["bb_window"])
        df["bb_width"] = bb.bollinger_wband()

    df["volume_change"] = df["volume"].pct_change()
    if len(df) >= cfg["ma_window"]:
        mean_change = df["volume_change"].rolling(cfg["ma_window"]).mean()
        std_change = df["volume_change"].rolling(cfg["ma_window"]).std()
        df["volume_zscore"] = (df["volume_change"] - mean_change) / std_change
    else:
        df["volume_zscore"] = np.nan

    volume_ma20 = (
        df["volume"].rolling(cfg["ma_window"]).mean()
        if len(df) >= cfg["ma_window"]
        else pd.Series(np.nan, index=df.index)
    )
    atr_ma20 = (
        df["atr"].rolling(cfg["ma_window"]).mean()
        if len(df) >= cfg["ma_window"]
        else pd.Series(np.nan, index=df.index)
    )

    volume_jump = False
    if len(df) > 1:
        vol_change = df["volume_change"].iloc[-1]
        vol_z = df["volume_zscore"].iloc[-1]
        if (
            (not np.isnan(vol_change) and vol_change > 1.0)
            or (not np.isnan(vol_z) and vol_z > 3)
        ):
            volume_jump = True

    latest = df.iloc[-1]

    trending = latest["adx"] > cfg["adx_trending_min"] and latest["ema20"] > latest["ema50"]

    if trending and cfg.get("confirm_trend_with_higher_tf", False):
        if higher_df is None:
            trending = False
        else:
            confirm_cfg = cfg.copy()
            confirm_cfg["confirm_trend_with_higher_tf"] = False
            if _classify_core(higher_df, confirm_cfg, None) != "trending":
                trending = False

    regime = "sideways"

    if (
        latest["bb_width"] < cfg["bb_width_breakout_max"]
        and not np.isnan(volume_ma20.iloc[-1])
        and latest["volume"] > volume_ma20.iloc[-1] * cfg["breakout_volume_mult"]
    ) or volume_jump:
        regime = "breakout"
    elif trending:
        regime = "trending"
    elif (
        latest["adx"] < cfg["adx_sideways_max"]
        and latest["bb_width"] < cfg["bb_width_sideways_max"]
    ):
        regime = "sideways"
    elif (
        cfg["rsi_mean_rev_min"] <= latest["rsi"] <= cfg["rsi_mean_rev_max"]
        and abs(latest["close"] - latest["ema20"]) / latest["close"]
        < cfg["ema_distance_mean_rev_max"]
    ):
        regime = "mean-reverting"
    elif (
        not np.isnan(latest["normalized_range"])
        and latest["normalized_range"] > cfg["normalized_range_volatility_min"]
    ):
        regime = "volatile"

    return regime


<<<<<<< HEAD
def _classify_all(
    df: pd.DataFrame,
    higher_df: Optional[pd.DataFrame],
    cfg: dict,
) -> Tuple[str, Dict[str, float], set[str]]:
    """Return regime label, probability mapping and detected patterns."""
=======
def classify_regime(
    df: Optional[pd.DataFrame] = None,
    higher_df: Optional[pd.DataFrame] = None,
    *,
    df_map: Optional[Dict[str, pd.DataFrame]] = None,
    config_path: Optional[str] = None,
) -> Tuple[str, object] | Dict[str, str] | Tuple[str, str]:
    """Classify market regime.

    Parameters
    ----------
    df : pd.DataFrame | None
        OHLCV data for the base timeframe.
    df_map : dict[str, pd.DataFrame] | None
        Optional mapping of timeframe to dataframes. When provided the function
        returns only the regime labels for each timeframe without pattern
        information.
    config_path : Optional[str], default None
        Optional path to override the default configuration. Primarily used for
        testing.

    Returns
    -------
    Tuple[str, object]
        When sufficient history is available the function returns ``(label,
        pattern_scores)`` where ``pattern_scores`` is a ``dict`` mapping pattern
        names to confidence values.  If insufficient history triggers the ML
        fallback the return value is ``(label, confidence)`` where ``confidence``
        is a float between 0 and 1.
        patterns)`` where ``patterns`` is a mapping of pattern names to
        confidence scores. If insufficient history triggers the ML fallback the
        return value is ``(label, confidence)`` where ``confidence`` is a float
        between 0 and 1.
        patterns)`` where ``patterns`` is a ``dict`` mapping formation name to
        strength. If insufficient history triggers the ML fallback the return
        value is ``(label, confidence)`` where ``confidence`` is a float between
        0 and 1.
    Tuple[str, object] | Dict[str, str] | Tuple[str, str]
        When a single dataframe is supplied the function behaves like before
        and returns ``(label, patterns)`` or ``(label, confidence)``. When a
        mapping of dataframes is provided the regimes for each timeframe are
        returned either as a dictionary or, if exactly two timeframes are
        supplied, as a tuple respecting the insertion order of ``df_map``.
    """
>>>>>>> 024c0301

    ml_min_bars = cfg.get("ml_min_bars", 20)

    if df_map is not None:
        labels: Dict[str, str] = {}
        for tf, frame in df_map.items():
            h_df = None
            if tf != cfg.get("higher_timeframe"):
                h_df = df_map.get(cfg.get("higher_timeframe"))
            r, _ = classify_regime(frame, h_df, config_path=config_path)
            labels[tf] = r
        if len(df_map) == 2:
            return tuple(labels[tf] for tf in df_map.keys())  # type: ignore
        return labels

    if df is None:
        raise ValueError("df must be provided when df_map is None")

    regime = _classify_core(df, cfg, higher_df)
    used_ml = False
    ml_used = False

    if regime == "unknown" and cfg.get("use_ml_regime_classifier", False):
        if len(df) >= ml_min_bars:
            try:  # pragma: no cover - optional
                from .ml_regime_model import predict_regime

                regime = predict_regime(df)
                used_ml = True
                ml_used = True
            except Exception:
                pass
        else:
            logger.info(
                "Skipping ML fallback \u2014 insufficient data (%d rows)", len(df)
            )

    pattern_scores = detect_patterns(df)

    regime_scores: Dict[str, float] = {regime: 1.0}
    if pattern_scores.get("breakout", 0) > 0.8:
        regime_scores["breakout"] = regime_scores.get("breakout", 0) + 0.2

    final_regime = max(regime_scores, key=regime_scores.get)

    if final_regime == "unknown":
        if len(df) >= ml_min_bars:
    patterns = detect_patterns(df)
<<<<<<< HEAD
    candlestick = {"doji", "hammer", "shooting_star"}
    patterns -= candlestick
    if "breakout" in patterns:
        regime = "breakout"

    if regime == "unknown":
        if len(df) >= ml_min_bars:
            label, conf = _ml_fallback(df)
            return label, _probabilities(label, conf), patterns
        logger.info("Skipping ML fallback \u2014 insufficient data (%d rows)", len(df))
        return regime, _probabilities(regime, 0.0), patterns

    return regime, _probabilities(regime), patterns


def classify_regime(
    df: pd.DataFrame,
    higher_df: Optional[pd.DataFrame] = None,
    *,
    config_path: Optional[str] = None,
) -> Tuple[str, Dict[str, float]]:
    """Classify market regime and return a probability mapping."""

    cfg = CONFIG if config_path is None else _load_config(Path(config_path))

    regime, probs, _ = _classify_all(df, higher_df, cfg)
    return regime, probs


def classify_regime_with_patterns(
    df: pd.DataFrame,
    higher_df: Optional[pd.DataFrame] = None,
    *,
    config_path: Optional[str] = None,
) -> Tuple[str, set[str]]:
    """Deprecated wrapper returning detected patterns."""

    cfg = CONFIG if config_path is None else _load_config(Path(config_path))

    regime, _, patterns = _classify_all(df, higher_df, cfg)
    return regime, patterns
=======

    if regime == "unknown" and len(df) < ml_min_bars:
        log_patterns(regime, patterns)
        return regime, 0.0

    # Score regimes based on the base classification and detected patterns
    scores: Dict[str, float] = {}
    if regime != "unknown":
        scores[regime] = 1.0
    for name, strength in patterns.items():
        target, weight = PATTERN_WEIGHTS.get(name, (None, 0.0))
        if target:
            if regime == "unknown" and name not in {"breakout", "ascending_triangle"}:
                continue
            scores[target] = scores.get(target, 0.0) + weight * float(strength)

    if scores:
        regime = max(scores, key=scores.get)

    log_patterns(regime, patterns)

    if regime == "unknown":
        if cfg.get("use_ml_regime_classifier", False) and len(df) >= ml_min_bars:
            label, confidence = _ml_fallback(df)
            log_patterns(label, patterns)
            return label, confidence
        if len(df) >= ml_min_bars:
            logger.info("Skipping ML fallback \u2014 ML disabled")
        else:
            logger.info("Skipping ML fallback \u2014 insufficient data (%d rows)", len(df))
        return regime, {}
    patterns = set()
    if not ml_used:
        patterns = detect_patterns(df)
        if "breakout" in patterns:
            regime = "breakout"

    if regime == "unknown":
        if len(df) < ml_min_bars:
            return regime, 0.0
        logger.info("Skipping ML fallback \u2014 insufficient data (%d rows)", len(df))
        return final_regime, pattern_scores

    return final_regime, pattern_scores
    return regime, {} if used_ml else patterns
>>>>>>> 024c0301


async def classify_regime_async(
    df: Optional[pd.DataFrame] = None,
    higher_df: Optional[pd.DataFrame] = None,
    *,
    df_map: Optional[Dict[str, pd.DataFrame]] = None,
    config_path: Optional[str] = None,
<<<<<<< HEAD
) -> Tuple[str, Dict[str, float]]:
=======
) -> Tuple[str, object] | Dict[str, str] | Tuple[str, str]:
>>>>>>> 024c0301
    """Asynchronous wrapper around :func:`classify_regime`."""
    return await asyncio.to_thread(
        classify_regime,
        df,
        higher_df,
        df_map=df_map,
        config_path=config_path,
    )


<<<<<<< HEAD
async def classify_regime_with_patterns_async(
    df: pd.DataFrame,
    higher_df: Optional[pd.DataFrame] = None,
    *,
    config_path: Optional[str] = None,
) -> Tuple[str, set[str]]:
    """Async wrapper around :func:`classify_regime_with_patterns`."""
    return await asyncio.to_thread(
        classify_regime_with_patterns, df, higher_df, config_path=config_path
    )
=======
# Caching utilities -----------------------------------------------------

regime_cache: Dict[tuple[str, str], str] = {}
_regime_cache_ts: Dict[tuple[str, str], int] = {}


async def classify_regime_cached(
    symbol: str,
    timeframe: str,
    df: pd.DataFrame,
    higher_df: Optional[pd.DataFrame] = None,
    profile: bool = False,
    *,
    config_path: Optional[str] = None,
) -> Tuple[str, object]:
    """Classify ``symbol`` regime with caching and optional profiling."""

    if df is None or df.empty:
        return "unknown", 0.0

    ts = int(df["timestamp"].iloc[-1]) if "timestamp" in df.columns else len(df)
    key = (symbol, timeframe)
    if key in regime_cache and _regime_cache_ts.get(key) == ts:
        label = regime_cache[key]
        # Info is not cached; recompute minimal patterns for compatibility
        return label, set()

    start = time.perf_counter() if profile else 0.0
    label, info = await classify_regime_async(df, higher_df, config_path=config_path)
    regime_cache[key] = label
    _regime_cache_ts[key] = ts
    if profile:
        logger.info(
            "Regime classification for %s %s took %.4fs",
            symbol,
            timeframe,
            time.perf_counter() - start,
        )
    return label, info


def clear_regime_cache(symbol: str, timeframe: str) -> None:
    """Remove cached regime entry for ``symbol`` and ``timeframe``."""
    regime_cache.pop((symbol, timeframe), None)
    _regime_cache_ts.pop((symbol, timeframe), None)
>>>>>>> 024c0301

<|MERGE_RESOLUTION|>--- conflicted
+++ resolved
@@ -1,9 +1,6 @@
 from pathlib import Path
-<<<<<<< HEAD
 from typing import Dict, Optional, Tuple
-=======
 from typing import Optional, Tuple, Dict
->>>>>>> 024c0301
 import asyncio
 import time
 from .pattern_detector import detect_patterns
@@ -28,7 +25,6 @@
 
 logger = setup_logger(__name__, "crypto_bot/logs/bot.log")
 
-<<<<<<< HEAD
 _ALL_REGIMES = [
     "trending",
     "sideways",
@@ -44,7 +40,6 @@
     # Simplified for testing environments without optional dependencies
     return "unknown", 0.0
 
-=======
 # Impact of each detected pattern on regime scoring. Values are multipliers
 # applied to the pattern strength.
 PATTERN_WEIGHTS = {
@@ -61,7 +56,6 @@
     """Return regime label and confidence using the bundled gradient boosting model."""
     try:
         from .ml_fallback import predict_regime
->>>>>>> 024c0301
 
 def _probabilities(label: str, confidence: float | None = None) -> Dict[str, float]:
     """Return a probability mapping for all regimes."""
@@ -187,14 +181,12 @@
     return regime
 
 
-<<<<<<< HEAD
 def _classify_all(
     df: pd.DataFrame,
     higher_df: Optional[pd.DataFrame],
     cfg: dict,
 ) -> Tuple[str, Dict[str, float], set[str]]:
     """Return regime label, probability mapping and detected patterns."""
-=======
 def classify_regime(
     df: Optional[pd.DataFrame] = None,
     higher_df: Optional[pd.DataFrame] = None,
@@ -239,7 +231,6 @@
         returned either as a dictionary or, if exactly two timeframes are
         supplied, as a tuple respecting the insertion order of ``df_map``.
     """
->>>>>>> 024c0301
 
     ml_min_bars = cfg.get("ml_min_bars", 20)
 
@@ -288,7 +279,6 @@
     if final_regime == "unknown":
         if len(df) >= ml_min_bars:
     patterns = detect_patterns(df)
-<<<<<<< HEAD
     candlestick = {"doji", "hammer", "shooting_star"}
     patterns -= candlestick
     if "breakout" in patterns:
@@ -330,7 +320,6 @@
 
     regime, _, patterns = _classify_all(df, higher_df, cfg)
     return regime, patterns
-=======
 
     if regime == "unknown" and len(df) < ml_min_bars:
         log_patterns(regime, patterns)
@@ -376,7 +365,6 @@
 
     return final_regime, pattern_scores
     return regime, {} if used_ml else patterns
->>>>>>> 024c0301
 
 
 async def classify_regime_async(
@@ -385,11 +373,8 @@
     *,
     df_map: Optional[Dict[str, pd.DataFrame]] = None,
     config_path: Optional[str] = None,
-<<<<<<< HEAD
 ) -> Tuple[str, Dict[str, float]]:
-=======
 ) -> Tuple[str, object] | Dict[str, str] | Tuple[str, str]:
->>>>>>> 024c0301
     """Asynchronous wrapper around :func:`classify_regime`."""
     return await asyncio.to_thread(
         classify_regime,
@@ -400,7 +385,6 @@
     )
 
 
-<<<<<<< HEAD
 async def classify_regime_with_patterns_async(
     df: pd.DataFrame,
     higher_df: Optional[pd.DataFrame] = None,
@@ -411,7 +395,6 @@
     return await asyncio.to_thread(
         classify_regime_with_patterns, df, higher_df, config_path=config_path
     )
-=======
 # Caching utilities -----------------------------------------------------
 
 regime_cache: Dict[tuple[str, str], str] = {}
@@ -457,5 +440,4 @@
     """Remove cached regime entry for ``symbol`` and ``timeframe``."""
     regime_cache.pop((symbol, timeframe), None)
     _regime_cache_ts.pop((symbol, timeframe), None)
->>>>>>> 024c0301
-
+
