from pathlib import Path
from typing import Dict, Optional, Tuple
import asyncio
import time
import logging

import pandas as pd
import numpy as np
import ta
import yaml

from .pattern_detector import detect_patterns
from crypto_bot.utils.pattern_logger import log_patterns
from crypto_bot.utils.logger import LOG_DIR, setup_logger
from pathlib import Path


CONFIG_PATH = Path(__file__).with_name("regime_config.yaml")


def _load_config(path: Path) -> dict:
    with open(path, "r") as f:
        return yaml.safe_load(f)


CONFIG = _load_config(CONFIG_PATH)


logger = setup_logger(__name__, LOG_DIR / "bot.log")


def _configure_logger(cfg: dict) -> None:
    level_str = str(cfg.get("log_level", "INFO")).upper()
    level = getattr(logging, level_str, logging.INFO)
    logger.setLevel(level)


_configure_logger(CONFIG)

_ALL_REGIMES = [
    "trending",
    "sideways",
    "mean-reverting",
    "breakout",
    "volatile",
    "bullish_trending",
    "bearish_volatile",
    "unknown",
]

# Impact of each detected pattern on regime scoring. Values are multipliers
# applied to the pattern strength.
PATTERN_WEIGHTS = {
    "breakout": ("breakout", 2.0),
    "breakdown": ("volatile", 1.0),
    "hammer": ("mean-reverting", 0.5),
    "shooting_star": ("mean-reverting", 0.5),
    "doji": ("sideways", 0.2),
    "ascending_triangle": ("breakout", 1.5),
}


def adaptive_thresholds(cfg: dict, df: pd.DataFrame | None, symbol: str | None) -> dict:
    """Return a copy of ``cfg`` with thresholds scaled based on volatility.

    The average ATR over ``df`` is compared to ``cfg["atr_baseline"]`` and
    multipliers are applied to selected thresholds. When ``statsmodels`` is
    available an Augmented Dickey-Fuller and simple autoregression test are used
    to detect drift. When drift is present the RSI limits are widened slightly
    to reduce false mean-reversion signals.
    """

    if df is None or df.empty:
        return cfg

    out = cfg.copy()
    baseline = cfg.get("atr_baseline")
    if baseline:
        try:
            atr = ta.volatility.average_true_range(
                df["high"], df["low"], df["close"], window=cfg.get("indicator_window", 14)
            )
            avg_atr = float(atr.mean())
            factor = avg_atr / float(baseline) if baseline else 1.0
            out["adx_trending_min"] = cfg["adx_trending_min"] * factor
            out["normalized_range_volatility_min"] = cfg[
                "normalized_range_volatility_min"
            ] * factor
        except Exception:
            pass

    try:  # pragma: no cover - optional dependency
        from statsmodels.tsa.stattools import adfuller
        from statsmodels.tsa.ar_model import AutoReg

        close = df["close"].dropna()
        if len(close) >= 20:
            pval = adfuller(close, regression="ct")[1]
            ar_res = AutoReg(close, lags=1, old_names=False).fit()
            slope = float(ar_res.params.get("close.L1", 0.0))
            if pval > 0.1 or abs(slope) > 0.9:
                adj = 5
                out["rsi_mean_rev_min"] = max(0, cfg["rsi_mean_rev_min"] - adj)
                out["rsi_mean_rev_max"] = min(100, cfg["rsi_mean_rev_max"] + adj)
    except Exception:
        pass

    return out


def _ml_fallback(df: pd.DataFrame) -> Tuple[str, float]:
    """Return regime label and confidence using the bundled ML fallback model."""
    try:  # pragma: no cover - optional dependency
        from .ml_fallback import predict_regime
    except Exception:
        return "unknown", 0.0

    try:
        return predict_regime(df)
    except Exception:
        return "unknown", 0.0


def _probabilities(label: str, confidence: float | None = None) -> Dict[str, float]:
    """Return a probability mapping for all regimes."""
    probs = {r: 0.0 for r in _ALL_REGIMES}
    if confidence is None:
        confidence = 1.0 if label in probs else 0.0
    probs[label] = confidence
    return probs


def _normalize(probs: Dict[str, float]) -> Dict[str, float]:
    """Return normalized probability mapping."""
    total = sum(probs.values())
    if total > 0:
        probs = {k: v / total for k, v in probs.items()}
    return probs


def _classify_core(
    data: pd.DataFrame, cfg: dict, higher_df: Optional[pd.DataFrame] = None
) -> str:
    if data is None or data.empty or len(data) < 20:
        return "unknown"

    df = data.copy()
    for col in ("ema20", "ema50", "adx", "rsi", "atr", "bb_width"):
        df[col] = np.nan

    if len(df) >= cfg["ema_fast"]:
        df["ema20"] = ta.trend.ema_indicator(df["close"], window=cfg["ema_fast"])

    if len(df) >= cfg["ema_slow"]:
        df["ema50"] = ta.trend.ema_indicator(df["close"], window=cfg["ema_slow"])

    if len(df) >= cfg["indicator_window"]:
        try:
            df["adx"] = ta.trend.adx(
                df["high"], df["low"], df["close"], window=cfg["indicator_window"]
            )
            df["rsi"] = ta.momentum.rsi(df["close"], window=cfg["indicator_window"])
            df["atr"] = ta.volatility.average_true_range(
                df["high"], df["low"], df["close"], window=cfg["indicator_window"]
            )
            df["normalized_range"] = (df["high"] - df["low"]) / df["atr"]
        except IndexError:
            return "unknown"
            df["adx"] = np.nan
            df["rsi"] = np.nan
            df["atr"] = np.nan
            df["normalized_range"] = np.nan
            return "unknown"
    else:
        df["adx"] = np.nan
        df["rsi"] = np.nan
        df["atr"] = np.nan
        df["normalized_range"] = np.nan

    if len(df) >= cfg["bb_window"]:
        bb = ta.volatility.BollingerBands(df["close"], window=cfg["bb_window"])
        df["bb_width"] = bb.bollinger_wband()

    df["volume_change"] = df["volume"].pct_change()
    if len(df) >= cfg["ma_window"]:
        mean_change = df["volume_change"].rolling(cfg["ma_window"]).mean()
        std_change = df["volume_change"].rolling(cfg["ma_window"]).std()
        df["volume_zscore"] = (df["volume_change"] - mean_change) / std_change
    else:
        df["volume_zscore"] = np.nan

    for col in (
        "ema20",
        "ema50",
        "adx",
        "rsi",
        "atr",
        "bb_width",
        "volume_change",
        "volume_zscore",
        "normalized_range",
    ):
        if col in df:
            df[col] = df[col].fillna(df[col].mean())

    volume_ma20 = (
        df["volume"].rolling(cfg["ma_window"]).mean()
        if len(df) >= cfg["ma_window"]
        else pd.Series(np.nan, index=df.index)
    )
    atr_ma20 = (
        df["atr"].rolling(cfg["ma_window"]).mean()
        if len(df) >= cfg["ma_window"]
        else pd.Series(np.nan, index=df.index)
    )

    volume_jump = False
    if len(df) > 1:
        vol_change = df["volume_change"].iloc[-1]
        vol_z = df["volume_zscore"].iloc[-1]
        if (not np.isnan(vol_change) and vol_change > 1.0) or (
            not np.isnan(vol_z) and vol_z > 3
        ):
            volume_jump = True

    latest = df.iloc[-1]

<<<<<<< HEAD
    trending = (
        latest["adx"] > cfg["adx_trending_min"] and latest["ema20"] > latest["ema50"]
    )
=======
    logger.debug(
        "Indicators - ADX: %.2f (trending>%.2f, sideways<%.2f), BB width: %.4f "
        "(breakout<%.2f, sideways<%.2f), RSI: %.2f (mean_rev %d-%d), EMA dist: "
        "%.4f (max %.4f), Normalized range: %.4f (volatile>%.2f)",
        latest["adx"],
        cfg["adx_trending_min"],
        cfg["adx_sideways_max"],
        latest["bb_width"],
        cfg["bb_width_breakout_max"],
        cfg["bb_width_sideways_max"],
        latest["rsi"],
        cfg["rsi_mean_rev_min"],
        cfg["rsi_mean_rev_max"],
        abs(latest["close"] - latest["ema20"]) / latest["close"],
        cfg["ema_distance_mean_rev_max"],
        latest["normalized_range"],
        cfg["normalized_range_volatility_min"],
    )

    trending = latest["adx"] > cfg["adx_trending_min"] and latest["ema20"] > latest["ema50"]
>>>>>>> 260ea7ca

    if trending and cfg.get("confirm_trend_with_higher_tf", False):
        if higher_df is None:
            trending = False
        else:
            confirm_cfg = cfg.copy()
            confirm_cfg["confirm_trend_with_higher_tf"] = False
            if _classify_core(higher_df, confirm_cfg, None) != "trending":
                trending = False

    regime = "sideways"

    if (
        latest["bb_width"] < cfg["bb_width_breakout_max"]
        and not np.isnan(volume_ma20.iloc[-1])
        and latest["volume"] > volume_ma20.iloc[-1] * cfg["breakout_volume_mult"]
    ) or volume_jump:
        regime = "breakout"
    elif trending:
        regime = "trending"
    elif (
        latest["adx"] < cfg["adx_sideways_max"]
        and latest["bb_width"] < cfg["bb_width_sideways_max"]
    ):
        regime = "sideways"
    elif (
        cfg["rsi_mean_rev_min"] <= latest["rsi"] <= cfg["rsi_mean_rev_max"]
        and abs(latest["close"] - latest["ema20"]) / latest["close"]
        < cfg["ema_distance_mean_rev_max"]
    ):
        regime = "mean-reverting"
    elif (
        not np.isnan(latest["normalized_range"])
        and latest["normalized_range"] > cfg["normalized_range_volatility_min"]
    ):
        regime = "volatile"

    return regime


def _classify_all(
    df: Optional[pd.DataFrame],
    higher_df: Optional[pd.DataFrame],
    cfg: dict,
    *,
    df_map: Optional[Dict[str, pd.DataFrame]] = None,
) -> Tuple[str, Dict[str, float], Dict[str, float]] | Dict[str, str] | Tuple[str, str]:
    """Return regime label, probability mapping and patterns or labels for ``df_map``."""

    ml_min_bars = cfg.get("ml_min_bars", 20)

    if df_map is not None:
        labels: Dict[str, str] = {}
        for tf, frame in df_map.items():
            h_df = None
            if tf != cfg.get("higher_timeframe"):
                h_df = df_map.get(cfg.get("higher_timeframe"))
            label, _, _ = _classify_all(frame, h_df, cfg)
            labels[tf] = label
        if len(df_map) == 2:
            return tuple(labels[tf] for tf in df_map.keys())  # type: ignore
        return labels

    if df is None:
        return "unknown", {"unknown": 0.0}, {}

    regime = _classify_core(df, cfg, higher_df)
    patterns = detect_patterns(df, min_conf=cfg.get("pattern_min_conf", 0.0))

    # Score regimes based on indicator result and detected patterns
    scores: Dict[str, float] = {}
    if regime != "unknown":
        scores[regime] = 1.0
    for name, strength in patterns.items():
        target, weight = PATTERN_WEIGHTS.get(name, (None, 0.0))
        if target is None:
            continue
        if regime == "unknown" and name not in {"breakout", "ascending_triangle"}:
            continue
        scores[target] = scores.get(target, 0.0) + weight * float(strength)

    probs = {r: 0.0 for r in _ALL_REGIMES}
    if scores:
        total = sum(scores.values())
        if total > 0:
            for r, sc in scores.items():
                probs[r] = sc / total
        regime = max(scores, key=scores.get)

    rule_probs = _probabilities(regime)

    ml_label = "unknown"
    ml_probs = {r: 0.0 for r in _ALL_REGIMES}
    use_ml = cfg.get("use_ml_regime_classifier", False)
    if use_ml and len(df) >= ml_min_bars:
        ml_label, conf = _ml_fallback(df)
        ml_probs = _probabilities(ml_label, conf)
        if regime == "unknown" and ml_label != "unknown":
            log_patterns(ml_label, patterns)
            return ml_label, ml_probs, patterns
    else:
    latest = df.iloc[-1]
    rsi = float(latest.get("rsi", 50))
    if scores.get("trending", 0.0) > 0.5 and rsi > 50:
        probs["bullish_trending"] = scores.get("trending", 0.0)
    if scores.get("volatile", 0.0) > 0.5 and rsi < 50:
        probs["bearish_volatile"] = scores.get("volatile", 0.0)

    probs = _normalize(probs)

    if regime == "unknown":
        if cfg.get("use_ml_regime_classifier", False) and len(df) >= ml_min_bars:
            label, conf = _ml_fallback(df)
            log_patterns(label, patterns)
            return label, _normalize(_probabilities(label, conf)), patterns
        if len(df) >= ml_min_bars:
            logger.info("Skipping ML fallback \u2014 ML disabled")
        else:
<<<<<<< HEAD
            logger.info(
                "Skipping ML fallback \u2014 insufficient data (%d rows)", len(df)
            )
        return regime, _probabilities(regime, 0.0), patterns
=======
            logger.info("Skipping ML fallback \u2014 insufficient data (%d rows)", len(df))

    if ml_label != "unknown" and use_ml and len(df) >= ml_min_bars:
        weight = cfg.get("ml_blend_weight", 0.5)
        final_probs = {
            r: (1 - weight) * rule_probs.get(r, 0.0) + weight * ml_probs.get(r, 0.0)
            for r in _ALL_REGIMES
        }
        regime = max(final_probs, key=final_probs.get)
    else:
        final_probs = rule_probs

    log_patterns(regime, patterns)
    return regime, final_probs, patterns
        return regime, _normalize(_probabilities(regime, 0.0)), patterns
>>>>>>> 260ea7ca

    log_patterns(regime, patterns)
    return regime, probs, patterns


def classify_regime(
    df: Optional[pd.DataFrame] = None,
    higher_df: Optional[pd.DataFrame] = None,
    *,
    df_map: Optional[Dict[str, pd.DataFrame]] = None,
    config_path: Optional[str] = None,
    symbol: Optional[str] = None,
) -> Tuple[str, object] | Dict[str, str] | Tuple[str, str]:
    """Classify market regime.

    Parameters
    ----------
    df : pd.DataFrame | None
        OHLCV data for the base timeframe.
    df_map : dict[str, pd.DataFrame] | None
        Optional mapping of timeframe to dataframes. When provided the function
        returns only the regime labels for each timeframe without pattern
        information.
    config_path : Optional[str], default None
        Optional path to override the default configuration. Primarily used for
        testing.
    symbol : Optional[str], default None
        Symbol name used for adaptive threshold calculations.

    Returns
    -------
    Tuple[str, object]
        When sufficient history is available the function returns ``(label,
        pattern_scores)`` where ``pattern_scores`` is a ``dict`` mapping pattern
        names to confidence values.  If insufficient history triggers the ML
        fallback the return value is ``(label, confidence)`` where ``confidence``
        is a float between 0 and 1.
        patterns)`` where ``patterns`` is a mapping of pattern names to
        confidence scores. If insufficient history triggers the ML fallback the
        return value is ``(label, confidence)`` where ``confidence`` is a float
        between 0 and 1.
        patterns)`` where ``patterns`` is a ``dict`` mapping formation name to
        strength. If insufficient history triggers the ML fallback the return
        value is ``(label, confidence)`` where ``confidence`` is a float between
        0 and 1.
    Tuple[str, object] | Dict[str, str] | Tuple[str, str]
        When a single dataframe is supplied the function behaves like before
        and returns ``(label, patterns)`` or ``(label, confidence)``. When a
        mapping of dataframes is provided the regimes for each timeframe are
        returned either as a dictionary or, if exactly two timeframes are
        supplied, as a tuple respecting the insertion order of ``df_map``.
    """

    cfg = CONFIG if config_path is None else _load_config(Path(config_path))
    _configure_logger(cfg)
    cfg = adaptive_thresholds(cfg, df, symbol)

    result = _classify_all(df, higher_df, cfg, df_map=df_map)

    if df_map is not None:
        return result

    label, probs, _ = result
    return label, probs


def classify_regime_with_patterns(
    df: pd.DataFrame,
    higher_df: Optional[pd.DataFrame] = None,
    *,
    config_path: Optional[str] = None,
    symbol: Optional[str] = None,
) -> Tuple[str, Dict[str, float]]:
    """Return the regime label and detected pattern scores."""

    cfg = CONFIG if config_path is None else _load_config(Path(config_path))
    _configure_logger(cfg)
    cfg = adaptive_thresholds(cfg, df, symbol)
    label, _, patterns = _classify_all(df, higher_df, cfg)
    return label, patterns


async def classify_regime_async(
    df: Optional[pd.DataFrame] = None,
    higher_df: Optional[pd.DataFrame] = None,
    *,
    df_map: Optional[Dict[str, pd.DataFrame]] = None,
    config_path: Optional[str] = None,
    symbol: Optional[str] = None,
) -> Tuple[str, object] | Dict[str, str] | Tuple[str, str]:
    """Asynchronous wrapper around :func:`classify_regime`."""
    return await asyncio.to_thread(
        classify_regime,
        df,
        higher_df,
        df_map=df_map,
        config_path=config_path,
        symbol=symbol,
    )


async def classify_regime_with_patterns_async(
    df: pd.DataFrame,
    higher_df: Optional[pd.DataFrame] = None,
    *,
    config_path: Optional[str] = None,
    symbol: Optional[str] = None,
) -> Tuple[str, set[str]]:
    """Async wrapper around :func:`classify_regime_with_patterns`."""
    return await asyncio.to_thread(
        classify_regime_with_patterns,
        df,
        higher_df,
        config_path=config_path,
        symbol=symbol,
    )


# Caching utilities -----------------------------------------------------

regime_cache: Dict[tuple[str, str], str] = {}
_regime_cache_ts: Dict[tuple[str, str], int] = {}


async def classify_regime_cached(
    symbol: str,
    timeframe: str,
    df: pd.DataFrame,
    higher_df: Optional[pd.DataFrame] = None,
    profile: bool = False,
    *,
    config_path: Optional[str] = None,
) -> Tuple[str, object]:
    """Classify ``symbol`` regime with caching and optional profiling."""

    if df is None or df.empty:
        return "unknown", 0.0

    ts = int(df["timestamp"].iloc[-1]) if "timestamp" in df.columns else len(df)
    key = (symbol, timeframe)
    if key in regime_cache and _regime_cache_ts.get(key) == ts:
        label = regime_cache[key]
        # Info is not cached; recompute minimal patterns for compatibility
        return label, set()

    start = time.perf_counter() if profile else 0.0
    label, info = await classify_regime_async(
        df, higher_df, config_path=config_path, symbol=symbol
    )
    regime_cache[key] = label
    _regime_cache_ts[key] = ts
    if profile:
        logger.info(
            "Regime classification for %s %s took %.4fs",
            symbol,
            timeframe,
            time.perf_counter() - start,
        )
    return label, info


def clear_regime_cache(symbol: str, timeframe: str) -> None:
    """Remove cached regime entry for ``symbol`` and ``timeframe``."""
    regime_cache.pop((symbol, timeframe), None)
    _regime_cache_ts.pop((symbol, timeframe), None)<|MERGE_RESOLUTION|>--- conflicted
+++ resolved
@@ -225,11 +225,9 @@
 
     latest = df.iloc[-1]
 
-<<<<<<< HEAD
     trending = (
         latest["adx"] > cfg["adx_trending_min"] and latest["ema20"] > latest["ema50"]
     )
-=======
     logger.debug(
         "Indicators - ADX: %.2f (trending>%.2f, sideways<%.2f), BB width: %.4f "
         "(breakout<%.2f, sideways<%.2f), RSI: %.2f (mean_rev %d-%d), EMA dist: "
@@ -250,7 +248,6 @@
     )
 
     trending = latest["adx"] > cfg["adx_trending_min"] and latest["ema20"] > latest["ema50"]
->>>>>>> 260ea7ca
 
     if trending and cfg.get("confirm_trend_with_higher_tf", False):
         if higher_df is None:
@@ -369,12 +366,10 @@
         if len(df) >= ml_min_bars:
             logger.info("Skipping ML fallback \u2014 ML disabled")
         else:
-<<<<<<< HEAD
             logger.info(
                 "Skipping ML fallback \u2014 insufficient data (%d rows)", len(df)
             )
         return regime, _probabilities(regime, 0.0), patterns
-=======
             logger.info("Skipping ML fallback \u2014 insufficient data (%d rows)", len(df))
 
     if ml_label != "unknown" and use_ml and len(df) >= ml_min_bars:
@@ -390,7 +385,6 @@
     log_patterns(regime, patterns)
     return regime, final_probs, patterns
         return regime, _normalize(_probabilities(regime, 0.0)), patterns
->>>>>>> 260ea7ca
 
     log_patterns(regime, patterns)
     return regime, probs, patterns
