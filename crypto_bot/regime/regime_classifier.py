from pathlib import Path
from typing import Dict, Optional, Tuple
import asyncio
import time
import logging
import os

import pandas as pd
import numpy as np
import ta
import yaml

from crypto_bot.utils.telegram import TelegramNotifier

from .pattern_detector import detect_patterns
from crypto_bot.utils.pattern_logger import log_patterns
from crypto_bot.utils.logger import LOG_DIR, setup_logger
from crypto_bot.utils import timeframe_seconds
from crypto_bot.utils.telemetry import telemetry
from crypto_bot.utils.telegram import TelegramNotifier


# Thresholds and ML blend settings are defined in ``regime_config.yaml``
CONFIG_PATH = Path(__file__).with_name("regime_config.yaml")


def _load_config(path: Path) -> dict:
    with open(path, "r") as f:
        return yaml.safe_load(f)


CONFIG = _load_config(CONFIG_PATH)


logger = setup_logger(__name__, LOG_DIR / "bot.log")


def _configure_logger(cfg: dict) -> None:
    level_str = str(cfg.get("log_level", "INFO")).upper()
    level = getattr(logging, level_str, logging.INFO)
    logger.setLevel(level)


_configure_logger(CONFIG)

_supabase_model = None
_supabase_model_lock = asyncio.Lock()
_model_lock = asyncio.Lock()
_ml_recovery_task: asyncio.Task | None = None

_ALL_REGIMES = [
    "trending",
    "sideways",
    "mean-reverting",
    "dip_hunter",
    "breakout",
    "volatile",
    "bullish_trending",
    "bearish_volatile",
    "unknown",
]

# Impact of each detected pattern on regime scoring. Values are multipliers
# applied to the pattern strength.
PATTERN_WEIGHTS = {
    "breakout": ("breakout", 2.0),
    "breakdown": ("volatile", 1.0),
    "hammer": ("mean-reverting", 0.5),
    "shooting_star": ("mean-reverting", 0.5),
    "doji": ("sideways", 0.2),
    "bullish_engulfing": ("mean-reverting", 1.2),
    "ascending_triangle": ("breakout", 2.0),
}


def is_ml_available() -> bool:
    """Return ``True`` if ML dependencies and credentials are available."""
    if not os.getenv("SUPABASE_URL") or not os.getenv("SUPABASE_KEY"):
        return False
    try:  # pragma: no cover - optional dependency
        import lightgbm  # noqa: F401
        from supabase import create_client  # noqa: F401
    except Exception:
        return False
    return True


def _apply_hft_overrides(cfg: dict, timeframe: Optional[str]) -> dict:
    """Return a copy of ``cfg`` with HFT overrides applied for ``timeframe``."""

    if not timeframe or timeframe.lower() != "30s":
        return cfg

    out = cfg.copy()
    for key, value in cfg.items():
        if key.startswith("hft_"):
            out[key[4:]] = value
    return out


def adaptive_thresholds(cfg: dict, df: pd.DataFrame | None, symbol: str | None) -> dict:
    """Return a copy of ``cfg`` with thresholds scaled based on volatility.

    The average ATR over ``df`` is compared to ``cfg["atr_baseline"]`` and
    multipliers are applied to selected thresholds. When ``statsmodels`` is
    available an Augmented Dickey-Fuller and simple autoregression test are used
    to detect drift. When drift is present the RSI limits are widened slightly
    to reduce false mean-reversion signals.
    """

    if df is None or df.empty:
        return cfg

    out = cfg.copy()
    baseline = cfg.get("atr_baseline")
    if baseline:
        try:
            atr = ta.volatility.average_true_range(
                df["high"],
                df["low"],
                df["close"],
                window=cfg.get("indicator_window", 14),
            )
            avg_atr = float(atr.mean())
            factor = min(2.0, avg_atr / float(baseline)) if baseline else 1.0
            out["adx_trending_min"] = cfg["adx_trending_min"] * factor
            out["normalized_range_volatility_min"] = (
                cfg["normalized_range_volatility_min"] * factor
            )
        except Exception:
            pass

    try:  # pragma: no cover - optional dependency
        from statsmodels.tsa.stattools import adfuller
        from statsmodels.tsa.ar_model import AutoReg
    except ImportError as exc:
        logger.warning("statsmodels unavailable; drift detection disabled: %s", exc)
    else:
        try:
            close = df["close"].dropna()
            if len(close) >= 20:
                pval = adfuller(close, regression="ct")[1]
                ar_res = AutoReg(close, lags=1, old_names=False).fit()
                slope = float(ar_res.params.get("close.L1", 0.0))
                if pval > 0.1 or abs(slope) > 0.9:
                    adj = 5
                    out["rsi_mean_rev_min"] = max(0, cfg["rsi_mean_rev_min"] - adj)
                    out["rsi_mean_rev_max"] = min(100, cfg["rsi_mean_rev_max"] + adj)
        except Exception:
            pass

    return out


def _ml_fallback(
    df: pd.DataFrame, notifier: TelegramNotifier | None = None
) -> Tuple[str, float]:
    """Return regime label and confidence using a Supabase model with fallback."""
    try:  # pragma: no cover - Supabase model is optional
        from .ml_regime_model import predict_regime as sb_predict

        result = sb_predict(df)
        if isinstance(result, tuple):
            label, conf = result
        else:
            label, conf = result, 1.0

        logger.info("Using Supabase regime model")
        return label, float(conf)
    except Exception as exc:  # pragma: no cover - log and fallback
        logger.error("%s", exc)
        telemetry.inc("ml_fallbacks")
        logger.warning("ML model unavailable; using fallback")
        if notifier is not None:
            try:
                notifier.notify("⚠️ ML model unavailable; using fallback")
            except Exception:
                pass
        logger.info("Falling back to embedded model")
        try:
            loop = asyncio.get_running_loop()
        except RuntimeError:
            pass
        else:
            global _ml_recovery_task
            if _ml_recovery_task is None or _ml_recovery_task.done():
                _ml_recovery_task = loop.create_task(
                    _ml_recovery_loop(notifier)
                )

    try:  # pragma: no cover - optional dependency
        from .ml_fallback import predict_regime
    except Exception:
        return "unknown", 0.0

    try:
        return predict_regime(df)
    except Exception:
        return "unknown", 0.0


async def _download_supabase_model():
    """Download LightGBM model from Supabase and return a Booster."""
    async with _supabase_model_lock:
        url = os.getenv("SUPABASE_URL")
        key = os.getenv("SUPABASE_KEY")
        if not url or not key:
            logger.error("Missing Supabase credentials")
            return None
        try:  # pragma: no cover - optional dependency
            from supabase import create_client
        except Exception as exc:  # pragma: no cover - log import failure
            logger.error("Supabase client unavailable: %s", exc)
            return None

        try:
            client = await asyncio.to_thread(create_client, url, key)
            file_name = os.getenv("SUPABASE_MODEL_FILE", "regime_lgbm.pkl")
            bucket = client.storage.from_("models")
            data = await asyncio.to_thread(bucket.download, file_name)
            path = Path(__file__).with_name(file_name)
            await asyncio.to_thread(path.write_bytes, data)
            import lightgbm as lgb  # pragma: no cover - optional dependency

            model = await asyncio.to_thread(lgb.Booster, model_file=str(path))
            logger.info("Downloaded %s from Supabase", file_name)
            return model
        except Exception as exc:
            logger.error("Failed to download Supabase model: %s", exc)
            return None


async def _get_supabase_model() -> object | None:
    """Return the cached Supabase model, downloading it if needed."""
    global _supabase_model
    async with _model_lock:
        if _supabase_model is None:
            _supabase_model = await asyncio.to_thread(_download_supabase_model)
        return _supabase_model


<<<<<<< HEAD
async def _ml_recovery_loop(notifier: TelegramNotifier | None) -> None:
    """Periodically attempt to restore the Supabase ML model."""
    global _supabase_model, _ml_recovery_task
    while True:
        await asyncio.sleep(3600)
        if not is_ml_available():
            continue
        model = await _download_supabase_model()
        if model is None:
            continue
        _supabase_model = model
        logger.info("Supabase ML model reloaded")
        if notifier is not None:
            try:
                await notifier.notify_async("Supabase ML model reloaded")
            except Exception:  # pragma: no cover - notifier errors aren't critical
                logger.exception("Failed to send Telegram notification")
        _ml_recovery_task = None
        return


=======
>>>>>>> 0ae2dd39
def _classify_ml(
    df: pd.DataFrame, notifier: TelegramNotifier | None = None
) -> Tuple[str, float]:
    """Predict regime using the Supabase model with fallback."""
    try:  # pragma: no cover - optional dependency
        import lightgbm as lgb
    except ImportError as exc:
        logger.warning(
            "lightgbm unavailable; ML-based classification disabled: %s", exc
        )
<<<<<<< HEAD
        try:
            return _ml_fallback(df, notifier)
        except TypeError:
            return _ml_fallback(df)
=======
        return _ml_fallback(df, notifier)
>>>>>>> 0ae2dd39

    if _supabase_model is None:
        # Running the async download in a blocking manner; callers should
        # prefer :func:`classify_regime_async` to avoid blocking the event loop.
        _supabase_model = asyncio.run(_download_supabase_model())

    model = _supabase_model
    model = asyncio.run(_get_supabase_model())
    if model is None:
<<<<<<< HEAD
        try:
            return _ml_fallback(df, notifier)
        except TypeError:
            return _ml_fallback(df)
=======
        return _ml_fallback(df, notifier)
>>>>>>> 0ae2dd39

    try:
        change = df["close"].iloc[-1] - df["close"].iloc[0]
        X = np.array([[change]], dtype=float)
        prob = float(model.predict(X)[0])
        if prob > 0.55:
            label = "trending"
        elif prob < 0.45:
            label = "mean-reverting"
        else:
            label = "sideways"
        return label, abs(prob - 0.5) * 2
    except Exception:
<<<<<<< HEAD
        try:
            return _ml_fallback(df, notifier)
        except TypeError:
            return _ml_fallback(df)
=======
        return _ml_fallback(df, notifier)
>>>>>>> 0ae2dd39


def _probabilities(label: str, confidence: float | None = None) -> Dict[str, float]:
    """Return a probability mapping for all regimes."""
    probs = {r: 0.0 for r in _ALL_REGIMES}
    if confidence is None:
        confidence = 1.0 if label in probs else 0.0
    probs[label] = confidence
    return probs


def _normalize(probs: Dict[str, float], eps: float = 1e-8) -> Dict[str, float]:
    """Return normalized probability mapping."""
    total = sum(probs.values())
    if total <= 0:
        total = eps
    return {k: v / total for k, v in probs.items()}


# Cache for indicator computations keyed by ``(symbol, timeframe)``
# storing ``(last_timestamp, dataframe_with_indicators)``. This avoids
# recomputing expensive TA indicators when the input data has not changed.
_indicator_cache: Dict[Tuple[str, str], Tuple[int, pd.DataFrame]] = {}


def _compute_indicators(df: pd.DataFrame, cfg: dict) -> pd.DataFrame:
    """Return ``df`` with required technical indicators computed."""
    df = df.copy()
    for col in ("ema20", "ema50", "adx", "rsi", "atr", "bb_width"):
        df[col] = np.nan

    if len(df) >= cfg["ema_fast"]:
        df["ema20"] = ta.trend.ema_indicator(df["close"], window=cfg["ema_fast"])

    if len(df) >= cfg["ema_slow"]:
        df["ema50"] = ta.trend.ema_indicator(df["close"], window=cfg["ema_slow"])

    if len(df) >= cfg["indicator_window"]:
        try:
            df["adx"] = ta.trend.adx(
                df["high"], df["low"], df["close"], window=cfg["indicator_window"]
            )
            df["rsi"] = ta.momentum.rsi(df["close"], window=cfg["indicator_window"])
            df["atr"] = ta.volatility.average_true_range(
                df["high"], df["low"], df["close"], window=cfg["indicator_window"]
            )
            df["normalized_range"] = (df["high"] - df["low"]) / df["atr"]
        except IndexError:
            return "trending"
        df["adx"] = ta.trend.adx(
            df["high"], df["low"], df["close"], window=cfg["indicator_window"]
        )
        df["rsi"] = ta.momentum.rsi(df["close"], window=cfg["indicator_window"])
        df["atr"] = ta.volatility.average_true_range(
            df["high"], df["low"], df["close"], window=cfg["indicator_window"]
        )
        df["normalized_range"] = (df["high"] - df["low"]) / df["atr"]
    else:
        df["adx"] = np.nan
        df["rsi"] = np.nan
        df["atr"] = np.nan
        df["normalized_range"] = np.nan

    if len(df) >= cfg["bb_window"]:
        bb = ta.volatility.BollingerBands(df["close"], window=cfg["bb_window"])
        df["bb_width"] = bb.bollinger_wband()

    df["volume_change"] = df["volume"].pct_change()
    if len(df) >= cfg["ma_window"]:
        mean_change = df["volume_change"].rolling(cfg["ma_window"]).mean()
        std_change = df["volume_change"].rolling(cfg["ma_window"]).std()
        df["volume_zscore"] = (df["volume_change"] - mean_change) / std_change
    else:
        df["volume_zscore"] = np.nan

    for col in (
        "ema20",
        "ema50",
        "adx",
        "rsi",
        "atr",
        "bb_width",
        "volume_change",
        "volume_zscore",
        "normalized_range",
    ):
        if col in df:
            df[col] = df[col].fillna(df[col].mean())

    return df


def _classify_core(
    data: pd.DataFrame,
    cfg: dict,
    higher_df: Optional[pd.DataFrame] = None,
    cache_key: Optional[Tuple[str, str]] = None,
) -> str:
    if data is None or data.empty or len(data) < 20:
        return "trending"

    ts = int(data["timestamp"].iloc[-1]) if "timestamp" in data.columns else len(data)

    if cache_key is not None:
        cached = _indicator_cache.get(cache_key)
        if cached and cached[0] == ts:
            df = cached[1].copy()
        else:
            try:
                df = _compute_indicators(data, cfg)
            except IndexError:
                return "unknown"
            _indicator_cache[cache_key] = (ts, df.copy())
    else:
        try:
            df = _compute_indicators(data, cfg)
        except IndexError:
            return "unknown"

    volume_ma20 = (
        df["volume"].rolling(cfg["ma_window"]).mean()
        if len(df) >= cfg["ma_window"]
        else pd.Series(np.nan, index=df.index)
    )

    volume_jump = False
    if len(df) > 1:
        vol_change = df["volume_change"].iloc[-1]
        vol_z = df["volume_zscore"].iloc[-1]
        if (not np.isnan(vol_change) and vol_change > 1.0) or (
            not np.isnan(vol_z) and vol_z > 3
        ):
            volume_jump = True

    latest = df.iloc[-1]

    logger.debug(
        "Indicators - ADX: %.2f (trending>%.2f, sideways<%.2f), BB width: %.4f "
        "(breakout<%.2f, sideways<%.2f), RSI: %.2f (mean_rev %d-%d), EMA dist: "
        "%.4f (max %.4f), Normalized range: %.4f (volatile>%.2f)",
        latest["adx"],
        cfg["adx_trending_min"],
        cfg["adx_sideways_max"],
        latest["bb_width"],
        cfg["bb_width_breakout_max"],
        cfg["bb_width_sideways_max"],
        latest["rsi"],
        cfg["rsi_mean_rev_min"],
        cfg["rsi_mean_rev_max"],
        abs(latest["close"] - latest["ema20"]) / latest["close"],
        cfg["ema_distance_mean_rev_max"],
        latest["normalized_range"],
        cfg["normalized_range_volatility_min"],
    )

    trending = (
        latest["adx"] > cfg.get("adx_trending_min", 20)
        and latest["ema20"] > latest["ema50"]
    )

    if trending and cfg.get("confirm_trend_with_higher_tf", False):
        if higher_df is None:
            trending = False
        else:
            confirm_cfg = cfg.copy()
            confirm_cfg["confirm_trend_with_higher_tf"] = False
            confirm_key = None
            if cache_key is not None and cfg.get("higher_timeframe"):
                confirm_key = (cache_key[0], str(cfg.get("higher_timeframe")))
            if (
                _classify_core(higher_df, confirm_cfg, None, cache_key=confirm_key)
                != "trending"
            ):
                trending = False

    regime = "unknown"

    squeeze = (
        latest["bb_width"] < 0.05
        and not np.isnan(volume_ma20.iloc[-1])
        and latest["volume"] > volume_ma20.iloc[-1] * cfg["breakout_volume_mult"]
    )
    if not squeeze:
        logger.debug("No squeeze")

    if squeeze or volume_jump:
        regime = "breakout"
    elif trending:
        regime = "trending"
    elif not trending and latest["adx"] < cfg.get("dip_hunter_adx_max", 25):
        regime = "dip_hunter"
    elif (
        latest["adx"] < cfg["adx_sideways_max"]
        and latest["bb_width"] < cfg["bb_width_sideways_max"]
    ):
        regime = "sideways"
    elif (
        cfg["rsi_mean_rev_min"] <= latest["rsi"] <= cfg["rsi_mean_rev_max"]
        and abs(latest["close"] - latest["ema20"]) / latest["close"]
        < cfg["ema_distance_mean_rev_max"]
    ):
        regime = "mean-reverting"
    elif (
        not np.isnan(latest["normalized_range"])
        and latest["normalized_range"] > cfg["normalized_range_volatility_min"]
    ):
        regime = "volatile"

    return regime


def _classify_all(
    df: Optional[pd.DataFrame],
    higher_df: Optional[pd.DataFrame],
    cfg: dict,
    *,
    df_map: Optional[Dict[str, pd.DataFrame]] = None,
    cache_key: Optional[Tuple[str, str]] = None,
    notifier: TelegramNotifier | None = None,
) -> Tuple[str, Dict[str, float], Dict[str, float]] | Dict[str, str] | Tuple[str, str]:
    """Return regime label, probability mapping and patterns or labels for ``df_map``."""

    ml_min_bars = cfg.get("ml_min_bars", 10)

    if df_map is not None:
        labels: Dict[str, str] = {}
        for tf, frame in df_map.items():
            h_df = None
            if tf != cfg.get("higher_timeframe"):
                h_df = df_map.get(cfg.get("higher_timeframe"))
            label, _, _ = _classify_all(
                frame, h_df, cfg, cache_key=None, notifier=notifier
            )
            labels[tf] = label
        if len(df_map) == 2:
            return tuple(labels[tf] for tf in df_map.keys())  # type: ignore
        return labels

    if df is None:
        return "unknown", {"unknown": 0.0}, {}

    if len(df) < ml_min_bars:
        pattern_min = float(cfg.get("pattern_min_conf", 0.0))
        patterns = detect_patterns(df, min_conf=pattern_min)
        label = "breakout" if patterns.get("breakout", 0.0) > 0 else "trending"
        log_patterns(label, patterns)
        return label, _probabilities(label), patterns

    pattern_min = float(cfg.get("pattern_min_conf", 0.0))
    patterns = detect_patterns(df, min_conf=pattern_min)

    regime = _classify_core(df, cfg, higher_df, cache_key=cache_key)
    if regime == "unknown":
        use_ml = cfg.get("use_ml_regime_classifier", False)
        if use_ml and len(df) >= ml_min_bars:
            label, conf = _classify_ml(df, notifier)
            log_patterns(label, patterns)
            return label, _probabilities(label, conf), patterns
        if len(df) >= ml_min_bars:
            logger.info("Skipping ML fallback \u2014 ML disabled")
        else:
            logger.info(
                "Skipping ML fallback \u2014 insufficient data (%d rows)", len(df)
            )
        return regime, _probabilities(regime, 0.0), patterns

    # Score regimes based on indicator result and detected patterns
    scores: Dict[str, float] = {}
    for name, strength in patterns.items():
        if strength < pattern_min:
            continue
        target, weight = PATTERN_WEIGHTS.get(name, (None, 0.0))
        if target is None:
            continue
        scores[target] = scores.get(target, 0.0) + weight * float(strength)

    scores[regime] = scores.get(regime, 0.0) + 1.0

    total = sum(scores.values())
    probabilities = {r: scores.get(r, 0.0) / total for r in _ALL_REGIMES}
    regime = max(scores, key=scores.get)

    rule_probs = _probabilities(regime)

    ml_label = "unknown"
    ml_probs = {r: 0.0 for r in _ALL_REGIMES}
    use_ml = cfg.get("use_ml_regime_classifier", False)
    if use_ml and len(df) >= ml_min_bars:
        ml_label, conf = _classify_ml(df, notifier)
        ml_probs = _probabilities(ml_label, conf)
<<<<<<< HEAD
=======
        if regime == "unknown" and ml_label != "unknown":
            log_patterns(ml_label, patterns)
            return ml_label, ml_probs, patterns

    if regime == "unknown":
        if cfg.get("use_ml_regime_classifier", False) and len(df) >= ml_min_bars:
            label, conf = _classify_ml(df, notifier)
            log_patterns(label, patterns)
            return label, _normalize(_probabilities(label, conf)), patterns
        if len(df) >= ml_min_bars:
            logger.info("Skipping ML fallback \u2014 ML disabled")
        else:
            logger.info(
                "Skipping ML fallback \u2014 insufficient data (%d rows)", len(df)
            )
        return regime, _probabilities(regime, 0.0), patterns

>>>>>>> 0ae2dd39
    if ml_label != "unknown" and use_ml and len(df) >= ml_min_bars:
        weight = cfg.get("ml_blend_weight", 0.5)
        final_probs = {
            r: (1 - weight) * rule_probs.get(r, 0.0) + weight * ml_probs.get(r, 0.0)
            for r in _ALL_REGIMES
        }
        regime = max(final_probs, key=final_probs.get)
    else:
        final_probs = rule_probs

    log_patterns(regime, patterns)
    return regime, final_probs, patterns


def classify_regime(
    df: Optional[pd.DataFrame] = None,
    higher_df: Optional[pd.DataFrame] = None,
    *,
    df_map: Optional[Dict[str, pd.DataFrame]] = None,
    config_path: Optional[str] = None,
    symbol: Optional[str] = None,
    timeframe: Optional[str] = None,
    cache_key: Optional[Tuple[str, str]] = None,
    notifier: TelegramNotifier | None = None,
) -> Tuple[str, object] | Dict[str, str] | Tuple[str, str]:
    """Classify market regime.

    Parameters
    ----------
    df : pd.DataFrame | None
        OHLCV data for the base timeframe.
    df_map : dict[str, pd.DataFrame] | None
        Optional mapping of timeframe to dataframes. When provided the function
        returns only the regime labels for each timeframe without pattern
        information.
    config_path : Optional[str], default None
        Optional path to override the default configuration. Primarily used for
        testing.
    symbol : Optional[str], default None
        Symbol name used for adaptive threshold calculations.
    timeframe : Optional[str], default None
        Timeframe string used to adjust thresholds for sub-minute data.

    Returns
    -------
    Tuple[str, Dict[str, float]] or Tuple[str, float]
        If ``df_map`` is ``None`` the function returns ``(label, probabilities)``
        when enough history is available, where ``probabilities`` maps each
        regime to its probability.  When the ML fallback is used due to
        insufficient history it returns ``(label, confidence)`` with
        ``confidence`` in ``[0, 1]``.
    Dict[str, str] or Tuple[str, str]
        When ``df_map`` is provided the regime for each timeframe is returned.
        If exactly two timeframes are supplied the result is a tuple preserving
        ``df_map`` insertion order; otherwise a ``{timeframe: label}`` mapping
        is produced.
    """

    cfg = CONFIG.copy()
    if config_path is not None:
        cfg.update(_load_config(Path(config_path)))
    _configure_logger(cfg)
    cfg = _apply_hft_overrides(cfg, timeframe)
    cfg = adaptive_thresholds(cfg, df, symbol)

    if timeframe and timeframe_seconds(None, timeframe) < 60:
        cfg = cfg.copy()
        cfg["adx_trending_min"] = float(
            os.getenv("HFT_ADX_MIN")
            or cfg.get("hft_adx_trending_min", cfg["adx_trending_min"])
        )
        cfg["rsi_mean_rev_min"] = float(
            os.getenv("HFT_RSI_MIN")
            or cfg.get("hft_rsi_mean_rev_min", cfg["rsi_mean_rev_min"])
        )
        cfg["rsi_mean_rev_max"] = float(
            os.getenv("HFT_RSI_MAX")
            or cfg.get("hft_rsi_mean_rev_max", cfg["rsi_mean_rev_max"])
        )
        cfg["normalized_range_volatility_min"] = float(
            os.getenv("HFT_NR_VOL_MIN")
            or cfg.get(
                "hft_normalized_range_volatility_min",
                cfg["normalized_range_volatility_min"],
            )
        )
        cfg["indicator_window"] = int(
            os.getenv("HFT_INDICATOR_WINDOW")
            or cfg.get("hft_indicator_window", cfg["indicator_window"])
        )
        cfg["ml_blend_weight"] = float(
            os.getenv("HFT_ML_BLEND_WEIGHT")
            or cfg.get("hft_ml_blend_weight", cfg.get("ml_blend_weight", 0.7))
        )

    ml_min_bars = cfg.get("ml_min_bars", 10)

    if df_map is None and df is None:
        return "unknown", {"unknown": 0.0}

<<<<<<< HEAD
    kwargs = dict(df_map=df_map)
    if cache_key is not None:
        kwargs["cache_key"] = cache_key
    if notifier is not None:
        kwargs["notifier"] = notifier
    result = _classify_all(df, higher_df, cfg, **kwargs)
=======
    result = _classify_all(
        df, higher_df, cfg, df_map=df_map, cache_key=cache_key, notifier=notifier
    )
>>>>>>> 0ae2dd39

    if df_map is not None:
        return result

    label, probs, _ = result
    return label, probs


def classify_regime_with_patterns(
    df: pd.DataFrame,
    higher_df: Optional[pd.DataFrame] = None,
    *,
    config_path: Optional[str] = None,
    symbol: Optional[str] = None,
    timeframe: Optional[str] = None,
    notifier: TelegramNotifier | None = None,
) -> Tuple[str, Dict[str, float]]:
    """Return the regime label and detected pattern scores."""

    cfg = CONFIG.copy()
    if config_path is not None:
        cfg.update(_load_config(Path(config_path)))
    _configure_logger(cfg)
    cfg = _apply_hft_overrides(cfg, timeframe)
    cfg = adaptive_thresholds(cfg, df, symbol)
<<<<<<< HEAD
    kwargs = {}
    if notifier is not None:
        kwargs["notifier"] = notifier
    label, _, patterns = _classify_all(df, higher_df, cfg, **kwargs)
=======
    label, _, patterns = _classify_all(df, higher_df, cfg, notifier=notifier)
>>>>>>> 0ae2dd39
    return label, patterns


async def classify_regime_async(
    df: Optional[pd.DataFrame] = None,
    higher_df: Optional[pd.DataFrame] = None,
    *,
    df_map: Optional[Dict[str, pd.DataFrame]] = None,
    config_path: Optional[str] = None,
    symbol: Optional[str] = None,
    timeframe: Optional[str] = None,
    cache_key: Optional[Tuple[str, str]] = None,
    notifier: TelegramNotifier | None = None,
) -> Tuple[str, object] | Dict[str, str] | Tuple[str, str]:
    """Asynchronous wrapper around :func:`classify_regime`."""
    return await asyncio.to_thread(
        classify_regime,
        df,
        higher_df,
        df_map=df_map,
        config_path=config_path,
        symbol=symbol,
        timeframe=timeframe,
        cache_key=cache_key,
        notifier=notifier,
    )


async def classify_regime_with_patterns_async(
    df: pd.DataFrame,
    higher_df: Optional[pd.DataFrame] = None,
    *,
    config_path: Optional[str] = None,
    symbol: Optional[str] = None,
    timeframe: Optional[str] = None,
    notifier: TelegramNotifier | None = None,
) -> Tuple[str, Dict[str, float]]:
    """Async wrapper around :func:`classify_regime_with_patterns`."""
    return await asyncio.to_thread(
        classify_regime_with_patterns,
        df,
        higher_df,
        config_path=config_path,
        symbol=symbol,
        timeframe=timeframe,
        notifier=notifier,
    )


# Caching utilities -----------------------------------------------------

regime_cache: Dict[tuple[str, str], str] = {}
_regime_cache_ts: Dict[tuple[str, str], int] = {}
_regime_cache_lock = asyncio.Lock()


async def classify_regime_cached(
    symbol: str,
    timeframe: Optional[str] = None,
    df: Optional[pd.DataFrame] = None,
    higher_df: Optional[pd.DataFrame] = None,
    profile: bool = False,
    *,
    config_path: Optional[str] = None,
    notifier: TelegramNotifier | None = None,
) -> Tuple[str, object]:
    """Classify ``symbol`` regime with caching and optional profiling."""

    if df is None or df.empty:
        return "unknown", 0.0

    ts = int(df["timestamp"].iloc[-1]) if "timestamp" in df.columns else len(df)
    key = (symbol, timeframe or "")
    async with _regime_cache_lock:
        if key in regime_cache and _regime_cache_ts.get(key) == ts:
            label = regime_cache[key]
            # Info is not cached; recompute minimal patterns for compatibility
            return label, set()

    start = time.perf_counter() if profile else 0.0
    label, info = await classify_regime_async(
        df,
        higher_df,
        config_path=config_path,
        symbol=symbol,
        timeframe=timeframe,
        cache_key=key,
        notifier=notifier,
    )
    async with _regime_cache_lock:
        regime_cache[key] = label
        _regime_cache_ts[key] = ts
    if profile:
        logger.info(
            "Regime classification for %s %s took %.4fs",
            symbol,
            timeframe,
            time.perf_counter() - start,
        )
    return label, info


async def _clear_regime_cache(symbol: str, timeframe: str) -> None:
    async with _regime_cache_lock:
        regime_cache.pop((symbol, timeframe), None)
        _regime_cache_ts.pop((symbol, timeframe), None)


def clear_regime_cache(symbol: str, timeframe: str) -> None:
    """Remove cached regime entry for ``symbol`` and ``timeframe``."""
    regime_cache.pop((symbol, timeframe), None)
    _regime_cache_ts.pop((symbol, timeframe), None)


def clear_indicator_cache(symbol: str, timeframe: str) -> None:
    """Remove cached indicator entry for ``symbol`` and ``timeframe``."""
    _indicator_cache.pop((symbol, timeframe), None)
    asyncio.run(_clear_regime_cache(symbol, timeframe))<|MERGE_RESOLUTION|>--- conflicted
+++ resolved
@@ -239,7 +239,6 @@
         return _supabase_model
 
 
-<<<<<<< HEAD
 async def _ml_recovery_loop(notifier: TelegramNotifier | None) -> None:
     """Periodically attempt to restore the Supabase ML model."""
     global _supabase_model, _ml_recovery_task
@@ -261,8 +260,6 @@
         return
 
 
-=======
->>>>>>> 0ae2dd39
 def _classify_ml(
     df: pd.DataFrame, notifier: TelegramNotifier | None = None
 ) -> Tuple[str, float]:
@@ -273,14 +270,11 @@
         logger.warning(
             "lightgbm unavailable; ML-based classification disabled: %s", exc
         )
-<<<<<<< HEAD
         try:
             return _ml_fallback(df, notifier)
         except TypeError:
             return _ml_fallback(df)
-=======
         return _ml_fallback(df, notifier)
->>>>>>> 0ae2dd39
 
     if _supabase_model is None:
         # Running the async download in a blocking manner; callers should
@@ -290,14 +284,11 @@
     model = _supabase_model
     model = asyncio.run(_get_supabase_model())
     if model is None:
-<<<<<<< HEAD
         try:
             return _ml_fallback(df, notifier)
         except TypeError:
             return _ml_fallback(df)
-=======
         return _ml_fallback(df, notifier)
->>>>>>> 0ae2dd39
 
     try:
         change = df["close"].iloc[-1] - df["close"].iloc[0]
@@ -311,14 +302,11 @@
             label = "sideways"
         return label, abs(prob - 0.5) * 2
     except Exception:
-<<<<<<< HEAD
         try:
             return _ml_fallback(df, notifier)
         except TypeError:
             return _ml_fallback(df)
-=======
         return _ml_fallback(df, notifier)
->>>>>>> 0ae2dd39
 
 
 def _probabilities(label: str, confidence: float | None = None) -> Dict[str, float]:
@@ -609,8 +597,6 @@
     if use_ml and len(df) >= ml_min_bars:
         ml_label, conf = _classify_ml(df, notifier)
         ml_probs = _probabilities(ml_label, conf)
-<<<<<<< HEAD
-=======
         if regime == "unknown" and ml_label != "unknown":
             log_patterns(ml_label, patterns)
             return ml_label, ml_probs, patterns
@@ -628,7 +614,6 @@
             )
         return regime, _probabilities(regime, 0.0), patterns
 
->>>>>>> 0ae2dd39
     if ml_label != "unknown" and use_ml and len(df) >= ml_min_bars:
         weight = cfg.get("ml_blend_weight", 0.5)
         final_probs = {
@@ -729,18 +714,15 @@
     if df_map is None and df is None:
         return "unknown", {"unknown": 0.0}
 
-<<<<<<< HEAD
     kwargs = dict(df_map=df_map)
     if cache_key is not None:
         kwargs["cache_key"] = cache_key
     if notifier is not None:
         kwargs["notifier"] = notifier
     result = _classify_all(df, higher_df, cfg, **kwargs)
-=======
     result = _classify_all(
         df, higher_df, cfg, df_map=df_map, cache_key=cache_key, notifier=notifier
     )
->>>>>>> 0ae2dd39
 
     if df_map is not None:
         return result
@@ -766,14 +748,11 @@
     _configure_logger(cfg)
     cfg = _apply_hft_overrides(cfg, timeframe)
     cfg = adaptive_thresholds(cfg, df, symbol)
-<<<<<<< HEAD
     kwargs = {}
     if notifier is not None:
         kwargs["notifier"] = notifier
     label, _, patterns = _classify_all(df, higher_df, cfg, **kwargs)
-=======
     label, _, patterns = _classify_all(df, higher_df, cfg, notifier=notifier)
->>>>>>> 0ae2dd39
     return label, patterns
 
 
