from pathlib import Path
from typing import Dict, Optional, Tuple
import asyncio
import time
import logging

import pandas as pd
import numpy as np
import ta
import yaml

from .pattern_detector import detect_patterns
from crypto_bot.utils.pattern_logger import log_patterns
from crypto_bot.utils.logger import LOG_DIR, setup_logger
from pathlib import Path


CONFIG_PATH = Path(__file__).with_name("regime_config.yaml")


def _load_config(path: Path) -> dict:
    with open(path, "r") as f:
        return yaml.safe_load(f)


CONFIG = _load_config(CONFIG_PATH)


logger = setup_logger(__name__, LOG_DIR / "bot.log")


def _configure_logger(cfg: dict) -> None:
    level_str = str(cfg.get("log_level", "INFO")).upper()
    level = getattr(logging, level_str, logging.INFO)
    logger.setLevel(level)


_configure_logger(CONFIG)

_ALL_REGIMES = [
    "trending",
    "sideways",
    "mean-reverting",
    "breakout",
    "volatile",
    "bullish_trending",
    "bearish_volatile",
    "unknown",
]

# Impact of each detected pattern on regime scoring. Values are multipliers
# applied to the pattern strength.
PATTERN_WEIGHTS = {
    "breakout": ("breakout", 2.0),
    "breakdown": ("volatile", 1.0),
    "hammer": ("mean-reverting", 0.5),
    "shooting_star": ("mean-reverting", 0.5),
    "doji": ("sideways", 0.2),
    "ascending_triangle": ("breakout", 1.5),
}


def adaptive_thresholds(cfg: dict, df: pd.DataFrame | None, symbol: str | None) -> dict:
    """Return a copy of ``cfg`` with thresholds scaled based on volatility.

    The average ATR over ``df`` is compared to ``cfg["atr_baseline"]`` and
    multipliers are applied to selected thresholds. When ``statsmodels`` is
    available an Augmented Dickey-Fuller and simple autoregression test are used
    to detect drift. When drift is present the RSI limits are widened slightly
    to reduce false mean-reversion signals.
    """

    if df is None or df.empty:
        return cfg

    out = cfg.copy()
    baseline = cfg.get("atr_baseline")
    if baseline:
        try:
            atr = ta.volatility.average_true_range(
                df["high"], df["low"], df["close"], window=cfg.get("indicator_window", 14)
            )
            avg_atr = float(atr.mean())
            factor = avg_atr / float(baseline) if baseline else 1.0
            out["adx_trending_min"] = cfg["adx_trending_min"] * factor
            out["normalized_range_volatility_min"] = cfg[
                "normalized_range_volatility_min"
            ] * factor
        except Exception:
            pass

    try:  # pragma: no cover - optional dependency
        from statsmodels.tsa.stattools import adfuller
        from statsmodels.tsa.ar_model import AutoReg

        close = df["close"].dropna()
        if len(close) >= 20:
            pval = adfuller(close, regression="ct")[1]
            ar_res = AutoReg(close, lags=1, old_names=False).fit()
            slope = float(ar_res.params.get("close.L1", 0.0))
            if pval > 0.1 or abs(slope) > 0.9:
                adj = 5
                out["rsi_mean_rev_min"] = max(0, cfg["rsi_mean_rev_min"] - adj)
                out["rsi_mean_rev_max"] = min(100, cfg["rsi_mean_rev_max"] + adj)
    except Exception:
        pass

    return out


def _ml_fallback(df: pd.DataFrame) -> Tuple[str, float]:
    """Return regime label and confidence using the bundled ML fallback model."""
    try:  # pragma: no cover - optional dependency
        from .ml_fallback import predict_regime
    except Exception:
        return "unknown", 0.0

    try:
        return predict_regime(df)
    except Exception:
        return "unknown", 0.0

def _probabilities(label: str, confidence: float | None = None) -> Dict[str, float]:
    """Return a probability mapping for all regimes."""
    probs = {r: 0.0 for r in _ALL_REGIMES}
    if confidence is None:
        confidence = 1.0 if label in probs else 0.0
    probs[label] = confidence
    return probs


def _normalize(probs: Dict[str, float]) -> Dict[str, float]:
    """Return normalized probability mapping."""
    total = sum(probs.values())
    if total > 0:
        probs = {k: v / total for k, v in probs.items()}
    return probs


def _classify_core(
    data: pd.DataFrame, cfg: dict, higher_df: Optional[pd.DataFrame] = None
) -> str:
    if data is None or data.empty or len(data) < 20:
        return "unknown"

    df = data.copy()
    for col in ("ema20", "ema50", "adx", "rsi", "atr", "bb_width"):
        df[col] = np.nan

    if len(df) >= cfg["ema_fast"]:
        df["ema20"] = ta.trend.ema_indicator(df["close"], window=cfg["ema_fast"])

    if len(df) >= cfg["ema_slow"]:
        df["ema50"] = ta.trend.ema_indicator(df["close"], window=cfg["ema_slow"])

    if len(df) >= cfg["indicator_window"]:
        try:
            df["adx"] = ta.trend.adx(
                df["high"], df["low"], df["close"], window=cfg["indicator_window"]
            )
            df["rsi"] = ta.momentum.rsi(df["close"], window=cfg["indicator_window"])
            df["atr"] = ta.volatility.average_true_range(
                df["high"], df["low"], df["close"], window=cfg["indicator_window"]
            )
            df["normalized_range"] = (df["high"] - df["low"]) / df["atr"]
        except IndexError:
            return "unknown"
            df["adx"] = np.nan
            df["rsi"] = np.nan
            df["atr"] = np.nan
            df["normalized_range"] = np.nan
            return "unknown"
    else:
        df["adx"] = np.nan
        df["rsi"] = np.nan
        df["atr"] = np.nan
        df["normalized_range"] = np.nan

    if len(df) >= cfg["bb_window"]:
        bb = ta.volatility.BollingerBands(df["close"], window=cfg["bb_window"])
        df["bb_width"] = bb.bollinger_wband()

    df["volume_change"] = df["volume"].pct_change()
    if len(df) >= cfg["ma_window"]:
        mean_change = df["volume_change"].rolling(cfg["ma_window"]).mean()
        std_change = df["volume_change"].rolling(cfg["ma_window"]).std()
        df["volume_zscore"] = (df["volume_change"] - mean_change) / std_change
    else:
        df["volume_zscore"] = np.nan

    for col in (
        "ema20",
        "ema50",
        "adx",
        "rsi",
        "atr",
        "bb_width",
        "volume_change",
        "volume_zscore",
        "normalized_range",
    ):
        if col in df:
            df[col] = df[col].fillna(df[col].mean())

    volume_ma20 = (
        df["volume"].rolling(cfg["ma_window"]).mean()
        if len(df) >= cfg["ma_window"]
        else pd.Series(np.nan, index=df.index)
    )
    atr_ma20 = (
        df["atr"].rolling(cfg["ma_window"]).mean()
        if len(df) >= cfg["ma_window"]
        else pd.Series(np.nan, index=df.index)
    )

    volume_jump = False
    if len(df) > 1:
        vol_change = df["volume_change"].iloc[-1]
        vol_z = df["volume_zscore"].iloc[-1]
        if (
            (not np.isnan(vol_change) and vol_change > 1.0)
            or (not np.isnan(vol_z) and vol_z > 3)
        ):
            volume_jump = True

    latest = df.iloc[-1]

    logger.debug(
        "Indicators - ADX: %.2f (trending>%.2f, sideways<%.2f), BB width: %.4f "
        "(breakout<%.2f, sideways<%.2f), RSI: %.2f (mean_rev %d-%d), EMA dist: "
        "%.4f (max %.4f), Normalized range: %.4f (volatile>%.2f)",
        latest["adx"],
        cfg["adx_trending_min"],
        cfg["adx_sideways_max"],
        latest["bb_width"],
        cfg["bb_width_breakout_max"],
        cfg["bb_width_sideways_max"],
        latest["rsi"],
        cfg["rsi_mean_rev_min"],
        cfg["rsi_mean_rev_max"],
        abs(latest["close"] - latest["ema20"]) / latest["close"],
        cfg["ema_distance_mean_rev_max"],
        latest["normalized_range"],
        cfg["normalized_range_volatility_min"],
    )

    trending = latest["adx"] > cfg["adx_trending_min"] and latest["ema20"] > latest["ema50"]

    if trending and cfg.get("confirm_trend_with_higher_tf", False):
        if higher_df is None:
            trending = False
        else:
            confirm_cfg = cfg.copy()
            confirm_cfg["confirm_trend_with_higher_tf"] = False
            if _classify_core(higher_df, confirm_cfg, None) != "trending":
                trending = False

    regime = "sideways"

    if (
        latest["bb_width"] < cfg["bb_width_breakout_max"]
        and not np.isnan(volume_ma20.iloc[-1])
        and latest["volume"] > volume_ma20.iloc[-1] * cfg["breakout_volume_mult"]
    ) or volume_jump:
        regime = "breakout"
    elif trending:
        regime = "trending"
    elif (
        latest["adx"] < cfg["adx_sideways_max"]
        and latest["bb_width"] < cfg["bb_width_sideways_max"]
    ):
        regime = "sideways"
    elif (
        cfg["rsi_mean_rev_min"] <= latest["rsi"] <= cfg["rsi_mean_rev_max"]
        and abs(latest["close"] - latest["ema20"]) / latest["close"]
        < cfg["ema_distance_mean_rev_max"]
    ):
        regime = "mean-reverting"
    elif (
        not np.isnan(latest["normalized_range"])
        and latest["normalized_range"] > cfg["normalized_range_volatility_min"]
    ):
        regime = "volatile"

    return regime


def _classify_all(
    df: Optional[pd.DataFrame],
    higher_df: Optional[pd.DataFrame],
    cfg: dict,
    *,
    df_map: Optional[Dict[str, pd.DataFrame]] = None,
) -> Tuple[str, Dict[str, float], Dict[str, float]] | Dict[str, str] | Tuple[str, str]:
    """Return regime label, probability mapping and patterns or labels for ``df_map``."""

    ml_min_bars = cfg.get("ml_min_bars", 20)

    if df_map is not None:
        labels: Dict[str, str] = {}
        for tf, frame in df_map.items():
            h_df = None
            if tf != cfg.get("higher_timeframe"):
                h_df = df_map.get(cfg.get("higher_timeframe"))
            label, _, _ = _classify_all(frame, h_df, cfg)
            labels[tf] = label
        if len(df_map) == 2:
            return tuple(labels[tf] for tf in df_map.keys())  # type: ignore
        return labels

    if df is None:
        return "unknown", {"unknown": 0.0}, {}

    regime = _classify_core(df, cfg, higher_df)
    patterns = detect_patterns(df)

    # Score regimes based on indicator result and detected patterns
    scores: Dict[str, float] = {}
    if regime != "unknown":
        scores[regime] = 1.0
    for name, strength in patterns.items():
        target, weight = PATTERN_WEIGHTS.get(name, (None, 0.0))
        if target is None:
            continue
        if regime == "unknown" and name not in {"breakout", "ascending_triangle"}:
            continue
        scores[target] = scores.get(target, 0.0) + weight * float(strength)

    probs = {r: 0.0 for r in _ALL_REGIMES}
    if scores:
        total = sum(scores.values())
        if total > 0:
            for r, sc in scores.items():
                probs[r] = sc / total
        regime = max(scores, key=scores.get)

    latest = df.iloc[-1]
    rsi = float(latest.get("rsi", 50))
    if scores.get("trending", 0.0) > 0.5 and rsi > 50:
        probs["bullish_trending"] = scores.get("trending", 0.0)
    if scores.get("volatile", 0.0) > 0.5 and rsi < 50:
        probs["bearish_volatile"] = scores.get("volatile", 0.0)

    probs = _normalize(probs)

    if regime == "unknown":
        if cfg.get("use_ml_regime_classifier", False) and len(df) >= ml_min_bars:
            label, conf = _ml_fallback(df)
            log_patterns(label, patterns)
            return label, _normalize(_probabilities(label, conf)), patterns
        if len(df) >= ml_min_bars:
            logger.info("Skipping ML fallback \u2014 ML disabled")
        else:
            logger.info("Skipping ML fallback \u2014 insufficient data (%d rows)", len(df))
        return regime, _normalize(_probabilities(regime, 0.0)), patterns

    log_patterns(regime, patterns)
    return regime, probs, patterns


def classify_regime(
    df: Optional[pd.DataFrame] = None,
    higher_df: Optional[pd.DataFrame] = None,
    *,
    df_map: Optional[Dict[str, pd.DataFrame]] = None,
    config_path: Optional[str] = None,
    symbol: Optional[str] = None,
) -> Tuple[str, object] | Dict[str, str] | Tuple[str, str]:
    """Classify market regime.

    Parameters
    ----------
    df : pd.DataFrame | None
        OHLCV data for the base timeframe.
    df_map : dict[str, pd.DataFrame] | None
        Optional mapping of timeframe to dataframes. When provided the function
        returns only the regime labels for each timeframe without pattern
        information.
    config_path : Optional[str], default None
        Optional path to override the default configuration. Primarily used for
        testing.
    symbol : Optional[str], default None
        Symbol name used for adaptive threshold calculations.

    Returns
    -------
    Tuple[str, object]
        When sufficient history is available the function returns ``(label,
        pattern_scores)`` where ``pattern_scores`` is a ``dict`` mapping pattern
        names to confidence values.  If insufficient history triggers the ML
        fallback the return value is ``(label, confidence)`` where ``confidence``
        is a float between 0 and 1.
        patterns)`` where ``patterns`` is a mapping of pattern names to
        confidence scores. If insufficient history triggers the ML fallback the
        return value is ``(label, confidence)`` where ``confidence`` is a float
        between 0 and 1.
        patterns)`` where ``patterns`` is a ``dict`` mapping formation name to
        strength. If insufficient history triggers the ML fallback the return
        value is ``(label, confidence)`` where ``confidence`` is a float between
        0 and 1.
    Tuple[str, object] | Dict[str, str] | Tuple[str, str]
        When a single dataframe is supplied the function behaves like before
        and returns ``(label, patterns)`` or ``(label, confidence)``. When a
        mapping of dataframes is provided the regimes for each timeframe are
        returned either as a dictionary or, if exactly two timeframes are
        supplied, as a tuple respecting the insertion order of ``df_map``.
    """

    cfg = CONFIG if config_path is None else _load_config(Path(config_path))
<<<<<<< HEAD
    _configure_logger(cfg)
=======
    cfg = adaptive_thresholds(cfg, df, symbol)
>>>>>>> 1158348b

    result = _classify_all(df, higher_df, cfg, df_map=df_map)

    if df_map is not None:
        return result

    label, probs, _ = result
    return label, probs


def classify_regime_with_patterns(
    df: pd.DataFrame,
    higher_df: Optional[pd.DataFrame] = None,
    *,
    config_path: Optional[str] = None,
    symbol: Optional[str] = None,
) -> Tuple[str, Dict[str, float]]:
    """Return the regime label and detected pattern scores."""

    cfg = CONFIG if config_path is None else _load_config(Path(config_path))
<<<<<<< HEAD
    _configure_logger(cfg)
=======
    cfg = adaptive_thresholds(cfg, df, symbol)
>>>>>>> 1158348b
    label, _, patterns = _classify_all(df, higher_df, cfg)
    return label, patterns


async def classify_regime_async(
    df: Optional[pd.DataFrame] = None,
    higher_df: Optional[pd.DataFrame] = None,
    *,
    df_map: Optional[Dict[str, pd.DataFrame]] = None,
    config_path: Optional[str] = None,
    symbol: Optional[str] = None,
) -> Tuple[str, object] | Dict[str, str] | Tuple[str, str]:
    """Asynchronous wrapper around :func:`classify_regime`."""
    return await asyncio.to_thread(
        classify_regime,
        df,
        higher_df,
        df_map=df_map,
        config_path=config_path,
        symbol=symbol,
    )


async def classify_regime_with_patterns_async(
    df: pd.DataFrame,
    higher_df: Optional[pd.DataFrame] = None,
    *,
    config_path: Optional[str] = None,
    symbol: Optional[str] = None,
) -> Tuple[str, set[str]]:
    """Async wrapper around :func:`classify_regime_with_patterns`."""
    return await asyncio.to_thread(
        classify_regime_with_patterns,
        df,
        higher_df,
        config_path=config_path,
        symbol=symbol,
    )
# Caching utilities -----------------------------------------------------

regime_cache: Dict[tuple[str, str], str] = {}
_regime_cache_ts: Dict[tuple[str, str], int] = {}


async def classify_regime_cached(
    symbol: str,
    timeframe: str,
    df: pd.DataFrame,
    higher_df: Optional[pd.DataFrame] = None,
    profile: bool = False,
    *,
    config_path: Optional[str] = None,
) -> Tuple[str, object]:
    """Classify ``symbol`` regime with caching and optional profiling."""

    if df is None or df.empty:
        return "unknown", 0.0

    ts = int(df["timestamp"].iloc[-1]) if "timestamp" in df.columns else len(df)
    key = (symbol, timeframe)
    if key in regime_cache and _regime_cache_ts.get(key) == ts:
        label = regime_cache[key]
        # Info is not cached; recompute minimal patterns for compatibility
        return label, set()

    start = time.perf_counter() if profile else 0.0
    label, info = await classify_regime_async(
        df, higher_df, config_path=config_path, symbol=symbol
    )
    regime_cache[key] = label
    _regime_cache_ts[key] = ts
    if profile:
        logger.info(
            "Regime classification for %s %s took %.4fs",
            symbol,
            timeframe,
            time.perf_counter() - start,
        )
    return label, info


def clear_regime_cache(symbol: str, timeframe: str) -> None:
    """Remove cached regime entry for ``symbol`` and ``timeframe``."""
    regime_cache.pop((symbol, timeframe), None)
    _regime_cache_ts.pop((symbol, timeframe), None)

<|MERGE_RESOLUTION|>--- conflicted
+++ resolved
@@ -407,11 +407,8 @@
     """
 
     cfg = CONFIG if config_path is None else _load_config(Path(config_path))
-<<<<<<< HEAD
     _configure_logger(cfg)
-=======
     cfg = adaptive_thresholds(cfg, df, symbol)
->>>>>>> 1158348b
 
     result = _classify_all(df, higher_df, cfg, df_map=df_map)
 
@@ -432,11 +429,8 @@
     """Return the regime label and detected pattern scores."""
 
     cfg = CONFIG if config_path is None else _load_config(Path(config_path))
-<<<<<<< HEAD
     _configure_logger(cfg)
-=======
     cfg = adaptive_thresholds(cfg, df, symbol)
->>>>>>> 1158348b
     label, _, patterns = _classify_all(df, higher_df, cfg)
     return label, patterns
 
