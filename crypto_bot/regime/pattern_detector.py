import pandas as pd
import numpy as np

try:  # pragma: no cover - optional scipy dependency
    from scipy.signal import find_peaks  # type: ignore
except Exception:  # pragma: no cover - fallback when scipy missing

    def find_peaks(data, distance=1, *args, **kwargs):
        arr = np.asarray(data)
        idx = np.where((arr[1:-1] > arr[:-2]) & (arr[1:-1] > arr[2:]))[0] + 1
        return np.array(idx), {}


def detect_patterns(
<<<<<<< HEAD
    df: pd.DataFrame, *, min_conf: float = 0.0, lookback: int | None = None
=======
    df: pd.DataFrame, *, min_conf: float = 0.0, lookback: int = 20
>>>>>>> 355fa116
) -> dict[str, float]:
    """Return confidence scores for simple chart patterns detected in ``df``.

    The latest candles are scanned for classic candlestick formations and
    breakout signals.  Each pattern receives a confidence value between
    ``0`` and ``1`` and only those meeting ``min_conf`` are returned.

    Parameters
    ----------
    df : pd.DataFrame
        OHLCV data to analyse.
    min_conf : float, optional
        Minimum confidence threshold for returned patterns. Defaults to
        ``0.0``.
    lookback : int, optional
        Number of recent bars used for moving averages and pattern
        detection windows. Defaults to ``20``.
    """
    patterns: dict[str, float] = {}
    if df is None or len(df) < 2:
        return patterns

    ema = df["close"].ewm(span=lookback, adjust=False).mean()
    ema_slope = float(ema.diff().iloc[-1]) if len(ema) > 1 else 0.0

    prev = df.iloc[-2]
    last = df.iloc[-1]

    body = abs(last["close"] - last["open"])
    candle_range = last["high"] - last["low"]
    if candle_range == 0:
        return patterns  # Avoid division by zero

    upper = last["high"] - max(last["close"], last["open"])
    lower = min(last["close"], last["open"]) - last["low"]

    body_ratio = body / candle_range
    upper_ratio = upper / candle_range
    lower_ratio = lower / candle_range

    if body_ratio <= 0.4:
        hammer_score = max(0.0, (lower_ratio - upper_ratio) * (1 - body_ratio))
        if ema_slope < 0:
            hammer_score *= 1.2
        if hammer_score > 0:
            patterns["hammer"] = min(hammer_score, 1.0)

        shooting_score = max(0.0, (upper_ratio - lower_ratio) * (1 - body_ratio))
        if ema_slope > 0:
            shooting_score *= 1.2
        if shooting_score > 0:
            patterns["shooting_star"] = min(shooting_score, 1.0)

    doji_score = max(0.0, 1.0 - body_ratio / 0.1)
    if doji_score > 0:
        patterns["doji"] = min(doji_score, 1.0)

<<<<<<< HEAD
    lb = min(len(df), 20 if lookback is None else lookback)
=======
    lb = min(len(df), lookback)
>>>>>>> 355fa116
    high_max = df["high"].rolling(lb).max().iloc[-2]
    low_min = df["low"].rolling(lb).min().iloc[-2]
    vol_mean = df["volume"].rolling(lb).mean().iloc[-2]

    body_prev = abs(prev["close"] - prev["open"])
    body_last = abs(last["close"] - last["open"])
    if (
        last["close"] > last["open"]
        and prev["close"] < prev["open"]
        and last["open"] <= prev["close"]
        and last["close"] >= prev["open"]
    ):
        patterns["bullish_engulfing"] = min(1.0, body_last / (body_prev + 1e-9))

    if (
        last["close"] < last["open"]
        and prev["close"] > prev["open"]
        and last["open"] >= prev["close"]
        and last["close"] <= prev["open"]
    ):
        patterns["bearish_engulfing"] = min(1.0, body_last / (body_prev + 1e-9))

    if last["high"] < prev["high"] and last["low"] > prev["low"]:
        range_prev = prev["high"] - prev["low"]
        inside_score = 1.0 - (
            prev["high"] - last["high"] + last["low"] - prev["low"]
        ) / (range_prev + 1e-9)
        if inside_score > 0:
            patterns["inside_bar"] = min(inside_score, 1.0)

    if len(df) >= 3:
        a = df.iloc[-3]
        bullish = (
            a["close"] < a["open"]
            and prev["close"] < prev["open"]
            and last["close"] > last["open"]
            and last["close"] > max(a["high"], prev["high"])
        )
        bearish = (
            a["close"] > a["open"]
            and prev["close"] > prev["open"]
            and last["close"] < last["open"]
            and last["close"] < min(a["low"], prev["low"])
        )
        if bullish or bearish:
            patterns["three_bar_reversal"] = 1.0

    if vol_mean > 0:
        vol_score = last["volume"] / vol_mean - 1.0
        if vol_score > 0:
            patterns["volume_spike"] = min(vol_score, 1.0)

    if vol_mean > 0 and last["close"] >= high_max and last["volume"] > vol_mean:
        brk_score = min(1.0, last["volume"] / (vol_mean * 1.5))
        patterns["breakout"] = brk_score

    if vol_mean > 0 and last["close"] <= low_min and last["volume"] > vol_mean:
        brkdn_score = min(1.0, last["volume"] / (vol_mean * 1.5))
        patterns["breakdown"] = brkdn_score

    tri_lb = min(len(df), max(2, lookback // 4))
    recent = df.iloc[-tri_lb:]
    highs = recent["high"]
    lows = recent["low"]
    if (
        highs.max() - highs.min() <= highs.mean() * 0.005
        and lows.diff().dropna().gt(0).all()
    ):
<<<<<<< HEAD
        patterns["ascending_triangle"] = 1.0
=======
        patterns["ascending_triangle"] = 1.0  # confidence capped at 1.0
>>>>>>> 355fa116

    # Head and shoulders pattern using peak detection
    hs_lb = min(len(df), max(3, int(lookback * 1.25)))
    series = df["close"].iloc[-hs_lb:]
    peaks, _ = find_peaks(series, distance=2)
    if len(peaks) >= 3:
        p1, p2, p3 = peaks[-3:]
        h1, h2, h3 = series.iloc[[p1, p2, p3]]
        if h2 > h1 and h2 > h3:
            tol = series.iloc[-1] * 0.02
            if abs(h1 - h3) <= tol and h2 - max(h1, h3) >= tol:
                if hs_lb - 1 - p3 <= 3:
                    patterns["head_and_shoulders"] = 1.0

    troughs, _ = find_peaks(-series, distance=2)
    if len(troughs) >= 3:
        t1, t2, t3 = troughs[-3:]
        l1, l2, l3 = series.iloc[[t1, t2, t3]]
        if l2 < l1 and l2 < l3:
            tol = series.iloc[-1] * 0.02
            if abs(l1 - l3) <= tol and min(l1, l3) - l2 >= tol:
                if hs_lb - 1 - t3 <= 3:
                    patterns["inverse_head_and_shoulders"] = 1.0

    return {k: min(1.0, v) for k, v in patterns.items() if v >= min_conf}<|MERGE_RESOLUTION|>--- conflicted
+++ resolved
@@ -12,11 +12,8 @@
 
 
 def detect_patterns(
-<<<<<<< HEAD
     df: pd.DataFrame, *, min_conf: float = 0.0, lookback: int | None = None
-=======
     df: pd.DataFrame, *, min_conf: float = 0.0, lookback: int = 20
->>>>>>> 355fa116
 ) -> dict[str, float]:
     """Return confidence scores for simple chart patterns detected in ``df``.
 
@@ -74,11 +71,8 @@
     if doji_score > 0:
         patterns["doji"] = min(doji_score, 1.0)
 
-<<<<<<< HEAD
     lb = min(len(df), 20 if lookback is None else lookback)
-=======
     lb = min(len(df), lookback)
->>>>>>> 355fa116
     high_max = df["high"].rolling(lb).max().iloc[-2]
     low_min = df["low"].rolling(lb).min().iloc[-2]
     vol_mean = df["volume"].rolling(lb).mean().iloc[-2]
@@ -147,11 +141,8 @@
         highs.max() - highs.min() <= highs.mean() * 0.005
         and lows.diff().dropna().gt(0).all()
     ):
-<<<<<<< HEAD
         patterns["ascending_triangle"] = 1.0
-=======
         patterns["ascending_triangle"] = 1.0  # confidence capped at 1.0
->>>>>>> 355fa116
 
     # Head and shoulders pattern using peak detection
     hs_lb = min(len(df), max(3, int(lookback * 1.25)))
