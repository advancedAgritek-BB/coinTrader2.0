import pandas as pd


def detect_patterns(df: pd.DataFrame) -> dict[str, float]:
<<<<<<< HEAD
    """Return confidence scores for simple chart patterns detected in ``df``.
=======
    """Return scored chart patterns detected in ``df``.

    The function inspects the latest candles and assigns a confidence
    between ``0`` and ``1`` for each detected pattern. Patterns include
    classic candlestick formations and simple breakout signals:

    ``"breakout"``         -- last close at a new high with volume spike
    ``"breakdown"``        -- last close at a new low with volume spike
    ``"hammer"``           -- small body, long lower shadow
    ``"shooting_star"``    -- small body, long upper shadow
    ``"doji"``             -- open and close nearly equal
    ``"bullish_engulfing"``  -- last candle engulfs previous bearish body
    ``"bearish_engulfing"`` -- last candle engulfs previous bullish body
    ``"inside_bar"``       -- current range is inside previous bar
    ``"three_bar_reversal"`` -- two bars one way then strong reversal
    ``"volume_spike"``     -- volume significantly above average
    """

    """Return a mapping of detected chart patterns to their strength.
>>>>>>> d22cb3b9

    The function inspects the latest candle and recent history for
    breakout and candlestick formations. Only a handful of patterns
    are recognized.  The return value maps pattern names to a confidence
    between 0 and 1.  Patterns with zero confidence are omitted.

    ``"breakout"``  -- last close at a new high with a volume spike
    ``"breakdown"`` -- last close at a new low with a volume spike
    ``"hammer"``    -- small body with long lower shadow
    ``"shooting_star"`` -- small body with long upper shadow
    ``"doji"``      -- open and close nearly equal
    """
<<<<<<< HEAD
    scores: dict[str, float] = {}
=======
    patterns: dict[str, float] = {}
>>>>>>> d22cb3b9
    if df is None or len(df) < 2:
        return scores

    last = df.iloc[-1]

    body = abs(last["close"] - last["open"])
    candle_range = last["high"] - last["low"]
    if candle_range == 0:
<<<<<<< HEAD
        return scores
=======
        return patterns

>>>>>>> d22cb3b9
    upper = last["high"] - max(last["close"], last["open"])
    lower = min(last["close"], last["open"]) - last["low"]

    body_ratio = body / candle_range
    upper_ratio = upper / candle_range
    lower_ratio = lower / candle_range

    # hammer and shooting star scoring
    if body_ratio <= 0.4:
        hammer_score = max(0.0, min((lower_ratio - upper_ratio) * (1 - body_ratio), 1.0))
        shooting_score = max(0.0, min((upper_ratio - lower_ratio) * (1 - body_ratio), 1.0))
        if hammer_score > 0:
            patterns["hammer"] = hammer_score
        if shooting_score > 0:
            patterns["shooting_star"] = shooting_score

    # doji score based on body proportion
    doji_score = max(0.0, 1.0 - body_ratio / 0.1)
    if doji_score > 0:
        patterns["doji"] = min(doji_score, 1.0)
    if body <= candle_range * 0.1:
        if upper > candle_range * 0.4 and lower <= candle_range * 0.1:
<<<<<<< HEAD
            scores["shooting_star"] = 1.0
        if lower > candle_range * 0.4 and upper <= candle_range * 0.1:
            scores["hammer"] = 1.0
        if upper > candle_range * 0.2 and lower > candle_range * 0.2:
            scores["doji"] = 1.0
=======
            patterns["shooting_star"] = upper / candle_range
        if lower > candle_range * 0.4 and upper <= candle_range * 0.1:
            patterns["hammer"] = lower / candle_range
        if upper > candle_range * 0.2 and lower > candle_range * 0.2:
            patterns["doji"] = 1 - body / candle_range
>>>>>>> d22cb3b9

    lookback = min(len(df), 20)
    if len(df) >= 2:
        high_max = df["high"].rolling(lookback).max().iloc[-2]
        low_min = df["low"].rolling(lookback).min().iloc[-2]
        vol_mean = df["volume"].rolling(lookback).mean().iloc[-2]
    else:
        high_max = df["high"].max()
        low_min = df["low"].min()
        vol_mean = df["volume"].mean()

    # engulfing patterns
    body_prev = abs(prev["close"] - prev["open"])
    body_last = abs(last["close"] - last["open"])
    if (
        last["close"] > last["open"]
        and prev["close"] < prev["open"]
        and last["open"] <= prev["close"]
        and last["close"] >= prev["open"]
    ):
        patterns["bullish_engulfing"] = min(1.0, body_last / (body_prev + 1e-9))

    if (
        last["close"] < last["open"]
        and prev["close"] > prev["open"]
        and last["open"] >= prev["close"]
        and last["close"] <= prev["open"]
    ):
        patterns["bearish_engulfing"] = min(1.0, body_last / (body_prev + 1e-9))

    # inside bar
    if last["high"] < prev["high"] and last["low"] > prev["low"]:
        range_prev = prev["high"] - prev["low"]
        inside_score = 1.0 - (prev["high"] - last["high"] + last["low"] - prev["low"]) / (range_prev + 1e-9)
        patterns["inside_bar"] = max(0.0, min(inside_score, 1.0))

    # three bar reversal
    if len(df) >= 3:
        a = df.iloc[-3]
        if (
            a["close"] < a["open"]
            and prev["close"] < prev["open"]
            and last["close"] > last["open"]
            and last["close"] > max(a["high"], prev["high"])
        ) or (
            a["close"] > a["open"]
            and prev["close"] > prev["open"]
            and last["close"] < last["open"]
            and last["close"] < min(a["low"], prev["low"])
        ):
            patterns["three_bar_reversal"] = 1.0

    # volume spike
    if vol_mean > 0:
        vol_score = max(0.0, min(last["volume"] / vol_mean - 1.0, 1.0))
        if vol_score > 0:
            patterns["volume_spike"] = vol_score

    # breakout and breakdown
    if last["close"] >= high_max and last["volume"] > vol_mean:
        brk_score = min(1.0, last["volume"] / (vol_mean * 1.5))
        patterns["breakout"] = max(brk_score, patterns.get("breakout", 0.0))

    if last["close"] <= low_min and last["volume"] > vol_mean:
        brkdn_score = min(1.0, last["volume"] / (vol_mean * 1.5))
        patterns["breakdown"] = max(brkdn_score, patterns.get("breakdown", 0.0))
    if last["close"] >= high_max and last["volume"] > vol_mean * 1.5:
<<<<<<< HEAD
        scores["breakout"] = 1.0
    if last["close"] <= low_min and last["volume"] > vol_mean * 1.5:
        scores["breakdown"] = 1.0
=======
        strength = (last["close"] - high_max) / high_max
        patterns["breakout"] = max(strength, 0.0) + 1.0
    if last["close"] <= low_min and last["volume"] > vol_mean * 1.5:
        strength = (low_min - last["close"]) / low_min
        patterns["breakdown"] = max(strength, 0.0) + 1.0

    # Detect simple ascending triangle
    lookback = min(len(df), 5)
    recent = df.iloc[-lookback:]
    highs = recent["high"]
    lows = recent["low"]
    if (
        highs.max() - highs.min() <= highs.mean() * 0.005
        and lows.diff().dropna().gt(0).all()
    ):
        patterns["ascending_triangle"] = 1.5
>>>>>>> d22cb3b9

    return scores<|MERGE_RESOLUTION|>--- conflicted
+++ resolved
@@ -2,9 +2,7 @@
 
 
 def detect_patterns(df: pd.DataFrame) -> dict[str, float]:
-<<<<<<< HEAD
     """Return confidence scores for simple chart patterns detected in ``df``.
-=======
     """Return scored chart patterns detected in ``df``.
 
     The function inspects the latest candles and assigns a confidence
@@ -24,7 +22,6 @@
     """
 
     """Return a mapping of detected chart patterns to their strength.
->>>>>>> d22cb3b9
 
     The function inspects the latest candle and recent history for
     breakout and candlestick formations. Only a handful of patterns
@@ -37,11 +34,8 @@
     ``"shooting_star"`` -- small body with long upper shadow
     ``"doji"``      -- open and close nearly equal
     """
-<<<<<<< HEAD
     scores: dict[str, float] = {}
-=======
     patterns: dict[str, float] = {}
->>>>>>> d22cb3b9
     if df is None or len(df) < 2:
         return scores
 
@@ -50,12 +44,9 @@
     body = abs(last["close"] - last["open"])
     candle_range = last["high"] - last["low"]
     if candle_range == 0:
-<<<<<<< HEAD
         return scores
-=======
         return patterns
 
->>>>>>> d22cb3b9
     upper = last["high"] - max(last["close"], last["open"])
     lower = min(last["close"], last["open"]) - last["low"]
 
@@ -78,19 +69,16 @@
         patterns["doji"] = min(doji_score, 1.0)
     if body <= candle_range * 0.1:
         if upper > candle_range * 0.4 and lower <= candle_range * 0.1:
-<<<<<<< HEAD
             scores["shooting_star"] = 1.0
         if lower > candle_range * 0.4 and upper <= candle_range * 0.1:
             scores["hammer"] = 1.0
         if upper > candle_range * 0.2 and lower > candle_range * 0.2:
             scores["doji"] = 1.0
-=======
             patterns["shooting_star"] = upper / candle_range
         if lower > candle_range * 0.4 and upper <= candle_range * 0.1:
             patterns["hammer"] = lower / candle_range
         if upper > candle_range * 0.2 and lower > candle_range * 0.2:
             patterns["doji"] = 1 - body / candle_range
->>>>>>> d22cb3b9
 
     lookback = min(len(df), 20)
     if len(df) >= 2:
@@ -158,11 +146,9 @@
         brkdn_score = min(1.0, last["volume"] / (vol_mean * 1.5))
         patterns["breakdown"] = max(brkdn_score, patterns.get("breakdown", 0.0))
     if last["close"] >= high_max and last["volume"] > vol_mean * 1.5:
-<<<<<<< HEAD
         scores["breakout"] = 1.0
     if last["close"] <= low_min and last["volume"] > vol_mean * 1.5:
         scores["breakdown"] = 1.0
-=======
         strength = (last["close"] - high_max) / high_max
         patterns["breakout"] = max(strength, 0.0) + 1.0
     if last["close"] <= low_min and last["volume"] > vol_mean * 1.5:
@@ -179,6 +165,5 @@
         and lows.diff().dropna().gt(0).all()
     ):
         patterns["ascending_triangle"] = 1.5
->>>>>>> d22cb3b9
 
     return scores