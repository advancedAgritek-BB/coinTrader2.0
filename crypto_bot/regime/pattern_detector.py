import pandas as pd


def detect_patterns(df: pd.DataFrame) -> dict[str, float]:
<<<<<<< HEAD
    """Return scored chart patterns detected in ``df``.

    The function inspects the latest candles and assigns a confidence
    between ``0`` and ``1`` for each detected pattern. Patterns include
    classic candlestick formations and simple breakout signals:

    ``"breakout"``         -- last close at a new high with volume spike
    ``"breakdown"``        -- last close at a new low with volume spike
    ``"hammer"``           -- small body, long lower shadow
    ``"shooting_star"``    -- small body, long upper shadow
    ``"doji"``             -- open and close nearly equal
    ``"bullish_engulfing"``  -- last candle engulfs previous bearish body
    ``"bearish_engulfing"`` -- last candle engulfs previous bullish body
    ``"inside_bar"``       -- current range is inside previous bar
    ``"three_bar_reversal"`` -- two bars one way then strong reversal
    ``"volume_spike"``     -- volume significantly above average
    """

=======
    """Return a mapping of detected chart patterns to their strength.

    The function inspects the latest candle and recent history for
    breakout and candlestick formations. Only a handful of patterns
    are recognized:

    ``"breakout"``  -- last close at a new high with a volume spike
    ``"breakdown"`` -- last close at a new low with a volume spike
    ``"hammer"``    -- small body with long lower shadow
    ``"shooting_star"`` -- small body with long upper shadow
    ``"doji"``      -- open and close nearly equal
    """
>>>>>>> 7d2de41c
    patterns: dict[str, float] = {}
    if df is None or len(df) < 2:
        return patterns

    last = df.iloc[-1]
    prev = df.iloc[-2]

    body = abs(last["close"] - last["open"])
    candle_range = last["high"] - last["low"]
    if candle_range == 0:
        return patterns

    upper = last["high"] - max(last["close"], last["open"])
    lower = min(last["close"], last["open"]) - last["low"]

<<<<<<< HEAD
    body_ratio = body / candle_range
    upper_ratio = upper / candle_range
    lower_ratio = lower / candle_range

    # hammer and shooting star scoring
    if body_ratio <= 0.4:
        hammer_score = max(0.0, min((lower_ratio - upper_ratio) * (1 - body_ratio), 1.0))
        shooting_score = max(0.0, min((upper_ratio - lower_ratio) * (1 - body_ratio), 1.0))
        if hammer_score > 0:
            patterns["hammer"] = hammer_score
        if shooting_score > 0:
            patterns["shooting_star"] = shooting_score

    # doji score based on body proportion
    doji_score = max(0.0, 1.0 - body_ratio / 0.1)
    if doji_score > 0:
        patterns["doji"] = min(doji_score, 1.0)
=======
    if body <= candle_range * 0.1:
        if upper > candle_range * 0.4 and lower <= candle_range * 0.1:
            patterns["shooting_star"] = upper / candle_range
        if lower > candle_range * 0.4 and upper <= candle_range * 0.1:
            patterns["hammer"] = lower / candle_range
        if upper > candle_range * 0.2 and lower > candle_range * 0.2:
            patterns["doji"] = 1 - body / candle_range
>>>>>>> 7d2de41c

    lookback = min(len(df), 20)
    if len(df) >= 2:
        high_max = df["high"].rolling(lookback).max().iloc[-2]
        low_min = df["low"].rolling(lookback).min().iloc[-2]
        vol_mean = df["volume"].rolling(lookback).mean().iloc[-2]
    else:
        high_max = df["high"].max()
        low_min = df["low"].min()
        vol_mean = df["volume"].mean()

<<<<<<< HEAD
    # engulfing patterns
    body_prev = abs(prev["close"] - prev["open"])
    body_last = abs(last["close"] - last["open"])
    if (
        last["close"] > last["open"]
        and prev["close"] < prev["open"]
        and last["open"] <= prev["close"]
        and last["close"] >= prev["open"]
    ):
        patterns["bullish_engulfing"] = min(1.0, body_last / (body_prev + 1e-9))

    if (
        last["close"] < last["open"]
        and prev["close"] > prev["open"]
        and last["open"] >= prev["close"]
        and last["close"] <= prev["open"]
    ):
        patterns["bearish_engulfing"] = min(1.0, body_last / (body_prev + 1e-9))

    # inside bar
    if last["high"] < prev["high"] and last["low"] > prev["low"]:
        range_prev = prev["high"] - prev["low"]
        inside_score = 1.0 - (prev["high"] - last["high"] + last["low"] - prev["low"]) / (range_prev + 1e-9)
        patterns["inside_bar"] = max(0.0, min(inside_score, 1.0))

    # three bar reversal
    if len(df) >= 3:
        a = df.iloc[-3]
        if (
            a["close"] < a["open"]
            and prev["close"] < prev["open"]
            and last["close"] > last["open"]
            and last["close"] > max(a["high"], prev["high"])
        ) or (
            a["close"] > a["open"]
            and prev["close"] > prev["open"]
            and last["close"] < last["open"]
            and last["close"] < min(a["low"], prev["low"])
        ):
            patterns["three_bar_reversal"] = 1.0

    # volume spike
    if vol_mean > 0:
        vol_score = max(0.0, min(last["volume"] / vol_mean - 1.0, 1.0))
        if vol_score > 0:
            patterns["volume_spike"] = vol_score

    # breakout and breakdown
    if last["close"] >= high_max and last["volume"] > vol_mean:
        brk_score = min(1.0, last["volume"] / (vol_mean * 1.5))
        patterns["breakout"] = max(brk_score, patterns.get("breakout", 0.0))

    if last["close"] <= low_min and last["volume"] > vol_mean:
        brkdn_score = min(1.0, last["volume"] / (vol_mean * 1.5))
        patterns["breakdown"] = max(brkdn_score, patterns.get("breakdown", 0.0))
=======
    if last["close"] >= high_max and last["volume"] > vol_mean * 1.5:
        strength = (last["close"] - high_max) / high_max
        patterns["breakout"] = max(strength, 0.0) + 1.0
    if last["close"] <= low_min and last["volume"] > vol_mean * 1.5:
        strength = (low_min - last["close"]) / low_min
        patterns["breakdown"] = max(strength, 0.0) + 1.0

    # Detect simple ascending triangle
    lookback = min(len(df), 5)
    recent = df.iloc[-lookback:]
    highs = recent["high"]
    lows = recent["low"]
    if (
        highs.max() - highs.min() <= highs.mean() * 0.005
        and lows.diff().dropna().gt(0).all()
    ):
        patterns["ascending_triangle"] = 1.5
>>>>>>> 7d2de41c

    return patterns<|MERGE_RESOLUTION|>--- conflicted
+++ resolved
@@ -2,7 +2,6 @@
 
 
 def detect_patterns(df: pd.DataFrame) -> dict[str, float]:
-<<<<<<< HEAD
     """Return scored chart patterns detected in ``df``.
 
     The function inspects the latest candles and assigns a confidence
@@ -21,7 +20,6 @@
     ``"volume_spike"``     -- volume significantly above average
     """
 
-=======
     """Return a mapping of detected chart patterns to their strength.
 
     The function inspects the latest candle and recent history for
@@ -34,7 +32,6 @@
     ``"shooting_star"`` -- small body with long upper shadow
     ``"doji"``      -- open and close nearly equal
     """
->>>>>>> 7d2de41c
     patterns: dict[str, float] = {}
     if df is None or len(df) < 2:
         return patterns
@@ -50,7 +47,6 @@
     upper = last["high"] - max(last["close"], last["open"])
     lower = min(last["close"], last["open"]) - last["low"]
 
-<<<<<<< HEAD
     body_ratio = body / candle_range
     upper_ratio = upper / candle_range
     lower_ratio = lower / candle_range
@@ -68,7 +64,6 @@
     doji_score = max(0.0, 1.0 - body_ratio / 0.1)
     if doji_score > 0:
         patterns["doji"] = min(doji_score, 1.0)
-=======
     if body <= candle_range * 0.1:
         if upper > candle_range * 0.4 and lower <= candle_range * 0.1:
             patterns["shooting_star"] = upper / candle_range
@@ -76,7 +71,6 @@
             patterns["hammer"] = lower / candle_range
         if upper > candle_range * 0.2 and lower > candle_range * 0.2:
             patterns["doji"] = 1 - body / candle_range
->>>>>>> 7d2de41c
 
     lookback = min(len(df), 20)
     if len(df) >= 2:
@@ -88,7 +82,6 @@
         low_min = df["low"].min()
         vol_mean = df["volume"].mean()
 
-<<<<<<< HEAD
     # engulfing patterns
     body_prev = abs(prev["close"] - prev["open"])
     body_last = abs(last["close"] - last["open"])
@@ -144,7 +137,6 @@
     if last["close"] <= low_min and last["volume"] > vol_mean:
         brkdn_score = min(1.0, last["volume"] / (vol_mean * 1.5))
         patterns["breakdown"] = max(brkdn_score, patterns.get("breakdown", 0.0))
-=======
     if last["close"] >= high_max and last["volume"] > vol_mean * 1.5:
         strength = (last["close"] - high_max) / high_max
         patterns["breakout"] = max(strength, 0.0) + 1.0
@@ -162,6 +154,5 @@
         and lows.diff().dropna().gt(0).all()
     ):
         patterns["ascending_triangle"] = 1.5
->>>>>>> 7d2de41c
 
     return patterns