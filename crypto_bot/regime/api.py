"""Regime model API with resilient fallbacks.

<<<<<<< HEAD
This module attempts to load the latest trained regime model from a
Supabase-backed registry.  Should the registry be unavailable or the
model fail to load/execute, a lightweight technical-analysis baseline is
used instead.  The baseline relies solely on ``pandas``/``numpy`` and
therefore works in minimal environments.
=======
This module attempts to load the latest trained regime model from Supabase via
``load_latest_regime``.  Should the remote retrieval or model inference fail, a
lightweight technical-analysis baseline is used instead.  The baseline relies
solely on ``pandas``/``numpy`` and therefore works in minimal environments.
>>>>>>> c012094a
"""

from __future__ import annotations

from dataclasses import dataclass
from typing import Literal, Optional

import numpy as np
import pandas as pd

<<<<<<< HEAD
try:  # Import lazily guarded; registry may be unavailable in some envs
    from crypto_bot.regime import registry as _registry
except Exception:  # pragma: no cover - registry is optional
    _registry = None
=======
# Regime models are retrieved from Supabase via ``load_latest_regime``.  This
# import is intentionally lightweight; any networking or dependency issues are
# handled within the prediction routine which falls back to the baseline
# implementation on failure.
from crypto_bot.regime.registry import load_latest_regime
>>>>>>> c012094a


Action = Literal["long", "flat", "short"]


@dataclass
class Prediction:
    """Container for regime predictions."""

    action: Action
    score: float
    regime: Optional[str] = None
    meta: dict | None = None


def _baseline_action(features: pd.DataFrame) -> Prediction:
    """Pure-Python fallback prediction.

    Uses ``close`` column if available, otherwise the last numeric column of
    ``features``.  Computes RSI and an EMA crossover to determine a trading
    action.  This approach is intentionally simple but provides deterministic
    behaviour when a trained model or registry is unavailable.
    """

    cols = [c.lower() for c in features.columns]
    if "close" in cols:
        price = features.iloc[:, cols.index("close")]
    else:
        num_cols = features.select_dtypes(include=[np.number]).columns
        price = (
            features[num_cols[-1]]
            if len(num_cols)
            else pd.Series(np.arange(len(features)))
        )

    rsi = _rsi(price).iloc[-1]
    ema_fast = price.ewm(span=8, adjust=False).mean().iloc[-1]
    ema_slow = price.ewm(span=21, adjust=False).mean().iloc[-1]
    cross = float(np.sign(ema_fast - ema_slow))

    if rsi >= 65 and cross >= 0:
        score = float(min(1.0, 0.5 + (rsi - 65) / 35 + 0.25 * cross))
        return Prediction("long", score, meta={"source": "fallback"})
    if rsi <= 35 and cross <= 0:
        score = float(min(1.0, 0.5 + (35 - rsi) / 35 + 0.25 * (-cross)))
        return Prediction("short", score, meta={"source": "fallback"})

    return Prediction("flat", 0.5, meta={"source": "fallback"})


def _rsi(series: pd.Series, window: int = 14) -> pd.Series:
    """Compute the Relative Strength Index (RSI)."""

    delta = series.diff()
    up = delta.clip(lower=0).rolling(window).mean()
    down = -delta.clip(upper=0).rolling(window).mean()
    rs = up / (down.replace(0, np.nan))
    return 100 - (100 / (1 + rs))


<<<<<<< HEAD
=======
def _load_model_from_bytes(blob: bytes):
    """Deserialize a model from bytes.

    Joblib is attempted first (if available) and falls back to the standard
    ``pickle`` module.  Importing ``joblib`` lazily avoids mandatory
    dependencies for callers who only rely on the baseline prediction.
    """

    try:
        import joblib  # type: ignore

        return joblib.load(BytesIO(blob))
    except Exception:  # pragma: no cover - joblib may be missing or fail
        import pickle

        return pickle.loads(blob)


>>>>>>> c012094a
def predict(features: pd.DataFrame, symbol: str = "BTCUSDT") -> Prediction:
    """Predict the trading regime for the provided ``features``.

    The function tries to fetch the latest trained model and its accompanying
    metadata from Supabase via :func:`load_latest_regime`.  If any part of the
    retrieval or model execution fails, a deterministic baseline action is
    returned instead.
    """

<<<<<<< HEAD
    if _registry is None:  # Registry not imported or unavailable
        return _baseline_action(features)

    try:
        model, meta = _registry.load_latest_regime(symbol)
=======
    try:
        # ``load_latest_regime`` returns the raw model bytes and metadata that
        # includes the feature list used during training.
        blob, meta = load_latest_regime(symbol)
>>>>>>> c012094a
        feat_list = meta.get("feature_list")
        features_df = features
        if feat_list:
            available = [c for c in feat_list if c in features.columns]
            if available:
                features_df = features[available]

<<<<<<< HEAD
        proba = model.predict_proba(features.tail(1))  # type: ignore[attr-defined]
=======
        model = _load_model_from_bytes(blob)
        proba = model.predict_proba(features_df.tail(1))  # type: ignore[attr-defined]
>>>>>>> c012094a
        proba = getattr(proba, "ravel", lambda: proba)()
        idx = int(np.argmax(proba))
        label_order = meta.get("label_order", [-1, 0, 1])
        mapping = {-1: "short", 0: "flat", 1: "long"}
        class_id = label_order[idx] if idx < len(label_order) else 0
        action = mapping.get(class_id, "flat")
<<<<<<< HEAD
        score = (
            float(proba[idx]) if hasattr(proba, "__len__") else float(proba)
        )
        return Prediction(action=action, score=score, meta=meta)
    except Exception:  # pragma: no cover - registry or model issues
=======
        score = float(proba[idx]) if hasattr(proba, "__len__") else float(proba)
        return Prediction(action=action, score=score, meta=meta)
    except Exception:  # pragma: no cover - network or model failure
>>>>>>> c012094a
        return _baseline_action(features)
<|MERGE_RESOLUTION|>--- conflicted
+++ resolved
@@ -1,17 +1,14 @@
 """Regime model API with resilient fallbacks.
 
-<<<<<<< HEAD
 This module attempts to load the latest trained regime model from a
 Supabase-backed registry.  Should the registry be unavailable or the
 model fail to load/execute, a lightweight technical-analysis baseline is
 used instead.  The baseline relies solely on ``pandas``/``numpy`` and
 therefore works in minimal environments.
-=======
 This module attempts to load the latest trained regime model from Supabase via
 ``load_latest_regime``.  Should the remote retrieval or model inference fail, a
 lightweight technical-analysis baseline is used instead.  The baseline relies
 solely on ``pandas``/``numpy`` and therefore works in minimal environments.
->>>>>>> c012094a
 """
 
 from __future__ import annotations
@@ -22,18 +19,15 @@
 import numpy as np
 import pandas as pd
 
-<<<<<<< HEAD
 try:  # Import lazily guarded; registry may be unavailable in some envs
     from crypto_bot.regime import registry as _registry
 except Exception:  # pragma: no cover - registry is optional
     _registry = None
-=======
 # Regime models are retrieved from Supabase via ``load_latest_regime``.  This
 # import is intentionally lightweight; any networking or dependency issues are
 # handled within the prediction routine which falls back to the baseline
 # implementation on failure.
 from crypto_bot.regime.registry import load_latest_regime
->>>>>>> c012094a
 
 
 Action = Literal["long", "flat", "short"]
@@ -94,8 +88,6 @@
     return 100 - (100 / (1 + rs))
 
 
-<<<<<<< HEAD
-=======
 def _load_model_from_bytes(blob: bytes):
     """Deserialize a model from bytes.
 
@@ -114,7 +106,6 @@
         return pickle.loads(blob)
 
 
->>>>>>> c012094a
 def predict(features: pd.DataFrame, symbol: str = "BTCUSDT") -> Prediction:
     """Predict the trading regime for the provided ``features``.
 
@@ -124,18 +115,15 @@
     returned instead.
     """
 
-<<<<<<< HEAD
     if _registry is None:  # Registry not imported or unavailable
         return _baseline_action(features)
 
     try:
         model, meta = _registry.load_latest_regime(symbol)
-=======
     try:
         # ``load_latest_regime`` returns the raw model bytes and metadata that
         # includes the feature list used during training.
         blob, meta = load_latest_regime(symbol)
->>>>>>> c012094a
         feat_list = meta.get("feature_list")
         features_df = features
         if feat_list:
@@ -143,27 +131,21 @@
             if available:
                 features_df = features[available]
 
-<<<<<<< HEAD
         proba = model.predict_proba(features.tail(1))  # type: ignore[attr-defined]
-=======
         model = _load_model_from_bytes(blob)
         proba = model.predict_proba(features_df.tail(1))  # type: ignore[attr-defined]
->>>>>>> c012094a
         proba = getattr(proba, "ravel", lambda: proba)()
         idx = int(np.argmax(proba))
         label_order = meta.get("label_order", [-1, 0, 1])
         mapping = {-1: "short", 0: "flat", 1: "long"}
         class_id = label_order[idx] if idx < len(label_order) else 0
         action = mapping.get(class_id, "flat")
-<<<<<<< HEAD
         score = (
             float(proba[idx]) if hasattr(proba, "__len__") else float(proba)
         )
         return Prediction(action=action, score=score, meta=meta)
     except Exception:  # pragma: no cover - registry or model issues
-=======
         score = float(proba[idx]) if hasattr(proba, "__len__") else float(proba)
         return Prediction(action=action, score=score, meta=meta)
     except Exception:  # pragma: no cover - network or model failure
->>>>>>> c012094a
         return _baseline_action(features)
