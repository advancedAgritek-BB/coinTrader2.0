--- conflicted
+++ resolved
@@ -24,12 +24,9 @@
     meme_wave_bot,
     flash_crash_bot,
     solana_scalping,
-<<<<<<< HEAD
-=======
     lstm_bot,
     meme_wave_bot,
     flash_crash_bot,
->>>>>>> 22402472
 )
 
 LOG_FILE = LOG_DIR / "strategy_performance.json"
@@ -129,11 +126,8 @@
 _register(bounce_scalper, "bounce_scalper", "bounce_scalper_bot")
 _register(flash_crash_bot, "flash_crash_bot")
 _register(dip_hunter, "dip_hunter")
-<<<<<<< HEAD
 _register(flash_crash_bot, "flash_crash_bot")
-=======
 _register(lstm_bot, "lstm_bot")
->>>>>>> 22402472
 _register(solana_scalping, "solana_scalping", "solana_scalping_bot")
 _register(meme_wave_bot, "meme_wave_bot")
 _register(dca_bot, "dca", "dca_bot")
