import json
from pathlib import Path
from typing import Callable, Dict, List, Optional

from crypto_bot.utils.logger import LOG_DIR
from datetime import datetime

import pandas as pd


from crypto_bot.strategy import (
    trend_bot,
    grid_bot,
    sniper_bot,
    dex_scalper,
    dca_bot,
    mean_bot,
    dip_hunter,
    breakout_bot,
    micro_scalp_bot,
    momentum_bot,
    bounce_scalper,
    solana_scalping,
<<<<<<< HEAD
    meme_wave_bot,
=======
    momentum_bot,
>>>>>>> e36427a0
)

LOG_FILE = LOG_DIR / "strategy_performance.json"
MODEL_PATH = Path(__file__).resolve().parent / "models" / "meta_selector_lgbm.txt"


class MetaRegressor:
    """Wrapper for the LightGBM model predicting strategy PnL."""

    MODEL_PATH = MODEL_PATH
    _model: Optional[object] = None

    @classmethod
    def _load(cls) -> Optional[object]:
        if cls._model is None and cls.MODEL_PATH.exists():
            try:
                import lightgbm as lgb
                cls._model = lgb.Booster(model_file=str(cls.MODEL_PATH))
            except Exception:
                cls._model = None
        return cls._model

    @classmethod
    def predict_scores(
        cls, regime: str, stats: Dict[str, Dict[str, float]]
    ) -> Dict[str, float]:
        """Return expected PnL per strategy using the ML model."""

        model = cls._load()
        if model is None or not stats:
            return {}
        df = pd.DataFrame.from_dict(stats, orient="index")
        # Regime may be encoded in the model; include as column if supported
        features = []
        try:
            features = model.feature_name()
        except Exception:
            pass
        if "regime" in features:
            df["regime"] = regime
        try:
            preds = model.predict(df)
        except Exception:
            return {}
        return {k: float(v) for k, v in zip(df.index, preds)}


_STRATEGY_FN_MAP = {
    "trend": trend_bot.generate_signal,
    "trend_bot": trend_bot.generate_signal,
    "grid": grid_bot.generate_signal,
    "grid_bot": grid_bot.generate_signal,
    "sniper": sniper_bot.generate_signal,
    "sniper_bot": sniper_bot.generate_signal,
    "dex_scalper": dex_scalper.generate_signal,
    "dex_scalper_bot": dex_scalper.generate_signal,
    "mean_bot": mean_bot.generate_signal,
    "breakout_bot": breakout_bot.generate_signal,
    "micro_scalp": micro_scalp_bot.generate_signal,
    "micro_scalp_bot": micro_scalp_bot.generate_signal,
    "momentum": momentum_bot.generate_signal,
    "momentum_bot": momentum_bot.generate_signal,
    "bounce_scalper": bounce_scalper.generate_signal,
    "bounce_scalper_bot": bounce_scalper.generate_signal,
    "dip_hunter": dip_hunter.generate_signal,
    "solana_scalping": solana_scalping.generate_signal,
    "solana_scalping_bot": solana_scalping.generate_signal,
    "meme_wave_bot": meme_wave_bot.generate_signal,
    "dca": dca_bot.generate_signal,
    "dca_bot": dca_bot.generate_signal,
}

if momentum_bot is not None:
    _STRATEGY_FN_MAP["momentum_bot"] = momentum_bot.generate_signal


def get_strategy_by_name(
    name: str,
) -> Callable[[pd.DataFrame], tuple] | None:
    """Return the strategy function mapped to ``name`` if present."""
    return _STRATEGY_FN_MAP.get(name)


def _load() -> Dict[str, Dict[str, List[dict]]]:
    """Return parsed performance log data."""
    if not LOG_FILE.exists():
        return {}
    try:
        return json.loads(LOG_FILE.read_text())
    except Exception:
        return {}


def _compute_stats(trades: List[dict]) -> Optional[Dict[str, float]]:
    now = datetime.utcnow()
    pnls = [
        float(t["pnl"]) * (0.99 ** (now - datetime.fromisoformat(t["timestamp"])).days)
        for t in trades
    ]
    if not pnls:
        return {
            "win_rate": 0.6,
            "raw_sharpe": 1.0,
            "downside_std": 0.0,
            "max_dd": 0.0,
            "trade_count": 1,
        }
    wins = sum(p > 0 for p in pnls)
    total = len(pnls)
    win_rate = wins / total if total else 0.0
    series = pd.Series(pnls)
    neg_returns = series[series < 0]
    downside_std = neg_returns.std(ddof=0) if not neg_returns.empty else 0.0
    max_dd = (series.cummax() - series).max()
    raw_sharpe = 0.0
    std = series.std()
    if std:
        raw_sharpe = series.mean() / std * (total ** 0.5)
    return {
        "win_rate": win_rate,
        "raw_sharpe": float(raw_sharpe),
        "downside_std": float(downside_std),
        "max_dd": float(max_dd),
        "trade_count": total,
    }


def _stats_for(regime: str) -> Dict[str, Dict[str, float]]:
    data = _load().get(regime, {})
    stats: Dict[str, Dict[str, float]] = {}
    for strat, trades in data.items():
        s = _compute_stats(trades)
        if s is not None:
            stats[strat] = s
    return stats

def _scores_for(regime: str) -> Dict[str, float]:
    """Compute score per strategy for ``regime``."""
    data = _load().get(regime, {})
    scores: Dict[str, float] = {}
    for strat, trades in data.items():
        stats = _compute_stats(trades)
        if stats is None:
            continue
        score = (
            stats["win_rate"]
            * stats["raw_sharpe"]
            / (1 + stats["downside_std"] + stats["max_dd"])
        )
        penalty = 0.5 * stats["max_dd"]
        score -= penalty
        scores[strat] = max(score, 0.0)
    return scores


def choose_best(regime: str) -> Callable[[pd.DataFrame], tuple]:
    """Return strategy with best historical score for ``regime``."""
    from .strategy_router import strategy_for

    scores = _scores_for(regime)
    if not scores:
        return strategy_for(regime)

    if MetaRegressor.MODEL_PATH.exists():
        stats = _stats_for(regime)
        ml_scores = MetaRegressor.predict_scores(regime, stats)
        if ml_scores:
            scores = ml_scores

    best = max(scores.items(), key=lambda x: x[1])[0]
    return _STRATEGY_FN_MAP.get(best, strategy_for(regime))<|MERGE_RESOLUTION|>--- conflicted
+++ resolved
@@ -21,11 +21,8 @@
     momentum_bot,
     bounce_scalper,
     solana_scalping,
-<<<<<<< HEAD
     meme_wave_bot,
-=======
     momentum_bot,
->>>>>>> e36427a0
 )
 
 LOG_FILE = LOG_DIR / "strategy_performance.json"
