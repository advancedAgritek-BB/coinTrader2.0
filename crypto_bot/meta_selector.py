import json
from datetime import datetime
from pathlib import Path
from typing import Callable, Dict, List, Optional

import pandas as pd

from crypto_bot.utils.logger import LOG_DIR
from crypto_bot.strategy import (
    bounce_scalper,
    breakout_bot,
    cross_chain_arb_bot,
    dca_bot,
    dex_scalper,
    dip_hunter,
    flash_crash_bot,
    grid_bot,
    lstm_bot,
    mean_bot,
    meme_wave_bot,
    micro_scalp_bot,
    momentum_bot,
    sniper_bot,
    sniper_solana,
    solana_scalping,
    trend_bot,
)

LOG_FILE = LOG_DIR / "strategy_performance.json"
MODEL_PATH = Path(__file__).resolve().parent / "models" / "meta_selector_lgbm.txt"


class MetaRegressor:
    """Wrapper for the LightGBM model predicting strategy PnL."""

    MODEL_PATH = MODEL_PATH
    _model: Optional[object] = None

    @classmethod
    def _load(cls) -> Optional[object]:
        if cls._model is None and cls.MODEL_PATH.exists():
            try:
                import lightgbm as lgb
                cls._model = lgb.Booster(model_file=str(cls.MODEL_PATH))
            except Exception:
                cls._model = None
        return cls._model

    @classmethod
    def predict_scores(
        cls, regime: str, stats: Dict[str, Dict[str, float]]
    ) -> Dict[str, float]:
        """Return expected PnL per strategy using the ML model."""

        model = cls._load()
        if model is None or not stats:
            return {}
        df = pd.DataFrame.from_dict(stats, orient="index")
        # Regime may be encoded in the model; include as column if supported
        features = []
        try:
            features = model.feature_name()
        except Exception:
            pass
        if "regime" in features:
            df["regime"] = regime
        try:
            preds = model.predict(df)
        except Exception:
            return {}
        return {k: float(v) for k, v in zip(df.index, preds)}


_STRATEGY_FN_MAP: Dict[str, Callable[[pd.DataFrame], tuple]] = {}


def _register(module, *names: str) -> None:
    """Register strategy signal generator under given names if available."""

    if module is None:
        return
    fn = module.generate_signal
    for name in names:
        _STRATEGY_FN_MAP[name] = fn

<<<<<<< HEAD
# Register each strategy once under its canonical name
for module, name in [
    (trend_bot, "trend_bot"),
    (grid_bot, "grid_bot"),
    (sniper_solana, "sniper_solana"),
    (sniper_bot, "sniper_bot"),
    (dex_scalper, "dex_scalper"),
    (mean_bot, "mean_bot"),
    (breakout_bot, "breakout_bot"),
    (micro_scalp_bot, "micro_scalp_bot"),
    (momentum_bot, "momentum_bot"),
    (lstm_bot, "lstm_bot"),
    (bounce_scalper, "bounce_scalper"),
    (flash_crash_bot, "flash_crash_bot"),
    (dip_hunter, "dip_hunter"),
    (solana_scalping, "solana_scalping"),
    (meme_wave_bot, "meme_wave_bot"),
    (dca_bot, "dca_bot"),
    (cross_chain_arb_bot, "cross_chain_arb_bot"),
]:
    _register(module, name)
=======

_register(trend_bot, "trend_bot")
_register(grid_bot, "grid_bot")
_register(sniper_bot, "sniper", "sniper_bot")
_register(dex_scalper, "dex_scalper", "dex_scalper_bot")
_register(mean_bot, "mean_bot")
_register(breakout_bot, "breakout_bot")
_register(micro_scalp_bot, "micro_scalp_bot")
_register(momentum_bot, "momentum", "momentum_bot")
_register(lstm_bot, "lstm_bot")
_register(bounce_scalper, "bounce_scalper")
_register(flash_crash_bot, "flash_crash_bot")
_register(dip_hunter, "dip_hunter")
_register(solana_scalping, "solana_scalping")
_register(meme_wave_bot, "meme_wave_bot")
_register(dca_bot, "dca_bot")
_register(cross_chain_arb_bot, "cross_chain_arb_bot")
>>>>>>> fce7daf4


def get_strategy_by_name(
    name: str,
) -> Callable[[pd.DataFrame], tuple] | None:
    """Return the strategy function mapped to ``name`` if present."""
    return _STRATEGY_FN_MAP.get(name)


def _load() -> Dict[str, Dict[str, List[dict]]]:
    """Return parsed performance log data."""
    if not LOG_FILE.exists():
        return {}
    try:
        return json.loads(LOG_FILE.read_text())
    except Exception:
        return {}


def _compute_stats(trades: List[dict]) -> Optional[Dict[str, float]]:
    now = datetime.utcnow()
    pnls = [
        float(t["pnl"]) * (0.99 ** (now - datetime.fromisoformat(t["timestamp"])).days)
        for t in trades
    ]
    if not pnls:
        return {
            "win_rate": 0.6,
            "raw_sharpe": 1.0,
            "downside_std": 0.0,
            "max_dd": 0.0,
            "trade_count": 1,
        }
    wins = sum(p > 0 for p in pnls)
    total = len(pnls)
    win_rate = wins / total if total else 0.0
    series = pd.Series(pnls)
    neg_returns = series[series < 0]
    downside_std = neg_returns.std(ddof=0) if not neg_returns.empty else 0.0
    max_dd = (series.cummax() - series).max()
    raw_sharpe = 0.0
    std = series.std()
    if std:
        raw_sharpe = series.mean() / std * (total ** 0.5)
    return {
        "win_rate": win_rate,
        "raw_sharpe": float(raw_sharpe),
        "downside_std": float(downside_std),
        "max_dd": float(max_dd),
        "trade_count": total,
    }


def _stats_for(regime: str) -> Dict[str, Dict[str, float]]:
    data = _load().get(regime, {})
    stats: Dict[str, Dict[str, float]] = {}
    for strat, trades in data.items():
        s = _compute_stats(trades)
        if s is not None:
            stats[strat] = s
    return stats

def _scores_for(regime: str) -> Dict[str, float]:
    """Compute score per strategy for ``regime``."""
    data = _load().get(regime, {})
    scores: Dict[str, float] = {}
    for strat, trades in data.items():
        stats = _compute_stats(trades)
        if stats is None:
            continue
        score = (
            stats["win_rate"]
            * stats["raw_sharpe"]
            / (1 + stats["downside_std"] + stats["max_dd"])
        )
        penalty = 0.5 * stats["max_dd"]
        score -= penalty
        scores[strat] = max(score, 0.0)
    return scores


def choose_best(regime: str) -> Callable[[pd.DataFrame], tuple]:
    """Return strategy with best historical score for ``regime``."""
    from .strategy_router import strategy_for

    scores = _scores_for(regime)
    if not scores:
        return strategy_for(regime)

    if MetaRegressor.MODEL_PATH.exists():
        stats = _stats_for(regime)
        ml_scores = MetaRegressor.predict_scores(regime, stats)
        if ml_scores:
            scores = ml_scores

    best = max(scores.items(), key=lambda x: x[1])[0]
    return _STRATEGY_FN_MAP.get(best, strategy_for(regime))<|MERGE_RESOLUTION|>--- conflicted
+++ resolved
@@ -83,7 +83,6 @@
     for name in names:
         _STRATEGY_FN_MAP[name] = fn
 
-<<<<<<< HEAD
 # Register each strategy once under its canonical name
 for module, name in [
     (trend_bot, "trend_bot"),
@@ -105,7 +104,6 @@
     (cross_chain_arb_bot, "cross_chain_arb_bot"),
 ]:
     _register(module, name)
-=======
 
 _register(trend_bot, "trend_bot")
 _register(grid_bot, "grid_bot")
@@ -123,7 +121,6 @@
 _register(meme_wave_bot, "meme_wave_bot")
 _register(dca_bot, "dca_bot")
 _register(cross_chain_arb_bot, "cross_chain_arb_bot")
->>>>>>> fce7daf4
 
 
 def get_strategy_by_name(
