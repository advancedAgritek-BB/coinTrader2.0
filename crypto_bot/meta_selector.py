import json
from pathlib import Path
from typing import Callable, Dict, List, Optional

from crypto_bot.utils.logger import LOG_DIR
from datetime import datetime

import pandas as pd


from crypto_bot.strategy import (
    trend_bot,
    grid_bot,
    sniper_bot,
    dex_scalper,
    dca_bot,
    mean_bot,
    breakout_bot,
    micro_scalp_bot,
    bounce_scalper,
    solana_scalping,
)

LOG_FILE = LOG_DIR / "strategy_performance.json"
MODEL_PATH = Path(__file__).resolve().parent / "models" / "meta_selector_lgbm.txt"


class MetaRegressor:
    """Wrapper for the LightGBM model predicting strategy PnL."""

    MODEL_PATH = MODEL_PATH
    _model: Optional[object] = None

    @classmethod
    def _load(cls) -> Optional[object]:
        if cls._model is None and cls.MODEL_PATH.exists():
            try:
                import lightgbm as lgb
                cls._model = lgb.Booster(model_file=str(cls.MODEL_PATH))
            except Exception:
                cls._model = None
        return cls._model

    @classmethod
    def predict_scores(
        cls, regime: str, stats: Dict[str, Dict[str, float]]
    ) -> Dict[str, float]:
        """Return expected PnL per strategy using the ML model."""

        model = cls._load()
        if model is None or not stats:
            return {}
        df = pd.DataFrame.from_dict(stats, orient="index")
        # Regime may be encoded in the model; include as column if supported
        features = []
        try:
            features = model.feature_name()
        except Exception:
            pass
        if "regime" in features:
            df["regime"] = regime
        try:
            preds = model.predict(df)
        except Exception:
            return {}
        return {k: float(v) for k, v in zip(df.index, preds)}


_STRATEGY_FN_MAP = {
    "trend": trend_bot.generate_signal,
    "trend_bot": trend_bot.generate_signal,
    "grid": grid_bot.generate_signal,
    "grid_bot": grid_bot.generate_signal,
    "sniper": sniper_bot.generate_signal,
    "sniper_bot": sniper_bot.generate_signal,
    "dex_scalper": dex_scalper.generate_signal,
    "dex_scalper_bot": dex_scalper.generate_signal,
    "mean_bot": mean_bot.generate_signal,
    "breakout_bot": breakout_bot.generate_signal,
    "micro_scalp": micro_scalp_bot.generate_signal,
    "micro_scalp_bot": micro_scalp_bot.generate_signal,
    "bounce_scalper": bounce_scalper.generate_signal,
    "bounce_scalper_bot": bounce_scalper.generate_signal,
<<<<<<< HEAD
    "solana_scalping": solana_scalping.generate_signal,
    "solana_scalping_bot": solana_scalping.generate_signal,
=======
    "dca": dca_bot.generate_signal,
    "dca_bot": dca_bot.generate_signal,
>>>>>>> 62a18821
}


def get_strategy_by_name(
    name: str,
) -> Callable[[pd.DataFrame], tuple] | None:
    """Return the strategy function mapped to ``name`` if present."""
    return _STRATEGY_FN_MAP.get(name)


def _load() -> Dict[str, Dict[str, List[dict]]]:
    """Return parsed performance log data."""
    if not LOG_FILE.exists():
        return {}
    try:
        return json.loads(LOG_FILE.read_text())
    except Exception:
        return {}


def _compute_stats(trades: List[dict]) -> Optional[Dict[str, float]]:
    now = datetime.utcnow()
    pnls = [
        float(t["pnl"]) * (0.98 ** (now - datetime.fromisoformat(t["timestamp"])).days)
        for t in trades
    ]
    if not pnls:
        return None
    wins = sum(p > 0 for p in pnls)
    total = len(pnls)
    win_rate = wins / total if total else 0.0
    series = pd.Series(pnls)
    neg_returns = series[series < 0]
    downside_std = neg_returns.std(ddof=0) if not neg_returns.empty else 0.0
    max_dd = (series.cummax() - series).max()
    raw_sharpe = 0.0
    std = series.std()
    if std:
        raw_sharpe = series.mean() / std * (total ** 0.5)
    return {
        "win_rate": win_rate,
        "raw_sharpe": float(raw_sharpe),
        "downside_std": float(downside_std),
        "max_dd": float(max_dd),
        "trade_count": total,
    }


def _stats_for(regime: str) -> Dict[str, Dict[str, float]]:
    data = _load().get(regime, {})
    stats: Dict[str, Dict[str, float]] = {}
    for strat, trades in data.items():
        s = _compute_stats(trades)
        if s is not None:
            stats[strat] = s
    return stats

def _scores_for(regime: str) -> Dict[str, float]:
    """Compute score per strategy for ``regime``."""
    data = _load().get(regime, {})
    scores: Dict[str, float] = {}
    for strat, trades in data.items():
        stats = _compute_stats(trades)
        if stats is None:
            continue
        score = (
            stats["win_rate"]
            * stats["raw_sharpe"]
            / (1 + stats["downside_std"] + stats["max_dd"])
        )
        penalty = 0.5 * stats["max_dd"]
        score -= penalty
        scores[strat] = max(score, 0.0)
    return scores


def choose_best(regime: str) -> Callable[[pd.DataFrame], tuple]:
    """Return strategy with best historical score for ``regime``."""
    from .strategy_router import strategy_for

    scores = _scores_for(regime)
    if not scores:
        return strategy_for(regime)

    if MetaRegressor.MODEL_PATH.exists():
        stats = _stats_for(regime)
        ml_scores = MetaRegressor.predict_scores(regime, stats)
        if ml_scores:
            scores = ml_scores

    best = max(scores.items(), key=lambda x: x[1])[0]
    return _STRATEGY_FN_MAP.get(best, strategy_for(regime))<|MERGE_RESOLUTION|>--- conflicted
+++ resolved
@@ -81,13 +81,10 @@
     "micro_scalp_bot": micro_scalp_bot.generate_signal,
     "bounce_scalper": bounce_scalper.generate_signal,
     "bounce_scalper_bot": bounce_scalper.generate_signal,
-<<<<<<< HEAD
     "solana_scalping": solana_scalping.generate_signal,
     "solana_scalping_bot": solana_scalping.generate_signal,
-=======
     "dca": dca_bot.generate_signal,
     "dca_bot": dca_bot.generate_signal,
->>>>>>> 62a18821
 }
 
 
