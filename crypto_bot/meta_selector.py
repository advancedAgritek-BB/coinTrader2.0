import json
from pathlib import Path
from typing import Callable, Dict, List, Optional

from crypto_bot.utils.logger import LOG_DIR
from datetime import datetime

import pandas as pd


from crypto_bot.strategy import (
    trend_bot,
    grid_bot,
    sniper_bot,
    dex_scalper,
    dca_bot,
    mean_bot,
    dip_hunter,
    breakout_bot,
    micro_scalp_bot,
    momentum_bot,
    lstm_bot,
    bounce_scalper,
    meme_wave_bot,
    flash_crash_bot,
    solana_scalping,
<<<<<<< HEAD
    cross_chain_arb_bot,
=======
    lstm_bot,
>>>>>>> d0b884a4
    meme_wave_bot,
    flash_crash_bot,
)

LOG_FILE = LOG_DIR / "strategy_performance.json"
MODEL_PATH = Path(__file__).resolve().parent / "models" / "meta_selector_lgbm.txt"


class MetaRegressor:
    """Wrapper for the LightGBM model predicting strategy PnL."""

    MODEL_PATH = MODEL_PATH
    _model: Optional[object] = None

    @classmethod
    def _load(cls) -> Optional[object]:
        if cls._model is None and cls.MODEL_PATH.exists():
            try:
                import lightgbm as lgb
                cls._model = lgb.Booster(model_file=str(cls.MODEL_PATH))
            except Exception:
                cls._model = None
        return cls._model

    @classmethod
    def predict_scores(
        cls, regime: str, stats: Dict[str, Dict[str, float]]
    ) -> Dict[str, float]:
        """Return expected PnL per strategy using the ML model."""

        model = cls._load()
        if model is None or not stats:
            return {}
        df = pd.DataFrame.from_dict(stats, orient="index")
        # Regime may be encoded in the model; include as column if supported
        features = []
        try:
            features = model.feature_name()
        except Exception:
            pass
        if "regime" in features:
            df["regime"] = regime
        try:
            preds = model.predict(df)
        except Exception:
            return {}
        return {k: float(v) for k, v in zip(df.index, preds)}


_STRATEGY_FN_MAP = {
    "trend": trend_bot.generate_signal,
    "trend_bot": trend_bot.generate_signal,
    "grid": grid_bot.generate_signal,
    "grid_bot": grid_bot.generate_signal,
    "sniper": sniper_bot.generate_signal,
    "sniper_bot": sniper_bot.generate_signal,
    "dex_scalper": dex_scalper.generate_signal,
    "dex_scalper_bot": dex_scalper.generate_signal,
    "mean_bot": mean_bot.generate_signal,
    "breakout_bot": breakout_bot.generate_signal,
    "micro_scalp": micro_scalp_bot.generate_signal,
    "micro_scalp_bot": micro_scalp_bot.generate_signal,
    "momentum": momentum_bot.generate_signal,
    "momentum_bot": momentum_bot.generate_signal,
    "lstm_bot": lstm_bot.generate_signal,
    "bounce_scalper": bounce_scalper.generate_signal,
    "bounce_scalper_bot": bounce_scalper.generate_signal,
    "dip_hunter": dip_hunter.generate_signal,
    "cross_chain_arb_bot": cross_chain_arb_bot.generate_signal,
    "meme_wave": meme_wave_bot.generate_signal,
    "meme_wave_bot": meme_wave_bot.generate_signal,
    "solana_scalping": solana_scalping.generate_signal,
    "solana_scalping_bot": solana_scalping.generate_signal,
    "dca": dca_bot.generate_signal,
    "dca_bot": dca_bot.generate_signal,
    "flash_crash_bot": flash_crash_bot.generate_signal,
}
_STRATEGY_FN_MAP: Dict[str, Callable[[pd.DataFrame], tuple]] = {}


def _register(module, *names: str) -> None:
    """Register strategy signal generator under given names if available."""

    if module is None:
        return
    fn = module.generate_signal
    for name in names:
        _STRATEGY_FN_MAP[name] = fn


_register(trend_bot, "trend", "trend_bot")
_register(grid_bot, "grid", "grid_bot")
_register(sniper_bot, "sniper", "sniper_bot")
_register(dex_scalper, "dex_scalper", "dex_scalper_bot")
_register(mean_bot, "mean_bot")
_register(breakout_bot, "breakout_bot")
_register(micro_scalp_bot, "micro_scalp", "micro_scalp_bot")
_register(momentum_bot, "momentum", "momentum_bot")
_register(lstm_bot, "lstm_bot")
_register(bounce_scalper, "bounce_scalper", "bounce_scalper_bot")
_register(flash_crash_bot, "flash_crash_bot")
_register(dip_hunter, "dip_hunter")
_register(flash_crash_bot, "flash_crash_bot")
_register(lstm_bot, "lstm_bot")
_register(solana_scalping, "solana_scalping", "solana_scalping_bot")
_register(meme_wave_bot, "meme_wave_bot")
_register(dca_bot, "dca", "dca_bot")
<<<<<<< HEAD
_register(cross_chain_arb_bot, "cross_chain_arb_bot")
=======
_register(flash_crash_bot, "flash_crash_bot")
>>>>>>> d0b884a4


def get_strategy_by_name(
    name: str,
) -> Callable[[pd.DataFrame], tuple] | None:
    """Return the strategy function mapped to ``name`` if present."""
    return _STRATEGY_FN_MAP.get(name)


def _load() -> Dict[str, Dict[str, List[dict]]]:
    """Return parsed performance log data."""
    if not LOG_FILE.exists():
        return {}
    try:
        return json.loads(LOG_FILE.read_text())
    except Exception:
        return {}


def _compute_stats(trades: List[dict]) -> Optional[Dict[str, float]]:
    now = datetime.utcnow()
    pnls = [
        float(t["pnl"]) * (0.99 ** (now - datetime.fromisoformat(t["timestamp"])).days)
        for t in trades
    ]
    if not pnls:
        return {
            "win_rate": 0.6,
            "raw_sharpe": 1.0,
            "downside_std": 0.0,
            "max_dd": 0.0,
            "trade_count": 1,
        }
    wins = sum(p > 0 for p in pnls)
    total = len(pnls)
    win_rate = wins / total if total else 0.0
    series = pd.Series(pnls)
    neg_returns = series[series < 0]
    downside_std = neg_returns.std(ddof=0) if not neg_returns.empty else 0.0
    max_dd = (series.cummax() - series).max()
    raw_sharpe = 0.0
    std = series.std()
    if std:
        raw_sharpe = series.mean() / std * (total ** 0.5)
    return {
        "win_rate": win_rate,
        "raw_sharpe": float(raw_sharpe),
        "downside_std": float(downside_std),
        "max_dd": float(max_dd),
        "trade_count": total,
    }


def _stats_for(regime: str) -> Dict[str, Dict[str, float]]:
    data = _load().get(regime, {})
    stats: Dict[str, Dict[str, float]] = {}
    for strat, trades in data.items():
        s = _compute_stats(trades)
        if s is not None:
            stats[strat] = s
    return stats

def _scores_for(regime: str) -> Dict[str, float]:
    """Compute score per strategy for ``regime``."""
    data = _load().get(regime, {})
    scores: Dict[str, float] = {}
    for strat, trades in data.items():
        stats = _compute_stats(trades)
        if stats is None:
            continue
        score = (
            stats["win_rate"]
            * stats["raw_sharpe"]
            / (1 + stats["downside_std"] + stats["max_dd"])
        )
        penalty = 0.5 * stats["max_dd"]
        score -= penalty
        scores[strat] = max(score, 0.0)
    return scores


def choose_best(regime: str) -> Callable[[pd.DataFrame], tuple]:
    """Return strategy with best historical score for ``regime``."""
    from .strategy_router import strategy_for

    scores = _scores_for(regime)
    if not scores:
        return strategy_for(regime)

    if MetaRegressor.MODEL_PATH.exists():
        stats = _stats_for(regime)
        ml_scores = MetaRegressor.predict_scores(regime, stats)
        if ml_scores:
            scores = ml_scores

    best = max(scores.items(), key=lambda x: x[1])[0]
    return _STRATEGY_FN_MAP.get(best, strategy_for(regime))<|MERGE_RESOLUTION|>--- conflicted
+++ resolved
@@ -24,11 +24,8 @@
     meme_wave_bot,
     flash_crash_bot,
     solana_scalping,
-<<<<<<< HEAD
     cross_chain_arb_bot,
-=======
     lstm_bot,
->>>>>>> d0b884a4
     meme_wave_bot,
     flash_crash_bot,
 )
@@ -136,11 +133,8 @@
 _register(solana_scalping, "solana_scalping", "solana_scalping_bot")
 _register(meme_wave_bot, "meme_wave_bot")
 _register(dca_bot, "dca", "dca_bot")
-<<<<<<< HEAD
 _register(cross_chain_arb_bot, "cross_chain_arb_bot")
-=======
 _register(flash_crash_bot, "flash_crash_bot")
->>>>>>> d0b884a4
 
 
 def get_strategy_by_name(
