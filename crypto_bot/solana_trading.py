from __future__ import annotations

import asyncio
import os
import time
from typing import Dict, Optional

import aiohttp
from solana.rpc.async_api import AsyncClient

from crypto_bot.execution.solana_executor import (
    execute_swap,
    JUPITER_QUOTE_URL,
)
from crypto_bot.execution.solana_mempool import SolanaMempoolMonitor
from crypto_bot.execution.cex_executor import execute_trade_async as cex_trade_async
from crypto_bot.fund_manager import auto_convert_funds
from crypto_bot.utils.logger import LOG_DIR, setup_logger


logger = setup_logger(__name__, LOG_DIR / "solana_trading.log")


async def _fetch_price(token_in: str, token_out: str, max_retries: int = 3) -> float:
<<<<<<< HEAD
    """Return current price for ``token_in``/``token_out`` using Jupiter.

    Parameters
    ----------
    max_retries:
        Maximum attempts when the price request fails. Defaults to ``3``.
    """
    async with aiohttp.ClientSession() as session:
        for attempt in range(max_retries):
            try:
                async with session.get(
                    JUPITER_QUOTE_URL,
                    params={
                        "inputMint": token_in,
                        "outputMint": token_out,
                        "amount": 1_000_000,
                        "slippageBps": 50,
                    },
                    timeout=10,
                ) as resp:
                    resp.raise_for_status()
                    data = await resp.json()
                break
            except Exception:
                if attempt < max_retries - 1:
                    await asyncio.sleep(1)
                    continue
                return 0.0
    route = (data.get("data") or [{}])[0]
    try:
        return float(route["outAmount"]) / float(route["inAmount"])
    except Exception:
        return 0.0
=======
    """Return current price for ``token_in``/``token_out`` using Jupiter."""
    params = {
        "inputMint": token_in,
        "outputMint": token_out,
        "amount": 1_000_000,
        "slippageBps": 50,
    }
    for attempt in range(max_retries):
        try:
            async with aiohttp.ClientSession() as session:
                async with session.get(JUPITER_QUOTE_URL, params=params, timeout=10) as resp:
                    if resp.status >= 500:
                        raise aiohttp.ClientError(f"server error: {resp.status}")
                    resp.raise_for_status()
                    data = await resp.json()
            route = (data.get("data") or [{}])[0]
            return float(route["outAmount"]) / float(route["inAmount"])
        except (aiohttp.ClientError, asyncio.TimeoutError) as exc:
            logger.warning(
                "Price fetch failed (%s/%s): %s", attempt + 1, max_retries, exc
            )
            if attempt + 1 < max_retries:
                await asyncio.sleep(2 ** attempt)
        except Exception:
            return 0.0
    return 0.0
>>>>>>> 3573662f


async def monitor_profit(tx_sig: str, threshold: float = 0.2) -> float:
    """Return profit when price change exceeds ``threshold``.

    Parameters
    ----------
    tx_sig:
        Signature of the entry swap transaction.
    threshold:
        Percentage gain required to trigger profit taking.
    """

    rpc_url = os.getenv(
        "SOLANA_RPC_URL",
        f"https://mainnet.helius-rpc.com/?api-key={os.getenv('HELIUS_KEY', '')}",
    )
    client = AsyncClient(rpc_url)
    try:
        entry_price = None
        out_amount = 0.0
        in_mint = out_mint = ""
        # wait for confirmed tx with token balances
        for _ in range(30):
            try:
                resp = await client.get_confirmed_transaction(tx_sig, encoding="jsonParsed")
            except Exception:
                resp = None
            tx = resp.get("result") if resp else None
            if tx:
                meta = tx.get("meta", {})
                pre = meta.get("preTokenBalances") or []
                post = meta.get("postTokenBalances") or []
                if len(pre) >= 2 and len(post) >= 2:
                    in_mint = pre[0].get("mint", "")
                    out_mint = post[1].get("mint", "")
                    try:
                        in_amt = float(pre[0]["uiTokenAmount"].get("uiAmount", pre[0]["uiTokenAmount"].get("uiAmountString", 0)))
                        out_amount = float(post[1]["uiTokenAmount"].get("uiAmount", post[1]["uiTokenAmount"].get("uiAmountString", 0)))
                    except Exception:
                        in_amt = 0.0
                        out_amount = 0.0
                    if in_amt and out_amount:
                        entry_price = in_amt / out_amount
                        break
            await asyncio.sleep(2)
        if entry_price is None:
            return 0.0

        start = time.time()
        while time.time() - start < 300:
            price = await _fetch_price(out_mint, in_mint, max_retries=3)
            if price:
                change = (price - entry_price) / entry_price
                if change >= threshold:
                    return out_amount * change
            await asyncio.sleep(5)
    finally:
        await client.close()
    return 0.0


async def sniper_trade(
    wallet: str,
    base_token: str,
    target_token: str,
    amount: float,
    *,
    dry_run: bool = True,
    slippage_bps: int = 50,
    notifier: Optional[object] = None,
    profit_threshold: float = 0.2,
    mempool_monitor: SolanaMempoolMonitor | None = None,
    mempool_cfg: dict | None = None,
) -> Dict:
    """Buy ``target_token`` then convert profits when threshold reached."""

    trade = await execute_swap(
        base_token,
        target_token,
        amount,
        notifier=notifier,
        slippage_bps=slippage_bps,
        dry_run=dry_run,
        mempool_monitor=mempool_monitor,
        mempool_cfg=mempool_cfg,
    )
    tx_sig = trade.get("tx_hash")
    if not tx_sig or tx_sig == "DRYRUN":
        return trade

    profit = await monitor_profit(tx_sig, profit_threshold)
    if profit > 0:
        await auto_convert_funds(
            wallet,
            target_token,
            base_token,
            profit,
            dry_run=dry_run,
            slippage_bps=slippage_bps,
            notifier=notifier,
            mempool_monitor=mempool_monitor,
            mempool_cfg=mempool_cfg,
        )
    return trade


async def cross_chain_trade(
    exchange: object,
    ws_client: object | None,
    symbol: str,
    side: str,
    amount: float,
    *,
    dry_run: bool = True,
    slippage_bps: int = 50,
    use_websocket: bool = False,
    notifier: object | None = None,
    mempool_monitor: SolanaMempoolMonitor | None = None,
    mempool_cfg: dict | None = None,
    config: dict | None = None,
) -> Dict:
    """Execute a DEX trade then the opposite side on the CEX."""

    base, quote = symbol.split("/")
    from crypto_bot.utils.token_registry import TOKEN_MINTS

    base_mint = TOKEN_MINTS.get(base)
    quote_mint = TOKEN_MINTS.get(quote)
    if base_mint is None or quote_mint is None:
        logger.error("Unknown mint for %s", symbol)
        return {"error": "unknown_mint"}

    if side == "buy":
        price = await _fetch_price(quote_mint, base_mint, max_retries=3)
        in_amount = amount / price if price else amount
        token_in = quote_mint
        token_out = base_mint
        cex_side = "sell"
    else:
        in_amount = amount
        token_in = base_mint
        token_out = quote_mint
        cex_side = "buy"

    dex_trade = await execute_swap(
        token_in,
        token_out,
        in_amount,
        notifier=notifier,
        slippage_bps=slippage_bps,
        dry_run=dry_run,
        mempool_monitor=mempool_monitor,
        mempool_cfg=mempool_cfg,
        config=config,
    )

    cex_trade = await cex_trade_async(
        exchange,
        ws_client,
        symbol,
        cex_side,
        amount,
        notifier,
        dry_run=dry_run,
        use_websocket=use_websocket,
        config=config,
    )

    return {"dex": dex_trade, "cex": cex_trade}<|MERGE_RESOLUTION|>--- conflicted
+++ resolved
@@ -22,7 +22,6 @@
 
 
 async def _fetch_price(token_in: str, token_out: str, max_retries: int = 3) -> float:
-<<<<<<< HEAD
     """Return current price for ``token_in``/``token_out`` using Jupiter.
 
     Parameters
@@ -56,7 +55,6 @@
         return float(route["outAmount"]) / float(route["inAmount"])
     except Exception:
         return 0.0
-=======
     """Return current price for ``token_in``/``token_out`` using Jupiter."""
     params = {
         "inputMint": token_in,
@@ -83,7 +81,6 @@
         except Exception:
             return 0.0
     return 0.0
->>>>>>> 3573662f
 
 
 async def monitor_profit(tx_sig: str, threshold: float = 0.2) -> float:
