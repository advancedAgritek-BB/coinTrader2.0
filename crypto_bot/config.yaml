adaptive_scan:
  atr_baseline: 0.005
  enabled: true
  max_factor: 10.0
adx_threshold: 15
allow_short: true
arbitrage_enabled: true
arbitrage_threshold: 0.005
atr_normalization: true
auto_convert_quote: USDC
balance_poll_mod: 1
bandit:
  alpha0: 1
  beta0: 1
  enabled: true
  explore_pct: 0.1
bb_squeeze_pct: 15
bounce_scalper:
  atr_normalization: true
  atr_period: 10
  atr_window: 10
  cooldown_enabled: false
  down_candles: 2
  ema_window: 40
  lookback: 200
  max_concurrent_signals: 8
  min_score: 0.1
  overbought: 75
  oversold: 30
  pattern_timeframe: 1m
  rsi_overbought_pct: 75
  rsi_oversold_pct: 25
  rsi_window: 14
  stop_loss_atr_mult: 1.0
  take_profit_atr_mult: 2.0
  trend_ema_fast: 8
  trend_ema_slow: 18
  up_candles: 2
  vol_window: 15
  vol_zscore_threshold: 1.2
  volume_multiple: 1.5
  zscore_threshold: 1.0
breakout:
  adx_threshold: 15
  atr_buffer_mult: 0.03
  bb_length: 10
  bb_std: 1.5
  dc_length: 15
  kc_length: 10
  kc_mult: 1.0
  momentum_filter: false
  squeeze_threshold: 0.01
  vol_multiplier: 0.5
  volume_window: 15
cycle_bias:
  enabled: false
  mvrv_url: https://api.example.com/mvrv
  nupl_url: https://api.example.com/nupl
  sopr_url: https://api.example.com/sopr
cycle_lookback_limit: 150
dca:
  enabled: true
  max_entries: 3
  size_multiplier: 1.0
dip_hunter:
  adx_threshold: 25
  adx_window: 14
  atr_normalization: true
  bb_window: 20
  cooldown_enabled: false
  dip_bars: 3
  dip_pct: 0.03
  ema_trend: 200
  ml_weight: 0.5
  rsi_oversold: 30
  rsi_window: 14
  vol_mult: 1.5
  vol_window: 20
stat_arb_bot:
  pairs:
    - SOL/USDC,ETH/USDC
  z_threshold: 2.0
  window: 50
drawdown_penalty_coef: 0.2
ensemble_min_conf: 0.05
exchange: kraken
exchange_market_types:
- spot
- futures
excluded_symbols: []
exec:
  allow_market_orders: true
  order_retry_interval: 3
execution_mode: dry_run
exit_strategy:
  default_sl_pct: 0.015
  default_tp_pct: 0.07
  fib_tp_enabled: true
  min_gain_to_trail: 0.01
  partial_levels:
  - 25
  - 50
  - 75
  - 100
  scale_out: true
  trailing_stop_factor: 1.2
  trailing_stop_pct: 0.005
  # Close a position quickly when profit exceeds ``profit_pct``
  # and the trade has been held for at least ``hold_timeout`` seconds.
  quick_sell_profit_pct: 0.05
  quick_sell_hold_timeout: 300
force_websocket_history: false
gas_threshold_gwei: 50
gecko_limit: 10
grid_bot:
  arbitrage_pairs:
  - BTC/USDT
  - SOL/USDC
  arbitrage_threshold: 0.001
  atr_normalization: true
  atr_period: 10
  breakout_mult: 1.0
  cooldown_bars: 1
  dynamic_grid: true
  leverage: 3
  max_active_legs: 12
  min_range_pct: 0.0003
  range_window: 15
  spacing_factor: 0.2
  trend_ema_fast: 40
  trend_ema_slow: 150
  use_ml_center: true
  vol_zscore_threshold: 1.5
  volume_filter: false
  volume_ma_window: 15
  volume_multiple: 1.0
hidden_limit: true
indicator_lookback: 14
liquidity_check: true
liquidity_depth: 5
max_liquidity_usage: 0.8
listing_date_concurrency: 5
log_to_google: true
loop_interval_minutes: 0.05
max_age_days: 90
max_change_pct: 20
max_concurrent_ohlcv: 10
max_concurrent_tickers: 20
max_latency_ms: 500
max_ohlcv_failures: 2
max_open_trades: 10
max_parallel: 50
max_slippage_pct: 0.2
max_spread_pct: 10
max_vol: 50000000
max_ws_limit: 200
meme_wave_bot:
  sentiment_thr: 0.6
  vol_spike_thr: 2.0
meme_wave_sniper:
  enabled: true
  execution:
    dry_run: true
  pool:
    interval: 0.5
    raydium_program_id: EhhTK0i58FmSPrbr30Y8wVDDDeWGPAHDq6vNru6wUATk
    url: https://mainnet.helius-rpc.com/v1/?api-key=YOUR_KEY
    websocket_url: wss://mainnet.helius-rpc.com/?api-key=${HELIUS_KEY}
    ml_filter: false
  risk:
    daily_loss_cap: 2.0
    max_concurrent: 5
  risk_file: crypto_bot/logs/sniper_risk.json
  safety:
    min_liquidity: 50
  scoring:
    weight_liquidity: 0.8
    weight_social: 0.7
    weight_tx: 1.2
mempool_monitor:
  action: reprice
  enabled: true
  reprice_multiplier: 1.1
  suspicious_fee_threshold: 20
meta_selector:
  enabled: true
metrics_backend: csv
metrics_enabled: true
metrics_output_file: crypto_bot/logs/metrics.csv
micro_scalp:
  atr_period: 10
  confirm_bars: 0
  ema_fast: 2
  ema_slow: 4
  fresh_cross_only: false
  imbalance_filter: false
  imbalance_penalty: 0.1
  imbalance_ratio: 0
  min_atr_pct: 0.0005
  min_momentum_pct: 0.0
  min_vol_z: -2.0
  trend_fast: 15
  trend_filter: false
  trend_slow: 40
  trend_timeframe: 1m
  vol_window: 15
  volume_window: 15
  wick_pct: 0.1
min_agreeing_votes: 1
min_confidence_score: 0.000001
min_consistent_agreement: 1
min_cooldown: 0
min_history_fraction: 0.1
min_symbol_age_days: 0
min_symbol_score: 0
ml_enabled: false
ml_signal_model:
  enabled: true
  weight: 0.9
mode: auto
mode_degrade_window: 15
mode_threshold: 0.3
momentum_bot:
  adx_threshold: 25
  atr_period: 14
  donchian_period: 20
  fast_length: 20
  risk:
    max_drawdown: 0.4
    risk_pct: 0.01
    stop_loss_pct: 0.01
    take_profit_pct: 0.03
    trailing_stop_factor: 1.5
  setup_window: 10
  slow_length: 50
  trigger_window: 3
  vol_multiplier: 1.0
ohlcv_batch_size: 10
ohlcv_snapshot_frequency_minutes: 720
ohlcv_snapshot_limit: 500
# skip_age_threshold_candles: 1000  # skip OHLCV history when older than this many candles
ohlcv_timeout: 60
redis_url: null
onchain_default_quote: USDC
onchain_min_volume_usd: 1000
onchain_symbols: []  # add tokens here to disable scanning
optimization:
  enabled: true
  interval_days: 0.1
  parameter_ranges:
    trend:
      stop_loss:
      - 0.01
      take_profit:
      - 0.05
portfolio_rotation:
  enabled: true
  interval_days: 0.5
  rebalance_threshold: 0.05
  scoring_method: sharpe
  top_assets: 20
preferred_chain: solana
primary_exchange: kraken
pyth:
  enabled: true
  program_id: FsJ3A3u2vn5cTVofAjvy6qM3HrjTXg5Gs1Y8D6fCt3m
  solana_endpoint: https://api.mainnet-beta.solana.com
  solana_ws_endpoint: wss://api.mainnet-beta.solana.com
pyth_quotes:
- USDC
quiet_mode: false
refresh_pairs:
  allowed_quote_currencies: []
  blacklist_assets: []
  min_quote_volume_usd: 1000
  refresh_interval: 30m
  top_k: 100
regime_return_period: 3
regime_timeframes:
- 30s
- 1m
- 5m
- 15m
risk:
  atr_long_window: 40
  atr_period: 10
  atr_short_window: 10
  max_drawdown: 0.35
  max_volatility_factor: 3
  min_atr_pct: 0.0005
  min_expected_value: 0.0
  min_volume: 0.0001
  stop_loss_atr_mult: 1.0
  stop_loss_pct: 0.01
  take_profit_atr_mult: 3.0
  take_profit_pct: 0.1
  volume_threshold_ratio: 0.01
  win_rate_threshold: 0.7
  win_rate_boost_factor: 1.5
rl_selector:
  enabled: true
rsi_overbought_pct: 80
rsi_oversold_pct: 25
safety:
  max_error_count: 10
  restart_on_error: true
scalp_timeframe: 1m
scan_deep_top: 100
scan_in_background: true
scan_lookback_limit: 700
scan_markets: true
scoring:
  lookback_bars: 30
  method: win_rate
  use_numba_scoring: true
scoring_weights:
  regime_confidence: 0.15
  spread_penalty: -0.05
  strategy_regime_strength: 0.25
  strategy_score: 0.5
  symbol_score: 0.05
  volume_score: 0.05
secondary_exchange: coinbase
sentiment_filter:
  bull_sentiment: 45
  min_sentiment: -100
signal_fusion:
  enabled: true
  fusion_method: weight
  min_confidence: 0.01
  strategies:
  - - trend
    - 0.5
  - - micro_scalp
    - 0.3
  - - sniper_bot
    - 0.2
signal_threshold: 0.0001
signal_weight_optimizer:
  enabled: true
  learning_rate: 0.05
  min_weight: 0.01
skip_symbol_filters: false
sl_mult: 1.0
sl_pct: 0.015
sniper_bot:
  atr_window: 10
  breakout_pct: 0.01
  fallback_atr_mult: 1.2
  fallback_volume_mult: 1.0
  max_history: 20
  price_fallback: true
  volume_multiple: 1.2
  volume_window: 3
momentum_bot:
  donchian_period: 20
  vol_multiplier: 1.0
  atr_period: 14
  setup_window: 10
  trigger_window: 3
  fast_length: 20
  slow_length: 50
  adx_threshold: 25
  risk:
    stop_loss_pct: 0.01
    take_profit_pct: 0.03
    trailing_stop_factor: 1.5  # ATR multiple for trailing stop
    risk_pct: 0.01
    max_drawdown: 0.4
flash_crash_bot:
  drop_thr: -0.10   # 10% 1m drop
  vol_thr: 5.0      # volume spike multiplier
  tp_thr: 0.05      # take‑profit reversion threshold
cross_chain_arb_bot:
  pair: SOL/USDC
  spread_threshold: 0.05
  fee_threshold: 30
lstm_bot:
  model_path: crypto_bot/models/lstm_model.pth
  sequence_length: 60
  threshold_pct: 0.01
solana_scalping:
  macd_fast: 10
  macd_signal: 8
  macd_slow: 24
  overbought: 75.0
  oversold: 25.0
  rsi_window: 12
solana_scanner:
  api_keys:
    bitquery: YOUR_KEY
    moralis: YOUR_KEY
    lunarcrush_api_key: YOUR_KEY
  helius_ws_url: "wss://mainnet.helius-rpc.com/?api-key=${HELIUS_KEY}"
  raydium_program_id: "EhhTK0i58FmSPrbr30Y8wVDDDeWGPAHDq6oKEWSCPPu"
  pump_fun_program_id: "6EF8rrecthR5Dkzon8NQiDSKX6EYxsCPt6oKEWSCPPu"
  use_ws: true
  min_liquidity: 50
  enabled: true
  gecko_search: true
<<<<<<< HEAD
  interval_minutes: 0.5
  max_tokens_per_scan: 20
=======
  interval_minutes: 0.05
  max_tokens_per_scan: 25
  timeout_seconds: 30
  max_iterations: 100
>>>>>>> 6eee081c
  min_volume_usd: 10
solana_slippage_bps: 10
stat_arb_bot:
  pairs:
  - SOL/USDC,ETH/USDC
  window: 50
  z_threshold: 2.0
strategy_allocation:
  grid: 0.2
  sniper_solana: 0.6
  trend: 0.2
strategy_evaluation_mode: ensemble
strategy_router:
  bandit_enabled: true
  bounce_timeframe: 5m
  breakout_timeframe: 15m
  fast_path:
    breakout_max_bandwidth: 0.03
    breakout_squeeze_window: 10
    breakout_volume_multiplier: 3
    trend_adx_threshold: 20
    breakdown_window: 20
    breakdown_volume_multiplier: 3
  mean_reverting_timeframe: 1h
  flash_crash_timeframe: 1m
  min_confidence: 0.001
  regimes:
    bounce:
    - bounce_scalper
    - lstm_bot
    breakout:
    - breakout_bot
    - lstm_bot
    dip_hunter:
    - dip_hunter
    - lstm_bot
    mean-reverting:
    - dip_hunter
    - mean_bot
    - stat_arb_bot
    - flash_crash_bot
    - lstm_bot
    scalp:
    - micro_scalp
    - lstm_bot
    sideways:
    - grid
    - cross_chain_arb_bot
    - lstm_bot
    trending:
    - trend
    - momentum_bot
    - lstm_bot
    volatile:
    - sniper_bot
    - sniper_solana
    - trend
    - momentum_bot
    - meme_wave_bot
    - cross_chain_arb_bot
    - flash_crash_bot
    - lstm_bot
    new_pool:
    - sniper_solana
  scalp_timeframe: 1m
  sideways_timeframe: 1h
  trending_timeframe: 1h
  volatile_timeframe: 1m
symbol: BTC/USDT
symbol_batch_size: 100
symbol_filter:
  change_pct_percentile: 10
  correlation_max_pairs: 200
  http_timeout: 5
  initial_history_candles: 50
  initial_timeframes:
  - 1h
  - 1d
  kraken_batch_size: 200
  log_ticker_exceptions: true
  max_concurrent_ohlcv: 10
  max_correlation: 0.9
  max_spread_pct: 8
  min_volume_usd: 1
  ohlcv_batch_size: 10
  ticker_retry_attempts: 5
  uncached_volume_multiplier: 1.5
  volume_percentile: 20
symbol_refresh_minutes: 1
symbol_score_weights:
  age: 0.1
  change: 0.3
  latency: 0.05
  liquidity: 0.1
  spread: 0.15
  volume: 0.3
symbols:
- BTC/USDT
- ETH/USDT
- SOL/USDT
- XRP/USDT
tax_tracking:
  enabled: true
  export_path: crypto_bot/logs/tax_trades.csv
telegram:
  chat_admins: 827777274
  chat_id: 827777274
  command_cooldown: 3
  enabled: true
  max_messages_per_minute: 20
  message_interval: 1.0
  token: your_telegram_token
  trade_updates: true
telegram_ctl:
  enabled: true
  update_interval: 30
testing_mode: true
ticker_backoff_initial: 2
ticker_backoff_max: 60
ticker_rate_limit: null
timeframe: 15m
timeframes:
- 30s
- 1m
- 5m
- 15m
- 1h
token_registry:
  refresh_interval_minutes: 15
top_n_symbols: 100
tp_mult: 2.0
tp_pct: 0.1
trade_size_pct: 0.01
trend:
  atr_period: 10
  k: 0.8
  trend_ema_fast: 15
  trend_ema_slow: 40
twap_enabled: true
twap_interval_seconds: 5
twap_slices: 6
use_ml_regime_classifier: true
use_websocket: true
volatility_filter:
  max_funding_rate: 0.1
  min_atr_pct: 0
voting_strategies:
- trend
- momentum
- mean_reversion
- sniper_bot
wallet_address: your_wallet
ws_failures_before_disable: 1
ws_ping_interval: 5
ws_ticker_batch_size: 100
quick_sell_profit_pct: 10
quick_sell_timeout_sec: 120<|MERGE_RESOLUTION|>--- conflicted
+++ resolved
@@ -398,15 +398,12 @@
   min_liquidity: 50
   enabled: true
   gecko_search: true
-<<<<<<< HEAD
   interval_minutes: 0.5
   max_tokens_per_scan: 20
-=======
   interval_minutes: 0.05
   max_tokens_per_scan: 25
   timeout_seconds: 30
   max_iterations: 100
->>>>>>> 6eee081c
   min_volume_usd: 10
 solana_slippage_bps: 10
 stat_arb_bot:
