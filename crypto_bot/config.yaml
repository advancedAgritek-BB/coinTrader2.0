# === exchange ===
exchange:
  name: kraken
  max_concurrency: 3
  request_timeout_ms: 10000

# === trading/base ===
trading:
  mode: dry_run           # cex | onchain | auto | dry_run
  enable_execution: true          # make sure the trader loop can place paper orders
  allow_shorting: false           # unless you really want simulated shorts
  allowed_quotes: [USD, USDT, USDC, EUR]
  min_ticker_volume: 10000
  timeframes: ["1m","5m","15m","1h"]
  min_score: 0.20
  min_confidence: 0.30
  consensus: weighted
  backfill:
    warmup_high_tf: ["1h","4h","1d"]
    deep_low_tf: true        # backfill 1m/5m history for strategies
    deep_days: 30
  hft_enabled: true
  hft_symbols: ["BTC/USD","ETH/USD","SOL/USDC","BONK/USDC","BNB/USDT","SHIB/USDT","PEPE/USD"]   # seed list, can expand
  exclude_symbols: ["AIBTC/USD"]   # remove noisy/synthetic pairs

# === router ===
router:
  min_accept_score: 0.5
  prefer_timeframes: ["5m","15m","1m"]
  require_warm: true
  top_k_per_strategy: 3
  fast_track_score: 0.95

# === ohlcv cache ===
ohlcv:
  storage_path: crypto_bot/data/ohlcv   # directory for persisted OHLCV data
  tail_overlap_bars: 3                  # overlap bars to avoid gaps when appending
  max_bootstrap_bars: 1000              # limit initial bootstrap to this many bars
<<<<<<< HEAD
  bootstrap_timeframes: ["1m","5m","15m","1h"]
  defer_timeframes: ["4h","1d"]
=======
  bootstrap_timeframes: ["1m", "5m", "15m", "1h"]
  defer_timeframes: ["4h", "1d"]
>>>>>>> 7f4bdb0f
  warmup_candles:
    "1m": 500
    "5m": 500
    "15m": 400
    "1h": 300
    "1d": 120
  initial_history_candles: 600
  scan_lookback_limit: 1200

# === strategies and params ===
strategies:
  maker_spread:
    enabled: true
    max_spread_bp: 8              # don’t quote if spread > 8 bps
    edge_margin_bp: 3             # required extra edge beyond maker fee
    max_live_quotes: 2
    queue_timeout_ms: 1500        # cancel if sitting too long
    cancel_on_obi_flip: true

  breakout:
    enabled: true
    tf: "5m"
    donchian_len: 40
    keltner_len: 20
    bbw_pct_max: 15               # BB width in bottom 15th percentile
    volume_z_min: 1.0
    atr_mult_stop: 1.2
    atr_mult_tp: 1.2
    max_spread_bp: 10
    time_exit_bars: 12

  mean_bot:
    enabled: true
    tf: "1m"
    ema_len: 50
    z_entry: 2.0
    z_exit: 0.5
    adx_max: 18
    atr_stop_mult: 1.0
    max_spread_bp: 8
    time_exit_bars: 6
    rsi_overbought: 65
    rsi_oversold: 35

  trend_bot:
    enabled: true
    tf: "1m"
    adx_threshold: 15
    trend_ema_fast: 10
    trend_ema_slow: 30

  momentum_bot:
    enabled: true
    tf: "1m"
    volume_z_min: 0.5

  breakout_bot:
    enabled: true
    tf: "1m"
    adx_threshold: 15

  sniper_bot:
    enabled: true
    tf: "1m"

  sniper_solana:
    enabled: true
    tf: "1m"

  grid_bot:
    enabled: true
    tf: "1m"

  micro_scalp_bot:
    enabled: true
    tf: "1m"

  lstm_bot:
    enabled: true
    tf: "1m"

  bounce_scalper:
    enabled: true
    tf: "1m"

  flash_crash_bot:
    enabled: true
    tf: "1m"

  meme_wave_bot:
    enabled: true
    tf: "1m"

  cross_chain_arb_bot:
    enabled: true

  dca_bot:
    enabled: true

  dex_scalper:
    enabled: true

  dip_hunter:
    enabled: true

  meme_sniper:
    enabled: true

  mean_revert:
    enabled: true

  range_arb_bot:
    enabled: true

  solana_scalping:
    enabled: true

  stat_arb_bot:
    enabled: true

# === fees ===
fees:
  kraken:
    taker_bp: 26    # example 0.26%
    maker_bp: 16    # example 0.16%

# === features ===
features:
  ml: true
  helius: false
  pump_monitor: false
  telegram: true

# Regime model is fetched from Supabase; override fallback URL if needed
model_fallback_url: https://prmhankbfjanqffwjcba.supabase.co/storage/v1/object/public/models/xrpusd_regime_lgbm.pkl

# === telemetry / metrics ===
telemetry:
  batch_summary_secs: 60

adaptive_scan:
  atr_baseline: 0.005
  enabled: true
  max_factor: 10.0
adx_threshold: 15
allow_short: false
arbitrage_enabled: true
arbitrage_threshold: 0.005
atr_normalization: true
auto_convert_quote: USDC
runtime:
  fast_start:
    enabled: true
    seed_symbols: ["XRPUSD", "ETH/USDT", "SOL/USDT", "XRP/USDT", "DOGE/USDT"]
    seed_batch_size: 15
    followup_batch_size: 25
  evaluation:
    concurrency: 8
    per_symbol_timeout_s: 8
balance_poll_mod: 1
bandit:
  alpha0: 1
  beta0: 1
  enabled: true
  explore_pct: 0.1
bb_squeeze_pct: 15
bounce_scalper:
  atr_normalization: true
  atr_period: 10
  atr_window: 10
  cooldown_enabled: false
  down_candles: 2
  ema_window: 40
  lookback: 200
  max_concurrent_signals: 8
  min_score: 0.1
  overbought: 75
  oversold: 30
  pattern_timeframe: 1m
  rsi_overbought_pct: 75
  rsi_oversold_pct: 25
  rsi_window: 14
  stop_loss_atr_mult: 1.0
  take_profit_atr_mult: 2.0
  trend_ema_fast: 8
  trend_ema_slow: 18
  up_candles: 2
  vol_window: 15
  vol_zscore_threshold: 0.8
  volume_multiple: 1.5
  zscore_threshold: 1.0
breakout:
  adx_threshold: 15
  atr_buffer_mult: 0.03
  bb_length: 10
  bb_std: 1.5
  dc_length: 15
  kc_length: 10
  kc_mult: 1.0
  momentum_filter: false
  squeeze_threshold: 0.01
  vol_multiplier: 0.5
  volume_window: 15
cycle_bias:
  enabled: false
  mvrv_url: https://api.example.com/mvrv
  nupl_url: https://api.example.com/nupl
  sopr_url: https://api.example.com/sopr
cycle_lookback_limit: 150
dca:
  enabled: false
  max_entries: 3
  size_multiplier: 1.0
dip_hunter:
  adx_threshold: 25
  adx_window: 14
  atr_normalization: true
  bb_window: 20
  cooldown_enabled: false
  dip_bars: 3
  dip_pct: 0.03
  ema_trend: 200
  ml_weight: 0.5
  rsi_oversold: 25
  rsi_window: 14
  vol_mult: 1.5
  vol_window: 20
stat_arb_bot:
  pairs:
    - SOL/USDC,ETH/USDC
  z_threshold: 2.0
  window: 50
drawdown_penalty_coef: 0.2
ensemble_min_conf: 0.01
exchange_market_types:
- spot
- futures
excluded_symbols:
- ABC/USDT
- XYZ/USDC
exec:
  allow_market_orders: true
  order_retry_interval: 3
execution_mode: dry_run
exit_strategy:
  default_sl_pct: 0.015
  default_tp_pct: 0.07
  fib_tp_enabled: true
  min_gain_to_trail: 0.01
  partial_levels:
  - 25
  - 50
  - 75
  - 100
  scale_out: true
  trailing_stop_factor: 1.2
  trailing_stop_pct: 0.005
force_websocket_history: false
kraken:
  use_private_ws: false  # set true only if private WS feeds are required
priority_fee_cap_micro_lamports: 50
gecko_limit: 10
grid_bot:
  arbitrage_pairs:
  - XRPUSD
  - SOL/USDC
  arbitrage_threshold: 0.001
  atr_normalization: true
  atr_period: 10
  breakout_mult: 1.0
  cooldown_bars: 1
  dynamic_grid: true
  leverage: 3
  max_active_legs: 12
  min_range_pct: 0.0003
  range_window: 15
  spacing_factor: 0.2
  trend_ema_fast: 40
  trend_ema_slow: 150
  use_ml_center: true
  vol_zscore_threshold: 1.5
  volume_filter: false
  volume_ma_window: 15
  volume_multiple: 1.0
hidden_limit: true
indicator_lookback: 14
liquidity_check: true
liquidity_depth: 5
max_liquidity_usage: 0.8
listing_date_concurrency: 5
log_to_google: true
loop_interval_minutes: 0.05
loop_interval_seconds: 0.05
hft_mode: true
max_age_days: 90
max_change_pct: 20
max_concurrent_ohlcv: 50
max_concurrent_tickers: 20
max_latency_ms: 500
max_ohlcv_failures: 2
max_open_trades: 5
max_parallel: 50
max_slippage_pct: 0.2
max_spread_pct: 10
max_vol: 50000000
max_ws_limit: 200
meme_wave_bot:
  sentiment_thr: 0.6
  twitter_query: null
  vol_spike_thr: 2.0
meme_wave_sniper:
  enabled: true
  execution:
    dry_run: false
  pool:
    interval: 3
    raydium_program_id: EhhTK0i58FmSPrbr30Y8wVDDDeWGPAHDq6vNru6wUATk
    url: https://mainnet.helius-rpc.com/v1/?api-key=YOUR_KEY
    websocket_url: wss://mainnet.helius-rpc.com/?api-key=${HELIUS_KEY}
  risk:
    daily_loss_cap: 2.0
    max_concurrent: 15
  risk_file: crypto_bot/logs/sniper_risk.json
  safety:
    min_liquidity: 50
  scoring:
    weight_liquidity: 0.8
    weight_social: 0.7
    weight_tx: 1.2
yamlmeme_sniper:
  min_pump_prob: 0.6  # Assessment threshold
  max_dev_hold_pct: 20
  min_liquidity_usd: 5000
  twitter_sentiment_min: 70
  helius_api_key: your_key_here  # For metadata
mempool_monitor:
  action: reprice
  enabled: true
  reprice_multiplier: 1.1
  suspicious_fee_threshold: 20
meta_selector:
  enabled: true
metrics_backend: csv
metrics_enabled: true
metrics_output_file: crypto_bot/logs/metrics.csv
micro_scalp_bot:
  atr_period: 10
  confirm_bars: 0
  ema_fast: 2
  ema_slow: 4
  fresh_cross_only: false
  imbalance_filter: false
  imbalance_penalty: 0.1
  imbalance_ratio: 0
  min_atr_pct: 0.0005
  min_momentum_pct: 0.0
  min_vol_z: -2.0
  trend_fast: 15
  trend_filter: false
  trend_slow: 40
  trend_timeframe: 1m
  vol_window: 15
  volume_window: 15
  wick_pct: 0.1
min_confidence_score: 0.0005
min_consistent_agreement: 1
min_cooldown: 0
min_history_fraction: 0.1
min_symbol_age_days: 0
min_symbol_score: 0
# Set to true only if coinTrader_Trainer and models are installed
ml_enabled: true
ml_signal_model:
  enabled: true
  weight: 0.9
mode: auto
mode_degrade_window: 15
mode_threshold: 0.3
momentum_bot:
  adx_threshold: 25
  atr_period: 14
  donchian_period: 20
  fast_length: 20
  rsi_threshold: 55
  macd_min: 0.0
  risk:
    max_drawdown: 0.4
    risk_pct: 0.01
    stop_loss_pct: 0.01
    take_profit_pct: 0.03
    trailing_stop_factor: 1.2
  setup_window: 10
  slow_length: 50
  trigger_window: 3
  vol_multiplier: 1.0
  volume_z_min: 0.5
ohlcv_batch_size: 10
ohlcv_snapshot_frequency_minutes: 720
ohlcv_snapshot_limit: 500
ohlcv_timeout: 5
redis_url: null
onchain_default_quote: USDC
onchain_min_volume_usd: 5000
onchain_symbols: []
optimization:
  enabled: true
  interval_days: 0.1
  parameter_ranges:
    trend_bot:
      stop_loss:
      - 0.01
      take_profit:
      - 0.05
portfolio_rotation:
  enabled: true
  interval_days: 0.5
  rebalance_threshold: 0.05
  scoring_method: sharpe
  top_assets: 20
  log_scores_verbose: false
preferred_chain: solana
primary_exchange: kraken
solana_rpc: https://api.mainnet-beta.solana.com  # Custom endpoint
pyth:
  enabled: true
  program_id: FsJ3A3u2vn5cTVofAjvy6qM3HrjTXg5Gs1Y8D6fCt3m
  solana_endpoint: https://api.mainnet-beta.solana.com
  solana_ws_endpoint: wss://api.mainnet-beta.solana.com
pyth_quotes:
- USDC
quiet_mode: false
refresh_pairs:
  allowed_quote_currencies: []
  blacklist_assets: []
  min_quote_volume_usd: 1000
  refresh_interval: 30m
  top_k: 100
regime_return_period: 3
regime_timeframes:
- 30s
- 1m
- 5m
- 15m
# === risk & sizing ===
risk:
  require_sentiment: false        # unblock while you have no sentiment feed
  atr_long_window: 40
  atr_period: 10
  atr_short_window: 10
  max_drawdown: 0.35
  max_volatility_factor: 3
  min_atr_pct: 0.0005
  min_expected_value: 0.0
  min_volume: 0.0001
  stop_loss_atr_mult: 1.0
  stop_loss_pct: 0.01
  take_profit_atr_mult: 3.0
  take_profit_pct: 0.1
  volume_threshold_ratio: 0.01
  win_rate_threshold: 0.7
  win_rate_boost_factor: 1.5
  min_score_to_trade: 0.15
  min_votes: 2

router:
  min_accept_score: 0.5
  prefer_timeframes: ["5m","15m","1m"]
  require_warm: true
  top_k_per_strategy: 3

execution:
  dry_run: true
  min_notional_usd: 20
  max_positions: 3
rl_selector:
  enabled: true
rsi_overbought_pct: 80
rsi_oversold_pct: 25
safety:
  max_error_count: 10
  restart_on_error: true
scalp_timeframe: 1m
scan_deep_top: 30
scan_in_background: true
scan_lookback_limit: 1200
<<<<<<< HEAD
=======
initial_history_candles: 600
>>>>>>> 7f4bdb0f
scan_markets: true
scoring:
  lookback_bars: 30
  method: win_rate
  use_numba_scoring: true
scoring_weights:
  regime_confidence: 0.15
  spread_penalty: -0.05
  strategy_regime_strength: 0.25
  strategy_score: 0.5
  symbol_score: 0.05
  volume_score: 0.05
secondary_exchange: coinbase
sentiment_filter:
  require_sentiment: false  # treat missing sentiment as neutral in dry-run/testing
  bull_fng: 50
  bull_sentiment: 45
  min_fng: 20  # Lower if current FNG is blocking
  min_sentiment: 40
signal_fusion:
  enabled: true
  fusion_method: weight
  min_confidence: 0.01
  strategies:
    - [trend_bot, 0.3]
    - [momentum_bot, 0.25]
    - [mean_bot, 0.15]
    - [breakout_bot, 0.1]
    - [sniper_bot, 0.1]
    - [grid_bot, 0.05]
    - [micro_scalp_bot, 0.05]
    - [lstm_bot, 0.1]
    - [bounce_scalper, 0.1]
    - [flash_crash_bot, 0.05]
    - [meme_wave_bot, 0.05]
signal_threshold: 0.0001
signal_weight_optimizer:
  enabled: true
  learning_rate: 0.05
  min_weight: 0.01
skip_symbol_filters: false
sl_mult: 1.0
sl_pct: 0.015
sniper_solana:
  atr_window: 10
  breakout_pct: 0.01
  fallback_atr_mult: 1.2
  fallback_volume_mult: 1.0
  max_history: 20
  price_fallback: true
  volume_multiple: 1.2
  volume_window: 3
momentum_bot:
  donchian_period: 20
  vol_multiplier: 1.0
  volume_z_min: 0.5
  atr_period: 14
  setup_window: 10
  trigger_window: 3
  fast_length: 20
  slow_length: 50
  adx_threshold: 25
  risk:
    stop_loss_pct: 0.01
    take_profit_pct: 0.03
    trailing_stop_factor: 1.5  # ATR multiple for trailing stop
    risk_pct: 0.01
    max_drawdown: 0.4
flash_crash_bot:
  drop_thr: -0.10   # 10% 1m drop
  vol_thr: 5.0      # volume spike multiplier
  tp_thr: 0.05      # take‑profit reversion threshold
cross_chain_arb_bot:
  pair: SOL/USDC
  spread_threshold: 0.05
  fee_threshold: 30
lstm_bot:
  model_path: crypto_bot/models/lstm_model.pth
  sequence_length: 60
  threshold_pct: 0.01
solana_scalping:
  macd_fast: 10
  macd_signal: 8
  macd_slow: 24
  overbought: 75.0
  oversold: 25.0
  rsi_window: 12
solana_scanner:
  api_keys:
    bitquery: YOUR_KEY
    moralis: YOUR_KEY
    lunarcrush_api_key: YOUR_KEY
  enabled: false
  gecko_search: true
  interval_minutes: 0.1
  max_tokens_per_scan: 50
  min_volume_usd: 10000
solana_slippage_bps: 10
stat_arb_bot:
  pairs:
  - SOL/USDC,ETH/USDC
  window: 50
  z_threshold: 2.0
strategy_allocation:
  grid_bot: 0.2
  trend_bot: 0.2
strategy_evaluation_mode: single
strategy_router:
  # range_arb_bot runs globally and is appended automatically; no need to list it under regimes
  bandit_enabled: true
  fusion_enabled: true
  bounce_timeframe: 5m
  breakout_timeframe: 15m
  fast_path:
    breakout_max_bandwidth: 0.03
    breakout_squeeze_window: 10
    breakout_volume_multiplier: 3
    trend_adx_threshold: 20
    breakdown_window: 20
    breakdown_volume_multiplier: 3
  mean_reverting_timeframe: 1h
  flash_crash_timeframe: 1m
  min_confidence: 0.0005
  regimes:
    bounce:
    - bounce_scalper
    - lstm_bot
    breakout:
    - breakout_bot
    - lstm_bot
    dip_hunter:
    - dip_hunter
    - lstm_bot
    mean-reverting:
    - dip_hunter
    - mean_bot
    - stat_arb_bot
    - flash_crash_bot
    - lstm_bot
    scalp:
    - micro_scalp_bot
    - lstm_bot
    sideways:
    - grid_bot
    - cross_chain_arb_bot
    - lstm_bot
    trending:
    - trend_bot
    - momentum_bot
    - lstm_bot
    volatile:
    - sniper_bot
    - momentum_bot
    - meme_wave_bot
    - cross_chain_arb_bot
    - flash_crash_bot
    - lstm_bot
  scalp_timeframe: 1m
  sideways_timeframe: 1h
  trending_timeframe: 1h
  volatile_timeframe: 1m
yamlrouter:
  min_score: 0.20
  min_confidence: 0.30
  consensus: weighted
  regimes:
    unknown:  # Fallback strategy for unknown
      - mean_bot
      - grid_bot
symbol: XRPUSD
symbol_batch_size: 50
ohlcv_chunk_size: 20
symbol_filter:
  change_pct_percentile: 10
  correlation_max_pairs: 200
  http_timeout: 5
  initial_history_candles: 600
  initial_timeframes:
  - 1m
  - 5m
  kraken_batch_size: 200
  log_ticker_exceptions: true
  max_concurrent_ohlcv: 10
  max_correlation: 0.9
  max_spread_pct: 8
  min_volume_usd: 10000
  ohlcv_batch_size: 10
  ticker_retry_attempts: 5
  uncached_volume_multiplier: 1.5
  volume_percentile: 5
symbol_refresh_minutes: 5
symbol_score_weights:
  age: 0.1
  change: 0.3
  latency: 0.05
  liquidity: 0.1
  spread: 0.15
  volume: 0.3
symbols: []
tax_tracking:
  enabled: true
  export_path: crypto_bot/logs/tax_trades.csv
telegram:
  chat_admins: 827777274
  chat_id: 827777274
  command_cooldown: 3
  enabled: true
  max_messages_per_minute: 20
  message_interval: 1.0
  token: your_telegram_token
  trade_updates: true
telegram_ctl:
  enabled: true
  update_interval: 30
testing_mode: true
enable_token_overrides: true
ticker_backoff_initial: 2
ticker_backoff_max: 60
ticker_rate_limit: null
timeframes: ['1m','5m','15m','1h']
backfill_days:
  '1m': 2
  '5m': 3
  '15m': 10
  '1h': 30
deep_backfill_days:
  '1m': 7
  '5m': 14
  '15m': 60
  '1h': 180
warmup_candles:
  '1m': 500
  '5m': 500
  '15m': 400
  '1h': 300
  '1d': 120
allowed_quotes: ['USD','USDT','USDC','EUR']
hft: true
token_registry:
  refresh_interval_minutes: 15
top_n_symbols: 20
tp_mult: 2.0
tp_pct: 0.1
trade_size_pct: 0.3
trend_bot:
  atr_period: 10
  k: 0.8
  adx_threshold: 15
  trend_ema_fast: 10
  trend_ema_slow: 30
twap_enabled: true
twap_interval_seconds: 5
twap_slices: 6
use_ml_regime_classifier: false
use_per_pair_models: false
use_websocket: true
volatility_filter:
  max_funding_rate: 0.2  # Allow hotter funding
  min_atr_pct: 0.00005  # Include flatter markets
voting_strategies:
  strategies:
    - trend_bot
    - momentum_bot
    - mean_revert
    - breakout_bot
    - micro_scalp_bot
  weights:
    trend_bot: 1.0
    momentum_bot: 1.0
    mean_revert: 0.8
    breakout_bot: 0.6
    micro_scalp_bot: 0.5
  min_agree_fraction: 0.25  # Easier consensus
  quorum: 1
  min_agreeing_votes: 1
wallet_address: your_wallet
ws_failures_before_disable: 1
ws_ping_interval: 5

evaluation:
  workers: 4
  gate_ttl_sec: 120
  fast_start:
    enabled: true
    seed_symbols: ['XRPUSD','ETH/USDT','SOL/USDT','XRP/USDT','DOGE/USDT']
    immediate: true

onchain_watchers:
  enabled: false   # hard off in CEX mode

strict_cex: true   # only symbols the exchange actually lists
denylist_symbols: ['AIBTC/USD','AIBTC:USD']
<|MERGE_RESOLUTION|>--- conflicted
+++ resolved
@@ -36,13 +36,8 @@
   storage_path: crypto_bot/data/ohlcv   # directory for persisted OHLCV data
   tail_overlap_bars: 3                  # overlap bars to avoid gaps when appending
   max_bootstrap_bars: 1000              # limit initial bootstrap to this many bars
-<<<<<<< HEAD
   bootstrap_timeframes: ["1m","5m","15m","1h"]
   defer_timeframes: ["4h","1d"]
-=======
-  bootstrap_timeframes: ["1m", "5m", "15m", "1h"]
-  defer_timeframes: ["4h", "1d"]
->>>>>>> 7f4bdb0f
   warmup_candles:
     "1m": 500
     "5m": 500
@@ -528,10 +523,7 @@
 scan_deep_top: 30
 scan_in_background: true
 scan_lookback_limit: 1200
-<<<<<<< HEAD
-=======
 initial_history_candles: 600
->>>>>>> 7f4bdb0f
 scan_markets: true
 scoring:
   lookback_bars: 30
