--- conflicted
+++ resolved
@@ -1,11 +1,8 @@
 # Configuration for hybrid crypto bot
 # mode selects the trading environment: auto chooses based on regime, or use cex/onchain
 mode: auto
-<<<<<<< HEAD
 # run in testing mode to execute trades with smaller volumes
-=======
 # testing_mode controls reduced trade size for automated tests
->>>>>>> 60161f59
 testing_mode: false
 # exchange used for centralized trading (coinbase or kraken)
 exchange: coinbase
