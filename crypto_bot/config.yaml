--- conflicted
+++ resolved
@@ -110,18 +110,15 @@
   execution:
     dry_run: true
   risk_file: crypto_bot/logs/sniper_risk.json
-<<<<<<< HEAD
   candle_capture:
     url: https://api.helius.xyz/v0/markets/{mint}/candles?resolution=1m&limit=1
     minutes: 15
-=======
 new_listing_scanner:
   enabled: false
   interval_minutes: 60
   volume_multiple: 5.0
   timeframe: 1m
   history_limit: 20
->>>>>>> b61c3a0b
 meta_selector:
   enabled: false
 metrics_backend: csv
