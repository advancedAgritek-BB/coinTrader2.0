atr_normalization: true
indicator_lookback: 250
rsi_overbought_pct: 80
rsi_oversold_pct: 20
bb_squeeze_pct: 15
adx_threshold: 20
sl_mult: 1.2
tp_mult: 1.5
ml_enabled: false
bounce_scalper:
  rsi_window: 14
  oversold: 30
  overbought: 70
  vol_window: 20
  zscore_threshold: 1.5
  volume_multiple: 2
  ema_window: 50
  atr_window: 14
  lookback: 250
  rsi_overbought_pct: 80
  rsi_oversold_pct: 20
  down_candles: 3
  up_candles: 3
  trend_ema_fast: 9
  trend_ema_slow: 21
  pattern_timeframe: "1m"
  atr_period: 14
  stop_loss_atr_mult: 1.2
  take_profit_atr_mult: 1.5
  min_score: 0.3
  max_concurrent_signals: 3
  atr_normalization: true
breakout:
  atr_buffer_mult: 0.05
  bb_length: 20
  bb_std: 2
  dc_length: 20
  kc_length: 20
  kc_mult: 1.2
  momentum_filter: false
  squeeze_threshold: 0.02
  volume_mult: 1.5
  volume_window: 20
cycle_bias:
  enabled: false
  mvrv_url: https://api.example.com/mvrv
  nupl_url: https://api.example.com/nupl
  sopr_url: https://api.example.com/sopr
exchange: kraken
exchange_market_types:
- spot
excluded_symbols: []
execution_mode: dry_run
exit_strategy:
  fib_tp_enabled: true
  min_gain_to_trail: 0.02
  partial_levels:
  - 33
  - 66
  - 100
  scale_out: true
  trailing_stop_factor: 1.5
  trailing_stop_pct: 0.015
force_websocket_history: false
max_ws_limit: 50
grid_bot:
  atr_normalization: true
  atr_period: 14
  breakout_mult: 1.2
  cooldown_bars: 4
  max_active_legs: 6
  range_window: 20
  spacing_factor: 0.4
  dynamic_grid: false
  use_ml_center: false
  min_range_pct: 0.0005
  leverage: 1
  arbitrage_pairs: []
  arbitrage_threshold: 0.002
  trend_ema_fast: 50
  trend_ema_slow: 200
  vol_zscore_threshold: 2.0
  volume_ma_window: 20
  volume_multiple: 1.2
liquidity_check: true
liquidity_depth: 10
log_to_google: true
loop_interval_minutes: 2
balance_poll_mod: 1
max_age_days: 180
max_change_pct: 10
max_concurrent_ohlcv: 12
max_parallel: 12  # number of symbols processed concurrently
max_latency_ms: 1000
max_ohlcv_failures: 3
max_open_trades: 15
max_slippage_pct: 0.1
max_spread_pct: 5
max_vol: 1000000
mempool_monitor:
  action: pause
  enabled: true
  reprice_multiplier: 1.05
  suspicious_fee_threshold: 50
meme_wave_sniper:
  enabled: true
  pool:
    url: https://mainnet.helius-rpc.com/v1/?api-key=YOUR_KEY
    interval: 5
    websocket_url: wss://atlas-mainnet.helius-rpc.com/?api-key=${HELIUS_KEY}
    raydium_program_id: EhhTK0i58FmSPrbr30Y8wVDDDeWGPAHDq6vNru6wUATk
  scoring:
    weight_liquidity: 1.0
    weight_tx: 1.0
    weight_social: 0.5
  safety:
    min_liquidity: 10
  risk:
    max_concurrent: 5
    daily_loss_cap: 1.5
  execution:
    dry_run: true
  risk_file: crypto_bot/logs/sniper_risk.json
meta_selector:
  enabled: false
metrics_backend: csv
metrics_enabled: true
metrics_output_file: crypto_bot/logs/metrics.csv
micro_scalp:
  atr_period: 14
  confirm_bars: 1
  ema_fast: 3
  ema_slow: 8
  fresh_cross_only: false
  imbalance_ratio: 0
  imbalance_penalty: 0
  min_atr_pct: 0.0
  min_momentum_pct: 0.0
  min_vol_z: 1.0
  trend_fast: 21
  trend_slow: 50
  trend_timeframe: 5m
  vol_window: 20
  volume_window: 20
  wick_pct: 0.15
solana_scalping:
  rsi_window: 14
  oversold: 30.0
  overbought: 70.0
  macd_fast: 12
  macd_slow: 26
  macd_signal: 9
min_agreeing_votes: 1
min_confidence_score: 0.25  # baseline; actual min = baseline * (1 + bb_width_z/3)
min_consistent_agreement: 1
ensemble_min_conf: 0.15  # minimum confidence for ensemble strategies
min_cooldown: 1
min_symbol_age_days: 10
min_symbol_score: 0.1
ml_signal_model:
  enabled: true
  weight: 0.6
mode: auto
mode_degrade_window: 20
mode_threshold: 0.4
ohlcv_snapshot_frequency_minutes: 1440
ohlcv_snapshot_limit: 500
ohlcv_timeout: 120
optimization:
  enabled: true
  interval_days: 1
  parameter_ranges:
    trend:
      stop_loss:
      - 0.02
      take_profit:
      - 0.04
portfolio_rotation:
  enabled: true
  interval_days: 1
  rebalance_threshold: 0.08
  scoring_method: sharpe
  top_assets: 10
preferred_chain: solana
refresh_pairs:
  min_quote_volume_usd: 1000000
  refresh_interval: 6h
  top_k: 40
  allowed_quote_currencies: [USD, USDT]
  blacklist_assets: []
regime_return_period: 5
regime_timeframes:
- 5m
- 15m
- 1h
risk:
  atr_long_window: 50
  atr_period: 14
  atr_short_window: 14
  max_drawdown: 0.4
  max_volatility_factor: 1.2
  min_expected_value: -0.05
  min_volume: 1
  stop_loss_atr_mult: 1.5
  stop_loss_pct: 0.01
  take_profit_atr_mult: 3.0
  take_profit_pct: 0.03
  volume_threshold_ratio: 0.01
rl_selector:
  enabled: true
scalp_timeframe: 1m
scan_markets: true
scan_in_background: true
scoring_weights:
  regime_confidence: 0.2
  spread_penalty: -0.1
  strategy_regime_strength: 0.2
  strategy_score: 0.4
  symbol_score: 0.1
  volume_score: 0.1
drawdown_penalty_coef: 0.3  # weight applied to historical drawdown
sentiment_filter:
  bull_fng: 65
  bull_sentiment: 55
  min_fng: -10
  min_sentiment: -10
signal_fusion:
  enabled: true
  fusion_method: weight
  min_confidence: 0.25
  strategies:
  - [trend, 0.4]
  - [micro_scalp, 0.3]
  - [sniper_bot, 0.3]
signal_threshold: 0.1
signal_weight_optimizer:
  enabled: false
  learning_rate: 0.1
  min_weight: 0.05
sl_pct: 0.03
solana_slippage_bps: 20
solana_scanner:
  enabled: true
  interval_minutes: 1
  api_keys:
    moralis: YOUR_KEY
    bitquery: YOUR_KEY
  min_volume_usd: 10000
  max_tokens_per_scan: 20
pyth:
<<<<<<< HEAD
  enabled: false
  solana_endpoint: "https://api.mainnet-beta.solana.com"
  solana_ws_endpoint: "wss://api.mainnet-beta.solana.com"
  program_id: ""
=======
  enabled: true
  solana_endpoint: "https://api.mainnet-beta.solana.com"
  solana_ws_endpoint: "wss://api.mainnet-beta.solana.com"
  program_id: "FsJ3A3u2vn5cTVofAjvy6qM3HrjTXg5Gs1Y8D6fCt3m"
>>>>>>> e95c45bf
strategy_allocation:
  grid_bot: 0.3
  sniper_bot: 0.3
  trend_bot: 0.4
strategy_evaluation_mode: voting
strategy_router:
  bandit_enabled: true
  fast_path:
    breakout_max_bandwidth: 0.04
    breakout_squeeze_window: 15
    breakout_volume_multiplier: 4
    trend_adx_threshold: 25
  regimes:
    bounce:
    - bounce_scalper
    breakout:
    - breakout_bot
    mean-reverting:
    - mean_bot
    scalp:
    - micro_scalp
    sideways:
    - grid
    trending:
    - trend
    volatile:
    - sniper_bot
    - sniper_solana
symbol: XBT/USDT
symbol_batch_size: 10
scan_lookback_limit: 50
cycle_lookback_limit: null
adaptive_scan:
  enabled: true
  atr_baseline: 0.01
  max_factor: 2.0
symbol_filter:
  change_pct_percentile: 40
  max_correlation: 0.8
  correlation_max_pairs: 100
  max_spread_pct: 4
  min_volume_usd: 30000
  uncached_volume_multiplier: 4
  volume_percentile: 40
  kraken_batch_size: 100     # max symbols per fetch_tickers call
  http_timeout: 10           # seconds for fallback /Ticker requests
  ticker_retry_attempts: 3
  log_ticker_exceptions: false
symbol_refresh_minutes: 5
symbol_score_weights:
  age: 0.05
  change: 0.3
  latency: 0.05
  spread: 0.2
  volume: 0.4
symbols: []
tax_tracking:
  enabled: false
  export_path: crypto_bot/logs/tax_trades.csv
telegram:
  chat_admins: 827777274
  chat_id: 827777274
  command_cooldown: 5
  enabled: true
  token: your_telegram_token
  trade_updates: true
telegram_ctl:
  enabled: false
  update_interval: 60
testing_mode: true
timeframe: 1m
timeframes:
- 1m
- 5m
- 15m
top_n_symbols: 20
tp_pct: 0.07
trade_size_pct: 0.05
trend:
  atr_period: 14
  k: 1.0
  trend_ema_fast: 20
  trend_ema_slow: 50
twap_enabled: true
twap_interval_seconds: 10
twap_slices: 4
use_websocket: false          # (<- only for OHLCV; you can still use ws for tickers)
hidden_limit: false
volatility_filter:
  max_funding_rate: 0.05
  min_atr_pct: 0.005
voting_strategies:
- trend
- momentum
- mean_reversion
wallet_address: your_wallet
ws_ping_interval: 20
bandit:
  enabled: false
  alpha0: 1
  beta0: 1
  explore_pct: 0.05
safety:
  restart_on_error: true
  max_error_count: 5
scoring:
  lookback_bars: 50
  method: sharpe
  use_numba_scoring: false
exec:
  allow_market_orders: false
  order_retry_interval: 5
exits:
  default_tp_pct: 0.05
  default_sl_pct: 0.02
  trailing_stop_pct: 0.03<|MERGE_RESOLUTION|>--- conflicted
+++ resolved
@@ -248,17 +248,14 @@
   min_volume_usd: 10000
   max_tokens_per_scan: 20
 pyth:
-<<<<<<< HEAD
   enabled: false
   solana_endpoint: "https://api.mainnet-beta.solana.com"
   solana_ws_endpoint: "wss://api.mainnet-beta.solana.com"
   program_id: ""
-=======
   enabled: true
   solana_endpoint: "https://api.mainnet-beta.solana.com"
   solana_ws_endpoint: "wss://api.mainnet-beta.solana.com"
   program_id: "FsJ3A3u2vn5cTVofAjvy6qM3HrjTXg5Gs1Y8D6fCt3m"
->>>>>>> e95c45bf
 strategy_allocation:
   grid_bot: 0.3
   sniper_bot: 0.3
