atr_normalization: true
bounce_scalper:
  atr_normalization: true
  atr_period: 14
  cooldown_bars: 2
  down_candles: 3
  max_concurrent_signals: 1
  min_score: 0.3
  overbought: 70
  oversold: 30
  rsi_window: 14
  stop_loss_atr_mult: 1.5
  take_profit_atr_mult: 2.0
  trend_ema_fast: 9
  trend_ema_slow: 21
  up_candles: 3
  vol_window: 20
  volume_multiple: 2
  zscore_threshold: 1.5
breakout:
  atr_buffer_mult: 0.1
  bb_length: 20
  bb_std: 2
  dc_length: 20
  kc_length: 20
  kc_mult: 1.5
  momentum_filter: false
  squeeze_threshold: 0.03
  volume_mult: 2
  volume_window: 20
cycle_bias:
  enabled: true
  mvrv_url: https://api.example.com/mvrv
  nupl_url: https://api.example.com/nupl
  sopr_url: https://api.example.com/sopr
exchange: kraken
exchange_market_types:
- spot
excluded_symbols: []
execution_mode: dry_run
exit_strategy:
  fib_tp_enabled: true
  min_gain_to_trail: 0.1
  partial_levels:
  - 33
  - 66
  - 100
  scale_out: true
  trailing_stop_factor: 2.0
  trailing_stop_pct: 0.07
force_websocket_history: false
liquidity_check: true
liquidity_depth: 10
log_to_google: true
loop_interval_minutes: 2
max_age_days: 180
max_change_pct: 10
max_concurrent_ohlcv: 50
max_latency_ms: 1000
max_ohlcv_failures: 3
max_slippage_pct: 0.05
max_spread_pct: 2
max_vol: 1000000
mempool_monitor:
  action: pause
  enabled: false
  reprice_multiplier: 1.05
  suspicious_fee_threshold: 100
meta_selector:
  enabled: false
metrics_backend: csv
metrics_enabled: true
metrics_output_file: crypto_bot/logs/metrics.csv
micro_scalp:
  ema_fast: 3
  ema_slow: 8
  volume_threshold: 1.5
  volume_window: 20
<<<<<<< HEAD
bounce_scalper:
  zscore_threshold: 2
breakout:
  bb_length: 20
  bb_std: 2
  kc_length: 20
  kc_mult: 1.5
  dc_length: 20
  atr_buffer_mult: 0.1
  volume_window: 20
  volume_mult: 2
  squeeze_threshold: 0.03
  momentum_filter: false
=======
>>>>>>> a70fd618
min_agreeing_votes: 1
min_confidence_score: 0.3
min_consistent_agreement: 1
min_cooldown: 10
min_symbol_age_days: 10
min_symbol_score: 0.4
ml_signal_model:
  enabled: true
  weight: 0.4
mode: auto
ohlcv_snapshot_frequency_minutes: 1440
ohlcv_snapshot_limit: 500
ohlcv_timeout: 60
optimization:
  enabled: true
  interval_days: 5
  parameter_ranges:
    trend:
      stop_loss:
      - 0.02
      take_profit:
      - 0.04
portfolio_rotation:
  enabled: true
  interval_days: 3
  rebalance_threshold: 0.08
  scoring_method: sharpe
  top_assets: 5
preferred_chain: solana
regime_return_period: 5
regime_timeframes:
- 5m
- 15m
- 1h
risk:
  atr_long_window: 50
  atr_short_window: 14
  max_drawdown: 0.8
  max_volatility_factor: 1.5
  min_expected_value: -0.1
  min_volume: 5
  stop_loss_pct: 0.03
  take_profit_pct: 0.08
  volume_threshold_ratio: 0.01
rl_selector:
  enabled: false
scalp_timeframe: 1m
scan_markets: true
scoring_weights:
  regime_confidence: 0.2
  spread_penalty: -0.1
  strategy_regime_strength: 0.2
  strategy_score: 0.4
  symbol_score: 0.1
  volume_score: 0.1
sentiment_filter:
  bull_fng: 70
  bull_sentiment: 60
  min_fng: 0
  min_sentiment: 0
signal_threshold: 0.3
signal_weight_optimizer:
  enabled: false
  learning_rate: 0.1
  min_weight: 0.05
sl_pct: 0.03
solana_slippage_bps: 50
strategy_allocation:
  grid_bot: 0.3
  sniper_bot: 0.3
  trend_bot: 0.4
strategy_evaluation_mode: voting
symbol: BTC/USDT
symbol_batch_size: 10
symbol_filter:
  change_pct_percentile: 0
  max_correlation: 0.85
  max_spread_pct: 1.0
  min_volume_usd: 20000
symbol_refresh_minutes: 30
symbol_score_weights:
  age: 0.05
  change: 0.3
  latency: 0.05
  spread: 0.2
  volume: 0.4
symbols: []
tax_tracking:
  enabled: false
  export_path: crypto_bot/logs/tax_trades.csv
telegram:
  chat_id: your_chat_id
  enabled: true
  token: your_telegram_token
  trade_updates: true
testing_mode: true
timeframe: 1h
timeframes:
- 1h
- 4h
- 1d
top_n_symbols: 3
tp_pct: 0.07
trade_size_pct: 0.1
twap_enabled: true
twap_interval_seconds: 10
twap_slices: 4
use_websocket: true
volatility_filter:
  max_funding_rate: 0.05
  min_atr_pct: 0.0
voting_strategies:
- trend
- momentum
- mean_reversion
wallet_address: your_wallet<|MERGE_RESOLUTION|>--- conflicted
+++ resolved
@@ -76,7 +76,6 @@
   ema_slow: 8
   volume_threshold: 1.5
   volume_window: 20
-<<<<<<< HEAD
 bounce_scalper:
   zscore_threshold: 2
 breakout:
@@ -90,8 +89,6 @@
   volume_mult: 2
   squeeze_threshold: 0.03
   momentum_filter: false
-=======
->>>>>>> a70fd618
 min_agreeing_votes: 1
 min_confidence_score: 0.3
 min_consistent_agreement: 1
