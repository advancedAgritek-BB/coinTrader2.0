# Configuration for hybrid crypto bot
mode: auto  # auto, cex, onchain
wallet_address: "your_wallet"
preferred_chain: "solana"
symbol: "BTC/USDT"
timeframe: "1h"
trade_size_pct: 0.2
sl_pct: 0.03
tp_pct: 0.07
signal_threshold: 0.75
execution_mode: "dry_run"
telegram_alerts: true
log_to_google: true
risk:
  max_drawdown: 0.7
  stop_loss_pct: 0.02
  take_profit_pct: 0.04
telegram:
  chat_id: "YOUR_CHAT_ID"
<<<<<<< HEAD
loop_interval_minutes: 5
mode: dry_run  # or live
exit_strategy:
  trailing_stop_pct: 0.1
  min_gain_to_trail: 0.2
  fib_tp_enabled: true
  scale_out: true
  partial_levels: [25, 50, 100]
=======
loop_interval_minutes: 5
>>>>>>> 0699f5cf
<|MERGE_RESOLUTION|>--- conflicted
+++ resolved
@@ -17,7 +17,6 @@
   take_profit_pct: 0.04
 telegram:
   chat_id: "YOUR_CHAT_ID"
-<<<<<<< HEAD
 loop_interval_minutes: 5
 mode: dry_run  # or live
 exit_strategy:
@@ -26,6 +25,3 @@
   fib_tp_enabled: true
   scale_out: true
   partial_levels: [25, 50, 100]
-=======
-loop_interval_minutes: 5
->>>>>>> 0699f5cf
