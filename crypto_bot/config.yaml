--- conflicted
+++ resolved
@@ -64,11 +64,8 @@
   breakout_mult: 1.5
   cooldown_bars: 6
   max_active_legs: 4
-<<<<<<< HEAD
   leverage: 1
-=======
   num_levels: 10
->>>>>>> 352d43d2
   range_window: 20
   spacing_factor: 0.5
   trend_ema_fast: 50
