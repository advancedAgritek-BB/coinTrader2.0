adaptive_scan:
  atr_baseline: 0.005
  enabled: true
  max_factor: 10.0
adx_threshold: 15
allow_short: false
arbitrage_enabled: true
atr_normalization: true
balance_poll_mod: 1
bandit:
  alpha0: 1
  beta0: 1
  enabled: false
  explore_pct: 0.1
bb_squeeze_pct: 10
bounce_scalper:
  atr_normalization: true
  atr_period: 10
  atr_window: 10
  cooldown_enabled: false
  down_candles: 2
  ema_window: 40
  lookback: 200
  max_concurrent_signals: 8
  min_score: 0.2
  overbought: 75
  oversold: 25
  pattern_timeframe: 1m
  rsi_overbought_pct: 75
  rsi_oversold_pct: 25
  rsi_window: 14
  stop_loss_atr_mult: 1.0
  take_profit_atr_mult: 2.0
  trend_ema_fast: 8
  trend_ema_slow: 18
  up_candles: 2
  vol_window: 15
  vol_zscore_threshold: 2.0
  volume_multiple: 1.5
  zscore_threshold: 1.0
breakout:
  adx_threshold: 15
  atr_buffer_mult: 0.03
  bb_length: 10
  bb_std: 1.5
  dc_length: 15
  kc_length: 10
  kc_mult: 1.0
  momentum_filter: false
  squeeze_threshold: 0.01
  vol_multiplier: 1.0
  volume_window: 15
cycle_bias:
  enabled: true
  mvrv_url: https://api.example.com/mvrv
  nupl_url: https://api.example.com/nupl
  sopr_url: https://api.example.com/sopr
cycle_lookback_limit: 200
<<<<<<< HEAD
=======
cycle_lookback_limit: 150
>>>>>>> 9d96ec09
drawdown_penalty_coef: 0.2
ensemble_min_conf: 0.1
exchange: kraken
exchange_market_types:
- spot
- futures
excluded_symbols: []
exec:
  allow_market_orders: true
  order_retry_interval: 3
execution_mode: dry_run
exit_strategy:
  fib_tp_enabled: true
  min_gain_to_trail: 0.01
  partial_levels:
  - 25
  - 50
  - 75
  - 100
  scale_out: true
  trailing_stop_factor: 1.2
<<<<<<< HEAD
  trailing_stop_pct: 0.02
=======
  trailing_stop_pct: 0.01
>>>>>>> 9d96ec09
exits:
  default_sl_pct: 0.015
  default_tp_pct: 0.07
  trailing_stop_pct: 0.02
force_websocket_history: false
<<<<<<< HEAD
=======
force_websocket_history: true
>>>>>>> 9d96ec09
gas_threshold_gwei: 50
grid_bot:
  arbitrage_pairs:
  - BTC/USDT
  - SOL/USDC
  arbitrage_threshold: 0.001
  atr_normalization: true
  atr_period: 10
  breakout_mult: 1.0
  cooldown_bars: 1
  dynamic_grid: true
  leverage: 2
  max_active_legs: 12
  min_range_pct: 0.0003
  range_window: 15
  spacing_factor: 0.2
  trend_ema_fast: 40
  trend_ema_slow: 150
  use_ml_center: true
  vol_zscore_threshold: 1.5
  volume_filter: false
  volume_ma_window: 15
  volume_multiple: 1.0
hidden_limit: true
indicator_lookback: 14
liquidity_check: true
liquidity_depth: 5
log_to_google: true
loop_interval_minutes: 0.5
max_age_days: 90
max_change_pct: 20
<<<<<<< HEAD
=======
max_concurrent_ohlcv: 4
max_parallel: 50
>>>>>>> 9d96ec09
max_concurrent_ohlcv: 8
max_latency_ms: 500
max_ohlcv_failures: 10
max_open_trades: 20
max_parallel: 50
max_slippage_pct: 0.2
max_spread_pct: 3
max_vol: 50000000
max_ws_limit: 100
<<<<<<< HEAD
=======
max_ws_limit: 200
>>>>>>> 9d96ec09
meme_wave_sniper:
  enabled: true
  execution:
    dry_run: true
  pool:
    interval: 3
    raydium_program_id: EhhTK0i58FmSPrbr30Y8wVDDDeWGPAHDq6vNru6wUATk
    url: https://mainnet.helius-rpc.com/v1/?api-key=YOUR_KEY
    websocket_url: wss://mainnet.helius-rpc.com/?api-key=${HELIUS_KEY}
  risk:
    daily_loss_cap: 2.0
    max_concurrent: 15
  risk_file: crypto_bot/logs/sniper_risk.json
  safety:
    min_liquidity: 5
  scoring:
    weight_liquidity: 0.8
    weight_social: 0.7
    weight_tx: 1.2
mempool_monitor:
  action: reprice
  enabled: true
  reprice_multiplier: 1.1
  suspicious_fee_threshold: 30
meta_selector:
  enabled: false
metrics_backend: csv
metrics_enabled: true
metrics_output_file: crypto_bot/logs/metrics.csv
micro_scalp:
  atr_period: 10
  confirm_bars: 0
  ema_fast: 2
  ema_slow: 4
  fresh_cross_only: false
  imbalance_filter: false
  imbalance_penalty: 0.1
  imbalance_ratio: 0
  min_atr_pct: 0.0005
  min_momentum_pct: 0.0
  min_vol_z: -1.0
  trend_fast: 15
  trend_filter: false
  trend_slow: 40
  trend_timeframe: 1m
  vol_window: 15
  volume_window: 15
  wick_pct: 0.1
min_agreeing_votes: 1
min_confidence_score: 0.05
min_consistent_agreement: 1
min_cooldown: 0
min_symbol_age_days: 0
min_symbol_score: 0
ml_enabled: true
ml_signal_model:
  enabled: true
  weight: 0.7
mode: auto
mode_degrade_window: 15
mode_threshold: 0.3
ohlcv_snapshot_frequency_minutes: 720
ohlcv_snapshot_limit: 500
ohlcv_timeout: 300
optimization:
  enabled: true
  interval_days: 0.5
  parameter_ranges:
    trend:
      stop_loss:
      - 0.01
      take_profit:
      - 0.05
portfolio_rotation:
  enabled: true
  interval_days: 0.5
  rebalance_threshold: 0.05
  scoring_method: sharpe
  top_assets: 20
preferred_chain: solana
pyth:
  enabled: true
  program_id: FsJ3A3u2vn5cTVofAjvy6qM3HrjTXg5Gs1Y8D6fCt3m
  solana_endpoint: https://api.mainnet-beta.solana.com
  solana_ws_endpoint: wss://api.mainnet-beta.solana.com
refresh_pairs:
  allowed_quote_currencies:
  - USD
  - USDT
  - USDC
  blacklist_assets: []
  min_quote_volume_usd: 1000
  refresh_interval: 30m
  top_k: 100
regime_return_period: 3
regime_timeframes:
- 1m
- 5m
- 15m
- 1h
- 4h
risk:
  atr_long_window: 40
  atr_period: 10
  atr_short_window: 10
  max_drawdown: 0.5
  max_volatility_factor: 3
  min_expected_value: -0.1
  min_volume: 0.1
  stop_loss_atr_mult: 1.5
  stop_loss_pct: 0.005
  take_profit_atr_mult: 3.0
  take_profit_pct: 0.04
  volume_threshold_ratio: 0.0001
rl_selector:
  enabled: false
rsi_overbought_pct: 80
rsi_oversold_pct: 25
safety:
  max_error_count: 10
  restart_on_error: true
scalp_timeframe: 1m
scan_in_background: true
scan_lookback_limit: 200
<<<<<<< HEAD
=======
scan_lookback_limit: 150
>>>>>>> 9d96ec09
scan_markets: true
scoring:
  lookback_bars: 30
  method: win_rate
  use_numba_scoring: true
scoring_weights:
  regime_confidence: 0.15
  spread_penalty: -0.05
  strategy_regime_strength: 0.25
  strategy_score: 0.5
  symbol_score: 0.05
  volume_score: 0.05
secondary_exchange: coinbase
sentiment_filter:
  bull_fng: 50
  bull_sentiment: 45
  min_fng: -100
  min_sentiment: -100
signal_fusion:
  enabled: false
  fusion_method: weight
  min_confidence: 0.05
  strategies:
  - - trend
    - 0.5
  - - micro_scalp
    - 0.3
  - - sniper_bot
    - 0.2
signal_threshold: 0.05
signal_weight_optimizer:
  enabled: true
  learning_rate: 0.05
  min_weight: 0.01
skip_symbol_filters: false
sl_mult: 1.0
sl_pct: 0.02
sniper_bot:
  atr_window: 10
  breakout_pct: 0.03
  fallback_atr_mult: 1.2
  fallback_volume_mult: 1.0
  max_history: 20
  price_fallback: true
  volume_multiple: 1.2
  volume_window: 3
solana_scalping:
  macd_fast: 10
  macd_signal: 8
  macd_slow: 24
  overbought: 75.0
  oversold: 25.0
  rsi_window: 12
solana_scanner:
  api_keys:
    bitquery: YOUR_KEY
    moralis: YOUR_KEY
  enabled: true
  gecko_search: true
  interval_minutes: 0.5
  max_tokens_per_scan: 100
  min_volume_usd: 1000
solana_slippage_bps: 10
solana_symbols: []
strategy_allocation:
  grid_bot: 0.2
  sniper_bot: 0.4
  trend_bot: 0.4
strategy_evaluation_mode: ensemble
strategy_router:
  bandit_enabled: false
  bounce_timeframe: 5m
  breakout_timeframe: 15m
  fast_path:
    breakout_max_bandwidth: 0.03
    breakout_squeeze_window: 10
    breakout_volume_multiplier: 3
    trend_adx_threshold: 20
  mean_reverting_timeframe: 1h
  regimes:
    bounce:
    - bounce_scalper
    breakout:
    - breakout_bot
    mean-reverting:
    - mean_bot
    scalp:
    - micro_scalp
    sideways:
    - grid
    trending:
    - trend
    volatile:
    - sniper_bot
    - sniper_solana
  scalp_timeframe: 1m
  sideways_timeframe: 1h
  trending_timeframe: 1h
  volatile_timeframe: 1m
symbol: BTC/USDT
<<<<<<< HEAD
=======
symbol_batch_size: 50
scan_lookback_limit: 200
cycle_lookback_limit: 200
adaptive_scan:
  enabled: true
  atr_baseline: 0.005
  max_factor: 10.0
>>>>>>> 9d96ec09
symbol_batch_size: 100
symbol_filter:
  change_pct_percentile: 5
  correlation_max_pairs: 200
  http_timeout: 5
  kraken_batch_size: 200
  log_ticker_exceptions: true
  max_correlation: 0.9
  max_spread_pct: 4
  min_volume_usd: 100
  ticker_retry_attempts: 5
  uncached_volume_multiplier: 1.5
  volume_percentile: 10
  min_volume_usd: 500
  ticker_retry_attempts: 5
  uncached_volume_multiplier: 1.5
  volume_percentile: 5
symbol_refresh_minutes: 1
symbol_score_weights:
  age: 0.02
  change: 0.45
  latency: 0.03
  liquidity: 0.15
  spread: 0.1
  volume: 0.25
symbols: []
tax_tracking:
  enabled: true
  export_path: crypto_bot/logs/tax_trades.csv
telegram:
  chat_admins: 827777274
  chat_id: 827777274
  command_cooldown: 3
  enabled: true
  token: your_telegram_token
  trade_updates: true
telegram_ctl:
  enabled: true
  update_interval: 30
testing_mode: true
timeframe: 15m
timeframes:
- 1m
- 5m
- 15m
- 1h
- 4h
top_n_symbols: 50
tp_mult: 2.0
tp_pct: 0.1
trade_size_pct: 0.1
trend:
  atr_period: 10
  k: 0.8
  trend_ema_fast: 15
  trend_ema_slow: 40
twap_enabled: true
twap_interval_seconds: 5
twap_slices: 6
use_websocket: true
volatility_filter:
  max_funding_rate: 0.1
  min_atr_pct: 0.0001
voting_strategies:
- trend
- momentum
- mean_reversion
- sniper_bot
wallet_address: your_wallet
ws_ping_interval: 10<|MERGE_RESOLUTION|>--- conflicted
+++ resolved
@@ -56,10 +56,7 @@
   nupl_url: https://api.example.com/nupl
   sopr_url: https://api.example.com/sopr
 cycle_lookback_limit: 200
-<<<<<<< HEAD
-=======
 cycle_lookback_limit: 150
->>>>>>> 9d96ec09
 drawdown_penalty_coef: 0.2
 ensemble_min_conf: 0.1
 exchange: kraken
@@ -81,20 +78,14 @@
   - 100
   scale_out: true
   trailing_stop_factor: 1.2
-<<<<<<< HEAD
   trailing_stop_pct: 0.02
-=======
   trailing_stop_pct: 0.01
->>>>>>> 9d96ec09
 exits:
   default_sl_pct: 0.015
   default_tp_pct: 0.07
   trailing_stop_pct: 0.02
 force_websocket_history: false
-<<<<<<< HEAD
-=======
 force_websocket_history: true
->>>>>>> 9d96ec09
 gas_threshold_gwei: 50
 grid_bot:
   arbitrage_pairs:
@@ -126,11 +117,8 @@
 loop_interval_minutes: 0.5
 max_age_days: 90
 max_change_pct: 20
-<<<<<<< HEAD
-=======
 max_concurrent_ohlcv: 4
 max_parallel: 50
->>>>>>> 9d96ec09
 max_concurrent_ohlcv: 8
 max_latency_ms: 500
 max_ohlcv_failures: 10
@@ -140,10 +128,7 @@
 max_spread_pct: 3
 max_vol: 50000000
 max_ws_limit: 100
-<<<<<<< HEAD
-=======
 max_ws_limit: 200
->>>>>>> 9d96ec09
 meme_wave_sniper:
   enabled: true
   execution:
@@ -268,10 +253,7 @@
 scalp_timeframe: 1m
 scan_in_background: true
 scan_lookback_limit: 200
-<<<<<<< HEAD
-=======
 scan_lookback_limit: 150
->>>>>>> 9d96ec09
 scan_markets: true
 scoring:
   lookback_bars: 30
@@ -372,8 +354,6 @@
   trending_timeframe: 1h
   volatile_timeframe: 1m
 symbol: BTC/USDT
-<<<<<<< HEAD
-=======
 symbol_batch_size: 50
 scan_lookback_limit: 200
 cycle_lookback_limit: 200
@@ -381,7 +361,6 @@
   enabled: true
   atr_baseline: 0.005
   max_factor: 10.0
->>>>>>> 9d96ec09
 symbol_batch_size: 100
 symbol_filter:
   change_pct_percentile: 5
