atr_normalization: true
cycle_bias:
  enabled: false
  mvrv_url: https://api.example.com/mvrv
  nupl_url: https://api.example.com/nupl
  sopr_url: https://api.example.com/sopr
exchange: kraken
exchange_market_types:
- spot
excluded_symbols: []
execution_mode: dry_run
exit_strategy:
  fib_tp_enabled: true
  min_gain_to_trail: 0.2
  partial_levels:
  - 25
  - 50
  - 100
  scale_out: true
  trailing_stop_pct: 0.13
force_websocket_history: false
liquidity_check: true
liquidity_depth: 10
log_to_google: true
loop_interval_minutes: 5
max_concurrent_ohlcv: 20
max_slippage_pct: 0.05
mempool_monitor:
  action: pause
  enabled: false
  reprice_multiplier: 1.05
  suspicious_fee_threshold: 100
meta_selector:
  enabled: false
micro_scalp:
  ema_fast: 3
  ema_slow: 8
  volume_threshold: 1.5
  volume_window: 20
min_cooldown: 60
min_symbol_age_days: 10
ml_signal_model:
  enabled: false
  weight: 0.5
mode: auto
optimization:
  enabled: false
  interval_days: 7
  parameter_ranges:
    trend:
      stop_loss:
      - 0.02
      take_profit:
      - 0.04
portfolio_rotation:
  enabled: false
  interval_days: 7
  rebalance_threshold: 0.1
  scoring_method: sharpe
  top_assets: 5
preferred_chain: solana
regime_return_period: 5
risk:
  atr_long_window: 50
  atr_short_window: 14
  max_drawdown: 0.7
  max_volatility_factor: 1.5
  min_expected_value: 0.0
  min_volume: 50
  stop_loss_pct: 0.02
  take_profit_pct: 0.04
  volume_threshold_ratio: 0.05
rl_selector:
  enabled: false
scalp_timeframe: 1m
scan_markets: true
sentiment_filter:
  bull_fng: 70
  bull_sentiment: 60
  min_fng: 0
  min_sentiment: 0
signal_threshold: 0.3
signal_weight_optimizer:
  enabled: false
  learning_rate: 0.1
  min_weight: 0.05
sl_pct: 0.03
solana_slippage_bps: 50
strategy_allocation:
  grid_bot: 0.3
  sniper_bot: 0.3
  trend_bot: 0.4
symbol: BTC/USDT
symbol_batch_size: 10
symbol_filter:
  min_volume_usd: 50000
<<<<<<< HEAD
min_symbol_score: 0.4
symbol_score_weights:
  volume: 0.4
  change: 0.2
  spread: 0.2
  age: 0.1
  latency: 0.1
max_vol: 1000000
max_change_pct: 10
max_spread_pct: 2
max_age_days: 180
max_latency_ms: 1000
=======
  change_pct_percentile: 80
>>>>>>> 45c77366
symbol_refresh_minutes: 30
symbols: []
tax_tracking:
  enabled: false
  export_path: crypto_bot/logs/tax_trades.csv
telegram:
  chat_id: your_chat_id
  enabled: true
  token: your_telegram_token
  trade_updates: true
testing_mode: true
timeframe: 1h
timeframes:
  - "1h"
  - "4h"
  - "1d"
tp_pct: 0.07
trade_size_pct: 0.2
twap_enabled: false
twap_interval_seconds: 10
twap_slices: 4
use_websocket: true
volatility_filter:
  max_funding_rate: 0.05
  min_atr_pct: 0.001
wallet_address: your_wallet
ohlcv_snapshot_frequency_minutes: 1440   # frequency of full refresh
ohlcv_snapshot_limit: 500                # number of candles for snapshot<|MERGE_RESOLUTION|>--- conflicted
+++ resolved
@@ -94,7 +94,6 @@
 symbol_batch_size: 10
 symbol_filter:
   min_volume_usd: 50000
-<<<<<<< HEAD
 min_symbol_score: 0.4
 symbol_score_weights:
   volume: 0.4
@@ -107,9 +106,7 @@
 max_spread_pct: 2
 max_age_days: 180
 max_latency_ms: 1000
-=======
   change_pct_percentile: 80
->>>>>>> 45c77366
 symbol_refresh_minutes: 30
 symbols: []
 tax_tracking:
