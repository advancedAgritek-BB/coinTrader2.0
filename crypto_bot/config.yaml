atr_normalization: true
cycle_bias:
  enabled: false
  mvrv_url: https://api.example.com/mvrv
  nupl_url: https://api.example.com/nupl
  sopr_url: https://api.example.com/sopr
exchange: kraken
exchange_market_types:
- spot
excluded_symbols: []
execution_mode: dry_run
exit_strategy:
  fib_tp_enabled: true
  min_gain_to_trail: 0.2
  partial_levels:
  - 25
  - 50
  - 100
  scale_out: true
  trailing_stop_pct: 0.13
force_websocket_history: false
liquidity_check: true
liquidity_depth: 10
log_to_google: true
loop_interval_minutes: 5
max_concurrent_ohlcv: 20
max_slippage_pct: 0.05
mempool_monitor:
  action: pause
  enabled: false
  reprice_multiplier: 1.05
  suspicious_fee_threshold: 100
meta_selector:
  enabled: false
micro_scalp:
  ema_fast: 3
  ema_slow: 8
  volume_threshold: 1.5
  volume_window: 20
min_cooldown: 60
min_symbol_age_days: 10
ml_signal_model:
  enabled: false
  weight: 0.5
mode: auto
optimization:
  enabled: false
  interval_days: 7
  parameter_ranges:
    trend:
      stop_loss:
      - 0.02
      take_profit:
      - 0.04
portfolio_rotation:
  enabled: false
  interval_days: 7
  rebalance_threshold: 0.1
  scoring_method: sharpe
  top_assets: 5
preferred_chain: solana
regime_return_period: 5
risk:
  atr_long_window: 50
  atr_short_window: 14
  max_drawdown: 0.7
  max_volatility_factor: 1.5
  min_expected_value: 0.0
  min_volume: 50
  stop_loss_pct: 0.02
  take_profit_pct: 0.04
  volume_threshold_ratio: 0.05
rl_selector:
  enabled: false
scalp_timeframe: 1m
scan_markets: true
sentiment_filter:
  bull_fng: 70
  bull_sentiment: 60
  min_fng: 0
  min_sentiment: 0
signal_threshold: 0.3
signal_weight_optimizer:
  enabled: false
  learning_rate: 0.1
  min_weight: 0.05
sl_pct: 0.03
solana_slippage_bps: 50
strategy_allocation:
  grid_bot: 0.3
  sniper_bot: 0.3
  trend_bot: 0.4
symbol: BTC/USDT
symbol_batch_size: 10
symbol_filter:
  min_volume_usd: 50000
<<<<<<< HEAD
  max_spread_pct: 1.0
=======
min_symbol_score: 0.4
symbol_score_weights:
  volume: 0.4
  change: 0.2
  spread: 0.2
  age: 0.1
  latency: 0.1
max_vol: 1000000
max_change_pct: 10
max_spread_pct: 2
max_age_days: 180
max_latency_ms: 1000
  change_pct_percentile: 80
>>>>>>> 1758d39b
symbol_refresh_minutes: 30
symbols: []
tax_tracking:
  enabled: false
  export_path: crypto_bot/logs/tax_trades.csv
telegram:
  chat_id: your_chat_id
  enabled: true
  token: your_telegram_token
  trade_updates: true
testing_mode: true
timeframe: 1h
timeframes:
  - "1h"
  - "4h"
  - "1d"
tp_pct: 0.07
trade_size_pct: 0.2
twap_enabled: false
twap_interval_seconds: 10
twap_slices: 4
use_websocket: true
volatility_filter:
  max_funding_rate: 0.05
  min_atr_pct: 0.001
wallet_address: your_wallet
ohlcv_snapshot_frequency_minutes: 1440   # frequency of full refresh
ohlcv_snapshot_limit: 500                # number of candles for snapshot<|MERGE_RESOLUTION|>--- conflicted
+++ resolved
@@ -94,9 +94,7 @@
 symbol_batch_size: 10
 symbol_filter:
   min_volume_usd: 50000
-<<<<<<< HEAD
   max_spread_pct: 1.0
-=======
 min_symbol_score: 0.4
 symbol_score_weights:
   volume: 0.4
@@ -110,7 +108,6 @@
 max_age_days: 180
 max_latency_ms: 1000
   change_pct_percentile: 80
->>>>>>> 1758d39b
 symbol_refresh_minutes: 30
 symbols: []
 tax_tracking:
