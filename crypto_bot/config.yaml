--- conflicted
+++ resolved
@@ -1,6 +1,4 @@
 atr_normalization: true
-<<<<<<< HEAD
-=======
 bounce_scalper:
   atr_normalization: true
   atr_period: 14
@@ -19,7 +17,6 @@
   vol_window: 20
   volume_multiple: 2
   zscore_threshold: 1.5
->>>>>>> 262035fd
 breakout:
   atr_buffer_mult: 0.1
   bb_length: 20
@@ -79,8 +76,6 @@
   ema_slow: 8
   volume_threshold: 1.5
   volume_window: 20
-<<<<<<< HEAD
-=======
 bounce_scalper:
   zscore_threshold: 2
 breakout:
@@ -94,7 +89,6 @@
   volume_mult: 2
   squeeze_threshold: 0.03
   momentum_filter: false
->>>>>>> 262035fd
 min_agreeing_votes: 1
 min_confidence_score: 0.3
 min_consistent_agreement: 1
