--- conflicted
+++ resolved
@@ -248,12 +248,8 @@
   min_volume_usd: 10000
   max_tokens_per_scan: 20
 pyth:
-<<<<<<< HEAD
-  enabled: true
   url: https://hermes.pyth.network  # optional custom endpoint, no API key needed
-=======
-  enabled: false
->>>>>>> b2044809
+  enabled: false
   solana_endpoint: "https://api.mainnet-beta.solana.com"
   solana_ws_endpoint: "wss://api.mainnet-beta.solana.com"
   program_id: "FsJ3A3u2vn5cTVofAjvy6qM3HrjTXg5Gs1Y8D6fCt3m"
