adaptive_scan:
  atr_baseline: 0.005
  enabled: true
  max_factor: 10.0
adx_threshold: 15
allow_short: false
arbitrage_enabled: true
arbitrage_threshold: 0.005
atr_normalization: true
auto_convert_quote: USDC
balance_poll_mod: 1
bandit:
  alpha0: 1
  beta0: 1
  enabled: true
  explore_pct: 0.1
bb_squeeze_pct: 15
bounce_scalper:
  atr_normalization: true
  atr_period: 10
  atr_window: 10
  cooldown_enabled: false
  down_candles: 2
  ema_window: 40
  lookback: 200
  max_concurrent_signals: 8
  min_score: 0.2
  overbought: 75
  oversold: 30
  pattern_timeframe: 1m
  rsi_overbought_pct: 75
  rsi_oversold_pct: 25
  rsi_window: 14
  stop_loss_atr_mult: 1.0
  take_profit_atr_mult: 2.0
  trend_ema_fast: 8
  trend_ema_slow: 18
  up_candles: 2
  vol_window: 15
  vol_zscore_threshold: 1.0
  volume_multiple: 1.5
  zscore_threshold: 1.0
breakout:
  adx_threshold: 15
  atr_buffer_mult: 0.03
  bb_length: 10
  bb_std: 1.5
  dc_length: 15
  kc_length: 10
  kc_mult: 1.0
  momentum_filter: false
  squeeze_threshold: 0.01
  vol_multiplier: 0.5
  volume_window: 15
cycle_bias:
  enabled: true
  mvrv_url: https://api.example.com/mvrv
  nupl_url: https://api.example.com/nupl
  sopr_url: https://api.example.com/sopr
cycle_lookback_limit: 150
dca:
  enabled: false
  max_entries: 2
  size_multiplier: 1.0
drawdown_penalty_coef: 0.2
ensemble_min_conf: 0.05
exchange: kraken
exchange_market_types:
- spot
- futures
excluded_symbols: []
exec:
  allow_market_orders: true
  order_retry_interval: 3
execution_mode: dry_run
exit_strategy:
  default_sl_pct: 0.015
  default_tp_pct: 0.07
  fib_tp_enabled: true
  min_gain_to_trail: 0.01
  partial_levels:
  - 25
  - 50
  - 75
  - 100
  scale_out: true
  trailing_stop_factor: 1.2
  trailing_stop_pct: 0.01
force_websocket_history: false
gas_threshold_gwei: 50
gecko_limit: 10
grid_bot:
  arbitrage_pairs:
  - BTC/USDT
  - SOL/USDC
  arbitrage_threshold: 0.001
  atr_normalization: true
  atr_period: 10
  breakout_mult: 1.0
  cooldown_bars: 1
  dynamic_grid: true
  leverage: 2
  max_active_legs: 12
  min_range_pct: 0.0003
  range_window: 15
  spacing_factor: 0.2
  trend_ema_fast: 40
  trend_ema_slow: 150
  use_ml_center: true
  vol_zscore_threshold: 1.5
  volume_filter: false
  volume_ma_window: 15
  volume_multiple: 1.0
hidden_limit: true
indicator_lookback: 14
liquidity_check: true
liquidity_depth: 5
log_to_google: true
loop_interval_minutes: 0.1
max_age_days: 90
max_change_pct: 20
max_concurrent_ohlcv: 2
max_latency_ms: 500
max_ohlcv_failures: 3
max_open_trades: 5
max_parallel: 50
max_slippage_pct: 0.2
max_spread_pct: 10
max_vol: 50000000
max_ws_limit: 200
meme_wave_sniper:
  enabled: true
  execution:
    dry_run: true
  pool:
    interval: 3
    raydium_program_id: EhhTK0i58FmSPrbr30Y8wVDDDeWGPAHDq6vNru6wUATk
    url: https://mainnet.helius-rpc.com/v1/?api-key=YOUR_KEY
    websocket_url: wss://mainnet.helius-rpc.com/?api-key=${HELIUS_KEY}
  risk:
    daily_loss_cap: 2.0
    max_concurrent: 15
  risk_file: crypto_bot/logs/sniper_risk.json
  safety:
    min_liquidity: 50
  scoring:
    weight_liquidity: 0.8
    weight_social: 0.7
    weight_tx: 1.2
mempool_monitor:
  action: reprice
  enabled: true
  reprice_multiplier: 1.1
  suspicious_fee_threshold: 30
meta_selector:
  enabled: false
metrics_backend: csv
metrics_enabled: true
metrics_output_file: crypto_bot/logs/metrics.csv
micro_scalp:
  atr_period: 10
  confirm_bars: 0
  ema_fast: 2
  ema_slow: 4
  fresh_cross_only: false
  imbalance_filter: false
  imbalance_penalty: 0.1
  imbalance_ratio: 0
  min_atr_pct: 0.0005
  min_momentum_pct: 0.0
  min_vol_z: -2.0
  trend_fast: 15
  trend_filter: false
  trend_slow: 40
  trend_timeframe: 1m
  vol_window: 15
  volume_window: 15
  wick_pct: 0.1
min_agreeing_votes: 1
<<<<<<< HEAD
min_confidence_score: 5.0e-05
=======
min_confidence_score: 0.001  # minimum; consider raising in production
>>>>>>> f4b2c31d
min_consistent_agreement: 1
min_cooldown: 0
min_history_fraction: 0.1
min_symbol_age_days: 0
min_symbol_score: 0
ml_enabled: true
ml_signal_model:
  enabled: true
  weight: 0.7
mode: auto
mode_degrade_window: 15
mode_threshold: 0.3
ohlcv_snapshot_frequency_minutes: 720
ohlcv_snapshot_limit: 500
ohlcv_timeout: 120
onchain_default_quote: USDC
onchain_min_volume_usd: 5000
onchain_symbols:
- SOL/USDC
- BONK/USDC
- AI16Z/USDC
optimization:
  enabled: true
  interval_days: 0.25
  parameter_ranges:
    trend:
      stop_loss:
      - 0.01
      take_profit:
      - 0.05
portfolio_rotation:
  enabled: true
  interval_days: 0.5
  rebalance_threshold: 0.05
  scoring_method: sharpe
  top_assets: 20
preferred_chain: solana
primary_exchange: kraken
pyth:
  enabled: true
  program_id: FsJ3A3u2vn5cTVofAjvy6qM3HrjTXg5Gs1Y8D6fCt3m
  solana_endpoint: https://api.mainnet-beta.solana.com
  solana_ws_endpoint: wss://api.mainnet-beta.solana.com
pyth_quotes:
- USDC
refresh_pairs:
  allowed_quote_currencies: []
  blacklist_assets: []
  min_quote_volume_usd: 1000
  refresh_interval: 30m
  top_k: 100
regime_return_period: 3
regime_timeframes:
- 1m
- 5m
- 15m
risk:
  atr_long_window: 40
  atr_period: 10
  atr_short_window: 10
  max_drawdown: 0.3
  max_volatility_factor: 3
  min_atr_pct: 0.0005
  min_expected_value: 0.0
  min_volume: 0.0001
  stop_loss_atr_mult: 1.5
  stop_loss_pct: 0.01
  take_profit_atr_mult: 3.0
  take_profit_pct: 0.1
  volume_threshold_ratio: 0.05
rl_selector:
  enabled: false
rsi_overbought_pct: 80
rsi_oversold_pct: 25
safety:
  max_error_count: 10
  restart_on_error: true
scalp_timeframe: 1m
scan_in_background: true
scan_lookback_limit: 700
scan_markets: true
scoring:
  lookback_bars: 30
  method: win_rate
  use_numba_scoring: true
scoring_weights:
  regime_confidence: 0.15
  spread_penalty: -0.05
  strategy_regime_strength: 0.25
  strategy_score: 0.5
  symbol_score: 0.05
  volume_score: 0.05
secondary_exchange: coinbase
sentiment_filter:
  bull_fng: 50
  bull_sentiment: 45
  min_fng: -100
  min_sentiment: -100
signal_fusion:
  enabled: false
  fusion_method: weight
  min_confidence: 0.05
  strategies:
  - - trend
    - 0.5
  - - micro_scalp
    - 0.3
  - - sniper_bot
    - 0.2
<<<<<<< HEAD
signal_threshold: 0.002
=======
signal_threshold: 0.001  # minimum; consider raising in production
>>>>>>> f4b2c31d
signal_weight_optimizer:
  enabled: true
  learning_rate: 0.05
  min_weight: 0.01
skip_symbol_filters: false
sl_mult: 1.0
sl_pct: 0.03
sniper_bot:
  atr_window: 10
  breakout_pct: 0.02
  fallback_atr_mult: 1.2
  fallback_volume_mult: 1.0
  max_history: 20
  price_fallback: true
  volume_multiple: 1.0
  volume_window: 3
solana_scalping:
  macd_fast: 10
  macd_signal: 8
  macd_slow: 24
  overbought: 75.0
  oversold: 25.0
  rsi_window: 12
solana_scanner:
  api_keys:
    bitquery: YOUR_KEY
    moralis: YOUR_KEY
  enabled: true
  gecko_search: true
  interval_minutes: 0.1
  max_tokens_per_scan: 200
  min_volume_usd: 10
solana_slippage_bps: 10
strategy_allocation:
  grid: 0.2
  sniper_solana: 0.6
  trend: 0.2
strategy_evaluation_mode: ensemble
strategy_router:
  bandit_enabled: true
  bounce_timeframe: 5m
  breakout_timeframe: 15m
  fast_path:
    breakout_max_bandwidth: 0.03
    breakout_squeeze_window: 10
    breakout_volume_multiplier: 3
    trend_adx_threshold: 20
  mean_reverting_timeframe: 1h
  regimes:
    bounce:
    - bounce_scalper
    breakout:
    - breakout_bot
    mean-reverting:
    - mean_bot
    scalp:
    - micro_scalp
    sideways:
    - grid
    trending:
    - trend
    volatile:
    - sniper_bot
    - sniper_solana
  scalp_timeframe: 1m
  sideways_timeframe: 1h
  trending_timeframe: 1h
  volatile_timeframe: 1m
symbol: BTC/USDT
symbol_batch_size: 50
symbol_filter:
  change_pct_percentile: 10
  correlation_max_pairs: 200
  http_timeout: 5
  initial_history_candles: 50
  initial_timeframes:
  - 1h
  - 4h
  - 1d
  kraken_batch_size: 200
  log_ticker_exceptions: true
  max_concurrent_ohlcv: 10
  max_correlation: 0.9
<<<<<<< HEAD
  max_spread_pct: 8
  min_volume_usd: 20
=======
  max_spread_pct: 8  # minimum; consider raising in production
  min_volume_usd: 10  # minimum; consider raising in production
>>>>>>> f4b2c31d
  ticker_retry_attempts: 5
  uncached_volume_multiplier: 1.5
  volume_percentile: 10
symbol_refresh_minutes: 1
symbol_score_weights:
  age: 0.1
  change: 0.3
  latency: 0.05
  liquidity: 0.1
  spread: 0.15
  volume: 0.3
symbols: []
tax_tracking:
  enabled: true
  export_path: crypto_bot/logs/tax_trades.csv
telegram:
  chat_admins: 827777274
  chat_id: 827777274
  command_cooldown: 3
  enabled: true
  max_messages_per_minute: 20
  message_interval: 1.0
  token: your_telegram_token
  trade_updates: true
telegram_ctl:
  enabled: true
  update_interval: 30
testing_mode: true
timeframe: 15m
timeframes:
- 1m
- 5m
- 15m
- 1h
- 4h
token_registry:
  refresh_interval_minutes: 15
top_n_symbols: 50
tp_mult: 2.0
tp_pct: 0.2
trade_size_pct: 0.2
trend:
  atr_period: 10
  k: 0.8
  trend_ema_fast: 15
  trend_ema_slow: 40
twap_enabled: true
twap_interval_seconds: 5
twap_slices: 6
use_ml_regime_classifier: true
use_websocket: false
volatility_filter:
  max_funding_rate: 0.1
  min_atr_pct: 0  # minimum; consider raising in production
voting_strategies:
- trend
- momentum
- mean_reversion
- sniper_bot
wallet_address: your_wallet
ws_failures_before_disable: 1
ws_ping_interval: 10<|MERGE_RESOLUTION|>--- conflicted
+++ resolved
@@ -177,11 +177,7 @@
   volume_window: 15
   wick_pct: 0.1
 min_agreeing_votes: 1
-<<<<<<< HEAD
-min_confidence_score: 5.0e-05
-=======
-min_confidence_score: 0.001  # minimum; consider raising in production
->>>>>>> f4b2c31d
+min_confidence_score: 0.0001  # minimum; consider raising in production
 min_consistent_agreement: 1
 min_cooldown: 0
 min_history_fraction: 0.1
@@ -291,11 +287,7 @@
     - 0.3
   - - sniper_bot
     - 0.2
-<<<<<<< HEAD
-signal_threshold: 0.002
-=======
 signal_threshold: 0.001  # minimum; consider raising in production
->>>>>>> f4b2c31d
 signal_weight_optimizer:
   enabled: true
   learning_rate: 0.05
@@ -379,13 +371,8 @@
   log_ticker_exceptions: true
   max_concurrent_ohlcv: 10
   max_correlation: 0.9
-<<<<<<< HEAD
-  max_spread_pct: 8
   min_volume_usd: 20
-=======
   max_spread_pct: 8  # minimum; consider raising in production
-  min_volume_usd: 10  # minimum; consider raising in production
->>>>>>> f4b2c31d
   ticker_retry_attempts: 5
   uncached_volume_multiplier: 1.5
   volume_percentile: 10
