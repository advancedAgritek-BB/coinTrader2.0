adaptive_scan:
  atr_baseline: 0.005
  enabled: true
  max_factor: 10.0
adx_threshold: 15
allow_short: false
arbitrage_enabled: true
arbitrage_threshold: 0.005
atr_normalization: true
auto_convert_quote: USDC
balance_poll_mod: 1
bandit:
  alpha0: 1
  beta0: 1
  enabled: true
  explore_pct: 0.1
bb_squeeze_pct: 15
bounce_scalper:
  atr_normalization: true
  atr_period: 10
  atr_window: 10
  cooldown_enabled: false
  down_candles: 2
  ema_window: 40
  lookback: 200
  max_concurrent_signals: 8
  min_score: 0.1
  overbought: 75
  oversold: 30
  pattern_timeframe: 1m
  rsi_overbought_pct: 75
  rsi_oversold_pct: 25
  rsi_window: 14
  stop_loss_atr_mult: 1.0
  take_profit_atr_mult: 2.0
  trend_ema_fast: 8
  trend_ema_slow: 18
  up_candles: 2
  vol_window: 15
  vol_zscore_threshold: 1.2
  volume_multiple: 1.5
  zscore_threshold: 1.0
breakout:
  adx_threshold: 15
  atr_buffer_mult: 0.03
  bb_length: 10
  bb_std: 1.5
  dc_length: 15
  kc_length: 10
  kc_mult: 1.0
  momentum_filter: false
  squeeze_threshold: 0.01
  vol_multiplier: 0.5
  volume_window: 15
cycle_bias:
  enabled: true
  mvrv_url: https://api.example.com/mvrv
  nupl_url: https://api.example.com/nupl
  sopr_url: https://api.example.com/sopr
cycle_lookback_limit: 150
dca:
  enabled: false
  max_entries: 3
  size_multiplier: 1.0
dip_hunter:
  adx_threshold: 25
  adx_window: 14
  atr_normalization: true
  bb_window: 20
  cooldown_enabled: false
  dip_bars: 3
  dip_pct: 0.03
  ema_trend: 200
  ml_weight: 0.5
  rsi_oversold: 30
  rsi_window: 14
  vol_mult: 1.5
  vol_window: 20
<<<<<<< HEAD
stat_arb_bot:
  pairs:
    - SOL/USDC,ETH/USDC
  z_threshold: 2.0
  window: 50
cross_chain_arb_bot:
  pairs:
    - SOL/USDC,ETH/USDC
  spread_thr: 0.005
=======
>>>>>>> 2e623c3d
drawdown_penalty_coef: 0.2
ensemble_min_conf: 0.05
exchange: kraken
exchange_market_types:
- spot
- futures
excluded_symbols: []
exec:
  allow_market_orders: true
  order_retry_interval: 3
execution_mode: dry_run
exit_strategy:
  default_sl_pct: 0.015
  default_tp_pct: 0.07
  fib_tp_enabled: true
  min_gain_to_trail: 0.01
  partial_levels:
  - 25
  - 50
  - 75
  - 100
  scale_out: true
  trailing_stop_factor: 1.2
  trailing_stop_pct: 0.01
force_websocket_history: false
gas_threshold_gwei: 50
gecko_limit: 10
grid_bot:
  arbitrage_pairs:
  - BTC/USDT
  - SOL/USDC
  arbitrage_threshold: 0.001
  atr_normalization: true
  atr_period: 10
  breakout_mult: 1.0
  cooldown_bars: 1
  dynamic_grid: true
  leverage: 2
  max_active_legs: 12
  min_range_pct: 0.0003
  range_window: 15
  spacing_factor: 0.2
  trend_ema_fast: 40
  trend_ema_slow: 150
  use_ml_center: true
  vol_zscore_threshold: 1.5
  volume_filter: false
  volume_ma_window: 15
  volume_multiple: 1.0
hidden_limit: true
indicator_lookback: 14
liquidity_check: true
liquidity_depth: 5
listing_date_concurrency: 5
log_to_google: true
loop_interval_minutes: 0.1
max_age_days: 90
max_change_pct: 20
max_concurrent_ohlcv: 2
max_concurrent_tickers: 20
max_latency_ms: 500
max_ohlcv_failures: 3
max_open_trades: 5
max_parallel: 50
max_slippage_pct: 0.2
max_spread_pct: 10
max_vol: 50000000
max_ws_limit: 200
meme_wave_bot:
  sentiment_thr: 0.6
  twitter_query: null
  vol_spike_thr: 2.0
meme_wave_sniper:
  enabled: true
  execution:
    dry_run: true
  pool:
    interval: 3
    raydium_program_id: EhhTK0i58FmSPrbr30Y8wVDDDeWGPAHDq6vNru6wUATk
    url: https://mainnet.helius-rpc.com/v1/?api-key=YOUR_KEY
    websocket_url: wss://mainnet.helius-rpc.com/?api-key=${HELIUS_KEY}
  risk:
    daily_loss_cap: 2.0
    max_concurrent: 15
  risk_file: crypto_bot/logs/sniper_risk.json
  safety:
    min_liquidity: 50
  scoring:
    weight_liquidity: 0.8
    weight_social: 0.7
    weight_tx: 1.2
mempool_monitor:
  action: reprice
  enabled: true
  reprice_multiplier: 1.1
  suspicious_fee_threshold: 30
meta_selector:
  enabled: true
metrics_backend: csv
metrics_enabled: true
metrics_output_file: crypto_bot/logs/metrics.csv
micro_scalp:
  atr_period: 10
  confirm_bars: 0
  ema_fast: 2
  ema_slow: 4
  fresh_cross_only: false
  imbalance_filter: false
  imbalance_penalty: 0.1
  imbalance_ratio: 0
  min_atr_pct: 0.0005
  min_momentum_pct: 0.0
  min_vol_z: -2.0
  trend_fast: 15
  trend_filter: false
  trend_slow: 40
  trend_timeframe: 1m
  vol_window: 15
  volume_window: 15
  wick_pct: 0.1
min_agreeing_votes: 1
min_confidence_score: 0.0001
min_consistent_agreement: 1
min_cooldown: 0
min_history_fraction: 0.1
min_symbol_age_days: 0
min_symbol_score: 0
ml_enabled: false
ml_signal_model:
  enabled: true
  weight: 0.7
mode: auto
mode_degrade_window: 15
mode_threshold: 0.3
momentum_bot:
  adx_threshold: 25
  atr_period: 14
  donchian_period: 20
  fast_length: 20
  risk:
    max_drawdown: 0.4
    risk_pct: 0.01
    stop_loss_pct: 0.01
    take_profit_pct: 0.03
    trailing_stop_factor: 1.5
  setup_window: 10
  slow_length: 50
  trigger_window: 3
  vol_multiplier: 1.0
ohlcv_batch_size: 10
ohlcv_snapshot_frequency_minutes: 720
ohlcv_snapshot_limit: 500
ohlcv_timeout: 120
onchain_default_quote: USDC
onchain_min_volume_usd: 5000
onchain_symbols:
- SOL/USDC
- BONK/USDC
- AI16Z/USDC
- BERA/USDC
- EUROP/USDC
- FARTCOIN/USDC
- RLUSD/USDC
- USDG/USDC
- VIRTUAL/USDC
- XMR/USDC
- MELANIA/USDC
- PENGU/USDC
- USDR/USDC
- USTC/USDC
- TRUMP/USDC
optimization:
  enabled: true
  interval_days: 0.25
  parameter_ranges:
    trend:
      stop_loss:
      - 0.01
      take_profit:
      - 0.05
portfolio_rotation:
  enabled: true
  interval_days: 0.5
  rebalance_threshold: 0.05
  scoring_method: sharpe
  top_assets: 20
preferred_chain: solana
primary_exchange: kraken
pyth:
  enabled: true
  program_id: FsJ3A3u2vn5cTVofAjvy6qM3HrjTXg5Gs1Y8D6fCt3m
  solana_endpoint: https://api.mainnet-beta.solana.com
  solana_ws_endpoint: wss://api.mainnet-beta.solana.com
pyth_quotes:
- USDC
quiet_mode: false
refresh_pairs:
  allowed_quote_currencies: []
  blacklist_assets: []
  min_quote_volume_usd: 1000
  refresh_interval: 30m
  top_k: 100
regime_return_period: 3
regime_timeframes:
- 1m
- 5m
- 15m
risk:
  atr_long_window: 40
  atr_period: 10
  atr_short_window: 10
  max_drawdown: 0.3
  max_volatility_factor: 3
  min_atr_pct: 0.0005
  min_expected_value: 0.0
  min_volume: 0.0001
  stop_loss_atr_mult: 1.0
  stop_loss_pct: 0.01
  take_profit_atr_mult: 3.0
  take_profit_pct: 0.1
  volume_threshold_ratio: 0.01
rl_selector:
  enabled: true
rsi_overbought_pct: 80
rsi_oversold_pct: 25
safety:
  max_error_count: 10
  restart_on_error: true
scalp_timeframe: 1m
scan_deep_top: 100
scan_in_background: true
scan_lookback_limit: 700
scan_markets: true
scoring:
  lookback_bars: 30
  method: win_rate
  use_numba_scoring: true
scoring_weights:
  regime_confidence: 0.15
  spread_penalty: -0.05
  strategy_regime_strength: 0.25
  strategy_score: 0.5
  symbol_score: 0.05
  volume_score: 0.05
secondary_exchange: coinbase
sentiment_filter:
  bull_fng: 50
  bull_sentiment: 45
  min_fng: -100
  min_sentiment: -100
signal_fusion:
  enabled: true
  fusion_method: weight
  min_confidence: 0.05
  strategies:
  - - trend
    - 0.5
  - - micro_scalp
    - 0.3
  - - sniper_bot
    - 0.2
signal_threshold: 0.001
signal_weight_optimizer:
  enabled: true
  learning_rate: 0.05
  min_weight: 0.01
skip_symbol_filters: false
sl_mult: 1.0
sl_pct: 0.03
sniper_bot:
  atr_window: 10
  breakout_pct: 0.01
  fallback_atr_mult: 1.2
  fallback_volume_mult: 1.0
  max_history: 20
  price_fallback: true
  volume_multiple: 1.2
  volume_window: 3
momentum_bot:
  donchian_period: 20
  vol_multiplier: 1.0
  atr_period: 14
  setup_window: 10
  trigger_window: 3
  fast_length: 20
  slow_length: 50
  adx_threshold: 25
  risk:
    stop_loss_pct: 0.01
    take_profit_pct: 0.03
    trailing_stop_factor: 1.5  # ATR multiple for trailing stop
    risk_pct: 0.01
    max_drawdown: 0.4
flash_crash_bot:
  drop_thr: -0.10   # 10% 1m drop
  vol_thr: 5.0      # volume spike multiplier
  tp_thr: 0.05      # take‑profit reversion threshold
cross_chain_arb_bot:
  pair: SOL/USDC
  spread_threshold: 0.05
  fee_threshold: 30
lstm_bot:
  model_path: crypto_bot/models/lstm_model.pth
  sequence_length: 60
  threshold_pct: 0.01
solana_scalping:
  macd_fast: 10
  macd_signal: 8
  macd_slow: 24
  overbought: 75.0
  oversold: 25.0
  rsi_window: 12
solana_scanner:
  api_keys:
    bitquery: YOUR_KEY
    moralis: YOUR_KEY
    lunarcrush_api_key: YOUR_KEY
  enabled: true
  gecko_search: true
  interval_minutes: 0.1
  max_tokens_per_scan: 200
  min_volume_usd: 10
solana_slippage_bps: 10
stat_arb_bot:
  pairs:
  - SOL/USDC,ETH/USDC
  window: 50
  z_threshold: 2.0
strategy_allocation:
  grid: 0.2
  sniper_solana: 0.6
  trend: 0.2
strategy_evaluation_mode: ensemble
strategy_router:
  bandit_enabled: true
  bounce_timeframe: 5m
  breakout_timeframe: 15m
  fast_path:
    breakout_max_bandwidth: 0.03
    breakout_squeeze_window: 10
    breakout_volume_multiplier: 3
    trend_adx_threshold: 20
  mean_reverting_timeframe: 1h
  flash_crash_timeframe: 1m
  min_confidence: 0.001
  regimes:
    bounce:
    - bounce_scalper
    - lstm_bot
    breakout:
    - breakout_bot
    - lstm_bot
    dip_hunter:
    - dip_hunter
    - lstm_bot
    mean-reverting:
    - dip_hunter
    - mean_bot
    - stat_arb_bot
    - flash_crash_bot
    - lstm_bot
    scalp:
    - micro_scalp
    - lstm_bot
    sideways:
    - grid
<<<<<<< HEAD
    - cross_chain_arb_bot
=======
    - lstm_bot
>>>>>>> 2e623c3d
    trending:
    - trend
    - momentum_bot
    - lstm_bot
    volatile:
    - sniper_bot
    - sniper_solana
    - momentum_bot
    - meme_wave_bot
<<<<<<< HEAD
    - cross_chain_arb_bot
=======
    - flash_crash_bot
    - lstm_bot
>>>>>>> 2e623c3d
  scalp_timeframe: 1m
  sideways_timeframe: 1h
  trending_timeframe: 1h
  volatile_timeframe: 1m
symbol: BTC/USDT
symbol_batch_size: 20
symbol_filter:
  change_pct_percentile: 10
  correlation_max_pairs: 200
  http_timeout: 5
  initial_history_candles: 50
  initial_timeframes:
  - 1h
  - 1d
  kraken_batch_size: 200
  log_ticker_exceptions: true
  max_concurrent_ohlcv: 10
  max_correlation: 0.9
  max_spread_pct: 8
  min_volume_usd: 20
  ohlcv_batch_size: 10
  ticker_retry_attempts: 5
  uncached_volume_multiplier: 1.5
  volume_percentile: 10
symbol_refresh_minutes: 1
symbol_score_weights:
  age: 0.1
  change: 0.3
  latency: 0.05
  liquidity: 0.1
  spread: 0.15
  volume: 0.3
symbols: []
tax_tracking:
  enabled: true
  export_path: crypto_bot/logs/tax_trades.csv
telegram:
  chat_admins: 827777274
  chat_id: 827777274
  command_cooldown: 3
  enabled: true
  max_messages_per_minute: 20
  message_interval: 1.0
  token: your_telegram_token
  trade_updates: true
telegram_ctl:
  enabled: true
  update_interval: 30
testing_mode: true
ticker_backoff_initial: 2
ticker_backoff_max: 60
ticker_rate_limit: null
timeframe: 15m
timeframes:
- 1m
- 5m
- 15m
- 1h
token_registry:
  refresh_interval_minutes: 15
top_n_symbols: 50
tp_mult: 2.0
tp_pct: 0.2
trade_size_pct: 0.2
trend:
  atr_period: 10
  k: 0.8
  trend_ema_fast: 15
  trend_ema_slow: 40
twap_enabled: true
twap_interval_seconds: 5
twap_slices: 6
use_ml_regime_classifier: true
use_websocket: true
volatility_filter:
  max_funding_rate: 0.1
  min_atr_pct: 0
voting_strategies:
- trend
- momentum
- mean_reversion
- sniper_bot
wallet_address: your_wallet
ws_failures_before_disable: 1
ws_ping_interval: 10<|MERGE_RESOLUTION|>--- conflicted
+++ resolved
@@ -76,7 +76,6 @@
   rsi_window: 14
   vol_mult: 1.5
   vol_window: 20
-<<<<<<< HEAD
 stat_arb_bot:
   pairs:
     - SOL/USDC,ETH/USDC
@@ -86,8 +85,6 @@
   pairs:
     - SOL/USDC,ETH/USDC
   spread_thr: 0.005
-=======
->>>>>>> 2e623c3d
 drawdown_penalty_coef: 0.2
 ensemble_min_conf: 0.05
 exchange: kraken
@@ -454,11 +451,8 @@
     - lstm_bot
     sideways:
     - grid
-<<<<<<< HEAD
     - cross_chain_arb_bot
-=======
-    - lstm_bot
->>>>>>> 2e623c3d
+    - lstm_bot
     trending:
     - trend
     - momentum_bot
@@ -468,12 +462,9 @@
     - sniper_solana
     - momentum_bot
     - meme_wave_bot
-<<<<<<< HEAD
     - cross_chain_arb_bot
-=======
     - flash_crash_bot
     - lstm_bot
->>>>>>> 2e623c3d
   scalp_timeframe: 1m
   sideways_timeframe: 1h
   trending_timeframe: 1h
