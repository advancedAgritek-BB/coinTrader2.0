--- conflicted
+++ resolved
@@ -369,12 +369,10 @@
     trailing_stop_factor: 1.5  # ATR multiple for trailing stop
     risk_pct: 0.01
     max_drawdown: 0.4
-<<<<<<< HEAD
 flash_crash_bot:
   drop_thr: -0.10   # 10% 1m drop
   vol_thr: 5.0      # volume spike multiplier
   tp_thr: 0.05      # take‑profit reversion threshold
-=======
 cross_chain_arb_bot:
   pair: SOL/USDC
   spread_threshold: 0.05
@@ -383,7 +381,6 @@
   model_path: crypto_bot/models/lstm_model.pth
   sequence_length: 60
   threshold_pct: 0.01
->>>>>>> 2688182c
 solana_scalping:
   macd_fast: 10
   macd_signal: 8
