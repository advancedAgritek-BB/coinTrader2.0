--- conflicted
+++ resolved
@@ -743,27 +743,21 @@
     - trend_bot
     - momentum_bot
     - mean_revert
-<<<<<<< HEAD
+
     - breakout_bot
-=======
+
     - breakout
->>>>>>> 06194f70
+
     - micro_scalp_bot
   weights:
     trend_bot: 1.0
     momentum_bot: 1.0
     mean_revert: 0.8
-<<<<<<< HEAD
     breakout_bot: 0.6
     micro_scalp_bot: 0.5
   min_agree_fraction: 0.35
-  quorum: 2
-  min_agreeing_votes: 2
-=======
-    breakout: 0.6
-    micro_scalp_bot: 0.5
+  quorum: 1
   min_agreeing_votes: 1
->>>>>>> 06194f70
 wallet_address: your_wallet
 ws_failures_before_disable: 1
 ws_ping_interval: 5
