--- conflicted
+++ resolved
@@ -248,9 +248,7 @@
   min_volume_usd: 10000
   max_tokens_per_scan: 20
 pyth:
-<<<<<<< HEAD
   url: https://hermes.pyth.network  # optional custom endpoint, no API key needed
-=======
   enabled: false
   solana_endpoint: "https://api.mainnet-beta.solana.com"
   solana_ws_endpoint: "wss://api.mainnet-beta.solana.com"
@@ -259,7 +257,6 @@
   solana_endpoint: "https://api.mainnet-beta.solana.com"
   solana_ws_endpoint: "wss://api.mainnet-beta.solana.com"
   program_id: "FsJ3A3u2vn5cTVofAjvy6qM3HrjTXg5Gs1Y8D6fCt3m"
->>>>>>> a5e0e1e5
 strategy_allocation:
   grid_bot: 0.3
   sniper_bot: 0.3
