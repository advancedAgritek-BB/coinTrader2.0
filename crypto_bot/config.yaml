--- conflicted
+++ resolved
@@ -248,13 +248,10 @@
   min_volume_usd: 100
   uncached_volume_multiplier: 2
   volume_percentile: 30
-<<<<<<< HEAD
   kraken_batch_size: 100     # max symbols per fetch_tickers call
   http_timeout: 10           # seconds for fallback /Ticker requests
-=======
   ticker_retry_attempts: 3
   log_ticker_exceptions: false
->>>>>>> 709a14bd
 symbol_refresh_minutes: 30
 symbol_score_weights:
   age: 0.05
