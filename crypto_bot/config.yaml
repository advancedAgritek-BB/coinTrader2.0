adaptive_scan:
  atr_baseline: 0.005
  enabled: true
  max_factor: 10.0
adx_threshold: 15
allow_short: false
arbitrage_enabled: true
arbitrage_threshold: 0.005
atr_normalization: true
auto_convert_quote: USDC
balance_poll_mod: 1
bandit:
  alpha0: 1
  beta0: 1
  enabled: true
  explore_pct: 0.1
bb_squeeze_pct: 15
bounce_scalper:
  atr_normalization: true
  atr_period: 10
  atr_window: 10
  cooldown_enabled: false
  down_candles: 2
  ema_window: 40
  lookback: 200
  max_concurrent_signals: 8
  min_score: 0.2
  overbought: 75
  oversold: 30
  pattern_timeframe: 1m
  rsi_overbought_pct: 75
  rsi_oversold_pct: 25
  rsi_window: 14
  stop_loss_atr_mult: 1.0
  take_profit_atr_mult: 2.0
  trend_ema_fast: 8
  trend_ema_slow: 18
  up_candles: 2
  vol_window: 15
  vol_zscore_threshold: 1.0
  volume_multiple: 1.5
  zscore_threshold: 1.0
breakout:
  adx_threshold: 15
  atr_buffer_mult: 0.03
  bb_length: 10
  bb_std: 1.5
  dc_length: 15
  kc_length: 10
  kc_mult: 1.0
  momentum_filter: false
  squeeze_threshold: 0.01
  vol_multiplier: 0.5
  volume_window: 15
cycle_bias:
  enabled: true
  mvrv_url: https://api.example.com/mvrv
  nupl_url: https://api.example.com/nupl
  sopr_url: https://api.example.com/sopr
cycle_lookback_limit: 150
dca:
  enabled: false
  max_entries: 2
  size_multiplier: 1.0
drawdown_penalty_coef: 0.2
ensemble_min_conf: 0.05
exchange: kraken
exchange_market_types:
- spot
- futures
excluded_symbols: []
exec:
  allow_market_orders: true
  order_retry_interval: 3
execution_mode: dry_run
exit_strategy:
  fib_tp_enabled: true
  min_gain_to_trail: 0.01
  partial_levels:
  - 25
  - 50
  - 75
  - 100
  scale_out: true
  trailing_stop_factor: 1.2
  trailing_stop_pct: 0.01
exits:
  default_sl_pct: 0.015
  default_tp_pct: 0.07
  trailing_stop_pct: 0.01
force_websocket_history: false
gas_threshold_gwei: 50
gecko_limit: 10
grid_bot:
  arbitrage_pairs:
  - BTC/USDT
  - SOL/USDC
  arbitrage_threshold: 0.001
  atr_normalization: true
  atr_period: 10
  breakout_mult: 1.0
  cooldown_bars: 1
  dynamic_grid: true
  leverage: 2
  max_active_legs: 12
  min_range_pct: 0.0003
  range_window: 15
  spacing_factor: 0.2
  trend_ema_fast: 40
  trend_ema_slow: 150
  use_ml_center: true
  vol_zscore_threshold: 1.5
  volume_filter: false
  volume_ma_window: 15
  volume_multiple: 1.0
hidden_limit: true
indicator_lookback: 14
liquidity_check: true
liquidity_depth: 5
log_to_google: true
loop_interval_minutes: 0.1
max_age_days: 90
max_change_pct: 20
max_concurrent_ohlcv: 2
max_latency_ms: 500
max_ohlcv_failures: 3
max_open_trades: 5
max_parallel: 50
max_slippage_pct: 0.2
max_spread_pct: 10
max_vol: 50000000
max_ws_limit: 200
meme_wave_sniper:
  enabled: true
  execution:
    dry_run: true
  pool:
    interval: 3
    raydium_program_id: EhhTK0i58FmSPrbr30Y8wVDDDeWGPAHDq6vNru6wUATk
    url: https://mainnet.helius-rpc.com/v1/?api-key=YOUR_KEY
    websocket_url: wss://mainnet.helius-rpc.com/?api-key=${HELIUS_KEY}
  risk:
    daily_loss_cap: 2.0
    max_concurrent: 15
  risk_file: crypto_bot/logs/sniper_risk.json
  safety:
    min_liquidity: 50
  scoring:
    weight_liquidity: 0.8
    weight_social: 0.7
    weight_tx: 1.2
mempool_monitor:
  action: reprice
  enabled: true
  reprice_multiplier: 1.1
  suspicious_fee_threshold: 30
meta_selector:
  enabled: false
metrics_backend: csv
metrics_enabled: true
metrics_output_file: crypto_bot/logs/metrics.csv
micro_scalp:
  atr_period: 10
  confirm_bars: 0
  ema_fast: 2
  ema_slow: 4
  fresh_cross_only: false
  imbalance_filter: false
  imbalance_penalty: 0.1
  imbalance_ratio: 0
  min_atr_pct: 0.0005
  min_momentum_pct: 0.0
  min_vol_z: -2.0
  trend_fast: 15
  trend_filter: false
  trend_slow: 40
  trend_timeframe: 1m
  vol_window: 15
  volume_window: 15
  wick_pct: 0.1
min_agreeing_votes: 1
min_confidence_score: 0.0001
min_consistent_agreement: 1
min_cooldown: 0
min_history_fraction: 0.1
min_symbol_age_days: 0
min_symbol_score: 0
ml_enabled: true
ml_signal_model:
  enabled: true
  weight: 0.7
mode: auto
mode_degrade_window: 15
mode_threshold: 0.3
ohlcv_snapshot_frequency_minutes: 720
ohlcv_snapshot_limit: 500
ohlcv_timeout: 120
onchain_default_quote: USDC
onchain_min_volume_usd: 5000
onchain_symbols:
- SOL/USDC
- BONK/USDC
- AI16Z/USDC
optimization:
  enabled: true
  interval_days: 0.25
  parameter_ranges:
    trend:
      stop_loss:
      - 0.01
      take_profit:
      - 0.05
portfolio_rotation:
  enabled: true
  interval_days: 0.5
  rebalance_threshold: 0.05
  scoring_method: sharpe
  top_assets: 20
preferred_chain: solana
pyth:
  enabled: true
  program_id: FsJ3A3u2vn5cTVofAjvy6qM3HrjTXg5Gs1Y8D6fCt3m
  solana_endpoint: https://api.mainnet-beta.solana.com
  solana_ws_endpoint: wss://api.mainnet-beta.solana.com
pyth_quotes:
- USDC
refresh_pairs:
  allowed_quote_currencies: []
  blacklist_assets: []
  min_quote_volume_usd: 1000
  refresh_interval: 30m
  top_k: 100
regime_return_period: 3
regime_timeframes:
- 1m
- 5m
- 15m
<<<<<<< HEAD
- 1h
- 4h
use_ml_regime_classifier: true
=======
>>>>>>> 5e2061c0
risk:
  atr_long_window: 40
  atr_period: 10
  atr_short_window: 10
  max_drawdown: 0.5
  max_volatility_factor: 3
  min_atr_pct: 0.0005
  min_expected_value: -1.0
  min_volume: 0.0001
  stop_loss_atr_mult: 1.5
  stop_loss_pct: 0.01
  take_profit_atr_mult: 3.0
  take_profit_pct: 0.1
  volume_threshold_ratio: 0.05
rl_selector:
  enabled: false
rsi_overbought_pct: 80
rsi_oversold_pct: 25
safety:
  max_error_count: 10
  restart_on_error: true
scalp_timeframe: 1m
scan_in_background: true
scan_lookback_limit: 700
scan_markets: true
scoring:
  lookback_bars: 30
  method: win_rate
  use_numba_scoring: true
scoring_weights:
  regime_confidence: 0.15
  spread_penalty: -0.05
  strategy_regime_strength: 0.25
  strategy_score: 0.5
  symbol_score: 0.05
  volume_score: 0.05
secondary_exchange: coinbase
sentiment_filter:
  bull_fng: 50
  bull_sentiment: 45
  min_fng: -100
  min_sentiment: -100
signal_fusion:
  enabled: false
  fusion_method: weight
  min_confidence: 0.05
  strategies:
  - - trend
    - 0.5
  - - micro_scalp
    - 0.3
  - - sniper_bot
    - 0.2
signal_threshold: 0.005
signal_weight_optimizer:
  enabled: true
  learning_rate: 0.05
  min_weight: 0.01
skip_symbol_filters: false
sl_mult: 1.0
sl_pct: 0.03
sniper_bot:
  atr_window: 10
  breakout_pct: 0.02
  fallback_atr_mult: 1.2
  fallback_volume_mult: 1.0
  max_history: 20
  price_fallback: true
  volume_multiple: 1.0
  volume_window: 3
solana_scalping:
  macd_fast: 10
  macd_signal: 8
  macd_slow: 24
  overbought: 75.0
  oversold: 25.0
  rsi_window: 12
solana_scanner:
  api_keys:
    bitquery: YOUR_KEY
    moralis: YOUR_KEY
  enabled: true
  gecko_search: true
  interval_minutes: 0.1
  max_tokens_per_scan: 200
  min_volume_usd: 10
solana_slippage_bps: 10
strategy_allocation:
  sniper_solana: 0.9
strategy_evaluation_mode: ensemble
strategy_router:
  bandit_enabled: true
  bounce_timeframe: 5m
  breakout_timeframe: 15m
  fast_path:
    breakout_max_bandwidth: 0.03
    breakout_squeeze_window: 10
    breakout_volume_multiplier: 3
    trend_adx_threshold: 20
  mean_reverting_timeframe: 1h
  regimes:
    bounce:
    - bounce_scalper
    breakout:
    - breakout_bot
    mean-reverting:
    - mean_bot
    scalp:
    - micro_scalp
    sideways:
    - grid
    trending:
    - trend
    volatile:
    - sniper_bot
    - sniper_solana
  scalp_timeframe: 1m
  sideways_timeframe: 1h
  trending_timeframe: 1h
  volatile_timeframe: 1m
symbol: BTC/USDT
symbol_batch_size: 50
symbol_filter:
  change_pct_percentile: 10
  correlation_max_pairs: 200
  http_timeout: 5
  initial_history_candles: 50
  initial_timeframes:
  - 1h
  - 4h
  - 1d
  kraken_batch_size: 200
  log_ticker_exceptions: true
  max_concurrent_ohlcv: 10
  max_correlation: 0.9
  max_spread_pct: 4
  min_volume_usd: 100
  ticker_retry_attempts: 5
  uncached_volume_multiplier: 1.5
  volume_percentile: 10
symbol_refresh_minutes: 1
symbol_score_weights:
  age: 0.1
  change: 0.3
  latency: 0.05
  liquidity: 0.1
  spread: 0.15
  volume: 0.3
symbols: []
tax_tracking:
  enabled: true
  export_path: crypto_bot/logs/tax_trades.csv
telegram:
  chat_admins: 827777274
  chat_id: 827777274
  command_cooldown: 3
  enabled: true
  max_messages_per_minute: 20
  message_interval: 1.0
  token: your_telegram_token
  trade_updates: true
telegram_ctl:
  enabled: true
  update_interval: 30
testing_mode: true
timeframe: 15m
timeframes:
- 1m
- 5m
- 15m
- 1h
- 4h
token_registry:
  refresh_interval_minutes: 15
top_n_symbols: 50
tp_mult: 2.0
tp_pct: 0.2
trade_size_pct: 0.2
trend:
  atr_period: 10
  k: 0.8
  trend_ema_fast: 15
  trend_ema_slow: 40
twap_enabled: true
twap_interval_seconds: 5
twap_slices: 6
use_websocket: false
volatility_filter:
  max_funding_rate: 0.1
  min_atr_pct: 0.0001
voting_strategies:
- trend
- momentum
- mean_reversion
- sniper_bot
wallet_address: your_wallet
ws_failures_before_disable: 1
ws_ping_interval: 10<|MERGE_RESOLUTION|>--- conflicted
+++ resolved
@@ -235,12 +235,7 @@
 - 1m
 - 5m
 - 15m
-<<<<<<< HEAD
-- 1h
-- 4h
 use_ml_regime_classifier: true
-=======
->>>>>>> 5e2061c0
 risk:
   atr_long_window: 40
   atr_period: 10
