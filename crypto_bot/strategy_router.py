--- conflicted
+++ resolved
@@ -475,7 +475,6 @@
         if regime.get("1m") == "breakout" and regime.get("15m") == "trending":
             regime = "breakout"
         else:
-<<<<<<< HEAD
             base = (
                 cfg.timeframe if isinstance(cfg, RouterConfig) else cfg.get("timeframe")
             )
@@ -487,13 +486,11 @@
         if isinstance(cfg, RouterConfig)
         else int(config.get("strategy_router", {}).get("commit_lock_intervals", 0))
     )
-=======
             base = cfg_get(cfg, "timeframe")
             regime = regime.get(base, next(iter(regime.values())))
 
     # commit lock logic
     intervals = int(cfg_get(cfg, "commit_lock_intervals", 0))
->>>>>>> 09f10a79
     if intervals:
         lock_file = Path("last_regime.json")
         last_reg = None
@@ -506,15 +503,12 @@
             except Exception:
                 pass
 
-<<<<<<< HEAD
         tf = (
             cfg.timeframe
             if isinstance(cfg, RouterConfig)
             else cfg.get("timeframe", "1h")
         )
-=======
         tf = cfg_get(cfg, "timeframe", "1h")
->>>>>>> 09f10a79
         interval = timeframe_seconds(None, tf)
         now = time.time()
         if last_reg and regime != last_reg and now - last_ts < interval * intervals:
