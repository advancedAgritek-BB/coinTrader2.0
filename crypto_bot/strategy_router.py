--- conflicted
+++ resolved
@@ -560,11 +560,8 @@
     if regime == "scalp":
         return "micro_scalp_bot"
     if regime in {"breakout", "volatile"}:
-<<<<<<< HEAD
         return "sniper_bot"
-=======
         return "sniper"
->>>>>>> e7d3c535
     return "grid_bot"
 
 
