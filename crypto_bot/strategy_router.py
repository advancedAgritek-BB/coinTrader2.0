from typing import Callable, Tuple, Dict, Iterable, Union, Mapping, Any

from dataclasses import dataclass, field, asdict

import pandas as pd
import numpy as np

from pathlib import Path
import yaml
<<<<<<< HEAD
=======
import json
import time
from functools import lru_cache
>>>>>>> 0233ada1

from crypto_bot.utils import timeframe_seconds, commit_lock

from crypto_bot.utils.logger import LOG_DIR, setup_logger
from crypto_bot.utils.telegram import TelegramNotifier
from crypto_bot.utils.cache_helpers import cache_by_id
from crypto_bot.selector import bandit

from crypto_bot.strategy import (
    trend_bot,
    grid_bot,
    sniper_bot,
    sniper_solana,
    dex_scalper,
    mean_bot,
    breakout_bot,
    micro_scalp_bot,
    bounce_scalper,
)

logger = setup_logger(__name__, LOG_DIR / "bot.log")

CONFIG_PATH = Path(__file__).resolve().parent / "config.yaml"
with open(CONFIG_PATH) as f:
    DEFAULT_CONFIG = yaml.safe_load(f)


@dataclass
class RouterConfig:
    """Configuration for routing strategies."""

    regimes: Dict[str, Iterable[str]] = field(default_factory=dict)
    min_score: float = 0.0
    fusion_method: str = "weight"
    perf_window: int = 20
    min_confidence: float = 0.0
    fusion_enabled: bool = False
    strategies: list[tuple[str, float]] = field(default_factory=list)
    rl_selector: bool = False
    meta_selector: bool = False
    bandit_enabled: bool = False
    timeframe: str = "1h"
    timeframe_minutes: int = 60
    commit_lock_intervals: int = 0
    raw: Mapping[str, Any] = field(default_factory=dict, repr=False)

    @classmethod
    def from_dict(cls, data: Mapping[str, Any]) -> "RouterConfig":
        """Create ``RouterConfig`` from a dictionary (e.g. YAML)."""
        router = data.get("strategy_router", {})
        fusion = data.get("signal_fusion", {})
        tf = str(data.get("timeframe", "1h"))
        return cls(
            regimes=router.get("regimes", {}),
            min_score=float(
                data.get("min_confidence_score", data.get("signal_threshold", 0.0))
            ),
            fusion_method=fusion.get("fusion_method", "weight"),
            perf_window=int(fusion.get("perf_window", 20)),
            min_confidence=float(fusion.get("min_confidence", 0.0)),
            fusion_enabled=bool(fusion.get("enabled", False)),
            strategies=[tuple(x) for x in fusion.get("strategies", [])],
            rl_selector=bool(data.get("rl_selector", {}).get("enabled", False)),
            meta_selector=bool(data.get("meta_selector", {}).get("enabled", False)),
            bandit_enabled=bool(data.get("bandit", {}).get("enabled", False)),
            timeframe=tf,
            timeframe_minutes=int(pd.Timedelta(tf).total_seconds() // 60),
            commit_lock_intervals=int(router.get("commit_lock_intervals", 0)),
            raw=data,
        )

    def as_dict(self) -> Dict[str, Any]:
        """Return the underlying raw dictionary."""
        if isinstance(self.raw, Mapping):
            return dict(self.raw)
        return asdict(self)


DEFAULT_ROUTER_CFG = RouterConfig.from_dict(DEFAULT_CONFIG)


<<<<<<< HEAD
def cfg_get(cfg: RouterConfig | Mapping[str, Any], key: str, default: Any = None) -> Any:
    """Return configuration value ``key`` from ``cfg``.

    The helper accepts either a :class:`RouterConfig` or a mapping based
    configuration dictionary.
    """
    if isinstance(cfg, RouterConfig):
        return getattr(cfg, key, default)
    if isinstance(cfg, Mapping):
        router = cfg.get("strategy_router", {})
        if key in router:
            return router.get(key, default)
        return cfg.get(key, default)
    return default

=======
def cfg_get(cfg: Mapping[str, Any] | RouterConfig, key: str, default: Any | None = None) -> Any:
    """Return a configuration value for ``key`` from ``cfg``.

    When ``cfg`` is a :class:`RouterConfig` the lookup is performed on
    ``cfg.raw``. Keys missing at the top level are looked up under the
    ``"strategy_router"`` section.  Otherwise ``dict.get`` is used on ``cfg``
    directly.
    """
    if isinstance(cfg, RouterConfig):
        if isinstance(cfg.raw, Mapping):
            if key in cfg.raw:
                return cfg.raw.get(key, default)
            return cfg.raw.get("strategy_router", {}).get(key, default)
        return default
    return cfg.get(key, default)

# Path storing the last selected regime and timestamp
LAST_REGIME_FILE = LOG_DIR / "last_regime.json"
>>>>>>> 0233ada1


class Selector:
    """Helper class to select a strategy callable."""

    def __init__(self, config: RouterConfig):
        self.config = config

    def select(
        self,
        df: pd.DataFrame,
        regime: str,
        mode: str,
        notifier=None,
    ) -> Callable[[pd.DataFrame], Tuple[float, str]]:
        cfg = self.config

        if (isinstance(cfg, RouterConfig) and cfg.rl_selector) or (
            not isinstance(cfg, RouterConfig)
            and cfg.get("rl_selector", {}).get("enabled")
        ):
            from .rl import strategy_selector as rl_selector

            strategy_fn = rl_selector.select_strategy(regime)
            logger.info("RL selector chose %s for %s", strategy_fn.__name__, regime)
            return strategy_fn

        if (isinstance(cfg, RouterConfig) and cfg.meta_selector) or (
            not isinstance(cfg, RouterConfig)
            and cfg.get("meta_selector", {}).get("enabled")
        ):
            from . import meta_selector

            strategy_fn = meta_selector.choose_best(regime)
            logger.info("Meta selector chose %s for %s", strategy_fn.__name__, regime)
            return strategy_fn

        if (isinstance(cfg, RouterConfig) and cfg.fusion_enabled) or (
            not isinstance(cfg, RouterConfig)
            and cfg.get("signal_fusion", {}).get("enabled")
        ):
            from . import meta_selector
            from crypto_bot.signals.signal_fusion import SignalFusionEngine

            pairs_conf = (
                cfg.strategies
                if isinstance(cfg, RouterConfig)
                else cfg.get("signal_fusion", {}).get("strategies", [])
            )
            mapping = getattr(meta_selector, "_STRATEGY_FN_MAP", {})
            strategies: list[
                tuple[Callable[[pd.DataFrame], Tuple[float, str]], float]
            ] = []
            for name, weight in pairs_conf:
                fn = mapping.get(name)
                if fn:
                    strategies.append((fn, float(weight)))
            if not strategies:
                strategies.append((strategy_for(regime, cfg), 1.0))
            engine = SignalFusionEngine(strategies)

            def fused(df: pd.DataFrame, cfg_param=None):
                return engine.fuse(
                    df,
                    cfg.as_dict() if isinstance(cfg, RouterConfig) else cfg_param,
                )

            logger.info("Routing to signal fusion engine")
            return fused

        strategy_fn = strategy_for(regime, cfg)
        logger.info("Routing to %s (%s)", strategy_fn.__name__, mode)
        return strategy_fn


def get_strategy_by_name(
    name: str,
) -> Callable[[pd.DataFrame], Tuple[float, str]] | None:
    """Return strategy callable for ``name`` if available."""
    from . import meta_selector
    from .rl import strategy_selector as rl_selector

    mapping: Dict[str, Callable[[pd.DataFrame], Tuple[float, str]]] = {}
    mapping.update(getattr(meta_selector, "_STRATEGY_FN_MAP", {}))
    mapping.update(getattr(rl_selector, "_STRATEGY_FN_MAP", {}))
    return mapping.get(name)


@cache_by_id
def _build_mappings(config: Mapping[str, Any] | RouterConfig) -> tuple[
    Dict[str, Callable[[pd.DataFrame], Tuple[float, str]]],
    Dict[str, list[Callable[[pd.DataFrame], Tuple[float, str]]]],
]:
    """Return mapping dictionaries from configuration."""
    if isinstance(config, RouterConfig):
        regimes = config.regimes
    else:
        regimes = config.get("strategy_router", {}).get("regimes", {})
    strat_map: Dict[str, Callable[[pd.DataFrame], Tuple[float, str]]] = {}
    regime_map: Dict[str, list[Callable[[pd.DataFrame], Tuple[float, str]]]] = {}
    for regime, names in regimes.items():
        if isinstance(names, str):
            names = [names]
        funcs = [get_strategy_by_name(n) for n in names]
        funcs = [f for f in funcs if f]
        if funcs:
            strat_map[regime] = funcs[0]
            regime_map[regime] = funcs
    return strat_map, regime_map


_CONFIG_REGISTRY: Dict[int, Mapping[str, Any] | RouterConfig] = {}


def _register_config(cfg: Mapping[str, Any] | RouterConfig) -> int:
    """Register config and return its id for cache lookups."""
    cid = id(cfg)
    _CONFIG_REGISTRY[cid] = cfg
    return cid


@lru_cache(maxsize=8)
def _build_mappings_cached(config_id: int) -> tuple[
    Dict[str, Callable[[pd.DataFrame], Tuple[float, str]]],
    Dict[str, list[Callable[[pd.DataFrame], Tuple[float, str]]]],
]:
    cfg = _CONFIG_REGISTRY.get(config_id, DEFAULT_ROUTER_CFG)
    return _build_mappings(cfg)

_register_config(DEFAULT_ROUTER_CFG)
STRATEGY_MAP, REGIME_STRATEGIES = _build_mappings_cached(id(DEFAULT_ROUTER_CFG))


def strategy_for(
    regime: str, config: RouterConfig | Mapping[str, Any] | None = None
) -> Callable[[pd.DataFrame], Tuple[float, str]]:
    """Return strategy callable for a given regime."""
    cfg = config or DEFAULT_ROUTER_CFG
    _register_config(cfg)
    mapping, _ = _build_mappings_cached(id(cfg))
    return mapping.get(regime, grid_bot.generate_signal)


def get_strategies_for_regime(
    regime: str, config: RouterConfig | Mapping[str, Any] | None = None
) -> list[Callable[[pd.DataFrame], Tuple[float, str]]]:
    """Return list of strategies mapped to ``regime``."""
    cfg = config or DEFAULT_ROUTER_CFG
    _register_config(cfg)
    _, mapping = _build_mappings_cached(id(cfg))
    return mapping.get(regime, [grid_bot.generate_signal])


def evaluate_regime(
    regime: str,
    df: pd.DataFrame,
    config: RouterConfig | Mapping[str, Any] | None = None,
) -> Tuple[float, str]:
    """Evaluate and fuse all strategies assigned to ``regime``."""
    cfg = config or DEFAULT_ROUTER_CFG
    strategies = get_strategies_for_regime(regime, cfg)

    if isinstance(cfg, RouterConfig):
        method = cfg.fusion_method
        min_conf = cfg.min_confidence
        cfg_dict = cfg.as_dict()
    else:
        fusion_cfg = cfg.get("signal_fusion", {})
        method = fusion_cfg.get("fusion_method", "weight")
        min_conf = float(fusion_cfg.get("min_confidence", 0.0))
        cfg_dict = cfg

    weights = {}
    if method == "weight":
        from crypto_bot.utils.regime_pnl_tracker import compute_weights

        weights = compute_weights(regime)

    pairs: list[Tuple[Callable[[pd.DataFrame], Tuple[float, str]], float]] = []
    for fn in strategies:
        w = float(weights.get(fn.__name__, 1.0))
        if w < min_conf:
            continue
        pairs.append((fn, w))

    if not pairs:
        pairs.append((strategies[0], 1.0))

    from crypto_bot.signals.signal_fusion import SignalFusionEngine

    engine = SignalFusionEngine(pairs)
    return engine.fuse(df, cfg_dict)


def _bandit_context(df: pd.DataFrame, regime: str) -> Dict[str, float]:
    """Return bandit context features for Thompson sampling."""
    context: Dict[str, float] = {}
    for r in [
        "trending",
        "sideways",
        "mean-reverting",
        "breakout",
        "volatile",
        "unknown",
    ]:
        context[f"regime_{r}"] = 1.0 if regime == r else 0.0

    try:
        from crypto_bot.volatility_filter import calc_atr
        from crypto_bot.utils import stats
    except Exception:
        return context

    if df is not None and not df.empty:
        price = df["close"].iloc[-1]
        atr = calc_atr(df)
        context["atr_pct"] = atr / price if price else 0.0

        ts = df.index[-1]
        if not isinstance(ts, pd.Timestamp):
            ts = pd.to_datetime(ts)
        hour = ts.hour + ts.minute / 60
        context["hour_sin"] = float(np.sin(2 * np.pi * hour / 24))
        context["hour_cos"] = float(np.cos(2 * np.pi * hour / 24))
        vol_z = stats.zscore(df["volume"], lookback=20)
        context["liquidity_z"] = float(vol_z.iloc[-1]) if not vol_z.empty else 0.0
    return context


def strategy_name(regime: str, mode: str) -> str:
    """Return the name of the strategy for given regime and mode."""
    if mode == "cex":
        return "trend" if regime == "trending" else "grid"
    if mode == "onchain":
        return "sniper" if regime in {"breakout", "volatile"} else "dex_scalper"
    if regime == "trending":
        return "trend"
    if regime == "scalp":
        return "micro_scalp"
    if regime in {"breakout", "volatile"}:
        return "sniper"
    return "grid"


def route(
    regime: Union[str, Dict[str, str]],
    mode: str,
    config: RouterConfig | Mapping[str, Any] | None = None,
    notifier: TelegramNotifier | None = None,
    df: pd.DataFrame | None = None,
) -> Callable[[pd.DataFrame], Tuple[float, str]]:
    """Select a strategy based on market regime and operating mode.

    Parameters
    ----------
    regime : str
        Current market regime as classified by indicators.
    mode : str
        Trading environment, either ``cex``, ``onchain`` or ``auto``.
    config : RouterConfig | dict | None
        Optional configuration object. When ``meta_selector.enabled`` is
        ``True`` the strategy choice is delegated to the meta selector.
    notifier : TelegramNotifier | None
        Optional notifier used to send a message when the strategy is called.

    df : pd.DataFrame | None
        Optional dataframe used for fast-path checks. When provided the router
        may immediately return a strategy without additional context.

    Returns
    -------
    Callable[[pd.DataFrame], Tuple[float, str]]
        Strategy function returning a score and trade direction.
    """

    def _wrap(fn: Callable[[pd.DataFrame], Tuple[float, str]]):
        if notifier is None:
            return fn

        def wrapped(df: pd.DataFrame, cfg=None):
            try:
                res = fn(df, cfg)
            except TypeError:
                res = fn(df)
            if isinstance(res, tuple):
                score, direction = res[0], res[1]
            else:
                score, direction = res, "none"
            symbol = ""
            if isinstance(cfg, dict):
                symbol = cfg.get("symbol", "")
            notifier.notify(
                f"\U0001f4c8 Signal: {symbol} \u2192 {direction.upper()} | Confidence: {score:.2f}"
            )
            return score, direction

        wrapped.__name__ = fn.__name__
        return wrapped

    cfg = config or DEFAULT_ROUTER_CFG

    # === FAST-PATH FOR STRONG SIGNALS ===
    fp = (
        cfg.raw.get("strategy_router", {}).get("fast_path", {})
        if hasattr(cfg, "raw")
        else cfg.get("strategy_router", {}).get("fast_path", {})
    )
    if df is not None:
        try:
            # 1) breakout squeeze detected by Bollinger band z-score and
            #    concurrent volume spike
            from ta.volatility import BollingerBands

            window = int(fp.get("breakout_squeeze_window", 20))
            bw_z_thr = float(fp.get("breakout_bandwidth_zscore", -0.84))
            vol_mult = float(fp.get("breakout_volume_multiplier", 5))
            max_bw = float(fp.get("breakout_max_bandwidth", 0.05))

            bb = BollingerBands(df["close"], window=window)
            wband_series = bb.bollinger_wband()
            wband = wband_series.iloc[-1]
            w_mean = wband_series.rolling(window).mean().iloc[-1]
            w_std = wband_series.rolling(window).std().iloc[-1]
            z = (wband - w_mean) / w_std if w_std > 0 else float("inf")
            vol_mean = df["volume"].rolling(window).mean().iloc[-1]
            if z < bw_z_thr and df["volume"].iloc[-1] > vol_mean * vol_mult:
                logger.info(
                    "FAST-PATH: breakout_bot via bandwidth z-score and volume spike"
                )
                return _wrap(breakout_bot.generate_signal)
            z_series = (
                wband_series - wband_series.rolling(window).mean()
            ) / wband_series.rolling(window).std()
            vol_ma = df["volume"].rolling(window).mean()

            if (
                z_series.iloc[-1] < -0.84
                and wband < max_bw
                and df["volume"].iloc[-1] > vol_ma.iloc[-1] * vol_mult
            ):
                logger.info(
                    "FAST-PATH: breakout_bot via BB squeeze z-score + volume spike"
                )
                return _wrap(breakout_bot.generate_signal)

            # 2) ultra-strong trend by ADX
            from ta.trend import ADXIndicator

            adx_thr = float(fp.get("trend_adx_threshold", 35))
            adx_val = (
                ADXIndicator(df["high"], df["low"], df["close"], window=window)
                .adx()
                .iloc[-1]
            )
            if adx_val > adx_thr:
                logger.info("FAST-PATH: trend_bot via ADX > %.1f", adx_thr)
                return _wrap(trend_bot.generate_signal)
        except Exception:  # pragma: no cover - safety
            pass
    # === end fast-path ===

    if isinstance(regime, dict):
        if regime.get("1m") == "breakout" and regime.get("15m") == "trending":
            regime = "breakout"
        else:
            base = (
                cfg.timeframe if isinstance(cfg, RouterConfig) else cfg.get("timeframe")
            )
            regime = regime.get(base, next(iter(regime.values())))

<<<<<<< HEAD
    tf_sec = timeframe_seconds(
        None,
        cfg.timeframe if isinstance(cfg, RouterConfig) else cfg.get("timeframe", "1h"),
    )
    regime = commit_lock.check_and_update(
        regime,
        tf_sec,
        cfg_get(cfg, "commit_lock_intervals", 0),
    )

=======
    # commit lock logic
    intervals = (
        cfg.commit_lock_intervals
        if isinstance(cfg, RouterConfig)
        else int(config.get("strategy_router", {}).get("commit_lock_intervals", 0))
    )
            base = cfg_get(cfg, "timeframe")
            regime = regime.get(base, next(iter(regime.values())))

    # commit lock logic
    intervals = int(cfg_get(cfg, "commit_lock_intervals", 0))
    if intervals:
        lock_file = Path("last_regime.json")
        last_reg = None
        last_ts = 0.0
        if lock_file.exists():
            try:
                data = json.loads(lock_file.read_text())
                last_reg = data.get("regime")
                last_ts = float(data.get("timestamp", 0))
            except Exception:
                pass

        tf = (
            cfg.timeframe
            if isinstance(cfg, RouterConfig)
            else cfg.get("timeframe", "1h")
        )
        tf = cfg_get(cfg, "timeframe", "1h")
        interval = timeframe_seconds(None, tf)
        now = time.time()
        if last_reg and regime != last_reg and now - last_ts < interval * intervals:
            regime = last_reg
        else:
            lock_file.parent.mkdir(parents=True, exist_ok=True)
            lock_file.write_text(json.dumps({"regime": regime, "timestamp": now}))
    tf = cfg_get(cfg, "timeframe", "1h")
    tf_minutes = getattr(
        cfg,
        "timeframe_minutes",
        int(pd.Timedelta(tf).total_seconds() // 60),
    tf = cfg.timeframe if isinstance(cfg, RouterConfig) else cfg.get("timeframe", "1h")
    tf_minutes = (
        cfg.timeframe_minutes
        if isinstance(cfg, RouterConfig)
        else int(pd.Timedelta(tf).total_seconds() // 60)
    )

    LAST_REGIME_FILE.parent.mkdir(parents=True, exist_ok=True)
    last_data = {}
    if LAST_REGIME_FILE.exists():
        try:
            last_data = json.loads(LAST_REGIME_FILE.read_text())
        except Exception:
            last_data = {}
    last_ts = last_data.get("timestamp")
    last_regime = last_data.get("regime")
    if last_ts and last_regime:
        try:
            ts = datetime.fromisoformat(last_ts)
            if (datetime.utcnow() - ts).total_seconds() < tf_minutes * 60 * 3:
                regime = last_regime
        except Exception:
            pass
    LAST_REGIME_FILE.write_text(
        json.dumps({"timestamp": datetime.utcnow().isoformat(), "regime": regime})
    )

>>>>>>> 0233ada1
    # Thompson sampling router
    bandit_active = (
        cfg.bandit_enabled
        if isinstance(cfg, RouterConfig)
        else bool(cfg.get("bandit", {}).get("enabled"))
    )
    if bandit_active:
        strategies = get_strategies_for_regime(regime, cfg)
        if isinstance(cfg, RouterConfig):
            arms = list(cfg.regimes.get(regime, []))
        else:
            arms = list(
                cfg.get("strategy_router", {}).get("regimes", {}).get(regime, [])
            )
        arms = [a for a in arms if get_strategy_by_name(a)]
        if not arms:
            arms = [fn.__name__ for fn in strategies]
        symbol = ""
        if isinstance(cfg, RouterConfig):
            symbol = str(cfg.raw.get("symbol", ""))
        elif isinstance(cfg, Mapping):
            symbol = str(cfg.get("symbol", ""))
        context = _bandit_context(df or pd.DataFrame(), regime)
        choice = bandit.select(context, arms, symbol)
        fn = get_strategy_by_name(choice)
        if fn:
            logger.info("Bandit selected %s for %s", choice, regime)
            return _wrap(fn)

    if mode == "onchain":
        chain = ""
        if isinstance(cfg, RouterConfig):
            chain = str(cfg.raw.get("chain") or cfg.raw.get("preferred_chain", ""))
        elif isinstance(cfg, Mapping):
            chain = str(cfg.get("chain") or cfg.get("preferred_chain", ""))

        # Route Solana on-chain mode directly to the Solana sniper bot
        if chain.lower().startswith("sol"):
            logger.info("Routing to Solana sniper bot (onchain)")
            return _wrap(sniper_solana.generate_signal)

        if regime in {"breakout", "volatile"}:
            logger.info("Routing to sniper bot (onchain)")
            return _wrap(sniper_bot.generate_signal)
        logger.info("Routing to DEX scalper (onchain)")
        return _wrap(dex_scalper.generate_signal)

    strategy_fn = Selector(cfg).select(df or pd.DataFrame(), regime, mode, notifier)
    return _wrap(strategy_fn)<|MERGE_RESOLUTION|>--- conflicted
+++ resolved
@@ -7,12 +7,9 @@
 
 from pathlib import Path
 import yaml
-<<<<<<< HEAD
-=======
 import json
 import time
 from functools import lru_cache
->>>>>>> 0233ada1
 
 from crypto_bot.utils import timeframe_seconds, commit_lock
 
@@ -94,7 +91,6 @@
 DEFAULT_ROUTER_CFG = RouterConfig.from_dict(DEFAULT_CONFIG)
 
 
-<<<<<<< HEAD
 def cfg_get(cfg: RouterConfig | Mapping[str, Any], key: str, default: Any = None) -> Any:
     """Return configuration value ``key`` from ``cfg``.
 
@@ -110,7 +106,6 @@
         return cfg.get(key, default)
     return default
 
-=======
 def cfg_get(cfg: Mapping[str, Any] | RouterConfig, key: str, default: Any | None = None) -> Any:
     """Return a configuration value for ``key`` from ``cfg``.
 
@@ -129,7 +124,7 @@
 
 # Path storing the last selected regime and timestamp
 LAST_REGIME_FILE = LOG_DIR / "last_regime.json"
->>>>>>> 0233ada1
+ main
 
 
 class Selector:
@@ -500,7 +495,6 @@
             )
             regime = regime.get(base, next(iter(regime.values())))
 
-<<<<<<< HEAD
     tf_sec = timeframe_seconds(
         None,
         cfg.timeframe if isinstance(cfg, RouterConfig) else cfg.get("timeframe", "1h"),
@@ -511,8 +505,7 @@
         cfg_get(cfg, "commit_lock_intervals", 0),
     )
 
-=======
-    # commit lock logic
+   # commit lock logic
     intervals = (
         cfg.commit_lock_intervals
         if isinstance(cfg, RouterConfig)
@@ -580,7 +573,6 @@
         json.dumps({"timestamp": datetime.utcnow().isoformat(), "regime": regime})
     )
 
->>>>>>> 0233ada1
     # Thompson sampling router
     bandit_active = (
         cfg.bandit_enabled
