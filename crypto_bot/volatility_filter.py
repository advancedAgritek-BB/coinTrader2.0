--- conflicted
+++ resolved
@@ -24,14 +24,11 @@
             return 0.0
     try:
         base_url = os.getenv("FUNDING_RATE_URL", DEFAULT_FUNDING_URL)
-<<<<<<< HEAD
         if "?" in base_url:
             url = f"{base_url}{symbol}"
         else:
             url = f"{base_url}?pair={symbol}"
-=======
         url = f"{base_url}{symbol}" if "?" in base_url else f"{base_url}?pair={symbol}"
->>>>>>> cc4658af
         resp = requests.get(url, timeout=5)
         resp.raise_for_status()
         data = resp.json()
