<<<<<<< HEAD
"""Volatility helpers and funding‑rate checks.

This module exposes small utilities used by various strategies when filtering
symbols based on recent volatility.  It intentionally contains only a minimal
set of dependencies so it can be imported without triggering heavy modules or
network calls which previously caused import cycles during test collection.

Two categories of helpers are provided:

``atr_pct`` and ``too_flat`` operate on OHLCV data frames using the lightweight
indicator functions from :mod:`crypto_bot.utils.indicators`.

``fetch_funding_rate`` and ``too_hot`` query (or mock) funding rates for a
symbol which is used by some tests to emulate external services.
"""

from __future__ import annotations

import os
from typing import Iterable

import pandas as pd
import requests

from crypto_bot.utils.indicators import calc_atr as _calc_atr

# Default API used when ``FUNDING_RATE_URL`` is not provided.  This value is
# only a placeholder; tests patch the HTTP request so no real network call is
# performed.
DEFAULT_FUNDING_URL = (
    "https://futures.kraken.com/derivatives/api/v3/"
    + "historical-funding-rates?symbol="
)


def atr_pct(df: pd.DataFrame, period: int = 14) -> pd.Series:
    """Return the Average True Range as a percentage of ``close`` price."""

    atr = _calc_atr(df, period=period)
    return (atr / df["close"]).fillna(0.0)


def too_flat(
    df: pd.DataFrame,
    atr_period: int = 14,
    threshold: float = 0.004,
) -> bool:
    """Heuristic to detect markets with very low volatility.

    The median ATR% of the last ``atr_period`` values is compared against
    ``threshold``.  When insufficient data is provided the function returns
    ``True`` as a conservative default.

    For backwards compatibility the second positional argument may be a float
    representing ``threshold`` (the old signature). In that case ``atr_period``
    defaults to ``14``.
    """

    # Backwards compatibility for legacy ``too_flat(df, threshold)`` usage.
    if isinstance(atr_period, float) and threshold == 0.004:
        threshold = atr_period
        atr_period = 14

    if len(df) < max(atr_period, 20):
        return True
    ap = atr_pct(df, period=atr_period).iloc[-atr_period:].median()
    return float(ap) < threshold


def fetch_funding_rate(symbol: str) -> float:
    """Return the current funding rate for ``symbol``.

    The function honours the ``MOCK_FUNDING_RATE`` environment variable which
    allows tests to provide deterministic values.  When a real request is made
    the JSON response is parsed with best‑effort handling for several common
    shapes used by funding‑rate APIs.
    """

    mock = os.getenv("MOCK_FUNDING_RATE")
    if mock is not None:
        try:
            return float(mock)
        except ValueError:
            return 0.0

    base_url = os.getenv("FUNDING_RATE_URL", DEFAULT_FUNDING_URL)
    url = f"{base_url}{symbol}"

    try:  # pragma: no cover - network best effort
        resp = requests.get(url, timeout=5)
        resp.raise_for_status()
        data = resp.json()
    except Exception:
        return 0.0

    if isinstance(data, dict):
        # Shape: {"rates": [{"relativeFundingRate": 0.01}, ...]}
        rates = data.get("rates")
        if isinstance(rates, Iterable):
            for item in reversed(list(rates)):
                if isinstance(item, dict) and "relativeFundingRate" in item:
                    try:
                        return float(item["relativeFundingRate"])
                    except (TypeError, ValueError):
                        break

        # Shape: {"result": {"symbol": {"fr": 0.01}}}
        result = data.get("result")
        if isinstance(result, dict):
            first = next(iter(result.values()), {})
            if isinstance(first, dict) and "fr" in first:
                try:
                    return float(first["fr"])
                except (TypeError, ValueError):
                    pass

        # Shape: {"rate": 0.01}
        if "rate" in data:
            try:
                return float(data["rate"])
            except (TypeError, ValueError):
                pass

    return 0.0


def too_hot(symbol: str, max_funding_rate: float) -> bool:
    """Return ``True`` when the funding rate exceeds ``max_funding_rate``."""
=======
from __future__ import annotations

import pandas as pd

from crypto_bot.utils.indicators import calc_atr as _calc_atr
>>>>>>> 18948c0d

    return float(fetch_funding_rate(symbol)) > max_funding_rate

<<<<<<< HEAD
=======
def atr_pct(df: pd.DataFrame, period: int = 14) -> pd.Series:
    atr = _calc_atr(df, period=period)
    return (atr / df["close"]).fillna(0.0)
>>>>>>> 18948c0d

def calc_atr(df: pd.DataFrame, period: int = 14):
    """Compatibility wrapper exposing :func:`calc_atr` under the old import."""

<<<<<<< HEAD
    return _calc_atr(df, period=period)


__all__ = [
    "atr_pct",
    "too_flat",
    "fetch_funding_rate",
    "too_hot",
    "calc_atr",
]
=======
def too_flat(
    df: pd.DataFrame,
    atr_period: int = 14,
    threshold: float = 0.004,
) -> bool:
    """
    Heuristic: return True if ATR% (median of the last ``atr_period``) is below
    ``threshold``. ``threshold`` is ATR divided by close (e.g., ``0.004`` =
    ``0.4%``).
    """
    if len(df) < max(atr_period, 20):
        return True
    ap = atr_pct(df, period=atr_period).iloc[-atr_period:].median()
    return float(ap) < threshold


# Keep legacy import path working for existing callers
def calc_atr(df: pd.DataFrame, period: int = 14):
    return _calc_atr(df, period=period)
>>>>>>> 18948c0d
<|MERGE_RESOLUTION|>--- conflicted
+++ resolved
@@ -1,4 +1,3 @@
-<<<<<<< HEAD
 """Volatility helpers and funding‑rate checks.
 
 This module exposes small utilities used by various strategies when filtering
@@ -66,7 +65,11 @@
         return True
     ap = atr_pct(df, period=atr_period).iloc[-atr_period:].median()
     return float(ap) < threshold
+from __future__ import annotations
 
+import pandas as pd
+
+from crypto_bot.utils.indicators import calc_atr as _calc_atr
 
 def fetch_funding_rate(symbol: str) -> float:
     """Return the current funding rate for ``symbol``.
@@ -124,30 +127,19 @@
 
     return 0.0
 
+def atr_pct(df: pd.DataFrame, period: int = 14) -> pd.Series:
+    atr = _calc_atr(df, period=period)
+    return (atr / df["close"]).fillna(0.0)
 
 def too_hot(symbol: str, max_funding_rate: float) -> bool:
     """Return ``True`` when the funding rate exceeds ``max_funding_rate``."""
-=======
-from __future__ import annotations
-
-import pandas as pd
-
-from crypto_bot.utils.indicators import calc_atr as _calc_atr
->>>>>>> 18948c0d
 
     return float(fetch_funding_rate(symbol)) > max_funding_rate
 
-<<<<<<< HEAD
-=======
-def atr_pct(df: pd.DataFrame, period: int = 14) -> pd.Series:
-    atr = _calc_atr(df, period=period)
-    return (atr / df["close"]).fillna(0.0)
->>>>>>> 18948c0d
 
 def calc_atr(df: pd.DataFrame, period: int = 14):
     """Compatibility wrapper exposing :func:`calc_atr` under the old import."""
 
-<<<<<<< HEAD
     return _calc_atr(df, period=period)
 
 
@@ -158,7 +150,7 @@
     "too_hot",
     "calc_atr",
 ]
-=======
+
 def too_flat(
     df: pd.DataFrame,
     atr_period: int = 14,
@@ -177,5 +169,4 @@
 
 # Keep legacy import path working for existing callers
 def calc_atr(df: pd.DataFrame, period: int = 14):
-    return _calc_atr(df, period=period)
->>>>>>> 18948c0d
+    return _calc_atr(df, period=period)