"""Helpers for evaluating market volatility."""

from __future__ import annotations

import os

import pandas as pd
import requests

from crypto_bot.utils.logger import LOG_DIR, setup_logger
<<<<<<< HEAD
from crypto_bot.utils.indicator_cache import cache_series
from pathlib import Path
from crypto_bot.indicators.atr import calc_atr as _calc_atr_series
=======
from crypto_bot.indicators.atr import calc_atr
>>>>>>> 36ff8e5a


logger = setup_logger(__name__, LOG_DIR / "volatility.log")

DEFAULT_FUNDING_URL = "https://funding.example.com"


def fetch_funding_rate(symbol: str) -> float:
    """Return the current funding rate for ``symbol``."""
    mock = os.getenv("MOCK_FUNDING_RATE")
    if mock is not None:
        try:
            return float(mock)
        except ValueError:
            return 0.0
    try:
        base_url = os.getenv("FUNDING_RATE_URL", DEFAULT_FUNDING_URL)
        url = f"{base_url}{symbol}" if "?" in base_url else f"{base_url}?pair={symbol}"
        resp = requests.get(url, timeout=5)
        resp.raise_for_status()
        data = resp.json()
        if isinstance(data, dict):
            if "result" in data and isinstance(data["result"], dict):
                first = next(iter(data["result"].values()), {})
                return float(first.get("fr", 0.0))
            if "rates" in data and isinstance(data["rates"], list) and data["rates"]:
                last = data["rates"][-1]
                if isinstance(last, dict):
                    return float(last.get("relativeFundingRate", 0.0))
                first = data["rates"][0]
                if isinstance(first, dict):
                    return float(first.get("relativeFundingRate", 0.0))
            return float(data.get("rate", 0.0))
    except Exception as exc:
        logger.error("Failed to fetch funding rate: %s", exc)
    return 0.0


<<<<<<< HEAD
def calc_atr(df: pd.DataFrame, window: int = 14) -> float:
    """Calculate the Average True Range using cached values."""
    lookback = window
    series = _calc_atr_series(df, period=window)
    cached = cache_series(f"atr_{window}", df, series, lookback)
    return float(cached.iloc[-1])


=======
>>>>>>> 36ff8e5a
def too_flat(df: pd.DataFrame, min_atr_pct: float) -> bool:
    """Return True if ATR is below ``min_atr_pct`` of price."""
    atr = calc_atr(df)
    price = df["close"].iloc[-1]
    if price == 0:
        return True
    return bool(atr / price < min_atr_pct)


def too_hot(symbol: str, max_funding_rate: float) -> bool:
    """Return True when funding rate exceeds ``max_funding_rate``."""
    rate = fetch_funding_rate(symbol)
    return bool(rate > max_funding_rate)
<|MERGE_RESOLUTION|>--- conflicted
+++ resolved
@@ -8,13 +8,10 @@
 import requests
 
 from crypto_bot.utils.logger import LOG_DIR, setup_logger
-<<<<<<< HEAD
 from crypto_bot.utils.indicator_cache import cache_series
 from pathlib import Path
 from crypto_bot.indicators.atr import calc_atr as _calc_atr_series
-=======
 from crypto_bot.indicators.atr import calc_atr
->>>>>>> 36ff8e5a
 
 
 logger = setup_logger(__name__, LOG_DIR / "volatility.log")
@@ -53,7 +50,6 @@
     return 0.0
 
 
-<<<<<<< HEAD
 def calc_atr(df: pd.DataFrame, window: int = 14) -> float:
     """Calculate the Average True Range using cached values."""
     lookback = window
@@ -62,8 +58,6 @@
     return float(cached.iloc[-1])
 
 
-=======
->>>>>>> 36ff8e5a
 def too_flat(df: pd.DataFrame, min_atr_pct: float) -> bool:
     """Return True if ATR is below ``min_atr_pct`` of price."""
     atr = calc_atr(df)
