"""Helpers for evaluating market volatility."""

from __future__ import annotations

import os

import pandas as pd
import requests

from crypto_bot.utils.logger import setup_logger

logger = setup_logger(__name__, "crypto_bot/logs/volatility.log")

DEFAULT_FUNDING_URL = "https://funding.example.com"


def fetch_funding_rate(symbol: str) -> float:
    """Return the current funding rate for ``symbol``."""
    mock = os.getenv("MOCK_FUNDING_RATE")
    if mock is not None:
        try:
            return float(mock)
        except ValueError:
            return 0.0
    try:
<<<<<<< HEAD
        funding_url = os.getenv("FUNDING_RATE_URL", DEFAULT_FUNDING_URL)
        resp = requests.get(f"{funding_url}/{symbol}", timeout=5)
=======
        if "?" in FUNDING_URL:
            url = f"{FUNDING_URL}{symbol}"
        else:
            url = f"{FUNDING_URL}?pair={symbol}"
        resp = requests.get(url, timeout=5)
>>>>>>> f2383066
        resp.raise_for_status()
        data = resp.json()
        if isinstance(data, dict):
            if "result" in data and isinstance(data["result"], dict):
                first = next(iter(data["result"].values()), {})
                return float(first.get("fr", 0.0))
            return float(data.get("rate", 0.0))
    except Exception as exc:
        logger.error("Failed to fetch funding rate: %s", exc)
    return 0.0


def calc_atr(df: pd.DataFrame, window: int = 14) -> float:
    """Calculate the Average True Range."""
    high_low = df["high"] - df["low"]
    high_close = (df["high"] - df["close"].shift()).abs()
    low_close = (df["low"] - df["close"].shift()).abs()
    tr = pd.concat([high_low, high_close, low_close], axis=1).max(axis=1)
    atr = tr.rolling(window).mean().iloc[-1]
    return float(atr)


def too_flat(df: pd.DataFrame, min_atr_pct: float) -> bool:
    """Return True if ATR is below ``min_atr_pct`` of price."""
    atr = calc_atr(df)
    price = df["close"].iloc[-1]
    if price == 0:
        return True
    return bool(atr / price < min_atr_pct)


def too_hot(symbol: str, max_funding_rate: float) -> bool:
    """Return True when funding rate exceeds ``max_funding_rate``."""
    rate = fetch_funding_rate(symbol)
    return bool(rate > max_funding_rate)
<|MERGE_RESOLUTION|>--- conflicted
+++ resolved
@@ -23,16 +23,13 @@
         except ValueError:
             return 0.0
     try:
-<<<<<<< HEAD
         funding_url = os.getenv("FUNDING_RATE_URL", DEFAULT_FUNDING_URL)
         resp = requests.get(f"{funding_url}/{symbol}", timeout=5)
-=======
         if "?" in FUNDING_URL:
             url = f"{FUNDING_URL}{symbol}"
         else:
             url = f"{FUNDING_URL}?pair={symbol}"
         resp = requests.get(url, timeout=5)
->>>>>>> f2383066
         resp.raise_for_status()
         data = resp.json()
         if isinstance(data, dict):
