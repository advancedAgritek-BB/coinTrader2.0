"""Helpers for evaluating market volatility."""

from __future__ import annotations

import os

import pandas as pd
import requests

from crypto_bot.utils.logger import setup_logger

logger = setup_logger(__name__, "crypto_bot/logs/volatility.log")

DEFAULT_FUNDING_URL = "https://funding.example.com"


def fetch_funding_rate(symbol: str) -> float:
    """Return the current funding rate for ``symbol``."""
    mock = os.getenv("MOCK_FUNDING_RATE")
    if mock is not None:
        try:
            return float(mock)
        except ValueError:
            return 0.0
    try:
        base_url = os.getenv("FUNDING_RATE_URL", DEFAULT_FUNDING_URL)
        url = f"{base_url}{symbol}" if "?" in base_url else f"{base_url}?pair={symbol}"
        resp = requests.get(url, timeout=5)
        resp.raise_for_status()
        data = resp.json()
        if isinstance(data, dict):
            if "result" in data and isinstance(data["result"], dict):
                first = next(iter(data["result"].values()), {})
                return float(first.get("fr", 0.0))
            if "rates" in data and isinstance(data["rates"], list) and data["rates"]:
<<<<<<< HEAD
                first = data["rates"][0]
                if isinstance(first, dict):
                    return float(first.get("relativeFundingRate", 0.0))
=======
                last = data["rates"][-1]
                if isinstance(last, dict):
                    return float(last.get("relativeFundingRate", 0.0))
>>>>>>> 1f1396c0
            return float(data.get("rate", 0.0))
    except Exception as exc:
        logger.error("Failed to fetch funding rate: %s", exc)
    return 0.0


def calc_atr(df: pd.DataFrame, window: int = 14) -> float:
    """Calculate the Average True Range."""
    high_low = df["high"] - df["low"]
    high_close = (df["high"] - df["close"].shift()).abs()
    low_close = (df["low"] - df["close"].shift()).abs()
    tr = pd.concat([high_low, high_close, low_close], axis=1).max(axis=1)
    atr = tr.rolling(window).mean().iloc[-1]
    return float(atr)


def too_flat(df: pd.DataFrame, min_atr_pct: float) -> bool:
    """Return True if ATR is below ``min_atr_pct`` of price."""
    atr = calc_atr(df)
    price = df["close"].iloc[-1]
    if price == 0:
        return True
    return bool(atr / price < min_atr_pct)


def too_hot(symbol: str, max_funding_rate: float) -> bool:
    """Return True when funding rate exceeds ``max_funding_rate``."""
    rate = fetch_funding_rate(symbol)
    return bool(rate > max_funding_rate)
<|MERGE_RESOLUTION|>--- conflicted
+++ resolved
@@ -33,15 +33,12 @@
                 first = next(iter(data["result"].values()), {})
                 return float(first.get("fr", 0.0))
             if "rates" in data and isinstance(data["rates"], list) and data["rates"]:
-<<<<<<< HEAD
                 first = data["rates"][0]
                 if isinstance(first, dict):
                     return float(first.get("relativeFundingRate", 0.0))
-=======
                 last = data["rates"][-1]
                 if isinstance(last, dict):
                     return float(last.get("relativeFundingRate", 0.0))
->>>>>>> 1f1396c0
             return float(data.get("rate", 0.0))
     except Exception as exc:
         logger.error("Failed to fetch funding rate: %s", exc)
