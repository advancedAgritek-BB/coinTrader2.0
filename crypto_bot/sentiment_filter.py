from __future__ import annotations

import os
<<<<<<< HEAD
from typing import Awaitable, Optional
=======
import threading
from typing import Optional
import asyncio
from typing import Optional, Awaitable
>>>>>>> 1f042031

import requests
from cachetools import TTLCache

from crypto_bot.lunarcrush_client import LunarCrushClient
from crypto_bot.utils.logger import LOG_DIR, setup_logger

logger = setup_logger(__name__, LOG_DIR / "sentiment.log")

# Re-used client for sentiment queries
lunar_client = LunarCrushClient()

# Cache for all sentiment lookups (5 minutes)
_CACHE: TTLCache[str, int] = TTLCache(maxsize=128, ttl=300)

FNG_URL = "https://api.alternative.me/fng/?limit=1"


def fetch_fng_index() -> int:
    """Return the current Fear & Greed index (0-100)."""
    mock = os.getenv("MOCK_FNG_VALUE")
    if mock is not None:
        try:
            return int(mock)
        except ValueError:
            return 50

    key = "fng"
    if key in _CACHE:
        return _CACHE[key]

    try:
        resp = requests.get(FNG_URL, timeout=5)
        resp.raise_for_status()
        data = resp.json()
        if isinstance(data, dict):
            value = int(data.get("data", [{}])[0].get("value", 50))
            _CACHE[key] = value
            return value
    except Exception as exc:  # pragma: no cover - network failure
        logger.error("Failed to fetch FNG index: %s", exc)

    _CACHE[key] = 50
    return 50


async def _get_lunarcrush_sentiment(symbol: str) -> int:
    """Internal helper to retrieve LunarCrush sentiment for ``symbol``."""
    key = f"lunar:{symbol}"
    if key in _CACHE:
        return _CACHE[key]

    try:
        result = lunar_client.get_sentiment(symbol)
        if asyncio.iscoroutine(result):
            value = int(await result)
        else:
            value = int(result)
    except Exception as exc:  # pragma: no cover - network failure
        logger.error("Failed to fetch LunarCrush sentiment: %s", exc)
        value = 50
    _CACHE[key] = value
    return value


def fetch_lunarcrush_sentiment(symbol: str) -> int:
    """Synchronously return LunarCrush sentiment score for ``symbol``."""
    try:
        return asyncio.run(_get_lunarcrush_sentiment(symbol))
    except RuntimeError:
        result: list[int] = []
        error: list[Exception] = []

        def _runner() -> None:
            try:
                result.append(asyncio.run(_get_lunarcrush_sentiment(symbol)))
            except Exception as exc:  # pragma: no cover - thread failure
                error.append(exc)

        thread = threading.Thread(target=_runner)
        thread.start()
        thread.join()
        if error:
            raise error[0]
        return result[0]


async def fetch_lunarcrush_sentiment_async(symbol: str) -> int:
    """Asynchronously return LunarCrush sentiment score for ``symbol``."""
    return await _get_lunarcrush_sentiment(symbol)


def fetch_twitter_sentiment(
    query: str = "bitcoin", symbol: Optional[str] = None
) -> int | Awaitable[int]:
    """Return sentiment score using LunarCrush.

    ``symbol`` takes precedence over ``query``. When ``symbol`` is provided an
    awaitable is returned so callers may ``await`` it or run it via
    :func:`asyncio.run`. A mock value can be supplied via the
    ``MOCK_TWITTER_SENTIMENT`` environment variable which is useful for tests.
    When no LunarCrush API key is available a neutral score of 50 is returned
    and an error is logged.
    """

    mock = os.getenv("MOCK_TWITTER_SENTIMENT")
    if mock is not None:
        try:
            return int(mock)
        except ValueError:
            return 50

    target = symbol or query
    if not target:
        return 50

    if symbol is not None:
        if not os.getenv("LUNARCRUSH_API_KEY"):
            logger.error(
                "LUNARCRUSH_API_KEY missing; returning neutral sentiment"
            )

            async def _neutral() -> int:
                return 50

            return _neutral()

        async def _fetch() -> int:
            return await fetch_lunarcrush_sentiment_async(target)

        return _fetch()

    if not os.getenv("LUNARCRUSH_API_KEY"):
        logger.error("LUNARCRUSH_API_KEY missing; returning neutral sentiment")
        return 50

    return fetch_lunarcrush_sentiment(target)


async def fetch_twitter_sentiment_async(
    query: str = "bitcoin", symbol: Optional[str] = None
) -> int:
    """Asynchronously return sentiment score using LunarCrush."""

    mock = os.getenv("MOCK_TWITTER_SENTIMENT")
    if mock is not None:
        try:
            return int(mock)
        except ValueError:
            return 50

    target = symbol or query
    if not target:
        return 50

    if not os.getenv("LUNARCRUSH_API_KEY"):
        logger.error("LUNARCRUSH_API_KEY missing; returning neutral sentiment")
        return 50

    return await fetch_lunarcrush_sentiment_async(target)


async def too_bearish(
    min_fng: int, min_sentiment: int, *, symbol: Optional[str] = None
) -> bool:
    """Return ``True`` when sentiment is below thresholds."""
    fng = fetch_fng_index()
    if symbol:
        sentiment = await fetch_lunarcrush_sentiment_async(symbol)
    else:
        sentiment = await fetch_twitter_sentiment_async()
    logger.info("FNG %s, sentiment %s", fng, sentiment)
    return fng < min_fng or sentiment < min_sentiment


async def boost_factor(
    bull_fng: int, bull_sentiment: int, *, symbol: Optional[str] = None
) -> float:
    """Return a trade size boost factor based on strong sentiment."""
    fng = fetch_fng_index()
    if symbol:
        sentiment = await fetch_lunarcrush_sentiment_async(symbol)
    else:
        sentiment = await fetch_twitter_sentiment_async()
    if fng > bull_fng and sentiment > bull_sentiment:
        factor = 1 + ((fng - bull_fng) + (sentiment - bull_sentiment)) / 200
        logger.info("Applying boost factor %.2f", factor)
        return factor
    return 1.0


__all__ = [
    "boost_factor",
    "fetch_fng_index",
    "fetch_lunarcrush_sentiment",
    "fetch_lunarcrush_sentiment_async",
    "fetch_twitter_sentiment",
    "fetch_twitter_sentiment_async",
    "too_bearish",
]<|MERGE_RESOLUTION|>--- conflicted
+++ resolved
@@ -1,14 +1,11 @@
 from __future__ import annotations
 
 import os
-<<<<<<< HEAD
 from typing import Awaitable, Optional
-=======
 import threading
 from typing import Optional
 import asyncio
 from typing import Optional, Awaitable
->>>>>>> 1f042031
 
 import requests
 from cachetools import TTLCache
