--- conflicted
+++ resolved
@@ -1,13 +1,10 @@
 from __future__ import annotations
 
 import os
-<<<<<<< HEAD
 import threading
 from typing import Optional
-=======
 import asyncio
 from typing import Optional, Awaitable
->>>>>>> 3302fb36
 
 import requests
 from cachetools import TTLCache
