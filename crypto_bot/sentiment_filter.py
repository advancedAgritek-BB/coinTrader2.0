--- conflicted
+++ resolved
@@ -52,25 +52,20 @@
     return 50
 
 
-<<<<<<< HEAD
 async def _get_lunar_sentiment(symbol: str) -> int:
     """Return LunarCrush sentiment for ``symbol`` handling caching."""
-=======
 async def _get_lunarcrush_sentiment(symbol: str) -> int:
     """Internal helper to retrieve LunarCrush sentiment for ``symbol``."""
->>>>>>> 2f963fb5
     key = f"lunar:{symbol}"
     if key in _CACHE:
         return _CACHE[key]
 
     try:
         result = lunar_client.get_sentiment(symbol)
-<<<<<<< HEAD
         value = int(await result) if asyncio.iscoroutine(result) else int(result)
     except Exception as exc:  # pragma: no cover - network failure
         logger.error("Failed to fetch LunarCrush sentiment: %s", exc)
         value = 50
-=======
         if asyncio.iscoroutine(result):
             value = int(await result)
         else:
@@ -102,12 +97,10 @@
         if error:
             raise error[0]
         return result[0]
->>>>>>> 2f963fb5
 
     _CACHE[key] = value
     return value
 
-<<<<<<< HEAD
 
 def fetch_lunarcrush_sentiment(symbol: str) -> int:
     """Synchronously return LunarCrush sentiment score for ``symbol``."""
@@ -127,22 +120,18 @@
 async def fetch_lunarcrush_sentiment_async(symbol: str) -> int:
     """Asynchronously return LunarCrush sentiment score for ``symbol``."""
     return await _get_lunar_sentiment(symbol)
-=======
 async def fetch_lunarcrush_sentiment_async(symbol: str) -> int:
     """Asynchronously return LunarCrush sentiment score for ``symbol``."""
     return await _get_lunarcrush_sentiment(symbol)
->>>>>>> 2f963fb5
 
 
 def fetch_twitter_sentiment(
     query: str = "bitcoin", symbol: Optional[str] = None
-<<<<<<< HEAD
 ) -> int:
     """Return sentiment score using LunarCrush.
 
     ``symbol`` takes precedence over ``query``. For asynchronous usage see
     :func:`fetch_twitter_sentiment_async`.
-=======
 ) -> int | Awaitable[int]:
     """Return sentiment score using LunarCrush.
 
@@ -152,7 +141,6 @@
     ``MOCK_TWITTER_SENTIMENT`` environment variable which is useful for tests.
     When no LunarCrush API key is available a neutral score of 50 is returned
     and an error is logged.
->>>>>>> 2f963fb5
     """
 
     mock = os.getenv("MOCK_TWITTER_SENTIMENT")
