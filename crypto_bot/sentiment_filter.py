--- conflicted
+++ resolved
@@ -9,11 +9,8 @@
 
 import asyncio
 import os
-<<<<<<< HEAD
-=======
 from typing import Optional
 
->>>>>>> d4f469e1
 import requests
 from cachetools import TTLCache
 
@@ -58,7 +55,6 @@
     except Exception as exc:  # pragma: no cover - network failure
         logger.error("Failed to fetch FNG index: %s", exc)
 
-<<<<<<< HEAD
 
 async def fetch_twitter_sentiment(
     query: str = "bitcoin", symbol: str | None = None
@@ -78,7 +74,6 @@
     if symbol and os.getenv("LUNARCRUSH_API_KEY"):
         return await fetch_lunarcrush_sentiment(symbol)
     key = f"twitter:{query}"
-=======
     return 50
 
 
@@ -86,12 +81,10 @@
     """Synchronously return LunarCrush sentiment score for ``symbol``."""
 
     key = f"lunar:{symbol}"
->>>>>>> d4f469e1
     if key in _CACHE:
         return _CACHE[key]
 
     try:
-<<<<<<< HEAD
         resp = requests.get(f"{SENTIMENT_URL}?q={query}", timeout=5)
         resp.raise_for_status()
         data = resp.json()
@@ -114,14 +107,12 @@
     except Exception as exc:
         logger.error("Failed to fetch Twitter sentiment: %s", exc)
     return 50
-=======
         value = int(asyncio.run(lunar_client.get_sentiment(symbol)))
         _CACHE[key] = value
         return value
     except Exception as exc:  # pragma: no cover - network failure
         logger.error("Failed to fetch LunarCrush sentiment: %s", exc)
         return 50
->>>>>>> d4f469e1
 
 
 async def fetch_lunarcrush_sentiment_async(symbol: str) -> int:
@@ -132,7 +123,6 @@
         return _CACHE[key]
 
     try:
-<<<<<<< HEAD
         try:
             # Prefer the async client when possible
             value = int(await lunar_client.get_sentiment(symbol))
@@ -140,9 +130,7 @@
             # Fallback to the synchronous wrapper when a non-awaitable
             # implementation is supplied (e.g. during tests).
             value = int(lunar_client.get_sentiment_sync(symbol))
-=======
         value = int(await lunar_client.get_sentiment(symbol))
->>>>>>> d4f469e1
         _CACHE[key] = value
         return value
     except Exception as exc:  # pragma: no cover - network failure
