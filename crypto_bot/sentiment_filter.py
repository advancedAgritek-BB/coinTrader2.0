--- conflicted
+++ resolved
@@ -88,12 +88,10 @@
     return 50
 
 
-<<<<<<< HEAD
 def too_bearish(min_fng: int, min_sentiment: int, symbol: str | None = None) -> bool:
     """Return ``True`` when sentiment is below thresholds."""
     fng = fetch_fng_index()
     sentiment = fetch_twitter_sentiment(symbol=symbol)
-=======
 def fetch_lunarcrush_sentiment(symbol: str) -> int:
     """Return sentiment score for ``symbol`` using LunarCrush."""
     try:
@@ -110,17 +108,14 @@
         sentiment = fetch_lunarcrush_sentiment(symbol)
     else:
         sentiment = fetch_twitter_sentiment()
->>>>>>> 499e6376
     logger.info("FNG %s, sentiment %s", fng, sentiment)
     return fng < min_fng or sentiment < min_sentiment
 
 
-<<<<<<< HEAD
 def boost_factor(bull_fng: int, bull_sentiment: int, symbol: str | None = None) -> float:
     """Return a trade size boost factor based on strong sentiment."""
     fng = fetch_fng_index()
     sentiment = fetch_twitter_sentiment(symbol=symbol)
-=======
 def boost_factor(bull_fng: int, bull_sentiment: int, *, symbol: str | None = None) -> float:
     """Return a trade size boost factor based on strong sentiment."""
     fng = fetch_fng_index()
@@ -128,7 +123,6 @@
         sentiment = fetch_lunarcrush_sentiment(symbol)
     else:
         sentiment = fetch_twitter_sentiment()
->>>>>>> 499e6376
     if fng > bull_fng and sentiment > bull_sentiment:
         factor = 1 + ((fng - bull_fng) + (sentiment - bull_sentiment)) / 200
         logger.info("Applying boost factor %.2f", factor)
