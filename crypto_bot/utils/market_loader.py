--- conflicted
+++ resolved
@@ -14,15 +14,12 @@
 from .gecko import gecko_request
 import contextlib
 
-<<<<<<< HEAD
 from .token_registry import TOKEN_MINTS, get_mint_from_gecko
-=======
 from .token_registry import (
     TOKEN_MINTS,
     get_mint_from_gecko,
     fetch_from_helius,
 )
->>>>>>> aad32af0
 
 from .telegram import TelegramNotifier
 from .logger import LOG_DIR, setup_logger
@@ -1009,18 +1006,15 @@
                     items = search_data.get("data") or []
                     if not items:
                         mint = await get_mint_from_gecko(token_mint)
-<<<<<<< HEAD
                         if mint and mint != token_mint:
                             params["query"] = quote_plus(f"{mint}/USDC")
                             search_data = await gecko_request(search_url, params=params)
                             items = search_data.get("data") or [] if search_data else []
-=======
                         if mint:
                             params = {"query": mint, "network": "solana"}
                             search_data = await gecko_request(search_url, params=params)
                             items = search_data.get("data") or [] if search_data else []
                             token_mint = mint
->>>>>>> aad32af0
                         if not items:
                             logger.info("pair not available on GeckoTerminal: %s", symbol)
                             return None
