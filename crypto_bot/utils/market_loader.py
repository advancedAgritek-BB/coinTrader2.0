--- conflicted
+++ resolved
@@ -1384,7 +1384,6 @@
                     notifier=notifier,
                     config=config,
                 )
-<<<<<<< HEAD
                 try:
                     data, vol, _ = await fetch_geckoterminal_ohlcv(
                         sym, timeframe=tf, limit=limit
@@ -1394,7 +1393,6 @@
                 except Exception as exc:  # pragma: no cover - network
                     logger.error("GeckoTerminal OHLCV error for %s: %s", sym, exc)
                     continue
-=======
                 res = await fetch_geckoterminal_ohlcv(sym, timeframe=tf, limit=limit)
                 if res:
                     if isinstance(res, tuple):
@@ -1404,7 +1402,6 @@
                         vol = min_volume_usd
                 else:
                     data, vol = None, 0.0
->>>>>>> d795a3c7
             if not data or vol < min_volume_usd:
                 data = await fetch_dex_ohlcv(
                     exchange,
