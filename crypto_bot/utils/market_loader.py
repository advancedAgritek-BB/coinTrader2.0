--- conflicted
+++ resolved
@@ -1827,14 +1827,12 @@
 
     config = config or {}
     delay = 0.5
-<<<<<<< HEAD
     size = (
         batch_size
         if batch_size is not None
         else config.get("ohlcv_batch_size", 3)
     )
     if size is None:
-=======
     cfg_size = config.get("ohlcv_batch_size")
     if isinstance(batch_size, int) and batch_size >= 1:
         size = batch_size
@@ -1848,7 +1846,6 @@
             )
         else:
             logger.warning("ohlcv_batch_size not set; defaulting to 3")
->>>>>>> 3ac5e906
         size = 3
     key = (
         timeframe,
