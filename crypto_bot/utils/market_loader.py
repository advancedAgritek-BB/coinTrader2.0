"""Utilities for loading trading symbols and fetching OHLCV data."""

from typing import Iterable, List, Dict, Any, Deque
from dataclasses import dataclass
import asyncio
import inspect
import time
from pathlib import Path
import yaml
import pandas as pd
import numpy as np
import ccxt
import aiohttp

try:  # optional redis for caching
    import redis  # type: ignore
except Exception:  # pragma: no cover - redis optional
    redis = None
import datetime
import base58
from .gecko import gecko_request
import contextlib
import logging
from tenacity import (
    retry,
    stop_after_attempt,
    wait_exponential,
    before_log,
    before_sleep_log,
)

from .token_registry import (
    TOKEN_MINTS,
    get_mint_from_gecko,
    fetch_from_helius,
)

from .telegram import TelegramNotifier
from .logger import LOG_DIR, setup_logger
from .constants import NON_SOLANA_BASES


_last_snapshot_time = 0

logger = setup_logger(__name__, LOG_DIR / "bot.log")

failed_symbols: Dict[str, Dict[str, Any]] = {}
# Track WebSocket OHLCV failures per symbol
WS_FAIL_COUNTS: Dict[str, int] = {}
RETRY_DELAY = 300
MAX_RETRY_DELAY = 3600
# Default timeout when fetching OHLCV data
OHLCV_TIMEOUT = 60
# Default timeout when fetching OHLCV data over WebSocket
WS_OHLCV_TIMEOUT = 60
# REST requests occasionally face Cloudflare delays up to a minute
REST_OHLCV_TIMEOUT = 90
# Number of consecutive failures allowed before disabling a symbol
MAX_OHLCV_FAILURES = 10
MAX_WS_LIMIT = 500
# Skip fetching historical OHLCV if listing age exceeds this many candles
SKIP_AGE_THRESHOLD_CANDLES = 1000
CONFIG_PATH = Path(__file__).resolve().parents[1] / "config.yaml"
STATUS_UPDATES = True
SEMA: asyncio.Semaphore | None = None

# Redis settings
REDIS_TTL = 3600  # cache expiry in seconds
_REDIS_URL: str | None = None
_REDIS_CONN: Any | None = None

def _get_redis_conn(url: str | None):
    """Return Redis connection for ``url`` if available."""
    global _REDIS_URL, _REDIS_CONN
    if not url or redis is None or not hasattr(redis, "Redis"):
        return None
    if _REDIS_CONN is None or url != _REDIS_URL:
        try:
            if hasattr(redis.Redis, "from_url"):
                _REDIS_CONN = redis.Redis.from_url(url)
            else:  # pragma: no cover - older redis package
                _REDIS_CONN = redis.Redis()
            _REDIS_URL = url
        except Exception:
            _REDIS_CONN = None
    return _REDIS_CONN

# Mapping of common symbols to CoinGecko IDs for OHLC fallback
COINGECKO_IDS = {
    "BTC": "bitcoin",
    "ETH": "ethereum",
    "SOL": "solana",
}

# Cache GeckoTerminal pool addresses and metadata per symbol
# Mapping: symbol -> (pool_addr, volume, reserve, price, limit)
GECKO_POOL_CACHE: dict[str, tuple[str, float, float, float, int]] = {}
GECKO_SEMAPHORE = asyncio.Semaphore(10)
# Track symbols that don't exist on GeckoTerminal to avoid repeated lookups
GECKO_UNAVAILABLE: set[str] = set()

# Batch queues for OHLCV updates keyed by request parameters
_OHLCV_BATCH_QUEUES: Dict[tuple, asyncio.Queue] = {}
_OHLCV_BATCH_TASKS: Dict[tuple, asyncio.Task] = {}


# tenacity wrapped helper for WebSocket OHLCV requests
@retry(
    wait=wait_exponential(multiplier=1, min=1, max=30),
    stop=stop_after_attempt(3),
    reraise=True,
    before=before_log(logger, logging.DEBUG),
    before_sleep=before_sleep_log(logger, logging.WARNING),
)
async def _watch_ohlcv_with_retry(exchange, **kwargs):
    """Call ``exchange.watch_ohlcv`` with retries."""

    return await exchange.watch_ohlcv(**kwargs)


@dataclass
class _OhlcvBatchRequest:
    exchange: Any
    cache: Dict[str, pd.DataFrame]
    symbols: List[str]
    timeframe: str
    limit: int
    start_since: int | None
    use_websocket: bool
    force_websocket_history: bool
    config: Dict
    max_concurrent: int | None
    notifier: TelegramNotifier | None
    future: asyncio.Future


async def _ohlcv_batch_worker(
    key: tuple,
    queue: asyncio.Queue,
    batch_size: int,
    delay: float,
) -> None:
    """Process queued OHLCV requests."""
    if not isinstance(batch_size, int) or batch_size < 1:
        logger.warning(
            "Invalid batch_size %r passed to _ohlcv_batch_worker; using 1",
            batch_size,
        )
        batch_size = 1
    try:
        while True:
            try:
                first: _OhlcvBatchRequest = await asyncio.wait_for(queue.get(), timeout=5)
            except asyncio.TimeoutError:
                if queue.empty():
                    break
                continue

            reqs = [first]
            start = time.monotonic()
            while len(reqs) < batch_size:
                timeout = delay - (time.monotonic() - start)
                if timeout <= 0:
                    break
                try:
                    reqs.append(await asyncio.wait_for(queue.get(), timeout=timeout))
                except asyncio.TimeoutError:
                    break

            union_symbols: List[str] = []
            for r in reqs:
                union_symbols.extend(r.symbols)
            # Deduplicate while preserving order
            seen = set()
            union_symbols = [s for s in union_symbols if not (s in seen or seen.add(s))]

            base = reqs[0]
            cache = await _update_ohlcv_cache_inner(
                base.exchange,
                base.cache,
                union_symbols,
                timeframe=base.timeframe,
                limit=base.limit,
                start_since=base.start_since,
                use_websocket=base.use_websocket,
                force_websocket_history=base.force_websocket_history,
                config=base.config,
                max_concurrent=base.max_concurrent,
                notifier=base.notifier,
            )

            for r in reqs:
                if r.cache is not cache:
                    for s in r.symbols:
                        if s in cache:
                            r.cache[s] = cache[s]
                if not r.future.done():
                    r.future.set_result(r.cache)
                queue.task_done()
    finally:
        _OHLCV_BATCH_TASKS.pop(key, None)

# Valid characters for Solana addresses
BASE58_ALPHABET = "123456789ABCDEFGHJKLMNPQRSTUVWXYZabcdefghijkmnopqrstuvwxyz"

# Quote currencies eligible for Coinbase fallback
SUPPORTED_USD_QUOTES = {"USD", "USDC", "USDT"}

def _is_valid_base_token(token: str) -> bool:
    """Return ``True`` if ``token`` is known or looks like a Solana mint."""
    token_upper = token.upper()
    if token_upper in NON_SOLANA_BASES:
        return False
    if token_upper in TOKEN_MINTS:
        return True
    if not isinstance(token, str):
        return False
    if not (32 <= len(token) <= 44):
        return False
    try:
        return len(base58.b58decode(token)) == 32 and all(
            c in BASE58_ALPHABET for c in token
        )
    except Exception:
        return False


def configure(
    ohlcv_timeout: int | float | None = None,
    max_failures: int | None = None,
    max_ws_limit: int | None = None,
    status_updates: bool | None = None,
    ws_ohlcv_timeout: int | float | None = None,
    rest_ohlcv_timeout: int | float | None = None,
    max_concurrent: int | None = None,
    gecko_limit: int | None = None,
) -> None:
    """Configure module-wide settings."""
    global OHLCV_TIMEOUT, MAX_OHLCV_FAILURES, MAX_WS_LIMIT, STATUS_UPDATES, SEMA, GECKO_SEMAPHORE
    cfg = None
    if ohlcv_timeout is None or max_failures is None:
        try:
            with open(CONFIG_PATH) as f:
                cfg = yaml.safe_load(f) or {}
        except Exception:
            cfg = {}
    if ohlcv_timeout is None and cfg is not None:
        cfg_val = cfg.get("ohlcv_timeout")
        if cfg_val is not None:
            ohlcv_timeout = cfg_val
    if max_failures is None and cfg is not None:
        cfg_val = cfg.get("max_ohlcv_failures")
        if cfg_val is not None:
            max_failures = cfg_val
    if ohlcv_timeout is not None:
        try:
            val = max(1, int(ohlcv_timeout))
            OHLCV_TIMEOUT = val
            WS_OHLCV_TIMEOUT = val
            REST_OHLCV_TIMEOUT = val
        except (TypeError, ValueError):
            logger.warning(
                "Invalid ohlcv_timeout %s; using default %s",
                ohlcv_timeout,
                OHLCV_TIMEOUT,
            )
    if ws_ohlcv_timeout is not None:
        try:
            WS_OHLCV_TIMEOUT = max(1, int(ws_ohlcv_timeout))
        except (TypeError, ValueError):
            logger.warning(
                "Invalid WS_OHLCV_TIMEOUT %s; using default %s",
                ws_ohlcv_timeout,
                WS_OHLCV_TIMEOUT,
            )
    if rest_ohlcv_timeout is not None:
        try:
            REST_OHLCV_TIMEOUT = max(1, int(rest_ohlcv_timeout))
        except (TypeError, ValueError):
            logger.warning(
                "Invalid REST_OHLCV_TIMEOUT %s; using default %s",
                rest_ohlcv_timeout,
                REST_OHLCV_TIMEOUT,
            )
    if max_failures is not None:
        try:
            MAX_OHLCV_FAILURES = max(1, int(max_failures))
        except (TypeError, ValueError):
            logger.warning(
                "Invalid MAX_OHLCV_FAILURES %s; using default %s",
                max_failures,
                MAX_OHLCV_FAILURES,
            )
    if max_ws_limit is None:
        try:
            with open(CONFIG_PATH) as f:
                cfg = yaml.safe_load(f) or {}
            cfg_val = cfg.get("max_ws_limit")
            if cfg_val is not None:
                max_ws_limit = cfg_val
        except Exception:
            pass
    if max_ws_limit is not None:
        try:
            MAX_WS_LIMIT = max(1, int(max_ws_limit))
        except (TypeError, ValueError):
            logger.warning(
                "Invalid MAX_WS_LIMIT %s; using default %s",
                max_ws_limit,
                MAX_WS_LIMIT,
            )
    if status_updates is not None:
        STATUS_UPDATES = bool(status_updates)
    if max_concurrent is None:
        try:
            with open(CONFIG_PATH) as f:
                cfg = yaml.safe_load(f) or {}
            cfg_val = cfg.get("max_concurrent_ohlcv")
            if cfg_val is not None:
                max_concurrent = cfg_val
        except Exception:
            pass
    if max_concurrent is not None:
        try:
            val = int(max_concurrent)
            if val < 1:
                raise ValueError
            SEMA = asyncio.Semaphore(val)
        except (TypeError, ValueError):
            logger.warning(
                "Invalid max_concurrent %s; disabling semaphore", max_concurrent
            )
            SEMA = None

    if gecko_limit is not None:
        try:
            val = int(gecko_limit)
            if val < 1:
                raise ValueError
            GECKO_SEMAPHORE = asyncio.Semaphore(val)
        except (TypeError, ValueError):
            logger.warning("Invalid gecko_limit %s; using default", gecko_limit)


def is_symbol_type(pair_info: dict, allowed: List[str]) -> bool:
    """Return ``True`` if ``pair_info`` matches one of the ``allowed`` types.

    The heuristic checks common CCXT fields like ``type`` and boolean flags
    (``spot``, ``future``, ``swap``) along with nested ``info`` metadata.  If no
    explicit type can be determined, a pair is treated as ``spot`` by default.
    """

    allowed_set = {t.lower() for t in allowed}

    market_type = str(pair_info.get("type", "")).lower()
    if market_type:
        return market_type in allowed_set

    for key in ("spot", "future", "swap", "option"):
        if pair_info.get(key) and key in allowed_set:
            return True

    info = pair_info.get("info", {}) or {}
    asset_class = str(info.get("assetClass", "")).lower()
    if asset_class:
        if asset_class in allowed_set:
            return True
        if asset_class in ("perpetual", "swap") and "swap" in allowed_set:
            return True
        if asset_class in ("future", "futures") and "future" in allowed_set:
            return True

    contract_type = str(info.get("contractType", "")).lower()
    if contract_type:
        if contract_type in allowed_set:
            return True
        if "perp" in contract_type and "swap" in allowed_set:
            return True

    # default to spot if no derivative hints are present
    if "spot" in allowed_set:
        derivative_keys = (
            "future",
            "swap",
            "option",
            "expiry",
            "contract",
            "settlement",
        )
        if not any(k in pair_info for k in derivative_keys) and not any(
            k in info for k in derivative_keys
        ):
            return True

    return False


def timeframe_seconds(exchange, timeframe: str) -> int:
    """Return timeframe length in seconds."""
    if hasattr(exchange, "parse_timeframe"):
        try:
            return int(exchange.parse_timeframe(timeframe))
        except Exception:
            pass
    unit = timeframe[-1]
    value = int(timeframe[:-1])
    if unit == "s":
        return value
    if unit == "m":
        return value * 60
    if unit == "h":
        return value * 3600
    if unit == "d":
        return value * 86400
    if unit == "w":
        return value * 604800
    if unit == "M":
        return value * 2592000
    raise ValueError(f"Unknown timeframe {timeframe}")


def gecko_timeframe_parts(timeframe: str) -> tuple[str, int]:
    """Return (path, aggregate) for GeckoTerminal OHLCV requests."""
    unit = timeframe[-1]
    value = int(timeframe[:-1]) if timeframe[:-1].isdigit() else 1
    if unit == "m":
        return "minute", value
    if unit == "h":
        return "hour", value
    if unit == "d":
        return "day", value
    return timeframe, 1


async def _call_with_retry(func, *args, timeout=None, **kwargs):
    """Call ``func`` with fixed back-off on 520/522 errors."""

    attempts = 3
    delays = [5, 10, 20]
    for attempt in range(attempts):
        try:
            if timeout is not None:
                return await asyncio.wait_for(
                    asyncio.shield(func(*args, **kwargs)), timeout
                )
            return await func(*args, **kwargs)
        except asyncio.CancelledError:
            raise
        except (ccxt.ExchangeError, ccxt.NetworkError) as exc:
            if (
                getattr(exc, "http_status", None) in (520, 522)
                and attempt < attempts - 1
            ):
                await asyncio.sleep(delays[min(attempt, len(delays) - 1)])
                continue
            raise




async def load_kraken_symbols(
    exchange,
    exclude: Iterable[str] | None = None,
    config: Dict | None = None,
) -> List[str] | None:
    """Return a list of active trading pairs on Kraken.

    Parameters
    ----------
    exchange : ccxt Exchange
        Exchange instance connected to Kraken.
    exclude : Iterable[str] | None
        Symbols to exclude from the result.
    """

    exclude_set = set(exclude or [])
    if config and "exchange_market_types" in config:
        allowed_types = set(config["exchange_market_types"])
    else:
        allowed_types = set(getattr(exchange, "exchange_market_types", []))
        if not allowed_types:
            allowed_types = {"spot"}

    markets = None
    if getattr(exchange, "has", {}).get("fetchMarketsByType"):
        fetcher = getattr(exchange, "fetch_markets_by_type", None) or getattr(
            exchange, "fetchMarketsByType", None
        )
        if fetcher:
            markets = {}
            for m_type in allowed_types:
                try:
                    if asyncio.iscoroutinefunction(fetcher):
                        fetched = await fetcher(m_type)
                    else:
                        fetched = await asyncio.to_thread(fetcher, m_type)
                except TypeError:
                    params = {"type": m_type}
                    if asyncio.iscoroutinefunction(fetcher):
                        fetched = await fetcher(params)
                    else:
                        fetched = await asyncio.to_thread(fetcher, params)
                except Exception as exc:  # pragma: no cover - safety
                    logger.warning("fetch_markets_by_type failed: %s", exc)
                    continue
                if isinstance(fetched, dict):
                    for sym, info in fetched.items():
                        info.setdefault("type", m_type)
                        markets[sym] = info
                elif isinstance(fetched, list):
                    for info in fetched:
                        sym = info.get("symbol")
                        if sym:
                            info.setdefault("type", m_type)
                            markets[sym] = info
    if markets is None:
        if asyncio.iscoroutinefunction(getattr(exchange, "load_markets", None)):
            markets = await exchange.load_markets()
        else:
            markets = await asyncio.to_thread(exchange.load_markets)

    df = pd.DataFrame.from_dict(markets, orient="index")
    df.index.name = "symbol"
    if "symbol" in df.columns:
        df.drop(columns=["symbol"], inplace=True)
    df.reset_index(inplace=True)

    # Fill missing active flag with False
    df["active"] = df["active"].fillna(False)

    df["reason"] = None
    df.loc[~df["active"], "reason"] = "inactive (CCXT flag)"

    for idx, row in df.iterrows():
        info = row.get("info", {})
        if not isinstance(info, dict):
            df.at[idx, "reason"] = "missing info dict"
            continue
        status = str(info.get("status", "")).lower()
        if status != "online":
            df.at[idx, "reason"] = f"status '{status}' (not online)"

    mask_type = df.apply(lambda r: is_symbol_type(r.to_dict(), allowed_types), axis=1)
    df.loc[df["reason"].isna() & ~mask_type, "reason"] = (
        "type mismatch ("
        + df.get("type", "unknown").fillna("unknown").astype(str)
        + ")"
    )

    df.loc[df["reason"].isna() & df["symbol"].isin(exclude_set), "reason"] = "excluded"

    symbols: List[str] = []
    for row in df.itertuples():
        if row.reason:
            logger.debug("Skipping symbol %s: %s", row.symbol, row.reason)
        else:
            logger.debug("Including symbol %s", row.symbol)
            symbols.append(row.symbol)

    if not symbols:
        logger.warning("No active trading pairs were discovered")
        return None

    logger.info("%d active Kraken pairs discovered", len(symbols))

    return symbols


async def _fetch_ohlcv_async_inner(
    exchange,
    symbol: str,
    timeframe: str = "1h",
    limit: int = 100,
    since: int | None = None,
    use_websocket: bool = False,
    force_websocket_history: bool = False,
) -> list | Exception:
    """Internal helper for :func:`fetch_ohlcv_async`."""

    if hasattr(exchange, "has") and not exchange.has.get("fetchOHLCV"):
        ex_id = getattr(exchange, "id", "unknown")
        logger.warning("Exchange %s lacks fetchOHLCV capability", ex_id)
        return []
    if getattr(exchange, "timeframes", None) and timeframe not in getattr(
        exchange, "timeframes", {}
    ):
        ex_id = getattr(exchange, "id", "unknown")
        logger.warning("Timeframe %s not supported on %s", timeframe, ex_id)
        return []

    if timeframe in ("4h", "1d"):
        use_websocket = False


    try:
        if hasattr(exchange, "symbols"):
            if not exchange.symbols and hasattr(exchange, "load_markets"):
                try:
                    if asyncio.iscoroutinefunction(
                        getattr(exchange, "load_markets", None)
                    ):
                        await exchange.load_markets()
                    else:
                        await asyncio.to_thread(exchange.load_markets)
                except Exception as exc:
                    logger.warning("load_markets failed: %s", exc)
            if exchange.symbols and symbol not in exchange.symbols:
                logger.warning(
                    "Skipping unsupported symbol %s on %s",
                    symbol,
                    getattr(exchange, "id", "unknown"),
                )
                return []

        if not use_websocket and limit > 0:
            data_all: list = []
            while limit > 0:
                req_limit = min(limit, 720)
                params = {"symbol": symbol, "timeframe": timeframe, "limit": req_limit}
                if since is not None:
                    params["since"] = since
                if asyncio.iscoroutinefunction(getattr(exchange, "fetch_ohlcv", None)):
                    batch = await _call_with_retry(
                        exchange.fetch_ohlcv,
                        timeout=REST_OHLCV_TIMEOUT,
                        **params,
                    )
                else:
                    batch = await _call_with_retry(
                        asyncio.to_thread,
                        exchange.fetch_ohlcv,
                        **params,
                        timeout=REST_OHLCV_TIMEOUT,
                    )
                data_all.extend(batch)
                limit -= len(batch)
                if len(batch) < req_limit:
                    break
                since = batch[-1][0] + timeframe_seconds(exchange, timeframe) * 1000
            return data_all
        if (
            use_websocket
            and since is None
            and timeframe == "1m"
            and limit > MAX_WS_LIMIT
            and not force_websocket_history
        ):
            logger.info(
                "Skipping WebSocket OHLCV for %s limit %d exceeds %d",
                symbol,
                limit,
                MAX_WS_LIMIT,
            )
            use_websocket = False
            limit = min(limit, MAX_WS_LIMIT)
        if use_websocket and since is not None:
            try:
                seconds = timeframe_seconds(exchange, timeframe)
                candles_needed = int((time.time() - since) / seconds) + 1
                if candles_needed < limit:
                    limit = candles_needed
            except Exception:
                pass
        if use_websocket and hasattr(exchange, "watch_ohlcv"):
            params = inspect.signature(exchange.watch_ohlcv).parameters
            ws_limit = limit
            kwargs = {"symbol": symbol, "timeframe": timeframe, "limit": ws_limit}
            if since is not None and "since" in params:
                kwargs["since"] = since
                tf_sec = timeframe_seconds(exchange, timeframe)
                try:
                    if since > 1e10:
                        now_ms = int(time.time() * 1000)
                        expected = max(0, (now_ms - since) // (tf_sec * 1000))
                        ws_limit = max(1, min(ws_limit, int(expected) + 2))
                    else:
                        expected = max(0, (time.time() - since) // tf_sec)
                        ws_limit = max(1, min(ws_limit, int(expected) + 1))
                    kwargs["limit"] = ws_limit
                except Exception:
                    pass
            try:
                data = await _watch_ohlcv_with_retry(exchange, **kwargs)
                WS_FAIL_COUNTS[symbol] = 0
            except asyncio.CancelledError:
                if hasattr(exchange, "close"):
                    if asyncio.iscoroutinefunction(getattr(exchange, "close")):
                        with contextlib.suppress(Exception):
                            await exchange.close()
                    else:
                        with contextlib.suppress(Exception):
                            await asyncio.to_thread(exchange.close)
                raise
            except Exception as exc:
                WS_FAIL_COUNTS[symbol] = WS_FAIL_COUNTS.get(symbol, 0) + 1
                if WS_FAIL_COUNTS[symbol] > 2:
                    logger.warning(
                        "WS OHLCV failed: %s - falling back to REST", exc
                    )
                    return await _fetch_ohlcv_async_inner(
                        exchange,
                        symbol,
                        timeframe=timeframe,
                        limit=limit,
                        since=since,
                        use_websocket=False,
                        force_websocket_history=force_websocket_history,
                    )
                raise
            if ws_limit and len(data) < ws_limit and force_websocket_history:
                logger.warning(
                    "WebSocket OHLCV for %s %s returned %d of %d candles; disable force_websocket_history to allow REST fallback",
                    symbol,
                    timeframe,
                    len(data),
                    ws_limit,
                )
            if (
                ws_limit
                and len(data) < ws_limit
                and not force_websocket_history
                and hasattr(exchange, "fetch_ohlcv")
            ):
                if asyncio.iscoroutinefunction(getattr(exchange, "fetch_ohlcv", None)):
                    params_f = inspect.signature(exchange.fetch_ohlcv).parameters
                    kwargs_f = {
                        "symbol": symbol,
                        "timeframe": timeframe,
                        "limit": limit,
                    }
                    if since is not None and "since" in params_f:
                        kwargs_f["since"] = since
                    try:
                        data = await _call_with_retry(
                            exchange.fetch_ohlcv,
                            timeout=REST_OHLCV_TIMEOUT,
                            **kwargs_f,
                        )
                    except asyncio.CancelledError:
                        raise
                    expected = limit
                    if since is not None:
                        try:
                            tf_sec = timeframe_seconds(exchange, timeframe)
                            now_ms = int(time.time() * 1000)
                            expected = min(
                                limit, int((now_ms - since) // (tf_sec * 1000)) + 1
                            )
                        except Exception:
                            pass
                    if len(data) < expected:
                        logger.info(
                            "Incomplete OHLCV for %s: got %d of %d",
                            symbol,
                            len(data),
                            expected,
                        )
                    return data
                params_f = inspect.signature(exchange.fetch_ohlcv).parameters
                kwargs_f = {"symbol": symbol, "timeframe": timeframe, "limit": limit}
                if since is not None and "since" in params_f:
                    kwargs_f["since"] = since
                try:
                    data = await _call_with_retry(
                        asyncio.to_thread,
                        exchange.fetch_ohlcv,
                        **kwargs_f,
                        timeout=REST_OHLCV_TIMEOUT,
                    )
                except asyncio.CancelledError:
                    raise
                expected = limit
                if since is not None:
                    try:
                        tf_sec = timeframe_seconds(exchange, timeframe)
                        now_ms = int(time.time() * 1000)
                        expected = min(
                            limit, int((now_ms - since) // (tf_sec * 1000)) + 1
                        )
                    except Exception:
                        pass
                if len(data) < expected:
                    logger.info(
                        "Incomplete OHLCV for %s: got %d of %d",
                        symbol,
                        len(data),
                        expected,
                    )
                return data
            expected = limit
            if since is not None:
                try:
                    tf_sec = timeframe_seconds(exchange, timeframe)
                    now_ms = int(time.time() * 1000)
                    expected = min(limit, int((now_ms - since) // (tf_sec * 1000)) + 1)
                except Exception:
                    pass
            if len(data) < expected:
                logger.info(
                    "Incomplete OHLCV for %s: got %d of %d",
                    symbol,
                    len(data),
                    expected,
                )
                if since is not None and hasattr(exchange, "fetch_ohlcv"):
                    try:
                        kwargs_r = {
                            "symbol": symbol,
                            "timeframe": timeframe,
                            "limit": limit,
                        }
                        if asyncio.iscoroutinefunction(
                            getattr(exchange, "fetch_ohlcv", None)
                        ):
                            try:
                                data_r = await _call_with_retry(
                                    exchange.fetch_ohlcv,
                                    timeout=REST_OHLCV_TIMEOUT,
                                    **kwargs_r,
                                )
                            except asyncio.CancelledError:
                                raise
                        else:
                            try:
                                data_r = await _call_with_retry(
                                    asyncio.to_thread,
                                    exchange.fetch_ohlcv,
                                    **kwargs_r,
                                    timeout=REST_OHLCV_TIMEOUT,
                                )
                            except asyncio.CancelledError:
                                raise
                        if len(data_r) > len(data):
                            data = data_r
                    except Exception:
                        pass
                if (
                    len(data) < expected
                    and since is not None
                    and hasattr(exchange, "fetch_trades")
                ):
                    try:
                        trades_data = await fetch_ohlcv_from_trades(
                            exchange,
                            symbol,
                            timeframe,
                            since,
                            limit,
                        )
                        if len(trades_data) > len(data):
                            data = trades_data
                    except Exception:
                        pass
            return data
        if asyncio.iscoroutinefunction(getattr(exchange, "fetch_ohlcv", None)):
            params_f = inspect.signature(exchange.fetch_ohlcv).parameters
            kwargs_f = {"symbol": symbol, "timeframe": timeframe, "limit": limit}
            if since is not None and "since" in params_f:
                kwargs_f["since"] = since
            try:
                data = await _call_with_retry(
                    exchange.fetch_ohlcv,
                    timeout=REST_OHLCV_TIMEOUT,
                    **kwargs_f,
                )
            except asyncio.CancelledError:
                raise
            expected = limit
            if since is not None:
                try:
                    tf_sec = timeframe_seconds(exchange, timeframe)
                    now_ms = int(time.time() * 1000)
                    expected = min(limit, int((now_ms - since) // (tf_sec * 1000)) + 1)
                except Exception:
                    pass
            if len(data) < expected:
                logger.info(
                    "Incomplete OHLCV for %s: got %d of %d",
                    symbol,
                    len(data),
                    expected,
                )
            if since is not None:
                try:
                    kwargs_r = {
                        "symbol": symbol,
                        "timeframe": timeframe,
                        "limit": limit,
                    }
                    try:
                        data_r = await _call_with_retry(
                            exchange.fetch_ohlcv,
                            timeout=REST_OHLCV_TIMEOUT,
                            **kwargs_r,
                        )
                    except asyncio.CancelledError:
                        raise
                    if len(data_r) > len(data):
                        data = data_r
                except Exception:
                    pass
            if (
                len(data) < expected
                and since is not None
                and hasattr(exchange, "fetch_trades")
            ):
                try:
                    trades_data = await fetch_ohlcv_from_trades(
                        exchange,
                        symbol,
                        timeframe,
                        since,
                        limit,
                    )
                    if len(trades_data) > len(data):
                        data = trades_data
                except Exception:
                    pass
            return data
        params_f = inspect.signature(exchange.fetch_ohlcv).parameters
        kwargs_f = {"symbol": symbol, "timeframe": timeframe, "limit": limit}
        if since is not None and "since" in params_f:
            kwargs_f["since"] = since
        try:
            data = await _call_with_retry(
                asyncio.to_thread,
                exchange.fetch_ohlcv,
                **kwargs_f,
                timeout=REST_OHLCV_TIMEOUT,
            )
        except asyncio.CancelledError:
            raise
        expected = limit
        if since is not None:
            try:
                tf_sec = timeframe_seconds(exchange, timeframe)
                now_ms = int(time.time() * 1000)
                expected = min(limit, int((now_ms - since) // (tf_sec * 1000)) + 1)
            except Exception:
                pass
        if len(data) < expected:
            logger.info(
                "Incomplete OHLCV for %s: got %d of %d",
                symbol,
                len(data),
                expected,
            )
            if since is not None:
                try:
                    kwargs_r = {
                        "symbol": symbol,
                        "timeframe": timeframe,
                        "limit": limit,
                    }
                    try:
                        data_r = await _call_with_retry(
                            asyncio.to_thread,
                            exchange.fetch_ohlcv,
                            **kwargs_r,
                            timeout=REST_OHLCV_TIMEOUT,
                        )
                    except asyncio.CancelledError:
                        raise
                    if len(data_r) > len(data):
                        data = data_r
                except Exception:
                    pass
        if (
            len(data) < expected
            and since is not None
            and hasattr(exchange, "fetch_trades")
        ):
            try:
                trades_data = await fetch_ohlcv_from_trades(
                    exchange,
                    symbol,
                    timeframe,
                    since,
                    limit,
                )
                if len(trades_data) > len(data):
                    data = trades_data
            except Exception:
                pass
        return data
    except asyncio.TimeoutError as exc:
        ex_id = getattr(exchange, "id", "unknown")
        if use_websocket and hasattr(exchange, "watch_ohlcv"):
            logger.error(
                "WS OHLCV timeout for %s on %s (tf=%s limit=%s ws=%s): %s",
                symbol,
                ex_id,
                timeframe,
                limit,
                use_websocket,
                exc,
                exc_info=False,
            )
        else:
            logger.error(
                "REST OHLCV timeout for %s on %s (tf=%s limit=%s ws=%s): %s",
                symbol,
                ex_id,
                timeframe,
                limit,
                use_websocket,
                exc,
                exc_info=False,
            )
        if use_websocket and hasattr(exchange, "fetch_ohlcv"):
            logger.info(
                "Falling back to REST fetch_ohlcv for %s on %s limit %d",
                symbol,
                timeframe,
                limit,
            )
            try:
                if asyncio.iscoroutinefunction(getattr(exchange, "fetch_ohlcv", None)):
                    params_f = inspect.signature(exchange.fetch_ohlcv).parameters
                    kwargs_f = {
                        "symbol": symbol,
                        "timeframe": timeframe,
                        "limit": limit,
                    }
                    if since is not None and "since" in params_f:
                        kwargs_f["since"] = since
                    try:
                        return await _call_with_retry(
                            exchange.fetch_ohlcv,
                            timeout=REST_OHLCV_TIMEOUT,
                            **kwargs_f,
                        )
                    except asyncio.CancelledError:
                        raise
                params_f = inspect.signature(exchange.fetch_ohlcv).parameters
                kwargs_f = {"symbol": symbol, "timeframe": timeframe, "limit": limit}
                if since is not None and "since" in params_f:
                    kwargs_f["since"] = since
                try:
                    return await _call_with_retry(
                        asyncio.to_thread,
                        exchange.fetch_ohlcv,
                        **kwargs_f,
                        timeout=REST_OHLCV_TIMEOUT,
                    )
                except asyncio.CancelledError:
                    raise
            except Exception as exc2:  # pragma: no cover - fallback
                ex_id = getattr(exchange, "id", "unknown")
                logger.error(
                    "REST fallback fetch_ohlcv failed for %s on %s (tf=%s limit=%s ws=%s): %s",
                    symbol,
                    ex_id,
                    timeframe,
                    limit,
                    use_websocket,
                    exc2,
                    exc_info=True,
                )
        return exc
    except asyncio.CancelledError:
        raise
    except Exception as exc:  # pragma: no cover - network
        if (
            use_websocket
            and hasattr(exchange, "fetch_ohlcv")
            and not force_websocket_history
        ):
            try:
                if asyncio.iscoroutinefunction(getattr(exchange, "fetch_ohlcv", None)):
                    params_f = inspect.signature(exchange.fetch_ohlcv).parameters
                    kwargs_f = {
                        "symbol": symbol,
                        "timeframe": timeframe,
                        "limit": limit,
                    }
                    if since is not None and "since" in params_f:
                        kwargs_f["since"] = since
                    try:
                        return await _call_with_retry(
                            exchange.fetch_ohlcv,
                            timeout=REST_OHLCV_TIMEOUT,
                            **kwargs_f,
                        )
                    except asyncio.CancelledError:
                        raise
                params_f = inspect.signature(exchange.fetch_ohlcv).parameters
                kwargs_f = {"symbol": symbol, "timeframe": timeframe, "limit": limit}
                if since is not None and "since" in params_f:
                    kwargs_f["since"] = since
                try:
                    return await _call_with_retry(
                        asyncio.to_thread,
                        exchange.fetch_ohlcv,
                        **kwargs_f,
                        timeout=REST_OHLCV_TIMEOUT,
                    )
                except asyncio.CancelledError:
                    raise
            except Exception:
                pass
        return exc


async def fetch_ohlcv_async(
    exchange,
    symbol: str,
    timeframe: str = "1h",
    limit: int = 100,
    since: int | None = None,
    use_websocket: bool = False,
    force_websocket_history: bool = False,
) -> list | Exception:
    """Return OHLCV data for ``symbol`` with simple retries."""

    for attempt in range(3):
        try:
            return await _fetch_ohlcv_async_inner(
                exchange,
                symbol,
                timeframe=timeframe,
                limit=limit,
                since=since,
                use_websocket=use_websocket,
                force_websocket_history=force_websocket_history,
            )
        except Exception as exc:
            if attempt == 2:
                raise
            logger.warning(
                "OHLCV fetch retry %d for %s: %s",
                attempt + 1,
                symbol,
                exc,
            )
            await asyncio.sleep(2 ** attempt)
    return []


async def fetch_geckoterminal_ohlcv(
    symbol: str,
    timeframe: str = "1h",
    limit: int = 100,
    *,
    min_24h_volume: float = 0.0,
    return_price: bool = False,
) -> tuple[list, float] | tuple[list, float, float] | None:
    """Return OHLCV data and 24h volume for ``symbol`` from GeckoTerminal.

    When ``return_price`` is ``True`` the pool price is returned instead of the
    reserve liquidity value.
    """

    limit = min(int(limit), 720)
    from urllib.parse import quote_plus

    async with GECKO_SEMAPHORE:
        # Validate symbol before making any requests
        try:
            token_mint, quote = symbol.split("/", 1)
        except ValueError:
            token_mint, quote = symbol, ""
        if quote != "USDC" or not _is_valid_base_token(token_mint):
            return None

        if symbol in GECKO_UNAVAILABLE:
            return None

        cached = GECKO_POOL_CACHE.get(symbol)
        is_cached = cached is not None and cached[4] == limit
        if not _is_valid_base_token(token_mint):
            return None

        volume = 0.0
        reserve = 0.0
        price = 0.0
        data: dict | None = None

        pool_addr = ""
        attrs: dict = {}
        if is_cached:
            pool_addr, volume, reserve, price, _ = cached

        backoff = 1
        for attempt in range(3):
            try:
                if not is_cached:
                    query = quote_plus(symbol)
                    search_url = "https://api.geckoterminal.com/api/v2/search/pools"
                    params = {"query": query, "network": "solana"}
                    search_data = await gecko_request(search_url, params=params)
                    if not search_data:
                        logger.info("token not available on GeckoTerminal: %s", symbol)
                        logger.info("pair not available on GeckoTerminal: %s", symbol)
                        GECKO_UNAVAILABLE.add(symbol)
                        return None

                    items = search_data.get("data") or []
                    if not items:
                        mint = await get_mint_from_gecko(token_mint)
                        if mint and mint != token_mint:
                            params["query"] = quote_plus(f"{mint}/USDC")
                            search_data = await gecko_request(search_url, params=params)
                            items = search_data.get("data") or [] if search_data else []
                        if mint:
                            params = {"query": mint, "network": "solana"}
                            search_data = await gecko_request(search_url, params=params)
                            items = search_data.get("data") or [] if search_data else []
                            token_mint = mint
                        if not items:
                            logger.info("pair not available on GeckoTerminal: %s", symbol)
                            GECKO_UNAVAILABLE.add(symbol)
                            return None

                    first = items[0]
                    attrs = first.get("attributes", {}) if isinstance(first, dict) else {}
                    if not attrs:
                        helius_map = await fetch_from_helius([token_mint])
                        helius_mint = helius_map.get(token_mint.upper()) if isinstance(helius_map, dict) else None
                        if helius_mint:
                            logger.info("Helius mint resolved for %s: %s", symbol, helius_mint)
                            params = {"query": helius_mint, "network": "solana"}
                            search_data = await gecko_request(search_url, params=params)
                            items = search_data.get("data") or [] if search_data else []
                            if items:
                                first = items[0]
                                attrs = first.get("attributes", {}) if isinstance(first, dict) else {}
                                token_mint = helius_mint
                        if not attrs:
                            return None
                    
                    pool_id = str(first.get("id", ""))
                    pool_addr = pool_id.split("_", 1)[-1]
                    try:
                        volume = float(attrs.get("volume_usd", {}).get("h24", 0.0))
                    except Exception:
                        volume = 0.0
                    if volume < float(min_24h_volume):
                        return None
                    try:
                        price = float(attrs.get("base_token_price_quote_token", 0.0))
                    except Exception:
                        price = 0.0
                    try:
                        reserve = float(attrs.get("reserve_in_usd", 0.0))
                    except Exception:
                        reserve = 0.0

                gecko_tf, aggregate = gecko_timeframe_parts(timeframe)
                ohlcv_url = (
                    f"https://api.geckoterminal.com/api/v2/networks/solana/pools/{pool_addr}/ohlcv/{gecko_tf}"
                )
                params = {"aggregate": aggregate, "limit": limit}
                data = await gecko_request(ohlcv_url, params=params)
                if data is None:
                    raise RuntimeError("request failed")
                break
            except Exception as exc:  # pragma: no cover - network
                if attempt == 2:
                    logger.error("GeckoTerminal OHLCV error for %s: %s", symbol, exc)
                    return None
                await asyncio.sleep(backoff)
                backoff = min(backoff + 1, 3)

        candles = (data.get("data") or {}).get("attributes", {}).get("ohlcv_list") or []

        result: list = []
        multiplier = 1000 if is_cached else 1
        for c in candles[-limit:]:
            try:
                result.append(
                    [
                        int(c[0]) * multiplier,
                        float(c[1]),
                        float(c[2]),
                        float(c[3]),
                        float(c[4]),
                        float(c[5]),
                    ]
                )
            except Exception:
                reserve = 0.0
        GECKO_POOL_CACHE[symbol] = (pool_addr, volume, reserve, price, limit)

        if return_price:
            return result, volume, price
        return result, volume, reserve


async def fetch_coingecko_ohlc(
    coin_id: str,
    timeframe: str = "1h",
    limit: int = 100,
) -> list | None:
    """Return OHLC data from CoinGecko as [timestamp, open, high, low, close, 0]."""

    days = 1
    if timeframe.endswith("d"):
        days = 90
    url = f"https://api.coingecko.com/api/v3/coins/{coin_id}/ohlc"
    params = {"vs_currency": "usd", "days": days}
    try:
        async with aiohttp.ClientSession() as session:
            async with session.get(url, params=params, timeout=10) as resp:
                resp.raise_for_status()
                data = await resp.json()
    except Exception:  # pragma: no cover - network
        return None

    result: list = []
    for c in data[-limit:]:
        if not isinstance(c, list) or len(c) < 5:
            continue
        try:
            ts, o, h, l, cl = c[:5]
            result.append([int(ts), float(o), float(h), float(l), float(cl), 0.0])
        except Exception:
            continue
    return result


async def get_kraken_listing_date(symbol: str) -> int | None:
    """Return approximate Kraken listing date in milliseconds for ``symbol``."""

    url = "https://api.kraken.com/0/public/Trades"
    ex = ccxt.kraken()
    try:
        pair = ex.market_id(symbol)
    except Exception:
        pair = symbol.replace("/", "")
    params = {"pair": pair, "since": 0}
    try:
        async with aiohttp.ClientSession() as session:
            async with session.get(url, params=params, timeout=10) as resp:
                resp.raise_for_status()
                data = await resp.json()
    except Exception:
        return None
    trades = None
    if isinstance(data, dict):
        for val in data.get("result", {}).values():
            if isinstance(val, list) and val:
                trades = val
                break
    if not trades:
        return None
    try:
        ts = float(trades[0][2])
        dt = datetime.datetime.utcfromtimestamp(ts)
        return int(dt.timestamp() * 1000)
    except Exception:
        return None


async def fetch_dex_ohlcv(
    exchange,
    symbol: str,
    timeframe: str = "1h",
    limit: int = 100,
    *,
    min_volume_usd: float = 0.0,
    gecko_res: list | tuple | None = None,
    use_gecko: bool = True,
) -> list | None:
    """Fetch DEX OHLCV with fallback to CoinGecko, Coinbase then Kraken.

<<<<<<< HEAD
    Parameters
    ----------
    exchange
        Exchange instance used for REST/WebSocket calls.
    symbol
        Trading pair symbol.
    timeframe
        Candle timeframe (defaults to ``"1h"``).
    limit
        Maximum number of candles to retrieve.
    min_volume_usd
        Minimum 24h volume required for GeckoTerminal data to be used.
    gecko_res
        Optional pre-fetched GeckoTerminal response. Accepted formats are:

        - ``list`` of OHLCV candles.
        - ``(candles, volume)`` tuple.
        - ``(candles, volume, reserve_or_price)`` tuple where the third
          element is ignored.

    Returns
    -------
    list | None
        Only the candle list is returned. Any accompanying volume, reserve
        or price information is discarded.
=======
    GeckoTerminal may return a tuple with extra elements; only the first two
    (data and volume) are used and any additional values are ignored.
>>>>>>> 5283effe
    """

    res = gecko_res
    if res is None and use_gecko:
        try:
            res = await fetch_geckoterminal_ohlcv(symbol, timeframe=timeframe, limit=limit)
        except Exception as exc:  # pragma: no cover - network
            logger.error("GeckoTerminal OHLCV error for %s: %s", symbol, exc)
            res = None

    data = None
    if res:
        if isinstance(res, tuple):
<<<<<<< HEAD
            data = res[0]
            vol = res[1] if len(res) > 1 else min_volume_usd
=======
            # GeckoTerminal can return more than two items; ignore extras
            data, vol, *_ = res
>>>>>>> 5283effe
        else:
            data = res
            vol = min_volume_usd
        if data and vol >= min_volume_usd:
            return data  # Only return the candle list

    base, _, quote = symbol.partition("/")
    coin_id = COINGECKO_IDS.get(base)
    if coin_id:
        data = await fetch_coingecko_ohlc(coin_id, timeframe=timeframe, limit=limit)
        if data:
            return data

    if quote.upper() in SUPPORTED_USD_QUOTES:
        try:
            cb = ccxt.coinbase({"enableRateLimit": True})
            data = await fetch_ohlcv_async(cb, symbol, timeframe=timeframe, limit=limit)
        finally:
            close = getattr(cb, "close", None)
            if close:
                try:
                    if asyncio.iscoroutinefunction(close):
                        await close()
                    else:
                        close()
                except Exception:
                    pass
        if data and not isinstance(data, Exception):
            return data

    data = await fetch_ohlcv_async(exchange, symbol, timeframe=timeframe, limit=limit)
    if isinstance(data, Exception):
        return None
    return data


async def fetch_ohlcv_for_token(
    symbol: str, timeframe: str = "1m", limit: int = 60
) -> pd.DataFrame | None:
    """Return short-term OHLCV DataFrame for ``symbol``.

    Data is retrieved from :func:`fetch_geckoterminal_ohlcv`. ``None`` is
    returned on failure.
    """

    try:
        res = await fetch_geckoterminal_ohlcv(symbol, timeframe=timeframe, limit=limit)
    except Exception as exc:  # pragma: no cover - network
        logger.error("Token OHLCV fetch error for %s: %s", symbol, exc)
        return None

    if not res:
        return None
    data = res[0] if isinstance(res, tuple) else res
    if not data:
        return None

    df = pd.DataFrame(
        data, columns=["timestamp", "open", "high", "low", "close", "volume"]
    )
    tf_sec = timeframe_seconds(None, timeframe)
    unit = "ms" if df["timestamp"].iloc[0] > 1e10 else "s"
    df["timestamp"] = pd.to_datetime(df["timestamp"], unit=unit)
    df = (
        df.set_index("timestamp")
        .resample(f"{tf_sec}s")
        .agg({"open": "first", "high": "max", "low": "min", "close": "last", "volume": "sum"})
        .ffill()
        .reset_index()
    )
    df["timestamp"] = df["timestamp"].astype(int) // 10 ** 9
    return df


async def fetch_ohlcv_from_trades(
    exchange,
    symbol: str,
    timeframe: str = "1h",
    since: int | None = None,
    limit: int = 100,
) -> list:
    """Aggregate trades into OHLCV format."""

    if hasattr(exchange, "has") and not exchange.has.get("fetchTrades"):
        return []

    fetch_fn = getattr(exchange, "fetch_trades", None)
    if fetch_fn is None:
        return []

    params = inspect.signature(fetch_fn).parameters
    kwargs = {"symbol": symbol, "limit": limit * 100}
    if since is not None and "since" in params:
        kwargs["since"] = since

    try:
        if asyncio.iscoroutinefunction(fetch_fn):
            trades = await _call_with_retry(
                fetch_fn, timeout=REST_OHLCV_TIMEOUT, **kwargs
            )
        else:
            trades = await _call_with_retry(
                asyncio.to_thread,
                fetch_fn,
                **kwargs,
                timeout=REST_OHLCV_TIMEOUT,
            )
    except asyncio.CancelledError:
        raise
    except Exception:
        return []

    if not trades:
        return []

    tf_ms = timeframe_seconds(exchange, timeframe) * 1000
    trades.sort(key=lambda t: t[0])

    ohlcv: list[list] = []
    bucket = trades[0][0] - trades[0][0] % tf_ms
    o = h = l = c = float(trades[0][1])
    vol = float(trades[0][2]) if len(trades[0]) > 2 else 0.0

    for t in trades[1:]:
        ts = int(t[0])
        price = float(t[1])
        amount = float(t[2]) if len(t) > 2 else 0.0
        b = ts - ts % tf_ms
        if b != bucket:
            ohlcv.append([bucket, o, h, l, c, vol])
            if len(ohlcv) >= limit:
                return ohlcv[:limit]
            bucket = b
            o = h = l = c = price
            vol = amount
        else:
            h = max(h, price)
            l = min(l, price)
            c = price
            vol += amount

    ohlcv.append([bucket, o, h, l, c, vol])
    return ohlcv[:limit]


async def fetch_order_book_async(
    exchange,
    symbol: str,
    depth: int = 2,
) -> dict | Exception:
    """Return order book snapshot for ``symbol`` with top ``depth`` levels."""

    if hasattr(exchange, "has") and not exchange.has.get("fetchOrderBook"):
        return {}

    try:
        if asyncio.iscoroutinefunction(getattr(exchange, "fetch_order_book", None)):
            return await asyncio.wait_for(
                exchange.fetch_order_book(symbol, limit=depth), OHLCV_TIMEOUT
            )
        return await asyncio.wait_for(
            asyncio.to_thread(exchange.fetch_order_book, symbol, depth),
            OHLCV_TIMEOUT,
        )
    except asyncio.CancelledError:
        raise
    except Exception as exc:  # pragma: no cover - network
        return exc


async def load_ohlcv_parallel(
    exchange,
    symbols: Iterable[str],
    timeframe: str = "1h",
    limit: int = 100,
    since_map: Dict[str, int] | None = None,
    use_websocket: bool = False,
    force_websocket_history: bool = False,
    max_concurrent: int | None = None,
    notifier: TelegramNotifier | None = None,
) -> Dict[str, list]:
    """Fetch OHLCV data for multiple symbols concurrently.

    Parameters
    ----------
    notifier : TelegramNotifier | None, optional
        If provided, failures will be sent using this notifier.
    """

    since_map = since_map or {}

    now = time.time()
    filtered_symbols: List[str] = []
    for s in symbols:
        info = failed_symbols.get(s)
        if not info:
            filtered_symbols.append(s)
            continue
        if info.get("disabled"):
            continue
        if now - info["time"] >= info["delay"]:
            filtered_symbols.append(s)
    symbols = filtered_symbols

    if not symbols:
        return {}

    if (
        use_websocket
        and hasattr(exchange, "watch_ohlcv")
        and len(symbols) > 1
    ):
        params = inspect.signature(exchange.watch_ohlcv).parameters
        if "symbols" in params and not any(since_map.get(s) for s in symbols):
            try:
                result = await _watch_ohlcv_with_retry(
                    exchange,
                    symbols=list(symbols),
                    timeframe=timeframe,
                    limit=limit,
                )
                if isinstance(result, dict):
                    return result
            except Exception:
                pass

    if max_concurrent is not None:
        if not isinstance(max_concurrent, int) or max_concurrent < 1:
            raise ValueError("max_concurrent must be a positive integer or None")
        sem = asyncio.Semaphore(max_concurrent)
    elif SEMA is not None:
        sem = SEMA
    else:
        sem = None

    async def sem_fetch(sym: str):
        async def _fetch_and_sleep():
            data = await fetch_ohlcv_async(
                exchange,
                sym,
                timeframe=timeframe,
                limit=limit,
                since=since_map.get(sym),
                use_websocket=use_websocket,
                force_websocket_history=force_websocket_history,
            )
            rl = getattr(exchange, "rateLimit", None)
            if rl:
                await asyncio.sleep(rl / 1000)
            await asyncio.sleep(1)
            return data

        if sem:
            async with sem:
                return await _fetch_and_sleep()

        return await _fetch_and_sleep()

    tasks = [asyncio.create_task(sem_fetch(s)) for s in symbols]

    results = await asyncio.gather(*tasks, return_exceptions=True)

    if any(isinstance(r, asyncio.CancelledError) for r in results):
        for t in tasks:
            if not t.done():
                t.cancel()
        raise asyncio.CancelledError()

    data: Dict[str, list] = {}
    ex_id = getattr(exchange, "id", "unknown")
    mode = "websocket" if use_websocket else "REST"
    for sym, res in zip(symbols, results):
        if isinstance(res, asyncio.CancelledError):
            raise res
        if isinstance(res, asyncio.TimeoutError):
            logger.error(
                "Timeout loading OHLCV for %s on %s limit %d: %s",
                sym,
                timeframe,
                limit,
                res,
                exc_info=True,
            )
            msg = (
                f"Timeout loading OHLCV for {sym} on {ex_id} "
                f"(tf={timeframe} limit={limit} mode={mode})"
            )
            logger.error(msg)
            if notifier and STATUS_UPDATES:
                notifier.notify(
                    f"Timeout loading OHLCV for {sym} on {timeframe} limit {limit}"
                )
            info = failed_symbols.get(sym)
            delay = RETRY_DELAY
            count = 1
            disabled = False
            if info is not None:
                delay = min(info["delay"] * 2, MAX_RETRY_DELAY)
                count = info.get("count", 0) + 1
                disabled = info.get("disabled", False)
            if count >= MAX_OHLCV_FAILURES:
                disabled = True
                if not info or not info.get("disabled"):
                    logger.info("Disabling %s after %d OHLCV failures", sym, count)
            failed_symbols[sym] = {
                "time": time.time(),
                "delay": delay,
                "count": count,
                "disabled": disabled,
            }
            continue
        if (
            isinstance(res, Exception) and not isinstance(res, asyncio.CancelledError)
        ) or not res:
            logger.error(
                "Failed to load OHLCV for %s on %s limit %d: %s",
                sym,
                timeframe,
                limit,
                res,
                exc_info=isinstance(res, Exception),
            )
            msg = (
                f"Failed to load OHLCV for {sym} on {ex_id} "
                f"(tf={timeframe} limit={limit} mode={mode}): {res}"
            )
            logger.error(msg)
            if notifier and STATUS_UPDATES:
                notifier.notify(
                    f"Failed to load OHLCV for {sym} on {timeframe} limit {limit}: {res}"
                )
            info = failed_symbols.get(sym)
            delay = RETRY_DELAY
            count = 1
            disabled = False
            if info is not None:
                delay = min(info["delay"] * 2, MAX_RETRY_DELAY)
                count = info.get("count", 0) + 1
                disabled = info.get("disabled", False)
            if count >= MAX_OHLCV_FAILURES:
                disabled = True
                if not info or not info.get("disabled"):
                    logger.info("Disabling %s after %d OHLCV failures", sym, count)
            failed_symbols[sym] = {
                "time": time.time(),
                "delay": delay,
                "count": count,
                "disabled": disabled,
            }
            continue
        if res and len(res[0]) > 6:
            res = [[c[0], c[1], c[2], c[3], c[4], c[6]] for c in res]
        data[sym] = res
        failed_symbols.pop(sym, None)
    return data


async def _update_ohlcv_cache_inner(
    exchange,
    cache: Dict[str, pd.DataFrame],
    symbols: Iterable[str],
    timeframe: str = "1h",
    limit: int = 100,
    start_since: int | None = None,
    use_websocket: bool = False,
    force_websocket_history: bool = False,
    config: Dict | None = None,
    max_concurrent: int | None = None,
    notifier: TelegramNotifier | None = None,
) -> Dict[str, pd.DataFrame]:
    """Update cached OHLCV DataFrames with new candles.

    Parameters
    ----------
    max_concurrent : int | None, optional
        Maximum number of concurrent OHLCV requests. ``None`` means no limit.
    start_since : int | None, optional
        When provided, fetch data starting from this timestamp in milliseconds.
    """

    from crypto_bot.regime.regime_classifier import clear_regime_cache

    # Redis warm cache
    redis_conn = _get_redis_conn((config or {}).get("redis_url"))
    if redis_conn:
        for sym in symbols:
            try:
                raw = redis_conn.get(f"ohlcv:{sym}:{timeframe}")
            except Exception:
                raw = None
            if raw:
                try:
                    if isinstance(raw, bytes):
                        raw = raw.decode()
                    cache[sym] = pd.read_json(raw, orient="split")
                except Exception:
                    pass

    # Use the provided limit without enforcing a fixed minimum
    limit = int(limit)
    # Request the number of candles specified by the caller

    if max_concurrent is not None:
        if not isinstance(max_concurrent, int) or max_concurrent < 1:
            raise ValueError("max_concurrent must be a positive integer or None")

    global _last_snapshot_time
    config = config or {}
    snapshot_interval = config.get("ohlcv_snapshot_frequency_minutes", 1440) * 60
    now = time.time()
    snapshot_due = now - _last_snapshot_time >= snapshot_interval

    logger.info("Starting OHLCV update for timeframe %s", timeframe)

    since_map: Dict[str, int | None] = {}
    if start_since is not None:
        tf_sec = timeframe_seconds(exchange, timeframe)
        needed = int((time.time() * 1000 - start_since) // (tf_sec * 1000)) + 1
        limit = max(limit, needed)
        since_map = {sym: start_since for sym in symbols}
        snapshot_due = False
    elif snapshot_due:
        _last_snapshot_time = now
        limit = max(config.get("ohlcv_snapshot_limit", limit), limit)
        since_map = {sym: None for sym in symbols}
    else:
        for sym in symbols:
            df = cache.get(sym)
            if df is not None and not df.empty:
                # convert cached second timestamps to milliseconds for ccxt
                since_map[sym] = int(df["timestamp"].iloc[-1]) * 1000 + 1
            elif start_since is not None:
                since_map[sym] = start_since
    now = time.time()
    filtered_symbols: List[str] = []
    for s in symbols:
        info = failed_symbols.get(s)
        if not info:
            filtered_symbols.append(s)
            continue
        if info.get("disabled"):
            continue
        if now - info["time"] >= info["delay"]:
            filtered_symbols.append(s)
    symbols = filtered_symbols
    if not symbols:
        return cache

    logger.info(
        "Fetching %d candles for %d symbols on %s",
        limit,
        len(symbols),
        timeframe,
    )

    data_map: Dict[str, list] = {s: [] for s in symbols}
    remaining = limit
    curr_since = since_map.copy()
    while remaining > 0:
        req_limit = min(remaining, 720)
        batch = await load_ohlcv_parallel(
            exchange,
            symbols,
            timeframe,
            req_limit,
            curr_since,
            use_websocket,
            force_websocket_history,
            max_concurrent,
            notifier,
        )
        for sym, rows in batch.items():
            if rows:
                data_map[sym].extend(rows)
                last_ts = rows[-1][0]
                curr_since[sym] = last_ts + timeframe_seconds(exchange, timeframe) * 1000
        if all(len(batch.get(sym, [])) < req_limit for sym in symbols):
            break
        remaining -= req_limit

    logger.info(
        "Fetched OHLCV for %d/%d symbols on %s",
        len([s for s in symbols if s in data_map]),
        len(symbols),
        timeframe,
    )

    for sym in symbols:
        data = data_map.get(sym)
        if not data:
            info = failed_symbols.get(sym)
            skip_retry = (
                info is not None
                and time.time() - info["time"] < info["delay"]
                and since_map.get(sym) is None
            )
            if skip_retry:
                continue
            failed_symbols.pop(sym, None)
            full = await load_ohlcv_parallel(
                exchange,
                [sym],
                timeframe,
                limit,
                None,
                use_websocket,
                force_websocket_history,
                max_concurrent,
                notifier,
            )
            data = full.get(sym)
            if data:
                failed_symbols.pop(sym, None)
        if data is None:
            continue
        df_new = pd.DataFrame(
            data, columns=["timestamp", "open", "high", "low", "close", "volume"]
        )
        tf_sec = timeframe_seconds(None, timeframe)
        unit = "ms" if df_new["timestamp"].iloc[0] > 1e10 else "s"
        df_new["timestamp"] = pd.to_datetime(df_new["timestamp"], unit=unit)
        df_new = (
            df_new.set_index("timestamp")
            .resample(f"{tf_sec}s")
            .agg({"open": "first", "high": "max", "low": "min", "close": "last", "volume": "sum"})
            .ffill()
            .reset_index()
        )
        df_new["timestamp"] = df_new["timestamp"].astype(int) // 10 ** 9
        frac = config.get("min_history_fraction", 0.5)
        try:
            frac_val = float(frac)
        except (TypeError, ValueError):
            frac_val = 0.5
        min_candles_required = int(limit * frac_val)
        if len(df_new) < min_candles_required:
            since_val = since_map.get(sym)
            retry = await load_ohlcv_parallel(
                exchange,
                [sym],
                timeframe,
                limit * 2,
                {sym: since_val},
                False,
                force_websocket_history,
                max_concurrent,
                notifier,
            )
            retry_data = retry.get(sym)
            if retry_data and len(retry_data) > len(data):
                data = retry_data
                df_new = pd.DataFrame(
                    data,
                    columns=["timestamp", "open", "high", "low", "close", "volume"],
                )
            if len(df_new) < min_candles_required:
                logger.warning(
                    "Skipping %s: only %d/%d candles",
                    sym,
                    len(df_new),
                    limit,
                )
                continue
        changed = False
        if sym in cache and not cache[sym].empty:
            last_ts = cache[sym]["timestamp"].iloc[-1]
            df_new = df_new[df_new["timestamp"] > last_ts]
            if df_new.empty:
                continue
            cache[sym] = pd.concat([cache[sym], df_new], ignore_index=True)
            changed = True
        else:
            cache[sym] = df_new
            changed = True
        if changed:
            cache[sym] = cache[sym].tail(limit).reset_index(drop=True)
            cache[sym]["return"] = cache[sym]["close"].pct_change()
            clear_regime_cache(sym, timeframe)
            if redis_conn:
                try:
                    redis_conn.setex(
                        f"ohlcv:{sym}:{timeframe}",
                        REDIS_TTL,
                        cache[sym].to_json(orient="split"),
                    )
                except Exception:
                    pass
    logger.info("Completed OHLCV update for timeframe %s", timeframe)
    return cache


async def update_ohlcv_cache(
    exchange,
    cache: Dict[str, pd.DataFrame],
    symbols: Iterable[str],
    timeframe: str = "1h",
    limit: int = 100,
    start_since: int | None = None,
    use_websocket: bool = False,
    force_websocket_history: bool = False,
    config: Dict | None = None,
    max_concurrent: int | None = None,
    notifier: TelegramNotifier | None = None,
    batch_size: int | None = None,
) -> Dict[str, pd.DataFrame]:
    """Batch OHLCV updates for multiple calls."""

    config = config or {}
    delay = 0.5
    size = (
        batch_size
        if batch_size is not None
        else config.get("ohlcv_batch_size", 3)
    )
    if size is None:
        cfg_size = config.get("ohlcv_batch_size")
        if isinstance(batch_size, int) and batch_size >= 1:
            size = batch_size
        elif isinstance(cfg_size, int) and cfg_size >= 1:
            size = cfg_size
        else:
            if batch_size is not None or cfg_size is not None:
                logger.warning(
                    "Invalid ohlcv_batch_size %r; defaulting to 3",
                    batch_size if batch_size is not None else cfg_size,
                )
            else:
                logger.warning("ohlcv_batch_size not set; defaulting to 3")
            size = 3
    key = (
        timeframe,
        limit,
        start_since,
        use_websocket,
        force_websocket_history,
        max_concurrent,
    )

    req = _OhlcvBatchRequest(
        exchange,
        cache,
        list(symbols),
        timeframe,
        limit,
        start_since,
        use_websocket,
        force_websocket_history,
        config,
        max_concurrent,
        notifier,
        asyncio.get_running_loop().create_future(),
    )

    queue = _OHLCV_BATCH_QUEUES.setdefault(key, asyncio.Queue())
    await queue.put(req)

    if key not in _OHLCV_BATCH_TASKS or _OHLCV_BATCH_TASKS[key].done():
        _OHLCV_BATCH_TASKS[key] = asyncio.create_task(
            _ohlcv_batch_worker(key, queue, size, delay)
        )

    return await req.future


async def update_multi_tf_ohlcv_cache(
    exchange,
    cache: Dict[str, Dict[str, pd.DataFrame]],
    symbols: Iterable[str],
    config: Dict,
    limit: int = 100,
    start_since: int | None = None,
    use_websocket: bool = False,
    force_websocket_history: bool = False,
    max_concurrent: int | None = None,
    notifier: TelegramNotifier | None = None,
    priority_queue: Deque[str] | None = None,
    batch_size: int | None = None,
) -> Dict[str, Dict[str, pd.DataFrame]]:
    """Update OHLCV caches for multiple timeframes.

    Parameters
    ----------
    config : Dict
        Configuration containing a ``timeframes`` list.
    start_since : int | None, optional
        When provided, fetch historical data starting from this timestamp
        in milliseconds when no cached data is available.
    """
    from crypto_bot.regime.regime_classifier import clear_regime_cache

    limit = int(limit)
    # Use the limit provided by the caller

    def add_priority(data: list, symbol: str) -> None:
        """Push ``symbol`` to ``priority_queue`` if volume spike detected."""
        if priority_queue is None or vol_thresh is None or not data:
            return
        try:
            vols = np.array([row[5] for row in data], dtype=float)
            mean = float(np.mean(vols)) if len(vols) else 0.0
            std = float(np.std(vols))
            if std <= 0:
                return
            z_max = float(np.max((vols - mean) / std))
            if z_max > vol_thresh:
                priority_queue.appendleft(symbol)
        except Exception:
            return

    tfs = config.get("timeframes", ["1h"])
    supported = getattr(exchange, "timeframes", None)
    if supported:
        unsupported = [tf for tf in tfs if tf not in supported]
        if unsupported:
            logger.info(
                "Skipping unsupported timeframes on %s: %s",
                getattr(exchange, "id", "unknown"),
                unsupported,
            )
        tfs = [tf for tf in tfs if tf in supported]
    logger.info("Updating OHLCV cache for timeframes: %s", tfs)
    if not tfs:
        return cache

    min_volume_usd = float(config.get("min_volume_usd", 0) or 0)
    vol_thresh = config.get("bounce_scalper", {}).get("vol_zscore_threshold")

    for tf in tfs:
        logger.info("Starting update for timeframe %s", tf)
        tf_cache = cache.get(tf, {})

        now_ms = int(time.time() * 1000)
        dynamic_limits: dict[str, int] = {}
        snapshot_cap = int(config.get("ohlcv_snapshot_limit", limit))
        max_cap = min(snapshot_cap, 720)
        threshold = int(
            config.get("skip_age_threshold_candles", SKIP_AGE_THRESHOLD_CANDLES)
        )

        concurrency = int(config.get("listing_date_concurrency", 5) or 0)
        semaphore = asyncio.Semaphore(concurrency) if concurrency > 0 else None

        async def _fetch_listing(sym: str) -> tuple[str, int | None]:
            if semaphore is not None:
                async with semaphore:
                    ts = await get_kraken_listing_date(sym)
            else:
                ts = await get_kraken_listing_date(sym)
            return sym, ts

        start_list = time.perf_counter()
        tasks = [asyncio.create_task(_fetch_listing(sym)) for sym in symbols]
        for sym, listing_ts in await asyncio.gather(*tasks):
            if listing_ts and 0 < listing_ts <= now_ms:
                age_ms = now_ms - listing_ts
                tf_sec = timeframe_seconds(exchange, tf)
                hist_candles = age_ms // (tf_sec * 1000)
                if hist_candles <= 0:
                    continue
                if hist_candles > threshold:
                    logger.info(
                        "Skipping OHLCV history for %s on %s (age %d candles)",
                        sym,
                        tf,
                        hist_candles,
                    )
                    continue
                dynamic_limits[sym] = int(min(hist_candles, max_cap))
        logger.debug(
            "listing date fetch for %d symbols took %.2fs",
            len(symbols),
            time.perf_counter() - start_list,
        )

        cex_symbols: list[str] = []
        dex_symbols: list[str] = []
        for s in symbols:
            sym = s
            base, _, quote = s.partition("/")
            is_solana = quote.upper() == "USDC" and base.upper() not in NON_SOLANA_BASES
            if is_solana:
                dex_symbols.append(sym)
            else:
                if "coinbase" in getattr(exchange, "id", "") and "/USDC" in sym:
                    mapped = sym.replace("/USDC", "/USD")
                    if mapped not in getattr(exchange, "symbols", []):
                        continue  # skip unsupported pair
                    sym = mapped
                cex_symbols.append(sym)

        tf_sec = timeframe_seconds(exchange, tf)
        tf_limit = limit
        if start_since is not None:
            needed = int((time.time() * 1000 - start_since) // (tf_sec * 1000)) + 1
            tf_limit = max(limit, needed)

        if cex_symbols and start_since is None:
            groups: Dict[int, list[str]] = {}
            for sym in cex_symbols:
                sym_limit = dynamic_limits.get(sym, tf_limit)
                groups.setdefault(int(sym_limit), []).append(sym)
            for lim, syms in groups.items():
                if lim < tf_limit:
                    for s in syms:
                        logger.info(
                            "Adjusting limit for %s on %s to %d", s, tf, lim
                        )
                    tf_cache = await update_ohlcv_cache(
                        exchange,
                        tf_cache,
                        syms,
                        timeframe=tf,
                        limit=lim,
                        config={
                            "min_history_fraction": 0,
                            "ohlcv_batch_size": config.get("ohlcv_batch_size"),
                        },
                        batch_size=batch_size,
                        start_since=start_since,
                        use_websocket=use_websocket,
                        force_websocket_history=force_websocket_history,
                        max_concurrent=max_concurrent,
                        notifier=notifier,
                )
        elif cex_symbols:
            from crypto_bot.main import update_df_cache

            for sym in cex_symbols:
                batches: list = []
                current_since = start_since
                sym_total = min(tf_limit, dynamic_limits.get(sym, tf_limit))
                if sym_total < tf_limit:
                    logger.info(
                        "Adjusting limit for %s on %s to %d", sym, tf, sym_total
                    )
                remaining = sym_total
                while remaining > 0:
                    req = min(remaining, 1000)
                    data = await fetch_ohlcv_async(
                        exchange,
                        sym,
                        timeframe=tf,
                        limit=req,
                        since=current_since,
                        use_websocket=use_websocket,
                        force_websocket_history=force_websocket_history,
                    )
                    if not data or isinstance(data, Exception):
                        break
                    batches.extend(data)
                    remaining -= len(data)
                    if len(data) < req:
                        break
                    current_since = data[-1][0] + 1

                if not batches:
                    continue

                df_new = pd.DataFrame(
                    batches,
                    columns=["timestamp", "open", "high", "low", "close", "volume"],
                )
                tf_sec = timeframe_seconds(None, tf)
                unit = "ms" if df_new["timestamp"].iloc[0] > 1e10 else "s"
                df_new["timestamp"] = pd.to_datetime(df_new["timestamp"], unit=unit)
                df_new = (
                    df_new.set_index("timestamp")
                    .resample(f"{tf_sec}s")
                    .agg({
                        "open": "first",
                        "high": "max",
                        "low": "min",
                        "close": "last",
                        "volume": "sum",
                    })
                    .ffill()
                    .reset_index()
                )
                df_new["timestamp"] = df_new["timestamp"].astype(int) // 10 ** 9

                if sym in tf_cache and not tf_cache[sym].empty:
                    last_ts = tf_cache[sym]["timestamp"].iloc[-1]
                    df_new = df_new[df_new["timestamp"] > last_ts]
                    if df_new.empty:
                        continue
                    df_new = pd.concat([tf_cache[sym], df_new], ignore_index=True)

                update_df_cache(cache, tf, sym, df_new)
                tf_cache = cache.get(tf, {})
                tf_cache[sym]["return"] = tf_cache[sym]["close"].pct_change()
                clear_regime_cache(sym, tf)

        for sym in dex_symbols:
            data = None
            vol = 0.0
            res = None
            gecko_failed = False
            base, _, quote = sym.partition("/")
            is_solana = quote.upper() == "USDC" and base.upper() not in NON_SOLANA_BASES
            sym_l = min(dynamic_limits.get(sym, tf_limit), tf_limit)
            if sym_l < tf_limit:
                logger.info("Adjusting limit for %s on %s to %d", sym, tf, sym_l)
            if is_solana:
                try:
                    res = await fetch_geckoterminal_ohlcv(
                        sym,
                        timeframe=tf,
                        limit=sym_l,
                        min_24h_volume=min_volume_usd,
                    )
                except Exception as e:  # pragma: no cover - network
                    logger.warning(
                        f"Gecko failed for {sym}: {e} - using exchange data"
                    )
                    gecko_failed = True
            else:
                gecko_failed = True

            if res and not gecko_failed:
                if isinstance(res, tuple):
                    data, vol, *_ = res
                else:
                    data = res
                    vol = min_volume_usd
                add_priority(data, sym)

            if gecko_failed or not data or vol < min_volume_usd:
                data = await fetch_dex_ohlcv(
                    exchange,
                    sym,
                    timeframe=tf,
                    limit=sym_l,
                    min_volume_usd=min_volume_usd,
                    gecko_res=res,
                    use_gecko=is_solana,
                )
                if isinstance(data, Exception) or not data:
                    continue

            if not data:
                continue

            if not isinstance(data, list):
                logger.error(
                    "Invalid OHLCV data type for %s on %s (type: %s), skipping",
                    sym,
                    tf,
                    type(data),
                )
                continue

            df_new = pd.DataFrame(
                data,
                columns=["timestamp", "open", "high", "low", "close", "volume"],
            )
            changed = False
            if sym in tf_cache and not tf_cache[sym].empty:
                last_ts = tf_cache[sym]["timestamp"].iloc[-1]
                df_new = df_new[df_new["timestamp"] > last_ts]
                if df_new.empty:
                    continue
                tf_cache[sym] = pd.concat([tf_cache[sym], df_new], ignore_index=True)
                changed = True
            else:
                tf_cache[sym] = df_new
                changed = True
            if changed:
                tf_cache[sym]["return"] = tf_cache[sym]["close"].pct_change()
                clear_regime_cache(sym, tf)

        cache[tf] = tf_cache
        logger.info("Finished update for timeframe %s", tf)

    return cache


async def update_regime_tf_cache(
    exchange,
    cache: Dict[str, Dict[str, pd.DataFrame]],
    symbols: Iterable[str],
    config: Dict,
    limit: int = 100,
    start_since: int | None = None,
    use_websocket: bool = False,
    force_websocket_history: bool = False,
    max_concurrent: int | None = None,
    notifier: TelegramNotifier | None = None,
    df_map: Dict[str, Dict[str, pd.DataFrame]] | None = None,
    batch_size: int | None = None,
) -> Dict[str, Dict[str, pd.DataFrame]]:
    """Update OHLCV caches for regime detection timeframes."""
    limit = int(limit)
    # Respect the caller-specified limit
    regime_cfg = {**config, "timeframes": config.get("regime_timeframes", [])}
    tfs = regime_cfg["timeframes"]
    logger.info("Updating regime cache for timeframes: %s", tfs)

    missing_tfs: List[str] = []
    if df_map is not None:
        for tf in tfs:
            tf_data = df_map.get(tf)
            if tf_data is None:
                missing_tfs.append(tf)
                continue
            tf_cache = cache.setdefault(tf, {})
            for sym in symbols:
                df = tf_data.get(sym)
                if df is not None:
                    tf_cache[sym] = df
            cache[tf] = tf_cache
    else:
        missing_tfs = tfs

    if missing_tfs:
        fetch_cfg = {**regime_cfg, "timeframes": missing_tfs}
        cache = await update_multi_tf_ohlcv_cache(
            exchange,
            cache,
            symbols,
            fetch_cfg,
            limit=limit,
            start_since=start_since,
            use_websocket=use_websocket,
            force_websocket_history=force_websocket_history,
            max_concurrent=max_concurrent,
            notifier=notifier,
            priority_queue=None,
            batch_size=batch_size,
        )

    return cache<|MERGE_RESOLUTION|>--- conflicted
+++ resolved
@@ -1364,7 +1364,6 @@
 ) -> list | None:
     """Fetch DEX OHLCV with fallback to CoinGecko, Coinbase then Kraken.
 
-<<<<<<< HEAD
     Parameters
     ----------
     exchange
@@ -1390,10 +1389,8 @@
     list | None
         Only the candle list is returned. Any accompanying volume, reserve
         or price information is discarded.
-=======
     GeckoTerminal may return a tuple with extra elements; only the first two
     (data and volume) are used and any additional values are ignored.
->>>>>>> 5283effe
     """
 
     res = gecko_res
@@ -1407,13 +1404,10 @@
     data = None
     if res:
         if isinstance(res, tuple):
-<<<<<<< HEAD
             data = res[0]
             vol = res[1] if len(res) > 1 else min_volume_usd
-=======
             # GeckoTerminal can return more than two items; ignore extras
             data, vol, *_ = res
->>>>>>> 5283effe
         else:
             data = res
             vol = min_volume_usd
