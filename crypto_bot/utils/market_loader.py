"""Utilities for loading trading symbols and fetching OHLCV data."""

from typing import Any, Dict, Optional, List, Iterable, Deque
from dataclasses import dataclass
import asyncio
import inspect
import time
import os
from collections import deque
from pathlib import Path
from collections import deque
from datetime import datetime, timezone, timedelta
import yaml
import pandas as pd
import numpy as np
import aiohttp
import base58
import contextlib
import logging
import json
from tenacity import (
    retry,
    stop_after_attempt,
    wait_exponential,
    before_log,
    before_sleep_log,
)

# ensure we are using async ccxt
import ccxt.async_support as ccxt  # type: ignore

try:  # optional redis for caching
    import redis  # type: ignore
except Exception:  # pragma: no cover - redis optional
    redis = None

from .gecko import gecko_request
from .token_registry import (
    TOKEN_MINTS,
    get_mint_from_gecko,
    fetch_from_helius,
)
from crypto_bot.solana.prices import fetch_onchain_ohlcv
from crypto_bot.strategy.evaluator import get_stream_evaluator, StreamEvaluator
from crypto_bot.strategy.registry import load_enabled
from .logger import LOG_DIR, setup_logger
from .constants import NON_SOLANA_BASES
from crypto_bot.data.locks import timeframe_lock, TF_LOCKS as _TF_LOCKS

try:  # optional dependency
    from .telegram import TelegramNotifier
except Exception:  # pragma: no cover - optional
    TelegramNotifier = Any


def utc_now_ms() -> int:
    """Return current UTC time in milliseconds."""
    return int(time.time() * 1000)


def iso_utc(ms: int) -> str:
    """Return an ISO 8601 UTC timestamp for ``ms`` milliseconds."""
    return datetime.fromtimestamp(ms / 1000, tz=timezone.utc).isoformat()
 
 
async def get_kraken_listing_date(symbol: str) -> Optional[int]:
    """Return Kraken listing timestamp for *symbol*.

    This is a lightweight placeholder used in tests; production code may
    provide a more complete implementation elsewhere."""

    return None


_last_snapshot_time = 0

# cache of Kraken listing dates: symbol -> (timestamp_ms | None, fetch_time)
_LISTING_DATE_CACHE: Dict[str, tuple[Optional[int], float]] = {}


async def _get_listing_dates(
    symbols: Iterable[str],
    config: Dict[str, Any],
    refresh: bool = False,
    ttl: int | None = None,
) -> Dict[str, Optional[int]]:
    """Return listing dates for *symbols* with optional caching.

    Parameters
    ----------
    refresh : bool, optional
        If ``True`` all cached values are ignored and fetched again.
    ttl : int | None, optional
        Maximum age in seconds for cached values. ``None`` disables expiry.
    """

    now = time.time()
    results: Dict[str, Optional[int]] = {}
    to_fetch: list[str] = []
    for sym in set(symbols):
        if not refresh:
            cached = _LISTING_DATE_CACHE.get(sym)
            if cached and (ttl is None or now - cached[1] < ttl):
                results[sym] = cached[0]
                continue
        to_fetch.append(sym)

    if to_fetch:
        concurrency = int(config.get("listing_date_concurrency", 5) or 0)
        semaphore = asyncio.Semaphore(concurrency) if concurrency > 0 else None

        async def _fetch(sym: str) -> tuple[str, Optional[int]]:
            if semaphore:
                async with semaphore:
                    ts = await get_kraken_listing_date(sym)
            else:
                ts = await get_kraken_listing_date(sym)
            return sym, ts

        start_list = time.perf_counter()
        tasks = [asyncio.create_task(_fetch(sym)) for sym in to_fetch]
        fetched = await asyncio.gather(*tasks, return_exceptions=True)
        for res in fetched:
            if isinstance(res, Exception):
                logger.exception("listing date fetch failed: %s", res)
                continue
            sym, ts = res
            _LISTING_DATE_CACHE[sym] = (ts, now)
            results[sym] = ts
        logger.debug(
            "listing date fetch for %d symbols took %.2fs",
            len(to_fetch),
            time.perf_counter() - start_list,
        )

    return results

logger = setup_logger(__name__, LOG_DIR / "bot.log")

CACHE_DIR = Path(__file__).resolve().parents[2] / "cache"
BOOTSTRAP_STATE_FILE = CACHE_DIR / "ohlcv_bootstrap_state.json"

UNSUPPORTED_SYMBOLS: set[str] = {
    "AIBTC/EUR",
    "AIBTC/USD",
}
"""Symbols that consistently fail to load OHLCV data.

Extend this set to skip additional markets without making network
requests.
"""

_UNSUPPORTED_LOGGED: set[str] = set()


def _log_unsupported(symbol: str) -> None:
    if symbol not in _UNSUPPORTED_LOGGED:
        logger.debug("Skipping unsupported symbol %s", symbol)
        _UNSUPPORTED_LOGGED.add(symbol)

# Base suffixes that indicate a synthetic or index pair when appended to
# another asset (e.g. ``AIBTC/USD`` represents the AI/BTC index).
_SYNTH_SUFFIXES = {"BTC", "ETH", "USD", "EUR", "USDT"}


def is_synthetic_symbol(symbol: str) -> bool:
    """Return ``True`` if *symbol* appears to be a synthetic/index pair."""

    base, _, _ = symbol.partition("/")
    base = base.upper()
    return any(base.endswith(sfx) and base != sfx for sfx in _SYNTH_SUFFIXES)


def is_supported_symbol(symbol: str) -> bool:
    """Return ``True`` if *symbol* should be processed for OHLCV."""

    return symbol not in UNSUPPORTED_SYMBOLS and not is_synthetic_symbol(symbol)


def save_ohlcv(
    df: pd.DataFrame, symbol: str, timeframe: str, storage_path: str | Path
) -> None:
    """Persist OHLCV ``df`` for ``symbol`` under ``storage_path``.

    The file is written as ``<storage_path>/<timeframe>/<symbol>.csv`` where
    ``symbol`` has ``/`` replaced by ``_``. Directories are created as needed.
    """

    if not storage_path:
        return
    path = Path(storage_path) / timeframe
    path.mkdir(parents=True, exist_ok=True)
    filename = symbol.replace("/", "_") + ".csv"
    df.to_csv(path / filename, index=False)

async def _maybe_enqueue_eval(symbol: str, timeframe: str, cache: Dict[str, Dict[str, pd.DataFrame]], config: Dict[str, Any]) -> None:
    if timeframe not in ("1m", "5m"):
        return
    try:
        if warmup_reached_for(symbol, timeframe, cache, config):
            logger.info("OHLCV[%s] warmup met for %s \u2192 enqueue for evaluation", timeframe, symbol)
            ctx = {"timeframes": ["1m", "5m"], "symbol": symbol}
            try:
                evaluator = get_stream_evaluator()
            except Exception:
                return
            await evaluator.enqueue(symbol, ctx)
    except Exception:
        pass

failed_symbols: Dict[str, Dict[str, Any]] = {}
# Track WebSocket OHLCV failures per symbol
WS_FAIL_COUNTS: Dict[str, int] = {}
RETRY_DELAY = 300
MAX_RETRY_DELAY = 3600
# Default timeout when fetching OHLCV data
OHLCV_TIMEOUT = 60
# Default timeout when fetching OHLCV data over WebSocket
WS_OHLCV_TIMEOUT = 120
# REST requests occasionally face Cloudflare delays up to a minute
REST_OHLCV_TIMEOUT = 90
# Number of consecutive failures allowed before disabling a symbol
MAX_OHLCV_FAILURES = 10
MAX_WS_LIMIT = 500
CONFIG_PATH = Path(__file__).resolve().parents[1] / "config.yaml"
STATUS_UPDATES = True
# Per-timeframe locks are provided by crypto_bot.data.locks

# Shared StreamEvaluator instance set by main
STREAM_EVALUATOR: StreamEvaluator | None = None
_WARMED_UP: set[str] = set()

# Rolling window of OHLCV fetch timestamps for IOPS calculation
IOPS_WINDOW = 5.0
IO_TIMESTAMPS: Deque[float] = deque()


def record_io() -> None:
    """Record an OHLCV fetch completion timestamp."""
    now = time.time()
    IO_TIMESTAMPS.append(now)
    while IO_TIMESTAMPS and now - IO_TIMESTAMPS[0] > IOPS_WINDOW:
        IO_TIMESTAMPS.popleft()


def get_iops() -> float:
    """Return recent I/O operations per second."""
    now = time.time()
    while IO_TIMESTAMPS and now - IO_TIMESTAMPS[0] > IOPS_WINDOW:
        IO_TIMESTAMPS.popleft()
    return len(IO_TIMESTAMPS) / IOPS_WINDOW

# Redis settings
REDIS_TTL = 3600  # cache expiry in seconds
_REDIS_URL: str | None = None
_REDIS_CONN: Any | None = None

def _get_redis_conn(url: str | None):
    """Return Redis connection for ``url`` if available."""
    global _REDIS_URL, _REDIS_CONN
    if not url or redis is None or not hasattr(redis, "Redis"):
        return None
    if _REDIS_CONN is None or url != _REDIS_URL:
        try:
            if hasattr(redis.Redis, "from_url"):
                _REDIS_CONN = redis.Redis.from_url(url)
            else:  # pragma: no cover - older redis package
                _REDIS_CONN = redis.Redis()
            _REDIS_URL = url
        except Exception:
            _REDIS_CONN = None
    return _REDIS_CONN


def set_stream_evaluator(ev: StreamEvaluator | None) -> None:
    """Assign global StreamEvaluator used for streaming symbol evaluation."""
    global STREAM_EVALUATOR
    STREAM_EVALUATOR = ev


def warmup_reached_for(
    symbol: str,
    timeframe: str,
    cache: Dict[str, Dict[str, pd.DataFrame]],
    config: Dict,
) -> bool:
    """Return ``True`` if 1m and 5m warmup requirements are met for ``symbol``."""
    warmup_map = config.get("warmup_candles", {}) or {}
    for tf in ("1m", "5m"):
        required = int(warmup_map.get(tf, 1))
        df = cache.get(tf, {}).get(symbol)
        if df is None or len(df) < required:
            return False
    return True

# Mapping of common symbols to CoinGecko IDs for OHLC fallback
COINGECKO_IDS = {
    "BTC": "bitcoin",
    "ETH": "ethereum",
    "SOL": "solana",
}


def resolve_listed_symbol(exchange, base: str, allowed_quotes: list[str]) -> str | None:
    """Return the first listed symbol for ``base`` across ``allowed_quotes``."""
    markets = getattr(exchange, "markets", {}) or {}
    if not markets:
        return f"{base}/{allowed_quotes[0]}" if allowed_quotes else f"{base}/USD"
    for q in allowed_quotes:
        sym = f"{base}/{q}"
        if sym in markets:
            return sym
    for m in markets.values():
        try:
            if m.get("base") == base and m.get("quote") in allowed_quotes:
                return m.get("symbol") or f"{m['base']}/{m['quote']}"
        except Exception:
            continue
    return None


# --- NEW: safe closing helpers for ccxt / aiohttp ---
async def _safe_exchange_close(exchange, where: str = ""):
    """Attempt to close ``exchange`` without raising."""
    close = getattr(exchange, "close", None)
    if not close:
        return
    try:
        if inspect.iscoroutinefunction(close):
            await close()
        else:
            close()
    except asyncio.CancelledError:
        raise
    except Exception as e:  # pragma: no cover - best effort
        logger.warning(f"Exchange.close() failed {where}: {e!r}")


async def fetch_ohlcv_block(exchange_id: str, bases: list[str], timeframe: str, limit: int,
                            allowed_quotes: list[str]):
    """Fetch OHLCV data for a set of base symbols.

    Parameters
    ----------
    exchange_id:
        CCXT exchange identifier.
    bases:
        List of base symbols to request.
    timeframe:
        CCXT timeframe string such as ``"1m"``.
    limit:
        Number of candles to request for each symbol.
    allowed_quotes:
        Preferred quote currencies used when resolving markets.

    Returns
    -------
    Dict[str, Any]
        Mapping of resolved symbol to its raw OHLCV candles.
    """
    ex = getattr(ccxt, exchange_id)({"enableRateLimit": True})
    try:
        await ex.load_markets()
        results = {}
        bases_dedup = list(dict.fromkeys(bases))
        for base in bases_dedup:
            symbol = resolve_listed_symbol(ex, base, allowed_quotes)
            if not symbol:
                logger.debug(
                    f"Skipping {base}: no listed market on {exchange_id} for quotes {allowed_quotes}"
                )
                continue
            try:
                candles = await ex.fetch_ohlcv(symbol, timeframe=timeframe, limit=limit)
                if candles:
                    results[symbol] = candles
                else:
                    logger.debug(f"No candles returned for {symbol} @ {timeframe}")
            except asyncio.CancelledError:
                raise
            except Exception as e:  # pragma: no cover - network errors
                logger.warning(
                    f"fetch_ohlcv failed for {symbol} @ {timeframe}: {e!r}"
                )
        return results
    finally:
        await _safe_exchange_close(ex, where=f"{exchange_id}:{timeframe}")

# Cache GeckoTerminal pool addresses and metadata per symbol
# Mapping: symbol -> (pool_addr, volume, reserve, price, limit)
GECKO_POOL_CACHE: dict[str, tuple[str, float, float, float, int]] = {}
GECKO_SEMAPHORE = asyncio.Semaphore(10)
# Track symbols that don't exist on GeckoTerminal to avoid repeated lookups
GECKO_UNAVAILABLE: set[str] = set()

# Batch queues for OHLCV updates keyed by request parameters
_OHLCV_BATCH_QUEUES: Dict[tuple, asyncio.Queue] = {}
_OHLCV_BATCH_TASKS: Dict[tuple, asyncio.Task] = {}


@dataclass
class _OhlcvBatchRequest:
    exchange: Any
    cache: Dict[str, pd.DataFrame]
    symbols: List[str]
    timeframe: str
    limit: int
    start_since: int | None
    use_websocket: bool
    force_websocket_history: bool
    config: Dict
    max_concurrent: int | None
    notifier: TelegramNotifier | None
    priority_symbols: List[str] | None
    future: asyncio.Future
    max_retries: int
    timeout: float | None


async def _ohlcv_batch_worker(
    key: tuple,
    queue: asyncio.Queue,
    batch_size: int,
    delay: float,
) -> None:
    """Process queued OHLCV requests."""
    if not isinstance(batch_size, int) or batch_size < 1:
        logger.warning(
            "Invalid batch_size %r passed to _ohlcv_batch_worker; using 1",
            batch_size,
        )
        batch_size = 1
    try:
        while True:
            try:
                first: _OhlcvBatchRequest = await asyncio.wait_for(queue.get(), timeout=5)
            except asyncio.TimeoutError:
                if queue.empty():
                    break
                continue

            reqs = [first]
            start = time.monotonic()
            while len(reqs) < batch_size:
                timeout = delay - (time.monotonic() - start)
                if timeout <= 0:
                    break
                try:
                    reqs.append(await asyncio.wait_for(queue.get(), timeout=timeout))
                except asyncio.TimeoutError:
                    break

            union_symbols: List[str] = []
            union_priority: List[str] = []
            for r in reqs:
                union_symbols.extend(r.symbols)
                if r.priority_symbols:
                    union_priority.extend(r.priority_symbols)
            # Deduplicate while preserving order
            seen = set()
            union_symbols = [s for s in union_symbols if not (s in seen or seen.add(s))]
            seen_p = set()
            union_priority = [
                s for s in union_priority if s in union_symbols and not (s in seen_p or seen_p.add(s))
            ]

            base = reqs[0]
            try:
                cache = await _update_ohlcv_cache_inner(
                    base.exchange,
                    base.cache,
                    union_symbols,
                    timeframe=base.timeframe,
                    limit=base.limit,
                    start_since=base.start_since,
                    use_websocket=base.use_websocket,
                    force_websocket_history=base.force_websocket_history,
                    config=base.config,
                    max_concurrent=base.max_concurrent,
                    notifier=base.notifier,
                    priority_symbols=union_priority,
                    max_retries=base.max_retries,
                    timeout=base.timeout,
                )
            except Exception as e:  # pragma: no cover - defensive
                logger.exception(
                    "OHLCV worker: failed on timeframe=%s (batch size=%s). Continuing. Error: %s",
                    base.timeframe,
                    len(union_symbols),
                    e,
                )
                cache = base.cache

            for r in reqs:
                if r.cache is not cache:
                    for s in r.symbols:
                        if s in cache:
                            r.cache[s] = cache[s]
                if not r.future.done():
                    r.future.set_result(r.cache)
                queue.task_done()
    finally:
        _OHLCV_BATCH_TASKS.pop(key, None)

# Valid characters for Solana addresses
BASE58_ALPHABET = "123456789ABCDEFGHJKLMNPQRSTUVWXYZabcdefghijkmnopqrstuvwxyz"

# Quote currencies eligible for Coinbase fallback
SUPPORTED_USD_QUOTES = {"USD", "USDC", "USDT"}

def _is_valid_base_token(token: str) -> bool:
    """Return ``True`` if ``token`` is known or looks like a Solana mint."""
    token_upper = token.upper()
    if token_upper in NON_SOLANA_BASES:
        return False
    if token_upper in TOKEN_MINTS:
        return True
    if not isinstance(token, str):
        return False
    if not (32 <= len(token) <= 44):
        return False
    try:
        return len(base58.b58decode(token)) == 32 and all(
            c in BASE58_ALPHABET for c in token
        )
    except Exception:
        return False


def configure(
    ohlcv_timeout: int | float | None = None,
    max_failures: int | None = None,
    max_ws_limit: int | None = None,
    status_updates: bool | None = None,
    ws_ohlcv_timeout: int | float | None = None,
    rest_ohlcv_timeout: int | float | None = None,
    max_concurrent: int | None = None,
    gecko_limit: int | None = None,
) -> None:
    """Configure module-wide settings."""
    global OHLCV_TIMEOUT, MAX_OHLCV_FAILURES, MAX_WS_LIMIT, STATUS_UPDATES, GECKO_SEMAPHORE
    try:
        with open(CONFIG_PATH) as f:
            cfg = yaml.safe_load(f) or {}
    except Exception:
        cfg = {}
    if ohlcv_timeout is None:
        cfg_val = cfg.get("ohlcv_timeout")
        if cfg_val is not None:
            ohlcv_timeout = cfg_val
    if max_failures is None:
        cfg_val = cfg.get("max_ohlcv_failures")
        if cfg_val is not None:
            max_failures = cfg_val
    if max_ws_limit is None:
        cfg_val = cfg.get("max_ws_limit")
        if cfg_val is not None:
            max_ws_limit = cfg_val
    if max_concurrent is None:
        cfg_val = cfg.get("max_concurrent_ohlcv")
        if cfg_val is not None:
            max_concurrent = cfg_val
    if ohlcv_timeout is not None:
        try:
            val = max(1, int(ohlcv_timeout))
            OHLCV_TIMEOUT = val
            WS_OHLCV_TIMEOUT = val
            REST_OHLCV_TIMEOUT = val
        except (TypeError, ValueError):
            logger.warning(
                "Invalid ohlcv_timeout %s; using default %s",
                ohlcv_timeout,
                OHLCV_TIMEOUT,
            )
    if ws_ohlcv_timeout is not None:
        try:
            WS_OHLCV_TIMEOUT = max(1, int(ws_ohlcv_timeout))
        except (TypeError, ValueError):
            logger.warning(
                "Invalid WS_OHLCV_TIMEOUT %s; using default %s",
                ws_ohlcv_timeout,
                WS_OHLCV_TIMEOUT,
            )
    if rest_ohlcv_timeout is not None:
        try:
            REST_OHLCV_TIMEOUT = max(1, int(rest_ohlcv_timeout))
        except (TypeError, ValueError):
            logger.warning(
                "Invalid REST_OHLCV_TIMEOUT %s; using default %s",
                rest_ohlcv_timeout,
                REST_OHLCV_TIMEOUT,
            )
    if max_failures is not None:
        try:
            MAX_OHLCV_FAILURES = max(1, int(max_failures))
        except (TypeError, ValueError):
            logger.warning(
                "Invalid MAX_OHLCV_FAILURES %s; using default %s",
                max_failures,
                MAX_OHLCV_FAILURES,
            )
    if max_ws_limit is not None:
        try:
            MAX_WS_LIMIT = max(1, int(max_ws_limit))
        except (TypeError, ValueError):
            logger.warning(
                "Invalid MAX_WS_LIMIT %s; using default %s",
                max_ws_limit,
                MAX_WS_LIMIT,
            )
    if status_updates is not None:
        STATUS_UPDATES = bool(status_updates)
    # max_concurrent is retained for backward compatibility but concurrency
    # limits are now handled internally by the KrakenClient

    if gecko_limit is not None:
        try:
            val = int(gecko_limit)
            if val < 1:
                raise ValueError
            GECKO_SEMAPHORE = asyncio.Semaphore(val)
        except (TypeError, ValueError):
            logger.warning("Invalid gecko_limit %s; using default", gecko_limit)


def is_symbol_type(pair_info: dict, allowed: List[str]) -> bool:
    """Return ``True`` if ``pair_info`` matches one of the ``allowed`` types.

    The heuristic checks common CCXT fields like ``type`` and boolean flags
    (``spot``, ``future``, ``swap``) along with nested ``info`` metadata.  If no
    explicit type can be determined, a pair is treated as ``spot`` by default.
    """

    allowed_set = {t.lower() for t in allowed}

    market_type = str(pair_info.get("type", "")).lower()
    if market_type:
        return market_type in allowed_set

    for key in ("spot", "future", "swap", "option"):
        if pair_info.get(key) and key in allowed_set:
            return True

    info = pair_info.get("info", {}) or {}
    asset_class = str(info.get("assetClass", "")).lower()
    if asset_class:
        if asset_class in allowed_set:
            return True
        if asset_class in ("perpetual", "swap") and "swap" in allowed_set:
            return True
        if asset_class in ("future", "futures") and "future" in allowed_set:
            return True

    contract_type = str(info.get("contractType", "")).lower()
    if contract_type:
        if contract_type in allowed_set:
            return True
        if "perp" in contract_type and "swap" in allowed_set:
            return True

    # default to spot if no derivative hints are present
    if "spot" in allowed_set:
        derivative_keys = (
            "future",
            "swap",
            "option",
            "expiry",
            "contract",
            "settlement",
        )
        if not any(k in pair_info for k in derivative_keys) and not any(
            k in info for k in derivative_keys
        ):
            return True

    return False


def timeframe_seconds(exchange, timeframe: str) -> int:
    """Return timeframe length in seconds."""
    if hasattr(exchange, "parse_timeframe"):
        try:
            return int(exchange.parse_timeframe(timeframe))
        except Exception:
            pass
    unit = timeframe[-1]
    value = int(timeframe[:-1])
    if unit == "s":
        return value
    if unit == "m":
        return value * 60
    if unit == "h":
        return value * 3600
    if unit == "d":
        return value * 86400
    if unit == "w":
        return value * 604800
    if unit == "M":
        return value * 2592000
    raise ValueError(f"Unknown timeframe {timeframe}")


def gecko_timeframe_parts(timeframe: str) -> tuple[str, int]:
    """Return (path, aggregate) for GeckoTerminal OHLCV requests."""
    unit = timeframe[-1]
    value = int(timeframe[:-1]) if timeframe[:-1].isdigit() else 1
    if unit == "m":
        return "minute", value
    if unit == "h":
        return "hour", value
    if unit == "d":
        return "day", value
    return timeframe, 1


async def supports_timeframe(exchange, symbol: str, timeframe: str) -> bool:
    """Return ``True`` if *symbol* supports *timeframe* on *exchange*.

    The check first consults the exchange's ``timeframes`` map and then
    performs a lightweight ``fetch_ohlcv`` request, returning ``False`` if the
    exchange raises an error for the requested combination.
    """

    tfs = getattr(exchange, "timeframes", None)
    if tfs and timeframe not in tfs:
        return False
    fetch = getattr(exchange, "fetch_ohlcv", None)
    if fetch is None:
        return False
    try:
        if asyncio.iscoroutinefunction(fetch):
            await fetch(symbol, timeframe=timeframe, limit=1)
        else:
            await asyncio.to_thread(fetch, symbol, timeframe, 1)
        return True
    except Exception:
        return False


async def split_symbols_by_timeframe(
    exchange, symbols: Iterable[str]
) -> tuple[list[str], list[str]]:
    """Split *symbols* into those supporting 1m and those falling back to 5m."""

    symbols = list(symbols)
    one_min: list[str] = []
    missing: list[str] = []

    checks = await asyncio.gather(
        *[supports_timeframe(exchange, s, "1m") for s in symbols]
    )
    for sym, ok in zip(symbols, checks):
        if ok:
            one_min.append(sym)
        else:
            missing.append(sym)

    five_min_only: list[str] = []
    if missing:
        checks5 = await asyncio.gather(
            *[supports_timeframe(exchange, s, "5m") for s in missing]
        )
        for sym, ok in zip(missing, checks5):
            if ok:
                five_min_only.append(sym)

    return one_min, five_min_only


async def _call_with_retry(func, *args, timeout=None, **kwargs):
    """Call ``func`` with fixed back-off on 520/522 errors."""

    attempts = 3
    delays = [5, 10, 20]
    for attempt in range(attempts):
        try:
            if timeout is not None:
                return await asyncio.wait_for(
                    asyncio.shield(func(*args, **kwargs)), timeout
                )
            return await func(*args, **kwargs)
        except asyncio.CancelledError:
            raise
        except (ccxt.ExchangeError, ccxt.NetworkError) as exc:
            if (
                getattr(exc, "http_status", None) in (520, 522)
                and attempt < attempts - 1
            ):
                await asyncio.sleep(delays[min(attempt, len(delays) - 1)])
                continue
            raise




async def load_kraken_symbols(
    exchange,
    exclude: Iterable[str] | None = None,
    config: Dict | None = None,
) -> List[str] | None:
    """Return a list of active trading pairs on Kraken.

    Parameters
    ----------
    exchange : ccxt Exchange
        Exchange instance connected to Kraken.
    exclude : Iterable[str] | None
        Symbols to exclude from the result.
    """

    exclude_set = set(exclude or [])
    timeout = config.get("symbol_scan_timeout", 30) if config else 30
    if config and "exchange_market_types" in config:
        allowed_types = set(config["exchange_market_types"])
    else:
        allowed_types = set(getattr(exchange, "exchange_market_types", []))
        if not allowed_types:
            allowed_types = {"spot"}

    async def _call_with_retry(func, *args, **kwargs):
        delay = 1
        for attempt in range(2):
            try:
                if asyncio.iscoroutinefunction(func):
                    return await asyncio.wait_for(
                        func(*args, **kwargs), timeout=timeout
                    )
                return await asyncio.wait_for(
                    asyncio.to_thread(func, *args, **kwargs), timeout=timeout
                )
            except asyncio.TimeoutError:
                logger.warning(
                    "%s timed out while loading markets (attempt %d/%d)",
                    getattr(func, "__name__", "call"),
                    attempt + 1,
                    2,
                )
                if attempt + 1 >= 2:
                    return None
                await asyncio.sleep(delay)
                delay *= 2

    markets = None
    if getattr(exchange, "has", {}).get("fetchMarketsByType"):
        fetcher = getattr(exchange, "fetch_markets_by_type", None) or getattr(
            exchange, "fetchMarketsByType", None
        )
        if fetcher:
            markets = {}
            for m_type in allowed_types:
                try:
                    fetched = await _call_with_retry(fetcher, m_type)
                except TypeError:
                    params = {"type": m_type}
                    fetched = await _call_with_retry(fetcher, params)
                if fetched is None:
                    return None
                if isinstance(fetched, dict):
                    for sym, info in fetched.items():
                        info.setdefault("type", m_type)
                        markets[sym] = info
                elif isinstance(fetched, list):
                    for info in fetched:
                        sym = info.get("symbol")
                        if sym:
                            info.setdefault("type", m_type)
                            markets[sym] = info
    if markets is None:
        load_fn = getattr(exchange, "load_markets", None)
        if load_fn:
            markets = await _call_with_retry(load_fn)
            if markets is None:
                return None
        else:
            markets = {}

    df = pd.DataFrame.from_dict(markets, orient="index")
    df.index.name = "symbol"
    if "symbol" in df.columns:
        df.drop(columns=["symbol"], inplace=True)
    df.reset_index(inplace=True)

    df["active"] = df.get("active", True).fillna(True)
    df["reason"] = None
    df.loc[~df["active"], "reason"] = "inactive"

    mask_type = df.apply(lambda r: is_symbol_type(r.to_dict(), allowed_types), axis=1)
    df.loc[df["reason"].isna() & ~mask_type, "reason"] = (
        "type mismatch ("
        + df.get("type", "unknown").fillna("unknown").astype(str)
        + ")"
    )

    # Restrict to commonly traded quotes on Kraken
    allowed_quotes = {"USD", "USDT", "EUR"}
    quotes = df.get("quote", "").astype(str).str.upper()
    mask_quote = quotes.isin(allowed_quotes)
    df.loc[df["reason"].isna() & ~mask_quote, "reason"] = "disallowed_quote"

    df.loc[df["reason"].isna() & df["symbol"].isin(exclude_set), "reason"] = "excluded"

    mask_synth = df["symbol"].apply(is_synthetic_symbol)
    df.loc[df["reason"].isna() & mask_synth, "reason"] = "synthetic"
    synth_count = int((df["reason"] == "synthetic").sum())

    symbols: List[str] = []
    for row in df.itertuples():
        if row.reason:
            logger.debug("Skipping symbol %s: %s", row.symbol, row.reason)
        else:
            logger.debug("Including symbol %s", row.symbol)
            symbols.append(row.symbol)

    if not symbols:
        logger.warning("No active trading pairs were discovered")
        return None

    logger.info("%d active Kraken pairs discovered", len(symbols))
    if synth_count:
        logger.info("Excluded %d synthetic/index pairs", synth_count)

    return symbols


async def _fetch_ohlcv_async_inner(
    exchange,
    symbol: str,
    timeframe: str = "1h",
    limit: int = 100,
    since: int | None = None,
    use_websocket: bool = False,
    force_websocket_history: bool = False,
) -> list | Exception:
    """Internal helper for :func:`fetch_ohlcv_async`."""

    if hasattr(exchange, "has") and not exchange.has.get("fetchOHLCV"):
        ex_id = getattr(exchange, "id", "unknown")
        logger.debug("Skipping %s: OHLCV not supported on %s", symbol, ex_id)
        return []
    if getattr(exchange, "timeframes", None) and timeframe not in getattr(
        exchange, "timeframes", {}
    ):
        ex_id = getattr(exchange, "id", "unknown")
        logger.warning("Timeframe %s not supported on %s", timeframe, ex_id)
        return []

    if not is_supported_symbol(symbol):
        logger.debug("Skipping %s: OHLCV not supported", symbol)
        return []

    if use_websocket or force_websocket_history:
        logger.debug(
            "Websocket flags set for %s but functionality is disabled; using REST",
            symbol,
        )

    if timeframe in ("4h", "1d"):
        use_websocket = False


    try:
        if hasattr(exchange, "markets"):
            markets = getattr(exchange, "markets", {})
            if not markets and hasattr(exchange, "load_markets"):
                try:
                    if asyncio.iscoroutinefunction(
                        getattr(exchange, "load_markets", None)
                    ):
                        markets = await exchange.load_markets()
                    else:
                        markets = await asyncio.to_thread(exchange.load_markets)
                except Exception as exc:
                    logger.warning("load_markets failed: %s", exc)
            if markets and symbol not in markets:
                _log_unsupported(symbol)
                return []
            market_id = markets.get(symbol, {}).get("id", symbol)
        else:
            market_id = symbol

        if limit > 0:
            data_all: list = []
            orig_limit = limit
            while limit > 0:
                req_limit = min(limit, 720)
                params = {"symbol": market_id, "timeframe": timeframe, "limit": req_limit}
                if since is not None:
                    params["since"] = since
                if asyncio.iscoroutinefunction(getattr(exchange, "fetch_ohlcv", None)):
                    batch = await _call_with_retry(
                        exchange.fetch_ohlcv,
                        timeout=REST_OHLCV_TIMEOUT,
                        **params,
                    )
                else:
                    batch = await _call_with_retry(
                        asyncio.to_thread,
                        exchange.fetch_ohlcv,
                        **params,
                        timeout=REST_OHLCV_TIMEOUT,
                    )
                data_all.extend(batch)
                limit -= len(batch)
                if len(batch) < req_limit:
                    break
                since = batch[-1][0] + timeframe_seconds(exchange, timeframe) * 1000
            if (
                since is not None
                and len(data_all) < orig_limit
                and hasattr(exchange, "fetch_ohlcv")
            ):
                logger.info(
                    "Incomplete OHLCV for %s: got %d of %d",
                    symbol,
                    len(data_all),
                    orig_limit,
                )
                kwargs_r = {"symbol": symbol, "timeframe": timeframe, "limit": orig_limit}
                try:
                    if asyncio.iscoroutinefunction(exchange.fetch_ohlcv):
                        data_r = await _call_with_retry(
                            exchange.fetch_ohlcv,
                            timeout=REST_OHLCV_TIMEOUT,
                            **kwargs_r,
                        )
                    else:
                        data_r = await _call_with_retry(
                            asyncio.to_thread,
                            exchange.fetch_ohlcv,
                            timeout=REST_OHLCV_TIMEOUT,
                            **kwargs_r,
                        )
                except asyncio.CancelledError:
                    raise
                if len(data_r) > len(data_all):
                    data_all = data_r
            return data_all
        if asyncio.iscoroutinefunction(getattr(exchange, "fetch_ohlcv", None)):
            params_f = inspect.signature(exchange.fetch_ohlcv).parameters
            kwargs_f = {"symbol": symbol, "timeframe": timeframe, "limit": limit}
            if since is not None and "since" in params_f:
                kwargs_f["since"] = since
            try:
                data = await _call_with_retry(
                    exchange.fetch_ohlcv,
                    timeout=REST_OHLCV_TIMEOUT,
                    **kwargs_f,
                )
            except asyncio.CancelledError:
                raise
            expected = limit
            if since is not None:
                try:
                    tf_sec = timeframe_seconds(exchange, timeframe)
                    now_ms = utc_now_ms()
                    expected = min(limit, int((now_ms - since) // (tf_sec * 1000)) + 1)
                except Exception:
                    pass
            if len(data) < expected:
                logger.info(
                    "Incomplete OHLCV for %s: got %d of %d",
                    symbol,
                    len(data),
                    expected,
                )
            if since is not None:
                try:
                    kwargs_r = {
                        "symbol": symbol,
                        "timeframe": timeframe,
                        "limit": limit,
                    }
                    try:
                        data_r = await _call_with_retry(
                            exchange.fetch_ohlcv,
                            timeout=REST_OHLCV_TIMEOUT,
                            **kwargs_r,
                        )
                    except asyncio.CancelledError:
                        raise
                    if len(data_r) > len(data):
                        data = data_r
                except Exception:
                    pass
            if (
                len(data) < expected
                and since is not None
                and hasattr(exchange, "fetch_trades")
            ):
                try:
                    trades_data = await fetch_ohlcv_from_trades(
                        exchange,
                        symbol,
                        timeframe,
                        since,
                        limit,
                    )
                    if len(trades_data) > len(data):
                        data = trades_data
                except Exception:
                    pass
            return data
        params_f = inspect.signature(exchange.fetch_ohlcv).parameters
        kwargs_f = {"symbol": symbol, "timeframe": timeframe, "limit": limit}
        if since is not None and "since" in params_f:
            kwargs_f["since"] = since
        try:
            data = await _call_with_retry(
                asyncio.to_thread,
                exchange.fetch_ohlcv,
                **kwargs_f,
                timeout=REST_OHLCV_TIMEOUT,
            )
        except asyncio.CancelledError:
            raise
        expected = limit
        if since is not None:
            try:
                tf_sec = timeframe_seconds(exchange, timeframe)
                now_ms = utc_now_ms()
                expected = min(limit, int((now_ms - since) // (tf_sec * 1000)) + 1)
            except Exception:
                pass
        if len(data) < expected:
            logger.info(
                "Incomplete OHLCV for %s: got %d of %d",
                symbol,
                len(data),
                expected,
            )
            if since is not None:
                try:
                    kwargs_r = {
                        "symbol": symbol,
                        "timeframe": timeframe,
                        "limit": limit,
                    }
                    try:
                        data_r = await _call_with_retry(
                            asyncio.to_thread,
                            exchange.fetch_ohlcv,
                            **kwargs_r,
                            timeout=REST_OHLCV_TIMEOUT,
                        )
                    except asyncio.CancelledError:
                        raise
                    if len(data_r) > len(data):
                        data = data_r
                except Exception:
                    pass
        if (
            len(data) < expected
            and since is not None
            and hasattr(exchange, "fetch_trades")
        ):
            try:
                trades_data = await fetch_ohlcv_from_trades(
                    exchange,
                    symbol,
                    timeframe,
                    since,
                    limit,
                )
                if len(trades_data) > len(data):
                    data = trades_data
            except Exception:
                pass
        return data
    except asyncio.TimeoutError as exc:
        ex_id = getattr(exchange, "id", "unknown")
        logger.error(
            "REST OHLCV timeout for %s on %s (tf=%s limit=%s): %s",
            symbol,
            ex_id,
            timeframe,
            limit,
            exc,
            exc_info=False,
        )
        return []
    except asyncio.CancelledError:
        raise
    except Exception as exc:  # pragma: no cover - network
        return exc


async def fetch_ohlcv_async(
    exchange,
    symbol: str,
    timeframe: str = "1h",
    limit: int = 100,
    since: int | None = None,
    use_websocket: bool = False,
    force_websocket_history: bool = False,
) -> list | Exception:
    """Return OHLCV data for ``symbol`` with simple retries."""

    if not is_supported_symbol(symbol):
        _log_unsupported(symbol)
        return []

    for attempt in range(3):
        try:
            return await _fetch_ohlcv_async_inner(
                exchange,
                symbol,
                timeframe=timeframe,
                limit=limit,
                since=since,
                use_websocket=use_websocket,
                force_websocket_history=force_websocket_history,
            )
        except Exception as exc:
            if attempt == 2:
                raise
            logger.warning(
                "OHLCV fetch retry %d for %s: %s",
                attempt + 1,
                symbol,
                exc,
            )
            await asyncio.sleep(2 ** attempt)
    return []

async def fetch_order_book_async(
    exchange,
    symbol: str,
    depth: int = 2,
) -> dict | Exception:
    """Return order book snapshot for ``symbol`` with top ``depth`` levels."""

    if hasattr(exchange, "has") and not exchange.has.get("fetchOrderBook"):
        return {}

    if not is_supported_symbol(symbol):
        _log_unsupported(symbol)
        return {}

    markets = getattr(exchange, "markets", {})
    if not markets and hasattr(exchange, "load_markets"):
        try:
            if asyncio.iscoroutinefunction(getattr(exchange, "load_markets", None)):
                markets = await exchange.load_markets()
            else:
                markets = await asyncio.to_thread(exchange.load_markets)
        except Exception as exc:
            logger.warning("load_markets failed: %s", exc)
    if markets and symbol not in markets:
        _log_unsupported(symbol)
        return {}

    try:
        if asyncio.iscoroutinefunction(getattr(exchange, "fetch_order_book", None)):
            return await asyncio.wait_for(
                exchange.fetch_order_book(symbol, limit=depth), OHLCV_TIMEOUT
            )
        return await asyncio.wait_for(
            asyncio.to_thread(exchange.fetch_order_book, symbol, depth),
            OHLCV_TIMEOUT,
        )
    except asyncio.CancelledError:
        raise
    except Exception as exc:  # pragma: no cover - network
        return exc


async def fetch_ohlcv_from_trades(
    exchange,
    symbol: str,
    timeframe: str,
    since: int | None,
    limit: int,
) -> list:
    if hasattr(exchange, "has") and not exchange.has.get("fetchTrades"):
        return []

    fetch_fn = getattr(exchange, "fetch_trades", None)
    if fetch_fn is None:
        return []

    params = inspect.signature(fetch_fn).parameters
    kwargs = {"symbol": symbol, "limit": limit * 100}
    if since is not None and "since" in params:
        kwargs["since"] = since

    try:
        if asyncio.iscoroutinefunction(fetch_fn):
            trades = await _call_with_retry(
                fetch_fn, timeout=REST_OHLCV_TIMEOUT, **kwargs
            )
        else:
            trades = await _call_with_retry(
                asyncio.to_thread,
                fetch_fn,
                **kwargs,
                timeout=REST_OHLCV_TIMEOUT,
            )
    except asyncio.CancelledError:
        raise
    except Exception:
        return []

    if not trades:
        return []

    tf_ms = timeframe_seconds(exchange, timeframe) * 1000
    trades.sort(key=lambda t: t[0])

    ohlcv: list[list] = []
    bucket = trades[0][0] - trades[0][0] % tf_ms
    open_price = high = low = close = float(trades[0][1])
    volume = float(trades[0][2]) if len(trades[0]) > 2 else 0.0

    for t in trades[1:]:
        ts = int(t[0])
        price = float(t[1])
        amount = float(t[2]) if len(t) > 2 else 0.0
        b = ts - ts % tf_ms
        if b != bucket:
            ohlcv.append([bucket, open_price, high, low, close, volume])
            if len(ohlcv) >= limit:
                return ohlcv[:limit]
            bucket = b
            open_price = high = low = close = price
            volume = amount
        else:
            high = max(high, price)
            low = min(low, price)
            close = price
            volume += amount

    ohlcv.append([bucket, open_price, high, low, close, volume])
    return ohlcv[:limit]


async def load_ohlcv(
    exchange,
    symbol: str,
    timeframe: str = "1m",
    limit: int = 100,
    mode: str = "rest",
    *,
    max_retries: int = 3,
    timeout: float | None = None,
    **kwargs,
) -> list:
    """Load OHLCV data either from REST or from cached files.

    When ``mode`` is ``"file"`` this will attempt to load a previously cached
    OHLCV file from ``LOG_DIR/ohlcv/<timeframe>/<symbol>.json``.  If the file is
    missing or unreadable an empty list is returned.  Otherwise the data is
    returned as a list of lists matching the CCXT OHLCV schema.

    For ``mode`` other than ``"file"`` the function falls back to fetching data
    from the provided ``exchange`` with basic retry handling for rate limits.
    On a successful REST call it sleeps for one second to respect exchange rate
    limits.  Any exception containing ``"429"`` triggers a 60 second sleep
    before the request is retried.
    """

    if mode == "file":
        path = LOG_DIR / "ohlcv" / timeframe / f"{symbol.replace('/', '-')}.json"
        try:
            df = pd.read_json(path, orient="split")
        except Exception:
            return []
        return (
            df[["timestamp", "open", "high", "low", "close", "volume"]]
            .to_records(index=False)
            .tolist()
        )

    markets = getattr(exchange, "markets", None)
    if markets is not None:
        if not markets and hasattr(exchange, "load_markets"):
            try:
                if asyncio.iscoroutinefunction(exchange.load_markets):
                    markets = await exchange.load_markets()
                else:
                    markets = await asyncio.to_thread(exchange.load_markets)
            except Exception as exc:  # pragma: no cover - best effort
                logger.warning("load_markets failed: %s", exc)
        if markets and symbol not in markets:
            _log_unsupported(symbol)
            return []
        market_id = markets.get(symbol, {}).get("id", symbol)
    else:
        market_id = symbol

    timeout = timeout or REST_OHLCV_TIMEOUT
    for attempt in range(1, max_retries + 1):
        try:
            fetch_fn = getattr(exchange, "fetch_ohlcv")
            if asyncio.iscoroutinefunction(fetch_fn):
                coro = fetch_fn(market_id, timeframe=timeframe, limit=limit, **kwargs)
            else:  # pragma: no cover - synchronous fallback
                coro = asyncio.to_thread(fetch_fn, market_id, timeframe, limit, **kwargs)
            data = await asyncio.wait_for(coro, timeout)
            record_io()
            await asyncio.sleep(1)
            return data
        except Exception as exc:
            if "429" in str(exc):
                await asyncio.sleep(60)
            else:
                await asyncio.sleep(1)
            if attempt >= max_retries:
                logger.error(
                    "Failed to load OHLCV for %s after %d retries: %s",
                    symbol,
                    attempt,
                    exc,
                )
                break
    return []


async def load_ohlcv_parallel(
    exchange,
    symbols: Iterable[str],
    timeframe: str = "1h",
    limit: int = 100,
    since_map: Dict[str, int] | None = None,
    use_websocket: bool = False,
    force_websocket_history: bool = False,
    max_concurrent: int | None = None,
    notifier: TelegramNotifier | None = None,
    priority_symbols: Iterable[str] | None = None,
    max_retries: int = 3,
    timeout: float | None = None,
) -> Dict[str, list]:
    """Fetch OHLCV data for multiple symbols concurrently.

    Parameters
    ----------
    notifier : TelegramNotifier | None, optional
        If provided, failures will be sent using this notifier.
    """
    if use_websocket or force_websocket_history:
        logger.debug(
            "Websocket parameters ignored in load_ohlcv_parallel; using REST"
        )

    since_map = since_map or {}

    data: Dict[str, list] = {}
    symbols = list(symbols)
    unsupported = [s for s in symbols if not is_supported_symbol(s)]
    for s in unsupported:
        _log_unsupported(s)
        data[s] = []
    symbols = [s for s in symbols if is_supported_symbol(s)]

    markets = getattr(exchange, "markets", None)
    if markets is not None:
        if not markets and hasattr(exchange, "load_markets"):
            try:
                if asyncio.iscoroutinefunction(exchange.load_markets):
                    markets = await exchange.load_markets()
                else:
                    markets = await asyncio.to_thread(exchange.load_markets)
            except Exception as exc:
                logger.warning("load_markets failed: %s", exc)
        missing = [s for s in symbols if s not in markets]
        for s in missing:
            _log_unsupported(s)
            data[s] = []
        symbols = [s for s in symbols if s in markets]

    if not symbols:
        return data

    now = time.time()
    filtered_symbols: List[str] = []
    for s in symbols:
        info = failed_symbols.get(s)
        if not info:
            filtered_symbols.append(s)
            continue
        if info.get("disabled"):
            continue
        if now - info["time"] >= info["delay"]:
            filtered_symbols.append(s)
    symbols = filtered_symbols

    if priority_symbols:
        prio_list: List[str] = []
        seen: set[str] = set()
        for s in priority_symbols:
            if s in symbols and s not in seen:
                prio_list.append(s)
                seen.add(s)
        symbols = prio_list + [s for s in symbols if s not in seen]

    if not symbols:
        return data

    if max_concurrent is not None:
        if not isinstance(max_concurrent, int) or max_concurrent < 1:
            raise ValueError("max_concurrent must be a positive integer or None")
        sem = asyncio.Semaphore(max_concurrent)
    else:
        sem = None

    async def sem_fetch(sym: str):
        async def _fetch_and_sleep():
            kwargs_l = {}
            since_val = since_map.get(sym)
            if since_val is not None:
                kwargs_l["since"] = since_val
            data = await load_ohlcv(
                exchange,
                sym,
                timeframe=timeframe,
                limit=limit,
                mode="rest",
                max_retries=max_retries,
                timeout=timeout,
                **kwargs_l,
            )
            rl = getattr(exchange, "rateLimit", None)
            if rl:
                await asyncio.sleep(rl / 1000)
            return data

        if sem:
            async with sem:
                return await _fetch_and_sleep()

        return await _fetch_and_sleep()

    tasks = [asyncio.create_task(sem_fetch(s)) for s in symbols]

    results = await asyncio.gather(*tasks, return_exceptions=True)

    if any(isinstance(r, asyncio.CancelledError) for r in results):
        for t in tasks:
            if not t.done():
                t.cancel()
        raise asyncio.CancelledError()

    ex_id = getattr(exchange, "id", "unknown")
    mode = "REST"
    for sym, res in zip(symbols, results):
        if isinstance(res, asyncio.CancelledError):
            raise res
        if isinstance(res, asyncio.TimeoutError):
            logger.error(
                "Timeout loading OHLCV for %s on %s limit %d: %s",
                sym,
                timeframe,
                limit,
                res,
                exc_info=True,
            )
            msg = (
                f"Timeout loading OHLCV for {sym} on {ex_id} "
                f"(tf={timeframe} limit={limit} mode={mode})"
            )
            logger.error(msg)
            if notifier and STATUS_UPDATES:
                notifier.notify(
                    f"Timeout loading OHLCV for {sym} on {timeframe} limit {limit}"
                )
            info = failed_symbols.get(sym)
            delay = RETRY_DELAY
            count = 1
            disabled = False
            if info is not None:
                delay = min(info["delay"] * 2, MAX_RETRY_DELAY)
                count = info.get("count", 0) + 1
                disabled = info.get("disabled", False)
            if count >= MAX_OHLCV_FAILURES:
                disabled = True
                if not info or not info.get("disabled"):
                    logger.info("Disabling %s after %d OHLCV failures", sym, count)
            failed_symbols[sym] = {
                "time": time.time(),
                "delay": delay,
                "count": count,
                "disabled": disabled,
            }
            continue
        if (
            isinstance(res, Exception) and not isinstance(res, asyncio.CancelledError)
        ) or not res:
            logger.error(
                "Failed to load OHLCV for %s on %s limit %d: %s",
                sym,
                timeframe,
                limit,
                res,
                exc_info=isinstance(res, Exception),
            )
            msg = (
                f"Failed to load OHLCV for {sym} on {ex_id} "
                f"(tf={timeframe} limit={limit} mode={mode}): {res}"
            )
            logger.error(msg)
            if notifier and STATUS_UPDATES:
                notifier.notify(
                    f"Failed to load OHLCV for {sym} on {timeframe} limit {limit}: {res}"
                )
            info = failed_symbols.get(sym)
            status = getattr(res, "http_status", getattr(res, "status", None))
            delay = 60 if status == 429 else RETRY_DELAY
            count = 1
            disabled = False
            if info is not None:
                delay = 60 if status == 429 else min(info["delay"] * 2, MAX_RETRY_DELAY)
                count = info.get("count", 0) + 1
                disabled = info.get("disabled", False)
            if count >= MAX_OHLCV_FAILURES:
                disabled = True
                if not info or not info.get("disabled"):
                    logger.info("Disabling %s after %d OHLCV failures", sym, count)
            failed_symbols[sym] = {
                "time": time.time(),
                "delay": delay,
                "count": count,
                "disabled": disabled,
            }
            continue
        if res and len(res[0]) > 6:
            res = [[c[0], c[1], c[2], c[3], c[4], c[6]] for c in res]
        data[sym] = res
        record_io()
        failed_symbols.pop(sym, None)
    return data


async def _update_ohlcv_cache_inner(
    exchange,
    cache: Dict[str, pd.DataFrame],
    symbols: Iterable[str],
    timeframe: str = "1h",
    limit: int = 100,
    start_since: int | None = None,
    use_websocket: bool = False,
    force_websocket_history: bool = False,
    config: Dict | None = None,
    max_concurrent: int | None = None,
    notifier: TelegramNotifier | None = None,
    priority_symbols: Iterable[str] | None = None,
    max_retries: int = 3,
    timeout: float | None = None,
) -> Dict[str, pd.DataFrame]:
    """Update cached OHLCV DataFrames with new candles.

    Parameters
    ----------
    max_concurrent : int | None, optional
        Maximum number of concurrent OHLCV requests. ``None`` means no limit.
    start_since : int | None, optional
        When provided, fetch data starting from this timestamp in milliseconds.
    """

    try:  # pragma: no cover - optional regime dependency
        from crypto_bot.regime.regime_classifier import clear_regime_cache
    except Exception:  # pragma: no cover - optional
        clear_regime_cache = lambda *_a, **_k: None

    # Redis warm cache
    redis_conn = _get_redis_conn((config or {}).get("redis_url"))
    if redis_conn:
        for sym in symbols:
            try:
                raw = redis_conn.get(f"ohlcv:{sym}:{timeframe}")
            except Exception:
                raw = None
            if raw:
                try:
                    if isinstance(raw, bytes):
                        raw = raw.decode()
                    cache[sym] = pd.read_json(raw, orient="split")
                except Exception:
                    pass

    # Use the provided limit without enforcing a fixed minimum
    limit = int(limit)
    # Request the number of candles specified by the caller

    if max_concurrent is not None:
        if not isinstance(max_concurrent, int) or max_concurrent < 1:
            raise ValueError("max_concurrent must be a positive integer or None")

    global _last_snapshot_time
    config = config or {}
    snapshot_interval = config.get("ohlcv_snapshot_frequency_minutes", 1440) * 60
    now = time.time()
    snapshot_due = now - _last_snapshot_time >= snapshot_interval

    since_map: Dict[str, int | None] = {}
    if start_since is not None:
        tf_sec = timeframe_seconds(exchange, timeframe)
        needed = int((utc_now_ms() - start_since) // (tf_sec * 1000)) + 1
        limit = max(limit, needed)
        since_map = {sym: start_since for sym in symbols}
        snapshot_due = False
    elif snapshot_due:
        _last_snapshot_time = now
        limit = max(config.get("ohlcv_snapshot_limit", limit), limit)
        since_map = {sym: None for sym in symbols}
    else:
        ohlcv_cfg = config.get("ohlcv", {}) if isinstance(config, dict) else {}
        tail = int(ohlcv_cfg.get("tail_overlap_bars", 0))
        bootstrap = int(ohlcv_cfg.get("max_bootstrap_bars", limit))
        tail = int((config.get("tail_overlap_bars") or 0))
        need_tail = False
        tf_sec = timeframe_seconds(exchange, timeframe)
        for sym in symbols:
            df = cache.get(sym)
            if df is not None and not df.empty:
                last_ts = int(df["timestamp"].iloc[-1])
                since_map[sym] = int((last_ts - tail * tf_sec) * 1000)
            else:
                since_map[sym] = None
                limit = max(limit, bootstrap)
                last_ts = int(df["timestamp"].iloc[-1]) * 1000
                if tail > 0:
                    since_map[sym] = last_ts - tail * tf_sec * 1000
                    need_tail = True
                else:
                    since_map[sym] = last_ts + 1
            elif start_since is not None:
                since_map[sym] = start_since
        if need_tail:
            limit += tail
    now = time.time()
    filtered_symbols: List[str] = []
    for s in symbols:
        info = failed_symbols.get(s)
        if not info:
            filtered_symbols.append(s)
            continue
        if info.get("disabled"):
            continue
        if now - info["time"] >= info["delay"]:
            filtered_symbols.append(s)
    symbols = filtered_symbols
    if not symbols:
        return cache

    logger.info(
        "Fetching %d candles for %d symbols on %s",
        limit,
        len(symbols),
        timeframe,
    )

    t0 = time.time()
    data_map: Dict[str, list] = {s: [] for s in symbols}
    remaining = limit
    curr_since = since_map.copy()
    while remaining > 0:
        req_limit = min(remaining, 720)
        batch = await load_ohlcv_parallel(
            exchange,
            symbols,
            timeframe,
            req_limit,
            curr_since,
            use_websocket=use_websocket,
            force_websocket_history=force_websocket_history,
            max_concurrent=max_concurrent,
            notifier=notifier,
            priority_symbols=priority_symbols,
            max_retries=max_retries,
            timeout=timeout,
        )
        for sym, rows in batch.items():
            if rows:
                data_map[sym].extend(rows)
                last_ts = rows[-1][0]
                curr_since[sym] = last_ts + timeframe_seconds(exchange, timeframe) * 1000
        if all(len(batch.get(sym, [])) < req_limit for sym in symbols):
            break
        remaining -= req_limit

    count_ok = sum(1 for rows in data_map.values() if rows)
    logger.info(
        "Fetched OHLCV for %d/%d symbols on %s in %.1fs",
        count_ok,
        len(symbols),
        timeframe,
        time.time() - t0,
    )

    for sym in symbols:
        data = data_map.get(sym)
        if not data:
            info = failed_symbols.get(sym)
            skip_retry = (
                info is not None
                and time.time() - info["time"] < info["delay"]
                and since_map.get(sym) is None
            )
            if skip_retry:
                continue
            failed_symbols.pop(sym, None)
            full = await load_ohlcv_parallel(
                exchange,
                [sym],
                timeframe,
                limit,
                None,
                use_websocket=use_websocket,
                force_websocket_history=force_websocket_history,
                max_concurrent=max_concurrent,
                notifier=notifier,
                priority_symbols=priority_symbols,
                max_retries=max_retries,
                timeout=timeout,
            )
            data = full.get(sym)
            if data:
                failed_symbols.pop(sym, None)
        if data is None:
            continue
        df_new = pd.DataFrame(
            data, columns=["timestamp", "open", "high", "low", "close", "volume"]
        )
        tf_sec = timeframe_seconds(None, timeframe)

        if df_new is None or df_new.empty or "timestamp" not in df_new.columns:
            logger.info(
                "OHLCV: no new data for %s @ %s; keeping existing cache", sym, timeframe
            )
            continue

        df_new["timestamp"] = pd.to_numeric(df_new["timestamp"], errors="coerce")
        df_new = df_new.dropna(subset=["timestamp"])
        if df_new.empty:
            logger.info(
                "OHLCV: non-numeric/empty timestamps for %s @ %s; skipping update",
                sym,
                timeframe,
            )
            continue

        unit = "ms" if df_new["timestamp"].max() > 1e12 else "s"
        df_new["timestamp"] = pd.to_datetime(df_new["timestamp"], unit=unit, utc=True)
        df_new = df_new.sort_values("timestamp").drop_duplicates("timestamp", keep="last")
        df_new = await asyncio.to_thread(
            lambda df=df_new: (
                df.set_index("timestamp")
                .resample(f"{tf_sec}s")
                .agg(
                    {
                        "open": "first",
                        "high": "max",
                        "low": "min",
                        "close": "last",
                        "volume": "sum",
                    }
                )
                .ffill()
                .reset_index()
            )
        )
        df_new["timestamp"] = df_new["timestamp"].astype(int) // 10 ** 9
        frac = config.get("min_history_fraction", 0.5)
        try:
            frac_val = float(frac)
        except (TypeError, ValueError):
            frac_val = 0.5
        min_candles_required = int(limit * frac_val)
        if len(df_new) < min_candles_required:
            since_val = since_map.get(sym)
            retry = await load_ohlcv_parallel(
                exchange,
                [sym],
                timeframe,
                limit * 2,
                {sym: since_val},
                use_websocket=False,
                force_websocket_history=force_websocket_history,
                max_concurrent=max_concurrent,
                notifier=notifier,
                priority_symbols=priority_symbols,
                max_retries=max_retries,
                timeout=timeout,
            )
            retry_data = retry.get(sym)
            if retry_data and len(retry_data) > len(data):
                data = retry_data
                df_new = pd.DataFrame(
                    data,
                    columns=["timestamp", "open", "high", "low", "close", "volume"],
                )
            if len(df_new) < min_candles_required:
                logger.warning(
                    "Skipping %s: only %d/%d candles",
                    sym,
                    len(df_new),
                    limit,
                )
                continue
        existing = None
        async with timeframe_lock(timeframe):
            if sym in cache:
                existing = cache[sym].copy()
        if existing is not None and not existing.empty:
            last_ts = existing["timestamp"].iloc[-1]
            df_new = df_new[df_new["timestamp"] > last_ts]
            if df_new.empty:
                continue
            combined = await asyncio.to_thread(
                pd.concat, [existing, df_new], ignore_index=True
            )
        else:
            combined = df_new
        combined = await asyncio.to_thread(
            lambda df=combined, limit=limit: df.tail(limit).reset_index(drop=True)
        )
        returns = await asyncio.to_thread(lambda s=combined["close"]: s.pct_change())
        combined["return"] = returns
        async with timeframe_lock(timeframe):
            cache[sym] = combined
            clear_regime_cache(sym, timeframe)
            if redis_conn:
                try:
                    await asyncio.to_thread(
                        redis_conn.setex,
                        f"ohlcv:{sym}:{timeframe}",
                        REDIS_TTL,
                        combined.to_json(orient="split"),
                    )
                except Exception:
                    pass
            storage_path = config.get("storage_path")
            if storage_path:
                max_bars = config.get("max_bootstrap_bars")
                try:
                    max_bars = int(max_bars) if max_bars is not None else None
                except (TypeError, ValueError):
                    max_bars = None
                df_save = cache[sym].tail(max_bars) if max_bars else cache[sym]
                df_save = df_save.reset_index(drop=True)
                save_ohlcv(df_save, sym, timeframe, storage_path)
    return cache


# --- Additional helpers ----------------------------------------------------


async def fetch_coingecko_ohlc(symbol: str, days: int = 1) -> List[List[float]] | None:
    """Return OHLC data from CoinGecko for ``symbol``.

    The returned rows follow the CCXT OHLCV format with volume set to ``0`` as
    the CoinGecko endpoint does not provide volume information.
    """

    base, _, quote = symbol.partition("/")
    coin_id = COINGECKO_IDS.get(base.upper())
    if not coin_id:
        return None
    url = f"https://api.coingecko.com/api/v3/coins/{coin_id}/ohlc"
    params = {"vs_currency": quote.lower(), "days": days}
    try:
        data = await gecko_request(url, params=params)
        return [
            [int(row[0]), float(row[1]), float(row[2]), float(row[3]), float(row[4]), 0.0]
            for row in data
        ]
    except Exception:
        return None


async def fetch_dex_ohlcv(
    exchange,
    symbol: str,
    timeframe: str = "1h",
    limit: int = 100,
    min_volume_usd: float | int = 0,
    gecko_res: Any | None = None,
    use_gecko: bool = True,
    max_retries: int = 3,
    timeout: float | None = None,
) -> List[List[float]] | None:
    """Fetch OHLCV data for DEX tokens with several fallbacks."""

    if min_volume_usd:
        logger.debug(
            "min_volume_usd parameter is deprecated and ignored (value=%s)",
            min_volume_usd,
        )

    if gecko_res:
        return gecko_res[0] if isinstance(gecko_res, tuple) else gecko_res

    base, _, quote = symbol.partition("/")
    quote = quote.upper()

    # Try CoinGecko for known USD-quoted pairs
    if use_gecko and quote in SUPPORTED_USD_QUOTES:
        data = fetch_coingecko_ohlc(symbol)
        if inspect.isawaitable(data):
            data = await data
        if data:
            return data

        # Fallback to Coinbase if available
        try:
            if hasattr(ccxt, "coinbase"):
                cb = ccxt.coinbase()
                return await load_ohlcv(
                    cb,
                    symbol,
                    timeframe=timeframe,
                    limit=limit,
                    max_retries=max_retries,
                    timeout=timeout,
                )
        except Exception:
            pass

    # Final fallback: use the provided exchange
    try:
        return await load_ohlcv(
            exchange,
            symbol,
            timeframe=timeframe,
            limit=limit,
            max_retries=max_retries,
            timeout=timeout,
        )
    except Exception:
        return None


async def fetch_geckoterminal_ohlcv(
    symbol: str,
    timeframe: str = "1h",
    since: Optional[int] = None,
    limit: int = 500,
    exchange: Any = None,
) -> List[List[float]]:
    """Compatibility wrapper for GeckoTerminal OHLCV lookups.

    Resolves *symbol* to a listed market on the active exchange (or the
    provided ``exchange``) and returns CCXT-standard OHLCV rows:
    ``[timestamp_ms, open, high, low, close, volume]``.
    """
    if exchange is not None and hasattr(exchange, "fetch_ohlcv"):
        fetch_fn = getattr(exchange, "fetch_ohlcv")
        if asyncio.iscoroutinefunction(fetch_fn):
            return await fetch_fn(symbol, timeframe=timeframe, since=since, limit=limit)
        return await asyncio.to_thread(fetch_fn, symbol, timeframe, since, limit)

    if ccxt is None:
        raise RuntimeError(
            "ccxt is required for OHLCV fetching. Install ccxt or pass an exchange instance."
        )

    ex_name = os.environ.get("EXCHANGE", "kraken").lower()
    ex_cls = getattr(ccxt, ex_name, None) or getattr(ccxt, "kraken")
    ex = ex_cls({"enableRateLimit": True})
    try:
        await ex.load_markets()
        base, _, quote = symbol.partition("/")
        allowed = [quote, "USD", "USDT", "EUR"]
        allowed = [q for i, q in enumerate(allowed) if q and q not in allowed[:i]]
        resolved = resolve_listed_symbol(ex, base, allowed)
        if not resolved:
            logger.debug(
                f"Skipping {base}: no listed market on {ex_name} for quotes {allowed}"
            )
            return []
        return await ex.fetch_ohlcv(
            resolved, timeframe=timeframe, since=since, limit=limit
        )
        symbol = resolved
        if asyncio.iscoroutinefunction(ex.fetch_ohlcv):
            return await ex.fetch_ohlcv(symbol, timeframe=timeframe, since=since, limit=limit)
        return await asyncio.to_thread(ex.fetch_ohlcv, symbol, timeframe, since, limit)
    finally:
        await _safe_exchange_close(ex, where=f"{ex_name}:{timeframe}")


async def update_ohlcv_cache(
    exchange,
    cache: Dict[str, pd.DataFrame],
    symbols: Iterable[str],
    timeframe: str = "1h",
    limit: int = 100,
    start_since: int | None = None,
    use_websocket: bool = False,
    force_websocket_history: bool = False,
    config: Dict | None = None,
    max_concurrent: int | None = None,
    notifier: TelegramNotifier | None = None,
    batch_size: int | None = None,
    priority_symbols: Iterable[str] | None = None,
    max_retries: int = 3,
    timeout: float | None = None,
) -> Dict[str, pd.DataFrame]:
    """Batch OHLCV updates for multiple calls."""

    config = config or {}
    backfill_map = config.get("backfill_days", {}) or {}
    warmup_map = config.get("warmup_candles", {}) or {}
    now_ms = utc_now_ms()
    if start_since is not None:
        bf_days = backfill_map.get(timeframe)
        if bf_days is not None:
            cutoff = now_ms - int(float(bf_days) * 86400000)
            if start_since < cutoff:
                logger.info(
                    "Clamping backfill for %s to %d days (%s)",
                    timeframe,
                    bf_days,
                    iso_utc(cutoff),
                )
                start_since = cutoff
    warmup = warmup_map.get(timeframe)
    if warmup is not None and limit > int(warmup):
        logger.info(
            "Clamping warmup candles for %s to %d (was %d)",
            timeframe,
            warmup,
            limit,
        )
        limit = int(warmup)
    delay = 0.5
    size = (
        batch_size
        if batch_size is not None
        else config.get("ohlcv_batch_size", 3)
    )
    if size is None:
        cfg_size = config.get("ohlcv_batch_size")
        if isinstance(batch_size, int) and batch_size >= 1:
            size = batch_size
        elif isinstance(cfg_size, int) and cfg_size >= 1:
            size = cfg_size
        else:
            if batch_size is not None or cfg_size is not None:
                logger.warning(
                    "Invalid ohlcv_batch_size %r; defaulting to 3",
                    batch_size if batch_size is not None else cfg_size,
                )
            else:
                logger.warning("ohlcv_batch_size not set; defaulting to 3")
            size = 3

    # Normalize symbols to their exchange-listed forms before enqueueing.
    allowed_quotes = config.get("allowed_quotes", ["USD", "USDT", "EUR"])
    symbols = list(symbols)
    priority_list = list(priority_symbols) if priority_symbols else None

    markets = getattr(exchange, "markets", None)
    if markets is not None and not markets and hasattr(exchange, "load_markets"):
        try:
            if asyncio.iscoroutinefunction(exchange.load_markets):
                await exchange.load_markets()
            else:
                await asyncio.to_thread(exchange.load_markets)
        except Exception as exc:  # pragma: no cover - best effort
            logger.debug(
                "load_markets failed during symbol resolution: %s", exc
            )

    resolved: list[str] = []
    for sym in symbols:
        base, *_ = sym.partition("/")
        listed = resolve_listed_symbol(exchange, base, allowed_quotes)
        if listed:
            resolved.append(listed)
        elif not markets:
            resolved.append(sym)
        else:
            logger.debug(
                "Skipping %s: no listed market on %s for quotes %s",
                sym,
                getattr(exchange, "id", "exchange"),
                allowed_quotes,
            )
    symbols = resolved

    if priority_list:
        resolved_prio: list[str] = []
        for sym in priority_list:
            base, *_ = sym.partition("/")
            listed = resolve_listed_symbol(exchange, base, allowed_quotes)
            if listed and listed in symbols:
                resolved_prio.append(listed)
        priority_symbols = resolved_prio if resolved_prio else None
    else:
        priority_symbols = None

    if not symbols:
        return cache
    key = (
        timeframe,
        limit,
        start_since,
        use_websocket,
        force_websocket_history,
        max_concurrent,
        max_retries,
        timeout,
    )

    req = _OhlcvBatchRequest(
        exchange,
        cache,
        list(symbols),
        timeframe,
        limit,
        start_since,
        use_websocket,
        force_websocket_history,
        config,
        max_concurrent,
        notifier,
        list(priority_symbols) if priority_symbols else None,
        asyncio.get_running_loop().create_future(),
        max_retries,
        timeout,
    )

    queue = _OHLCV_BATCH_QUEUES.setdefault(key, asyncio.Queue())
    await queue.put(req)

    if key not in _OHLCV_BATCH_TASKS or _OHLCV_BATCH_TASKS[key].done():
        _OHLCV_BATCH_TASKS[key] = asyncio.create_task(
            _ohlcv_batch_worker(key, queue, size, delay)
        )

    return await req.future


class MultiTFUpdateResult(dict):
    """Dict-like result from :func:`update_multi_tf_ohlcv_cache`.

    The mapping itself represents the updated cache while the ``remaining``
    attribute describes unprocessed timeframes and symbols that can be used to
    resume an incomplete bootstrap operation.
    """

    def __init__(
        self,
        cache: Dict[str, Dict[str, pd.DataFrame]],
        remaining: Dict[str, List[str]],
    ) -> None:
        super().__init__(cache)
        self.remaining = remaining


async def update_multi_tf_ohlcv_cache(
    exchange,
    cache: Dict[str, Dict[str, pd.DataFrame]],
    symbols: Iterable[str],
    config: Dict,
    limit: int = 100,
    start_since: int | None = None,
    use_websocket: bool = False,
    force_websocket_history: bool = False,
    max_concurrent: int | None = None,
    notifier: TelegramNotifier | None = None,
    priority_queue: Deque[str] | None = None,
    batch_size: int | None = None,
    refresh_listing_cache: bool = False,
    listing_cache_ttl: int | None = None,
    chunk_size: int = 20,
    max_retries: int = 3,
    timeout: float | None = None,
    bootstrap_timeout: float | None = None,
) -> MultiTFUpdateResult:
    """Update OHLCV caches for multiple timeframes.

    Parameters
    ----------
    config : Dict
        Configuration containing a ``timeframes`` list.
    start_since : int | None, optional
        When provided, fetch historical data starting from this timestamp
        in milliseconds when no cached data is available.
<<<<<<< HEAD
    bootstrap_timeout : float | None, optional
        Maximum number of seconds to spend bootstrapping each timeframe before
        returning early. Remaining work is reported via the ``remaining``
        attribute of the returned object.
=======
    chunk_size : int, optional
        Number of symbols to process per batch when fetching OHLCV data.
        Defaults to ``20``.
>>>>>>> 3e1c9336
    """
    try:  # pragma: no cover - optional regime dependency
        from crypto_bot.regime.regime_classifier import clear_regime_cache
    except Exception:  # pragma: no cover - optional
        clear_regime_cache = lambda *_a, **_k: None

    limit = int(limit)
    if start_since is None:
        start_since = int((datetime.utcnow() - timedelta(days=2)).timestamp() * 1000)
    # Use the limit provided by the caller

    # Ensure warmup candles satisfy strategy indicator lookbacks. This will
    # either raise the configured warmup or disable strategies requiring more
    # history, depending on ``data.auto_raise_warmup``.
    load_enabled(config)

    CACHE_DIR.mkdir(parents=True, exist_ok=True)
    progress_state: dict[str, list[str]] = {}
    completed_pairs: set[tuple[str, str]] = set()
    if BOOTSTRAP_STATE_FILE.exists():
        try:
            with BOOTSTRAP_STATE_FILE.open() as f:
                progress_state = json.load(f)
            for tf, syms in progress_state.items():
                for sym in syms:
                    completed_pairs.add((sym, tf))
        except Exception:
            progress_state = {}
            completed_pairs = set()

    def mark_completed(sym: str, tf: str) -> None:
        if sym in progress_state.get(tf, []):
            return
        progress_state.setdefault(tf, []).append(sym)
        with BOOTSTRAP_STATE_FILE.open("w") as f:
            json.dump(progress_state, f)

    def add_priority(data: list, symbol: str) -> None:
        """Push ``symbol`` to ``priority_queue`` if volume spike detected."""
        if priority_queue is None or vol_thresh is None or not data:
            return
        try:
            vols = np.array([row[5] for row in data], dtype=float)
            mean = float(np.mean(vols)) if len(vols) else 0.0
            std = float(np.std(vols))
            if std <= 0:
                return
            z_max = float(np.max((vols - mean) / std))
            if z_max > vol_thresh:
                priority_queue.appendleft(symbol)
        except Exception:
            return

    tfs = config.get("timeframes", ["1h"])
    supported = getattr(exchange, "timeframes", None)
    if supported:
        unsupported = [tf for tf in tfs if tf not in supported]
        if unsupported:
            logger.info(
                "Skipping unsupported timeframes on %s: %s",
                getattr(exchange, "id", "unknown"),
                unsupported,
            )
        tfs = [tf for tf in tfs if tf in supported]
    logger.info("Updating OHLCV cache for timeframes: %s", tfs)
    if not tfs:
        return cache

    tele_cfg = config.get("telegram", {})
    send_bootstrap = bool(tele_cfg.get("bootstrap_updates")) and STATUS_UPDATES
    total_tfs = len(tfs)

    min_volume_usd = float(config.get("min_volume_usd", 0) or 0)
    vol_thresh = config.get("bounce_scalper", {}).get("vol_zscore_threshold")

    symbols = list(symbols)
    priority_syms: list[str] = []
    if priority_queue is not None:
        seen: set[str] = set()
        while priority_queue:
            sym = priority_queue.popleft()
            if sym in symbols and sym not in seen:
                priority_syms.append(sym)
                seen.add(sym)

    symbols_all = list(symbols)
    one_min_syms: list[str] = []
    five_min_only: list[str] = []
    if "1m" in tfs or "5m" in tfs:
        one_min_syms, five_min_only = await split_symbols_by_timeframe(
            exchange, symbols_all
        )
        if not one_min_syms and not five_min_only:
            one_min_syms = symbols_all
            five_min_only = symbols_all

<<<<<<< HEAD
    tf_symbol_map: Dict[str, List[str]] = {}
    for tf in tfs:
=======
    listing_dates = await _get_listing_dates(
        symbols_all,
        config,
        refresh=refresh_listing_cache,
        ttl=listing_cache_ttl,
    )

    for idx, tf in enumerate(tfs, 1):
>>>>>>> 3e1c9336
        if tf == "1m":
            tf_symbol_map[tf] = one_min_syms
        elif tf == "5m":
            tf_symbol_map[tf] = five_min_only
        else:
<<<<<<< HEAD
            tf_symbol_map[tf] = symbols_all

    remaining: Dict[str, List[str]] = {}
    for idx, tf in enumerate(tfs):
        symbols = tf_symbol_map.get(tf, [])
=======
            symbols = symbols_all
        symbols = [s for s in symbols if (s, tf) not in completed_pairs]
>>>>>>> 3e1c9336
        if not symbols:
            continue
        remaining_syms = list(symbols)
        lock = timeframe_lock(tf)
        if lock.locked():
            logger.info("Skip: %s update already running.", tf)
            continue
        async with lock:
            if notifier and send_bootstrap:
                try:
                    await notifier.notify_async(
                        f"Starting OHLCV update for {tf} ({idx}/{total_tfs})"
                    )
                except Exception:  # pragma: no cover - best effort
                    logger.exception("Failed to send Telegram notification")
            logger.info("Starting OHLCV update for timeframe %s", tf)
            start_time = time.monotonic()
            tf_cache = cache.get(tf, {})

            # Load any previously cached OHLCV files for missing symbols
            for sym in symbols:
                df = tf_cache.get(sym)
                if df is not None and not df.empty:
                    continue
                try:
                    rows = await load_ohlcv(
                        exchange, sym, timeframe=tf, limit=0, mode="file"
                    )
                except Exception:
                    rows = []
                if rows:
                    tf_cache[sym] = pd.DataFrame(
                        rows,
                        columns=[
                            "timestamp",
                            "open",
                            "high",
                            "low",
                            "close",
                            "volume",
                        ],
                    )
            cache[tf] = tf_cache

            now_ms = utc_now_ms()
            tf_sec = timeframe_seconds(exchange, tf)
            dynamic_limits: dict[str, int] = {}
            snapshot_cap = int(config.get("ohlcv_snapshot_limit", limit))
            max_cap = min(snapshot_cap, 720)

            backfill_map = config.get("backfill_days", {}) or {}
            warmup_map = config.get("warmup_candles", {}) or {}
            tf_start = start_since
            bf_days = backfill_map.get(tf)
            if tf_start is not None and bf_days is not None:
                cutoff = now_ms - int(float(bf_days) * 86400000)
                if tf_start < cutoff:
                    logger.info(
                        "Clamping backfill for %s to %d days (%s)",
                        tf,
                        bf_days,
                        iso_utc(cutoff),
                    )
                    tf_start = cutoff
            tf_limit = int(limit)
            needed: int | None = None
            if tf_start is not None:
                needed = int((now_ms - tf_start) // (tf_sec * 1000)) + 1
                tf_limit = max(tf_limit, needed)
            warmup = warmup_map.get(tf)
            if warmup is not None and tf_limit > int(warmup):
                logger.info(
                    "Clamping warmup candles for %s to %d (was %d)",
                    tf,
                    warmup,
                    tf_limit,
                )
                tf_limit = int(warmup)
            tf_start_since = tf_start
            if needed is not None and tf_limit < needed:
                logger.info(
                    "Warmup limit %d smaller than requested range %d for %s; dropping start_since",
                    tf_limit,
                    needed,
                    tf,
                )
                tf_start_since = None

<<<<<<< HEAD
            concurrency = int(config.get("listing_date_concurrency", 5) or 0)
            semaphore = asyncio.Semaphore(concurrency) if concurrency > 0 else None

            async def _fetch_listing(sym: str) -> tuple[str, int | None]:
                if semaphore is not None:
                    async with semaphore:
                        ts = await get_kraken_listing_date(sym)
                else:
                    ts = await get_kraken_listing_date(sym)
                return sym, ts

            start_list = time.perf_counter()
            tasks = [asyncio.create_task(_fetch_listing(sym)) for sym in symbols]
            if bootstrap_timeout is not None:
                remaining_time = bootstrap_timeout - (time.monotonic() - start_time)
                if remaining_time <= 0:
                    remaining[tf] = remaining_syms
                    for tf_rest in tfs[idx + 1 :]:
                        remaining[tf_rest] = list(tf_symbol_map.get(tf_rest, []))
                    return MultiTFUpdateResult(cache, remaining)
                try:
                    results = await asyncio.wait_for(
                        asyncio.gather(*tasks, return_exceptions=True),
                        remaining_time,
                    )
                except asyncio.TimeoutError:
                    remaining[tf] = remaining_syms
                    for tf_rest in tfs[idx + 1 :]:
                        remaining[tf_rest] = list(tf_symbol_map.get(tf_rest, []))
                    return MultiTFUpdateResult(cache, remaining)
            else:
                results = await asyncio.gather(*tasks, return_exceptions=True)
            for sym, res in zip(symbols, results):
                if isinstance(res, Exception):
                    logger.exception(
                        "OHLCV task failed for %s @ %s: %s",
                        sym,
                        tf,
                        res,
                    )
                    continue
                _, listing_ts = res
=======
            for sym in symbols:
                listing_ts = listing_dates.get(sym)
>>>>>>> 3e1c9336
                if listing_ts and 0 < listing_ts <= now_ms:
                    age_ms = now_ms - listing_ts
                    tf_sec = timeframe_seconds(exchange, tf)
                    hist_candles = age_ms // (tf_sec * 1000)
                    if hist_candles <= 0:
                        continue
                    if hist_candles > snapshot_cap * 1000:
                        logger.info(
                            "Skipping OHLCV history for %s on %s (age %d candles)",
                            sym,
                            tf,
                            hist_candles,
                        )
                        continue
                    dynamic_limits[sym] = int(min(hist_candles, max_cap))
<<<<<<< HEAD
            logger.debug(
                "listing date fetch for %d symbols took %.2fs",
                len(symbols),
                time.perf_counter() - start_list,
            )
            if bootstrap_timeout is not None and time.monotonic() - start_time > bootstrap_timeout:
                remaining[tf] = remaining_syms
                for tf_rest in tfs[idx + 1 :]:
                    remaining[tf_rest] = list(tf_symbol_map.get(tf_rest, []))
                return MultiTFUpdateResult(cache, remaining)
=======
>>>>>>> 3e1c9336

            cex_symbols: list[str] = []
            dex_symbols: list[str] = []
            for s in symbols:
                sym = s
                base, _, quote = s.partition("/")
                is_solana = quote.upper() == "USDC" and base.upper() not in NON_SOLANA_BASES
                if is_solana:
                    dex_symbols.append(sym)
                else:
                    if "coinbase" in getattr(exchange, "id", "") and "/USDC" in sym:
                        mapped = sym.replace("/USDC", "/USD")
                        if mapped not in getattr(exchange, "symbols", []):
                            continue  # skip unsupported pair
                        sym = mapped
                    cex_symbols.append(sym)

            if priority_syms:
                prio_set = set(priority_syms)
                cex_symbols = [s for s in priority_syms if s in cex_symbols] + [s for s in cex_symbols if s not in prio_set]
                dex_symbols = [s for s in priority_syms if s in dex_symbols] + [s for s in dex_symbols if s not in prio_set]

            total_syms = len(cex_symbols) + len(dex_symbols)
            completed = 0
            recent_times: Deque[float] = deque(maxlen=50)

            def log_progress(ts: float | None = None) -> None:
                """Log progress with a moving average request rate."""
                nonlocal completed
                if total_syms <= 0:
                    return
                completed += 1
                now_t = ts if ts is not None else time.perf_counter()
                recent_times.append(now_t)
                rate = 0.0
                if len(recent_times) > 1:
                    span = recent_times[-1] - recent_times[0]
                    if span > 0:
                        rate = (len(recent_times) - 1) / span
                remaining = total_syms - completed
                eta = remaining / rate if rate > 0 else float("inf")
                eta_str = f"{eta:.1f}s" if eta != float("inf") else "?"
                logger.info(
                    "Progress[%s] %d/%d (%.2f req/s, ETA %s)",
                    tf,
                    completed,
                    total_syms,
            processed_syms = 0
            start_fetch = time.perf_counter()

            def log_progress() -> None:
                if total_syms <= 0:
                    return
                elapsed = time.perf_counter() - start_fetch
                rate = processed_syms / elapsed if elapsed > 0 else 0.0
                pct = processed_syms / total_syms * 100
                eta = (total_syms - processed_syms) / rate if rate > 0 else 0
                eta_str = str(timedelta(seconds=int(eta))) if rate > 0 else "?"
                logger.info(
                    "%s: %d/%d fetched (%.0f%%), avg %.1f req/s, ETA %s",
                    tf,
                    processed_syms,
                    total_syms,
                    pct,
                    rate,
                    eta_str,
                )

            if cex_symbols:
                if tf_start_since is None:
                    prev_lengths = {s: len(tf_cache[s]) if s in tf_cache else 0 for s in cex_symbols}
                    groups: Dict[int, list[str]] = {}
                    for sym in cex_symbols:
                        sym_limit = dynamic_limits.get(sym, tf_limit)
                        groups.setdefault(int(sym_limit), []).append(sym)
                    for lim, syms in groups.items():
                        if bootstrap_timeout is not None:
                            elapsed = time.monotonic() - start_time
                            remaining_time = bootstrap_timeout - elapsed
                            if remaining_time <= 0:
                                remaining[tf] = remaining_syms
                                for tf_rest in tfs[idx + 1 :]:
                                    remaining[tf_rest] = list(tf_symbol_map.get(tf_rest, []))
                                return MultiTFUpdateResult(cache, remaining)
                        curr_limit = tf_limit
                        if lim < tf_limit:
                            for s in syms:
                                logger.info(
                                    "Adjusting limit for %s on %s to %d", s, tf, lim
                                )
                            curr_limit = lim
<<<<<<< HEAD
                        try:
                            if bootstrap_timeout is not None:
                                tf_cache = await asyncio.wait_for(
                                    update_ohlcv_cache(
                                        exchange,
                                        tf_cache,
                                        syms,
                                        timeframe=tf,
                                        limit=curr_limit,
                                        config={
                                            "min_history_fraction": 0,
                                            "ohlcv_batch_size": config.get("ohlcv_batch_size"),
                                        },
                                        batch_size=batch_size,
                                        start_since=tf_start_since,
                                        use_websocket=use_websocket,
                                        force_websocket_history=force_websocket_history,
                                        max_concurrent=max_concurrent,
                                        notifier=notifier,
                                        priority_symbols=priority_syms,
                                        max_retries=max_retries,
                                        timeout=timeout,
                                    ),
                                    remaining_time,
                                )
                            else:
                                tf_cache = await update_ohlcv_cache(
                                    exchange,
                                    tf_cache,
                                    syms,
                                    timeframe=tf,
                                    limit=curr_limit,
                                    config={
                                        "min_history_fraction": 0,
                                        "ohlcv_batch_size": config.get("ohlcv_batch_size"),
                                    },
                                    batch_size=batch_size,
                                    start_since=tf_start_since,
                                    use_websocket=use_websocket,
                                    force_websocket_history=force_websocket_history,
                                    max_concurrent=max_concurrent,
                                    notifier=notifier,
                                    priority_symbols=priority_syms,
                                    max_retries=max_retries,
                                    timeout=timeout,
                                )
                        except asyncio.TimeoutError:
                            remaining[tf] = remaining_syms
                            for tf_rest in tfs[idx + 1 :]:
                                remaining[tf_rest] = list(tf_symbol_map.get(tf_rest, []))
                            return MultiTFUpdateResult(cache, remaining)
                        for s in syms:
                            if s in remaining_syms:
                                remaining_syms.remove(s)
                        if bootstrap_timeout is not None and time.monotonic() - start_time > bootstrap_timeout:
                            remaining[tf] = remaining_syms
                            for tf_rest in tfs[idx + 1 :]:
                                remaining[tf_rest] = list(tf_symbol_map.get(tf_rest, []))
                            return MultiTFUpdateResult(cache, remaining)
=======
                        for i in range(0, len(syms), chunk_size):
                            chunk = syms[i : i + chunk_size]
                            tf_cache = await update_ohlcv_cache(
                                exchange,
                                tf_cache,
                                chunk,
                                timeframe=tf,
                                limit=curr_limit,
                                config={
                                    "min_history_fraction": 0,
                                    "ohlcv_batch_size": config.get("ohlcv_batch_size"),
                                },
                                batch_size=batch_size,
                                start_since=tf_start_since,
                                use_websocket=use_websocket,
                                force_websocket_history=force_websocket_history,
                                max_concurrent=max_concurrent,
                                notifier=notifier,
                                priority_symbols=priority_syms,
                            )
                            processed_syms += len(chunk)
                            log_progress()
                        tf_cache = await update_ohlcv_cache(
                            exchange,
                            tf_cache,
                            syms,
                            timeframe=tf,
                            limit=curr_limit,
                            config={
                                "min_history_fraction": 0,
                                "ohlcv_batch_size": config.get("ohlcv_batch_size"),
                            },
                            batch_size=batch_size,
                            start_since=tf_start_since,
                            use_websocket=use_websocket,
                            force_websocket_history=force_websocket_history,
                            max_concurrent=max_concurrent,
                            notifier=notifier,
                            priority_symbols=[s for s in priority_syms if s in syms],
                        )
                        for s in syms:
                            if s in tf_cache and not getattr(tf_cache.get(s), "empty", True):
                                mark_completed(s, tf)
                            priority_symbols=priority_syms,
                            max_retries=max_retries,
                            timeout=timeout,
                        )
                        done_time = time.perf_counter()
                        for _ in syms:
                            log_progress(done_time)
                    for s in cex_symbols:
                        curr_len = len(tf_cache[s]) if s in tf_cache else 0
                        prev = prev_lengths.get(s, 0)
                        fetched = curr_len - prev
                        if fetched > 0:
                            state = "bootstrap" if prev == 0 else "tail"
                            logger.info("%s %s fetched=%d", tf, state, fetched)
>>>>>>> 3e1c9336
                else:
                    from crypto_bot.main import update_df_cache

                    for sym in cex_symbols:
                        if bootstrap_timeout is not None and time.monotonic() - start_time > bootstrap_timeout:
                            remaining[tf] = remaining_syms
                            for tf_rest in tfs[idx + 1 :]:
                                remaining[tf_rest] = list(tf_symbol_map.get(tf_rest, []))
                            return MultiTFUpdateResult(cache, remaining)
                        batches: list = []
                        current_since = tf_start_since
                        sym_total = min(tf_limit, dynamic_limits.get(sym, tf_limit))
                        if sym_total < tf_limit:
                            logger.info(
                                "Adjusting limit for %s on %s to %d", sym, tf, sym_total
                            )
                        remaining = sym_total
                        while remaining > 0:
                            if bootstrap_timeout is not None:
                                elapsed = time.monotonic() - start_time
                                remaining_time = bootstrap_timeout - elapsed
                                if remaining_time <= 0:
                                    remaining[tf] = remaining_syms
                                    for tf_rest in tfs[idx + 1 :]:
                                        remaining[tf_rest] = list(tf_symbol_map.get(tf_rest, []))
                                    return MultiTFUpdateResult(cache, remaining)
                            req = min(remaining, 1000)
                            data = load_ohlcv(
                                exchange,
                                sym,
                                timeframe=tf,
                                limit=req,
                                mode="rest",
                                since=current_since,
                                force_websocket_history=force_websocket_history,
                                max_retries=max_retries,
                                timeout=timeout,
                            )
                            if inspect.isawaitable(data):
                                if bootstrap_timeout is not None:
                                    try:
                                        data = await asyncio.wait_for(data, remaining_time)
                                    except asyncio.TimeoutError:
                                        remaining[tf] = remaining_syms
                                        for tf_rest in tfs[idx + 1 :]:
                                            remaining[tf_rest] = list(tf_symbol_map.get(tf_rest, []))
                                        return MultiTFUpdateResult(cache, remaining)
                                else:
                                    data = await data
                            if not data or isinstance(data, Exception):
                                break
                            batches.extend(data)
                            remaining -= len(data)
                            if len(data) < req:
                                break
                            current_since = data[-1][0] + 1

                        if not batches:
                            logger.info(
                                "OHLCV: empty or missing 'timestamp' for %s @ %s; skipping update.",
                                sym,
                                tf,
                            )
                            processed_syms += 1
                            log_progress()
                            continue

                        df_new = pd.DataFrame(
                            batches,
                            columns=["timestamp", "open", "high", "low", "close", "volume"],
                        )
                        tf_sec = timeframe_seconds(None, tf)

                        # Guard for empty/malformed OHLCV responses.
                        if df_new is None or df_new.empty or "timestamp" not in df_new.columns:
                            logger.info(
                                "OHLCV: empty or missing 'timestamp' for %s @ %s; skipping update.",
                                sym,
                                tf,
                            )
                            continue

                        # Coerce and validate the first timestamp safely (avoid out-of-bounds on iloc[0]).
                        try:
                            ts0 = pd.to_numeric(df_new["timestamp"].iloc[0], errors="coerce")
                        except Exception:
                            ts0 = None

                        if ts0 is None or pd.isna(ts0):
                            logger.info(
                                "OHLCV: first timestamp is NaN/invalid for %s @ %s; skipping update.",
                                sym,
                                tf,
                            )
                            continue

                        # Robust unit detection:
                        if ts0 > 1e14:
                            unit = "ns"
                        elif ts0 > 1e12:
                            unit = "us"
                        elif ts0 > 1e10:
                            unit = "ms"
                        else:
                            unit = "s"

                        df_new["timestamp"] = pd.to_datetime(df_new["timestamp"], unit=unit)
                        df_new = (
                            df_new.set_index("timestamp")
                            .resample(f"{tf_sec}s")
                            .agg(
                                {
                                    "open": "first",
                                    "high": "max",
                                    "low": "min",
                                    "close": "last",
                                    "volume": "sum",
                                }
                            )
                            .ffill()
                            .reset_index()
                        )
                        df_new["timestamp"] = df_new["timestamp"].astype(int) // 10 ** 9

                        new_rows = len(df_new)
                        state = "bootstrap"
                        if sym in tf_cache and not tf_cache[sym].empty:
                            last_ts = tf_cache[sym]["timestamp"].iloc[-1]
                            df_new = df_new[df_new["timestamp"] > last_ts]
                            if df_new.empty:
                                continue
                            new_rows = len(df_new)
                            df_new = pd.concat([tf_cache[sym], df_new], ignore_index=True)
                            state = "tail"

                        update_df_cache(cache, tf, sym, df_new)
                        tf_cache = cache.get(tf, {})
                        tf_cache[sym]["return"] = tf_cache[sym]["close"].pct_change()
                        logger.info("%s %s fetched=%d", tf, state, new_rows)
                        clear_regime_cache(sym, tf)
                        if (
                            STREAM_EVALUATOR
                            and tf in ("1m", "5m")
                            and warmup_reached_for(sym, tf, cache, config)
                        ):
                            if sym not in _WARMED_UP:
                                logger.info(
                                    "OHLCV[%s] warmup met for %s → enqueue for evaluation",
                                    tf,
                                    sym,
                                )
                                _WARMED_UP.add(sym)
                            await STREAM_EVALUATOR.enqueue(
                                sym, {"df_cache": cache, "symbol": sym}
                            )
                        await _maybe_enqueue_eval(sym, tf, cache, config)
<<<<<<< HEAD
                        if sym in remaining_syms:
                            remaining_syms.remove(sym)
                        if bootstrap_timeout is not None and time.monotonic() - start_time > bootstrap_timeout:
                            remaining[tf] = remaining_syms
                            for tf_rest in tfs[idx + 1 :]:
                                remaining[tf_rest] = list(tf_symbol_map.get(tf_rest, []))
                            return MultiTFUpdateResult(cache, remaining)
=======
                        mark_completed(sym, tf)
                        processed_syms += 1
                        log_progress()
>>>>>>> 3e1c9336

            for sym in dex_symbols:
                if bootstrap_timeout is not None and time.monotonic() - start_time > bootstrap_timeout:
                    remaining[tf] = remaining_syms
                    for tf_rest in tfs[idx + 1 :]:
                        remaining[tf_rest] = list(tf_symbol_map.get(tf_rest, []))
                    return MultiTFUpdateResult(cache, remaining)
                data = None
                vol = 0.0
                res = None
                gecko_failed = False
                base, _, quote = sym.partition("/")
                is_solana = quote.upper() == "USDC" and base.upper() not in NON_SOLANA_BASES
                sym_l = min(dynamic_limits.get(sym, tf_limit), tf_limit)
                if sym_l < tf_limit:
                    logger.info("Adjusting limit for %s on %s to %d", sym, tf, sym_l)
                if is_solana:
                    try:
                        res = fetch_geckoterminal_ohlcv(
                            sym,
                            timeframe=tf,
                            limit=sym_l,
                        )
                        if inspect.isawaitable(res):
                            res = await res
                        if res:
                            vol_24h = None
                            if isinstance(res, tuple):
                                vol_24h = res[1]
                            else:
                                vol_24h = getattr(res, "vol_24h_usd", None)
                            if vol_24h is not None and vol_24h < min_volume_usd:
                                res = None
                    except Exception as e:  # pragma: no cover - network
                        logger.warning(
                            f"Gecko failed for {sym}: {e} - using exchange data"
                        )
                        gecko_failed = True
                else:
                    gecko_failed = True

                if res and not gecko_failed:
                    if isinstance(res, tuple):
                        data, vol, *_ = res
                    else:
                        data = res
                        vol = getattr(res, "vol_24h_usd", min_volume_usd)
                    add_priority(data, sym)

                if gecko_failed or not data or vol < min_volume_usd:
                    data = fetch_onchain_ohlcv(sym, timeframe=tf, limit=sym_l)
                    if inspect.isawaitable(data):
                        data = await data
                    if bootstrap_timeout is not None and time.monotonic() - start_time > bootstrap_timeout:
                        remaining[tf] = remaining_syms
                        for tf_rest in tfs[idx + 1 :]:
                            remaining[tf_rest] = list(tf_symbol_map.get(tf_rest, []))
                        return MultiTFUpdateResult(cache, remaining)
                    if not data:
                        data = await fetch_dex_ohlcv(
                            exchange,
                            sym,
                            timeframe=tf,
                            limit=sym_l,
                            min_volume_usd=min_volume_usd,
                            gecko_res=None,
                            use_gecko=is_solana,
                            max_retries=max_retries,
                            timeout=timeout,
                        )
                        if bootstrap_timeout is not None and time.monotonic() - start_time > bootstrap_timeout:
                            remaining[tf] = remaining_syms
                            for tf_rest in tfs[idx + 1 :]:
                                remaining[tf_rest] = list(tf_symbol_map.get(tf_rest, []))
                            return MultiTFUpdateResult(cache, remaining)
                        if isinstance(data, Exception) or not data:
                            processed_syms += 1
                            log_progress()
                            continue
                    add_priority(data, sym)

                if not data:
                    processed_syms += 1
                    log_progress()
                    continue

                if not isinstance(data, list):
                    logger.error(
                        "Invalid OHLCV data type for %s on %s (type: %s), skipping",
                        sym,
                        tf,
                        type(data),
                    )
                    processed_syms += 1
                    log_progress()
                    continue

                df_new = pd.DataFrame(
                    data,
                    columns=["timestamp", "open", "high", "low", "close", "volume"],
                )
                changed = False
                new_rows = len(df_new)
                state = "bootstrap"
                if sym in tf_cache and not tf_cache[sym].empty:
                    last_ts = tf_cache[sym]["timestamp"].iloc[-1]
                    df_new = df_new[df_new["timestamp"] > last_ts]
                    if df_new.empty:
                        processed_syms += 1
                        log_progress()
                        continue
                    new_rows = len(df_new)
                    tf_cache[sym] = pd.concat([tf_cache[sym], df_new], ignore_index=True)
                    changed = True
                    state = "tail"
                else:
                    tf_cache[sym] = df_new
                    changed = True
                if changed:
                    tf_cache[sym]["return"] = tf_cache[sym]["close"].pct_change()
                    logger.info("%s %s fetched=%d", tf, state, new_rows)
                    clear_regime_cache(sym, tf)
                    if (
                        STREAM_EVALUATOR
                        and tf in ("1m", "5m")
                        and warmup_reached_for(sym, tf, cache, config)
                    ):
                        if sym not in _WARMED_UP:
                            logger.info(
                                "OHLCV[%s] warmup met for %s → enqueue for evaluation",
                                tf,
                                sym,
                            )
                            _WARMED_UP.add(sym)
                        await STREAM_EVALUATOR.enqueue(
                            sym, {"df_cache": cache, "symbol": sym}
                        )

                    cache[tf] = tf_cache
                    await _maybe_enqueue_eval(sym, tf, cache, config)
<<<<<<< HEAD
                    if sym in remaining_syms:
                        remaining_syms.remove(sym)
                    if bootstrap_timeout is not None and time.monotonic() - start_time > bootstrap_timeout:
                        remaining[tf] = remaining_syms
                        for tf_rest in tfs[idx + 1 :]:
                            remaining[tf_rest] = list(tf_symbol_map.get(tf_rest, []))
                        return MultiTFUpdateResult(cache, remaining)
            cache[tf] = tf_cache
            logger.info("Completed OHLCV update for timeframe %s", tf)

    return MultiTFUpdateResult(cache, remaining)
=======
                    mark_completed(sym, tf)
                processed_syms += 1
                log_progress()
            cache[tf] = tf_cache
            logger.info("Completed OHLCV update for timeframe %s", tf)

        if notifier and send_bootstrap:
            try:
                await notifier.notify_async(
                    f"Completed OHLCV update for {tf} ({idx}/{total_tfs})"
                )
            except Exception:  # pragma: no cover - best effort
                logger.exception("Failed to send Telegram notification")

    return cache
>>>>>>> 3e1c9336


async def update_regime_tf_cache(
    exchange,
    cache: Dict[str, Dict[str, pd.DataFrame]],
    symbols: Iterable[str],
    config: Dict,
    limit: int = 100,
    start_since: int | None = None,
    use_websocket: bool = False,
    force_websocket_history: bool = False,
    max_concurrent: int | None = None,
    notifier: TelegramNotifier | None = None,
    df_map: Dict[str, Dict[str, pd.DataFrame]] | None = None,
    batch_size: int | None = None,
    max_retries: int = 3,
    timeout: float | None = None,
) -> Dict[str, Dict[str, pd.DataFrame]]:
    """Update OHLCV caches for regime detection timeframes."""
    limit = int(limit)
    # Respect the caller-specified limit
    regime_cfg = {**config, "timeframes": config.get("regime_timeframes", [])}
    tfs = regime_cfg["timeframes"]
    logger.info("Updating regime cache for timeframes: %s", tfs)

    missing_tfs: List[str] = []
    if df_map is not None:
        for tf in tfs:
            tf_data = df_map.get(tf)
            if tf_data is None:
                missing_tfs.append(tf)
                continue
            tf_cache = cache.setdefault(tf, {})
            for sym in symbols:
                df = tf_data.get(sym)
                if df is not None:
                    tf_cache[sym] = df
            cache[tf] = tf_cache
    else:
        missing_tfs = tfs

    if missing_tfs:
        fetch_cfg = {**regime_cfg, "timeframes": missing_tfs}
        cache = await update_multi_tf_ohlcv_cache(
            exchange,
            cache,
            symbols,
            fetch_cfg,
            limit=limit,
            start_since=start_since,
            use_websocket=use_websocket,
            force_websocket_history=force_websocket_history,
            max_concurrent=max_concurrent,
            notifier=notifier,
            priority_queue=None,
            batch_size=batch_size,
            max_retries=max_retries,
            timeout=timeout,
        )

    return cache<|MERGE_RESOLUTION|>--- conflicted
+++ resolved
@@ -2277,16 +2277,13 @@
     start_since : int | None, optional
         When provided, fetch historical data starting from this timestamp
         in milliseconds when no cached data is available.
-<<<<<<< HEAD
     bootstrap_timeout : float | None, optional
         Maximum number of seconds to spend bootstrapping each timeframe before
         returning early. Remaining work is reported via the ``remaining``
         attribute of the returned object.
-=======
     chunk_size : int, optional
         Number of symbols to process per batch when fetching OHLCV data.
         Defaults to ``20``.
->>>>>>> 3e1c9336
     """
     try:  # pragma: no cover - optional regime dependency
         from crypto_bot.regime.regime_classifier import clear_regime_cache
@@ -2383,10 +2380,8 @@
             one_min_syms = symbols_all
             five_min_only = symbols_all
 
-<<<<<<< HEAD
     tf_symbol_map: Dict[str, List[str]] = {}
     for tf in tfs:
-=======
     listing_dates = await _get_listing_dates(
         symbols_all,
         config,
@@ -2395,22 +2390,18 @@
     )
 
     for idx, tf in enumerate(tfs, 1):
->>>>>>> 3e1c9336
         if tf == "1m":
             tf_symbol_map[tf] = one_min_syms
         elif tf == "5m":
             tf_symbol_map[tf] = five_min_only
         else:
-<<<<<<< HEAD
             tf_symbol_map[tf] = symbols_all
 
     remaining: Dict[str, List[str]] = {}
     for idx, tf in enumerate(tfs):
         symbols = tf_symbol_map.get(tf, [])
-=======
             symbols = symbols_all
         symbols = [s for s in symbols if (s, tf) not in completed_pairs]
->>>>>>> 3e1c9336
         if not symbols:
             continue
         remaining_syms = list(symbols)
@@ -2499,7 +2490,6 @@
                 )
                 tf_start_since = None
 
-<<<<<<< HEAD
             concurrency = int(config.get("listing_date_concurrency", 5) or 0)
             semaphore = asyncio.Semaphore(concurrency) if concurrency > 0 else None
 
@@ -2542,10 +2532,8 @@
                     )
                     continue
                 _, listing_ts = res
-=======
             for sym in symbols:
                 listing_ts = listing_dates.get(sym)
->>>>>>> 3e1c9336
                 if listing_ts and 0 < listing_ts <= now_ms:
                     age_ms = now_ms - listing_ts
                     tf_sec = timeframe_seconds(exchange, tf)
@@ -2561,7 +2549,6 @@
                         )
                         continue
                     dynamic_limits[sym] = int(min(hist_candles, max_cap))
-<<<<<<< HEAD
             logger.debug(
                 "listing date fetch for %d symbols took %.2fs",
                 len(symbols),
@@ -2572,8 +2559,6 @@
                 for tf_rest in tfs[idx + 1 :]:
                     remaining[tf_rest] = list(tf_symbol_map.get(tf_rest, []))
                 return MultiTFUpdateResult(cache, remaining)
-=======
->>>>>>> 3e1c9336
 
             cex_symbols: list[str] = []
             dex_symbols: list[str] = []
@@ -2665,7 +2650,6 @@
                                     "Adjusting limit for %s on %s to %d", s, tf, lim
                                 )
                             curr_limit = lim
-<<<<<<< HEAD
                         try:
                             if bootstrap_timeout is not None:
                                 tf_cache = await asyncio.wait_for(
@@ -2725,7 +2709,6 @@
                             for tf_rest in tfs[idx + 1 :]:
                                 remaining[tf_rest] = list(tf_symbol_map.get(tf_rest, []))
                             return MultiTFUpdateResult(cache, remaining)
-=======
                         for i in range(0, len(syms), chunk_size):
                             chunk = syms[i : i + chunk_size]
                             tf_cache = await update_ohlcv_cache(
@@ -2783,7 +2766,6 @@
                         if fetched > 0:
                             state = "bootstrap" if prev == 0 else "tail"
                             logger.info("%s %s fetched=%d", tf, state, fetched)
->>>>>>> 3e1c9336
                 else:
                     from crypto_bot.main import update_df_cache
 
@@ -2940,7 +2922,6 @@
                                 sym, {"df_cache": cache, "symbol": sym}
                             )
                         await _maybe_enqueue_eval(sym, tf, cache, config)
-<<<<<<< HEAD
                         if sym in remaining_syms:
                             remaining_syms.remove(sym)
                         if bootstrap_timeout is not None and time.monotonic() - start_time > bootstrap_timeout:
@@ -2948,11 +2929,9 @@
                             for tf_rest in tfs[idx + 1 :]:
                                 remaining[tf_rest] = list(tf_symbol_map.get(tf_rest, []))
                             return MultiTFUpdateResult(cache, remaining)
-=======
                         mark_completed(sym, tf)
                         processed_syms += 1
                         log_progress()
->>>>>>> 3e1c9336
 
             for sym in dex_symbols:
                 if bootstrap_timeout is not None and time.monotonic() - start_time > bootstrap_timeout:
@@ -3093,7 +3072,6 @@
 
                     cache[tf] = tf_cache
                     await _maybe_enqueue_eval(sym, tf, cache, config)
-<<<<<<< HEAD
                     if sym in remaining_syms:
                         remaining_syms.remove(sym)
                     if bootstrap_timeout is not None and time.monotonic() - start_time > bootstrap_timeout:
@@ -3105,7 +3083,6 @@
             logger.info("Completed OHLCV update for timeframe %s", tf)
 
     return MultiTFUpdateResult(cache, remaining)
-=======
                     mark_completed(sym, tf)
                 processed_syms += 1
                 log_progress()
@@ -3121,7 +3098,6 @@
                 logger.exception("Failed to send Telegram notification")
 
     return cache
->>>>>>> 3e1c9336
 
 
 async def update_regime_tf_cache(
