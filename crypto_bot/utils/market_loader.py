"""Utilities for loading trading symbols and fetching OHLCV data."""

from typing import Iterable, List, Dict, Any
import asyncio
import inspect
import time
from pathlib import Path
import yaml
import pandas as pd
import ccxt
import aiohttp
import warnings

from .telegram import TelegramNotifier
from .logger import LOG_DIR, setup_logger
from pathlib import Path


_last_snapshot_time = 0

logger = setup_logger(__name__, LOG_DIR / "bot.log")

failed_symbols: Dict[str, Dict[str, Any]] = {}
RETRY_DELAY = 300
MAX_RETRY_DELAY = 3600
OHLCV_TIMEOUT = 30
# Default timeout when fetching OHLCV data over WebSocket
WS_OHLCV_TIMEOUT = 30
# REST requests occasionally face Cloudflare delays up to a minute
REST_OHLCV_TIMEOUT = 120
MAX_OHLCV_FAILURES = 3
MAX_WS_LIMIT = 500
CONFIG_PATH = Path(__file__).resolve().parents[1] / "config.yaml"
UNSUPPORTED_SYMBOL = object()
STATUS_UPDATES = True
SEMA: asyncio.Semaphore | None = None

# Mapping of common symbols to CoinGecko IDs for OHLC fallback
COINGECKO_IDS = {
    "BTC": "bitcoin",
    "ETH": "ethereum",
    "SOL": "solana",
}


def configure(
    ohlcv_timeout: int | float | None = None,
    max_failures: int | None = None,
    max_ws_limit: int | None = None,
    status_updates: bool | None = None,
    ws_ohlcv_timeout: int | float | None = None,
    rest_ohlcv_timeout: int | float | None = None,
    max_concurrent: int | None = None,
) -> None:
    """Configure module-wide settings."""
    global OHLCV_TIMEOUT, MAX_OHLCV_FAILURES, MAX_WS_LIMIT, STATUS_UPDATES, SEMA
    if ohlcv_timeout is not None:
        try:
            val = max(1, int(ohlcv_timeout))
            OHLCV_TIMEOUT = val
            WS_OHLCV_TIMEOUT = val
            REST_OHLCV_TIMEOUT = val
        except (TypeError, ValueError):
            logger.warning(
                "Invalid ohlcv_timeout %s; using default %s",
                ohlcv_timeout,
                OHLCV_TIMEOUT,
            )
    if ws_ohlcv_timeout is not None:
        try:
            WS_OHLCV_TIMEOUT = max(1, int(ws_ohlcv_timeout))
        except (TypeError, ValueError):
            logger.warning(
                "Invalid WS_OHLCV_TIMEOUT %s; using default %s",
                ws_ohlcv_timeout,
                WS_OHLCV_TIMEOUT,
            )
    if rest_ohlcv_timeout is not None:
        try:
            REST_OHLCV_TIMEOUT = max(1, int(rest_ohlcv_timeout))
        except (TypeError, ValueError):
            logger.warning(
                "Invalid REST_OHLCV_TIMEOUT %s; using default %s",
                rest_ohlcv_timeout,
                REST_OHLCV_TIMEOUT,
            )
    if max_failures is not None:
        try:
            MAX_OHLCV_FAILURES = max(1, int(max_failures))
        except (TypeError, ValueError):
            logger.warning(
                "Invalid MAX_OHLCV_FAILURES %s; using default %s",
                max_failures,
                MAX_OHLCV_FAILURES,
            )
    if max_ws_limit is None:
        try:
            with open(CONFIG_PATH) as f:
                cfg = yaml.safe_load(f) or {}
            cfg_val = cfg.get("max_ws_limit")
            if cfg_val is not None:
                max_ws_limit = cfg_val
        except Exception:
            pass
    if max_ws_limit is not None:
        try:
            MAX_WS_LIMIT = max(1, int(max_ws_limit))
        except (TypeError, ValueError):
            logger.warning(
                "Invalid MAX_WS_LIMIT %s; using default %s",
                max_ws_limit,
                MAX_WS_LIMIT,
            )
    if status_updates is not None:
        STATUS_UPDATES = bool(status_updates)
    if max_concurrent is None:
        try:
            with open(CONFIG_PATH) as f:
                cfg = yaml.safe_load(f) or {}
            cfg_val = cfg.get("max_concurrent_ohlcv")
            if cfg_val is not None:
                max_concurrent = cfg_val
        except Exception:
            pass
    if max_concurrent is not None:
        try:
            val = int(max_concurrent)
            if val < 1:
                raise ValueError
            SEMA = asyncio.Semaphore(val)
        except (TypeError, ValueError):
            logger.warning(
                "Invalid max_concurrent %s; disabling semaphore", max_concurrent
            )
            SEMA = None


def is_symbol_type(pair_info: dict, allowed: List[str]) -> bool:
    """Return ``True`` if ``pair_info`` matches one of the ``allowed`` types.

    The heuristic checks common CCXT fields like ``type`` and boolean flags
    (``spot``, ``future``, ``swap``) along with nested ``info`` metadata.  If no
    explicit type can be determined, a pair is treated as ``spot`` by default.
    """

    allowed_set = {t.lower() for t in allowed}

    market_type = str(pair_info.get("type", "")).lower()
    if market_type:
        return market_type in allowed_set

    for key in ("spot", "future", "swap", "option"):
        if pair_info.get(key) and key in allowed_set:
            return True

    info = pair_info.get("info", {}) or {}
    asset_class = str(info.get("assetClass", "")).lower()
    if asset_class:
        if asset_class in allowed_set:
            return True
        if asset_class in ("perpetual", "swap") and "swap" in allowed_set:
            return True
        if asset_class in ("future", "futures") and "future" in allowed_set:
            return True

    contract_type = str(info.get("contractType", "")).lower()
    if contract_type:
        if contract_type in allowed_set:
            return True
        if "perp" in contract_type and "swap" in allowed_set:
            return True

    # default to spot if no derivative hints are present
    if "spot" in allowed_set:
        derivative_keys = (
            "future",
            "swap",
            "option",
            "expiry",
            "contract",
            "settlement",
        )
        if not any(k in pair_info for k in derivative_keys) and not any(
            k in info for k in derivative_keys
        ):
            return True

    return False


def timeframe_seconds(exchange, timeframe: str) -> int:
    """Return timeframe length in seconds."""
    if hasattr(exchange, "parse_timeframe"):
        try:
            return int(exchange.parse_timeframe(timeframe))
        except Exception:
            pass
    unit = timeframe[-1]
    value = int(timeframe[:-1])
    if unit == "s":
        return value
    if unit == "m":
        return value * 60
    if unit == "h":
        return value * 3600
    if unit == "d":
        return value * 86400
    if unit == "w":
        return value * 604800
    if unit == "M":
        return value * 2592000
    raise ValueError(f"Unknown timeframe {timeframe}")


async def _call_with_retry(func, *args, timeout=None, **kwargs):
    """Call ``func`` with exponential back-off on 520/522 errors."""

    attempts = 3
    for attempt in range(attempts):
        try:
            if timeout is not None:
                return await asyncio.wait_for(
                    asyncio.shield(func(*args, **kwargs)), timeout
                )
            return await func(*args, **kwargs)
        except asyncio.CancelledError:
            raise
        except (ccxt.ExchangeError, ccxt.NetworkError) as exc:
            if getattr(exc, "http_status", None) in (520, 522) and attempt < attempts - 1:
                await asyncio.sleep(2 ** attempt)
                continue
            raise


async def load_kraken_symbols(
    exchange,
    exclude: Iterable[str] | None = None,
    config: Dict | None = None,
) -> List[str] | None:
    """Return a list of active trading pairs on Kraken.

    Parameters
    ----------
    exchange : ccxt Exchange
        Exchange instance connected to Kraken.
    exclude : Iterable[str] | None
        Symbols to exclude from the result.
    """

    exclude_set = set(exclude or [])
    if config and "exchange_market_types" in config:
        allowed_types = set(config["exchange_market_types"])
    else:
        allowed_types = set(getattr(exchange, "exchange_market_types", []))
        if not allowed_types:
            allowed_types = {"spot"}

    markets = None
    if getattr(exchange, "has", {}).get("fetchMarketsByType"):
        fetcher = (
            getattr(exchange, "fetch_markets_by_type", None)
            or getattr(exchange, "fetchMarketsByType", None)
        )
        if fetcher:
            markets = {}
            for m_type in allowed_types:
                try:
                    if asyncio.iscoroutinefunction(fetcher):
                        fetched = await fetcher(m_type)
                    else:
                        fetched = await asyncio.to_thread(fetcher, m_type)
                except TypeError:
                    params = {"type": m_type}
                    if asyncio.iscoroutinefunction(fetcher):
                        fetched = await fetcher(params)
                    else:
                        fetched = await asyncio.to_thread(fetcher, params)
                except Exception as exc:  # pragma: no cover - safety
                    logger.warning("fetch_markets_by_type failed: %s", exc)
                    continue
                if isinstance(fetched, dict):
                    for sym, info in fetched.items():
                        info.setdefault("type", m_type)
                        markets[sym] = info
                elif isinstance(fetched, list):
                    for info in fetched:
                        sym = info.get("symbol")
                        if sym:
                            info.setdefault("type", m_type)
                            markets[sym] = info
    if markets is None:
        if asyncio.iscoroutinefunction(getattr(exchange, "load_markets", None)):
            markets = await exchange.load_markets()
        else:
            markets = await asyncio.to_thread(exchange.load_markets)

    df = pd.DataFrame.from_dict(markets, orient="index")
    df.index.name = "symbol"
    if "symbol" in df.columns:
        df.drop(columns=["symbol"], inplace=True)
    df.reset_index(inplace=True)

    df["active"] = df.get("active", True).fillna(True)
    df["reason"] = None
    df.loc[~df["active"], "reason"] = "inactive"

    mask_type = df.apply(lambda r: is_symbol_type(r.to_dict(), allowed_types), axis=1)
    df.loc[df["reason"].isna() & ~mask_type, "reason"] = (
        "type mismatch (" + df.get("type", "unknown").fillna("unknown").astype(str) + ")"
    )

    df.loc[df["reason"].isna() & df["symbol"].isin(exclude_set), "reason"] = "excluded"

    symbols: List[str] = []
    for row in df.itertuples():
        if row.reason:
            logger.debug("Skipping symbol %s: %s", row.symbol, row.reason)
        else:
            logger.debug("Including symbol %s", row.symbol)
            symbols.append(row.symbol)

    if not symbols:
        logger.warning("No active trading pairs were discovered")
        return None

    return symbols


async def fetch_ohlcv_async(
    exchange,
    symbol: str,
    timeframe: str = "1h",
    limit: int = 100,
    since: int | None = None,
    use_websocket: bool = False,
    force_websocket_history: bool = False,
) -> list | Exception:
    """Return OHLCV data for ``symbol`` using async I/O."""

    if hasattr(exchange, "has") and not exchange.has.get("fetchOHLCV"):
        ex_id = getattr(exchange, "id", "unknown")
        logger.warning("Exchange %s lacks fetchOHLCV capability", ex_id)
        return []
    if (
        getattr(exchange, "timeframes", None)
        and timeframe not in getattr(exchange, "timeframes", {})
    ):
        ex_id = getattr(exchange, "id", "unknown")
        logger.warning("Timeframe %s not supported on %s", timeframe, ex_id)
        return []

    if timeframe in ("1h", "4h", "1d"):
        use_websocket = False

    try:
        if hasattr(exchange, "symbols"):
            if not exchange.symbols and hasattr(exchange, "load_markets"):
                try:
                    if asyncio.iscoroutinefunction(getattr(exchange, "load_markets", None)):
                        await exchange.load_markets()
                    else:
                        await asyncio.to_thread(exchange.load_markets)
                except Exception as exc:
                    logger.warning("load_markets failed: %s", exc)
            if exchange.symbols and symbol not in exchange.symbols:
                logger.warning(
                    "Skipping unsupported symbol %s on %s",
                    symbol,
                    getattr(exchange, "id", "unknown"),
                )
                failed_symbols[symbol] = {
                    "time": time.time(),
                    "delay": MAX_RETRY_DELAY,
                    "count": MAX_OHLCV_FAILURES,
                    "disabled": True,
                }
                return UNSUPPORTED_SYMBOL
        if (
            use_websocket
            and since is None
            and timeframe == "1m"
            and limit > MAX_WS_LIMIT
            and not force_websocket_history
        ):
            logger.info(
                "Skipping WebSocket OHLCV for %s limit %d exceeds %d",
                symbol,
                limit,
                MAX_WS_LIMIT,
            )
            use_websocket = False
            limit = min(limit, MAX_WS_LIMIT)
        if use_websocket and since is not None:
            try:
                seconds = timeframe_seconds(exchange, timeframe)
                candles_needed = int((time.time() - since) / seconds) + 1
                if candles_needed < limit:
                    limit = candles_needed
            except Exception:
                pass
        if use_websocket and hasattr(exchange, "watch_ohlcv"):
            params = inspect.signature(exchange.watch_ohlcv).parameters
            ws_limit = limit
            kwargs = {"symbol": symbol, "timeframe": timeframe, "limit": ws_limit}
            if since is not None and "since" in params:
                kwargs["since"] = since
                tf_sec = timeframe_seconds(exchange, timeframe)
                try:
                    if since > 1e10:
                        now_ms = int(time.time() * 1000)
                        expected = max(0, (now_ms - since) // (tf_sec * 1000))
                        ws_limit = max(1, min(ws_limit, int(expected) + 2))
                    else:
                        expected = max(0, (time.time() - since) // tf_sec)
                        ws_limit = max(1, min(ws_limit, int(expected) + 1))
                    kwargs["limit"] = ws_limit
                except Exception:
                    pass
            try:
                data = await _call_with_retry(
                    exchange.watch_ohlcv, timeout=WS_OHLCV_TIMEOUT, **kwargs
                )
            except asyncio.CancelledError:
                raise
            if (
                ws_limit
                and len(data) < ws_limit
                and not force_websocket_history
                and hasattr(exchange, "fetch_ohlcv")
            ):
                if asyncio.iscoroutinefunction(getattr(exchange, "fetch_ohlcv", None)):
                    params_f = inspect.signature(exchange.fetch_ohlcv).parameters
                    kwargs_f = {
                        "symbol": symbol,
                        "timeframe": timeframe,
                        "limit": limit,
                    }
                    if since is not None and "since" in params_f:
                        kwargs_f["since"] = since
                    try:
                        data = await _call_with_retry(
                            exchange.fetch_ohlcv,
                            timeout=REST_OHLCV_TIMEOUT,
                            **kwargs_f,
                        )
                    except asyncio.CancelledError:
                        raise
                    expected = limit
                    if since is not None:
                        try:
                            tf_sec = timeframe_seconds(exchange, timeframe)
                            now_ms = int(time.time() * 1000)
                            expected = min(limit, int((now_ms - since) // (tf_sec * 1000)) + 1)
                        except Exception:
                            pass
                    if len(data) < expected:
                        logger.warning(
                            "Incomplete OHLCV for %s: got %d of %d",
                            symbol,
                            len(data),
                            expected,
                        )
                    return data
                params_f = inspect.signature(exchange.fetch_ohlcv).parameters
                kwargs_f = {"symbol": symbol, "timeframe": timeframe, "limit": limit}
                if since is not None and "since" in params_f:
                    kwargs_f["since"] = since
                try:
                    data = await _call_with_retry(
                        asyncio.to_thread,
                        exchange.fetch_ohlcv,
                        **kwargs_f,
                        timeout=REST_OHLCV_TIMEOUT,
                    )
                except asyncio.CancelledError:
                    raise
                expected = limit
                if since is not None:
                    try:
                        tf_sec = timeframe_seconds(exchange, timeframe)
                        now_ms = int(time.time() * 1000)
                        expected = min(limit, int((now_ms - since) // (tf_sec * 1000)) + 1)
                    except Exception:
                        pass
                if len(data) < expected:
                    logger.warning(
                        "Incomplete OHLCV for %s: got %d of %d",
                        symbol,
                        len(data),
                        expected,
                    )
                return data
            expected = limit
            if since is not None:
                try:
                    tf_sec = timeframe_seconds(exchange, timeframe)
                    now_ms = int(time.time() * 1000)
                    expected = min(limit, int((now_ms - since) // (tf_sec * 1000)) + 1)
                except Exception:
                    pass
            if len(data) < expected:
                logger.warning(
                    "Incomplete OHLCV for %s: got %d of %d",
                    symbol,
                    len(data),
                    expected,
                )
                if since is not None and hasattr(exchange, "fetch_ohlcv"):
                    try:
                        kwargs_r = {"symbol": symbol, "timeframe": timeframe, "limit": limit}
                        if asyncio.iscoroutinefunction(getattr(exchange, "fetch_ohlcv", None)):
                            try:
                                data_r = await _call_with_retry(
                                    exchange.fetch_ohlcv,
                                    timeout=REST_OHLCV_TIMEOUT,
                                    **kwargs_r,
                                )
                            except asyncio.CancelledError:
                                raise
                        else:
                            try:
                                data_r = await _call_with_retry(
                                    asyncio.to_thread,
                                    exchange.fetch_ohlcv,
                                    **kwargs_r,
                                    timeout=REST_OHLCV_TIMEOUT,
                                )
                            except asyncio.CancelledError:
                                raise
                        if len(data_r) > len(data):
                            data = data_r
                    except Exception:
                        pass
            return data
        if asyncio.iscoroutinefunction(getattr(exchange, "fetch_ohlcv", None)):
            params_f = inspect.signature(exchange.fetch_ohlcv).parameters
            kwargs_f = {"symbol": symbol, "timeframe": timeframe, "limit": limit}
            if since is not None and "since" in params_f:
                kwargs_f["since"] = since
            try:
                data = await _call_with_retry(
                    exchange.fetch_ohlcv,
                    timeout=REST_OHLCV_TIMEOUT,
                    **kwargs_f,
                )
            except asyncio.CancelledError:
                raise
            expected = limit
            if since is not None:
                try:
                    tf_sec = timeframe_seconds(exchange, timeframe)
                    now_ms = int(time.time() * 1000)
                    expected = min(limit, int((now_ms - since) // (tf_sec * 1000)) + 1)
                except Exception:
                    pass
            if len(data) < expected:
                logger.warning(
                    "Incomplete OHLCV for %s: got %d of %d",
                    symbol,
                    len(data),
                    expected,
                )
            if since is not None:
                    try:
                        kwargs_r = {"symbol": symbol, "timeframe": timeframe, "limit": limit}
                        try:
                            data_r = await _call_with_retry(
                                exchange.fetch_ohlcv,
                                timeout=REST_OHLCV_TIMEOUT,
                                **kwargs_r,
                            )
                        except asyncio.CancelledError:
                            raise
                        if len(data_r) > len(data):
                            data = data_r
                    except Exception:
                        pass
            return data
        params_f = inspect.signature(exchange.fetch_ohlcv).parameters
        kwargs_f = {"symbol": symbol, "timeframe": timeframe, "limit": limit}
        if since is not None and "since" in params_f:
            kwargs_f["since"] = since
        try:
            data = await _call_with_retry(
                asyncio.to_thread,
                exchange.fetch_ohlcv,
                **kwargs_f,
                timeout=REST_OHLCV_TIMEOUT,
            )
        except asyncio.CancelledError:
            raise
        expected = limit
        if since is not None:
            try:
                tf_sec = timeframe_seconds(exchange, timeframe)
                now_ms = int(time.time() * 1000)
                expected = min(limit, int((now_ms - since) // (tf_sec * 1000)) + 1)
            except Exception:
                pass
        if len(data) < expected:
            logger.warning(
                "Incomplete OHLCV for %s: got %d of %d",
                symbol,
                len(data),
                expected,
            )
            if since is not None:
                try:
                    kwargs_r = {"symbol": symbol, "timeframe": timeframe, "limit": limit}
                    try:
                        data_r = await _call_with_retry(
                            asyncio.to_thread,
                            exchange.fetch_ohlcv,
                            **kwargs_r,
                            timeout=REST_OHLCV_TIMEOUT,
                        )
                    except asyncio.CancelledError:
                        raise
                    if len(data_r) > len(data):
                        data = data_r
                except Exception:
                    pass
        return data
    except asyncio.TimeoutError as exc:
        ex_id = getattr(exchange, "id", "unknown")
        if use_websocket and hasattr(exchange, "watch_ohlcv"):
            logger.error(
                "WS OHLCV timeout for %s on %s (tf=%s limit=%s ws=%s): %s",
                symbol,
                ex_id,
                timeframe,
                limit,
                use_websocket,
                exc,
                exc_info=False,
            )
        else:
            logger.error(
                "REST OHLCV timeout for %s on %s (tf=%s limit=%s ws=%s): %s",
                symbol,
                ex_id,
                timeframe,
                limit,
                use_websocket,
                exc,
                exc_info=False,
            )
        if use_websocket and hasattr(exchange, "fetch_ohlcv"):
            logger.info(
                "Falling back to REST fetch_ohlcv for %s on %s limit %d",
                symbol,
                timeframe,
                limit,
            )
            try:
                if asyncio.iscoroutinefunction(getattr(exchange, "fetch_ohlcv", None)):
                    params_f = inspect.signature(exchange.fetch_ohlcv).parameters
                    kwargs_f = {"symbol": symbol, "timeframe": timeframe, "limit": limit}
                    if since is not None and "since" in params_f:
                        kwargs_f["since"] = since
                    try:
                        return await _call_with_retry(
                            exchange.fetch_ohlcv,
                            timeout=REST_OHLCV_TIMEOUT,
                            **kwargs_f,
                        )
                    except asyncio.CancelledError:
                        raise
                params_f = inspect.signature(exchange.fetch_ohlcv).parameters
                kwargs_f = {"symbol": symbol, "timeframe": timeframe, "limit": limit}
                if since is not None and "since" in params_f:
                    kwargs_f["since"] = since
                try:
                    return await _call_with_retry(
                        asyncio.to_thread,
                        exchange.fetch_ohlcv,
                        **kwargs_f,
                        timeout=REST_OHLCV_TIMEOUT,
                    )
                except asyncio.CancelledError:
                    raise
            except Exception as exc2:  # pragma: no cover - fallback
                ex_id = getattr(exchange, "id", "unknown")
                logger.error(
                    "REST fallback fetch_ohlcv failed for %s on %s (tf=%s limit=%s ws=%s): %s",
                    symbol,
                    ex_id,
                    timeframe,
                    limit,
                    use_websocket,
                    exc2,
                    exc_info=True,
            )
        return exc
    except asyncio.CancelledError:
        raise
    except Exception as exc:  # pragma: no cover - network
        if (
            use_websocket
            and hasattr(exchange, "fetch_ohlcv")
            and not force_websocket_history
        ):
            try:
                if asyncio.iscoroutinefunction(getattr(exchange, "fetch_ohlcv", None)):
                    params_f = inspect.signature(exchange.fetch_ohlcv).parameters
                    kwargs_f = {
                        "symbol": symbol,
                        "timeframe": timeframe,
                        "limit": limit,
                    }
                    if since is not None and "since" in params_f:
                        kwargs_f["since"] = since
                    try:
                        return await _call_with_retry(
                            exchange.fetch_ohlcv,
                            timeout=REST_OHLCV_TIMEOUT,
                            **kwargs_f,
                        )
                    except asyncio.CancelledError:
                        raise
                params_f = inspect.signature(exchange.fetch_ohlcv).parameters
                kwargs_f = {"symbol": symbol, "timeframe": timeframe, "limit": limit}
                if since is not None and "since" in params_f:
                    kwargs_f["since"] = since
                try:
                    return await _call_with_retry(
                        asyncio.to_thread,
                        exchange.fetch_ohlcv,
                        **kwargs_f,
                        timeout=REST_OHLCV_TIMEOUT,
                    )
                except asyncio.CancelledError:
                    raise
            except Exception:
                pass
        return exc


async def fetch_dexscreener_ohlcv(
    symbol: str,
    timeframe: str = "1h",
    limit: int = 100,
) -> list | None:
    """Deprecated: use :func:`fetch_geckoterminal_ohlcv` instead."""

    warnings.warn(
        "fetch_dexscreener_ohlcv is deprecated; use fetch_geckoterminal_ohlcv",
        DeprecationWarning,
        stacklevel=2,
    )
    return await fetch_geckoterminal_ohlcv(symbol, timeframe=timeframe, limit=limit)


async def fetch_geckoterminal_ohlcv(
    symbol: str,
    timeframe: str = "1h",
    limit: int = 100,
) -> tuple[list, float] | None:
    """Return OHLCV data and 24h volume for ``symbol`` from the GeckoTerminal API."""

    from urllib.parse import quote_plus

    query = quote_plus(symbol)
    search_url = (
        "https://api.geckoterminal.com/api/v2/search/pools"
        f"?query={query}&network=solana"
    )

    async with aiohttp.ClientSession() as session:
        async with session.get(search_url, timeout=10) as resp:
            if resp.status == 404:
                logger.info("pair not available on GeckoTerminal: %s", symbol)
                return None
            resp.raise_for_status()
            search_data = await resp.json()

        items = search_data.get("data") or []
        if not items:
            logger.info("pair not available on GeckoTerminal: %s", symbol)
            return None

        pool_id = str(items[0].get("id", ""))
        pool_addr = pool_id.split("_", 1)[-1]
        try:
            volume = float(
                items[0]
                .get("attributes", {})
                .get("volume_usd", {})
                .get("h24", 0.0)
            )
        except Exception:
            volume = 0.0

        ohlcv_url = (
            "https://api.geckoterminal.com/api/v2/networks/solana/pools/"
            f"{pool_addr}/ohlcv/{timeframe}?aggregate=1&limit={limit}"
        )

        async with session.get(ohlcv_url, timeout=10) as resp:
            resp.raise_for_status()
            data = await resp.json()

    candles = (
        (data.get("data") or {}).get("attributes", {}).get("ohlcv_list") or []
    )

    result: list = []
    for c in candles[-limit:]:
        result.append(
            [
                int(c[0]),
                float(c[1]),
                float(c[2]),
                float(c[3]),
                float(c[4]),
                float(c[5]),
            ]
        )

    return result, volume


async def fetch_coingecko_ohlc(
    coin_id: str,
    timeframe: str = "1h",
    limit: int = 100,
) -> list | None:
    """Return OHLC data from CoinGecko as [timestamp, open, high, low, close, 0]."""

    days = 1
    if timeframe.endswith("d"):
        days = 90
    url = f"https://api.coingecko.com/api/v3/coins/{coin_id}/ohlc"
    params = {"vs_currency": "usd", "days": days}
    try:
        async with aiohttp.ClientSession() as session:
            async with session.get(url, params=params, timeout=10) as resp:
                resp.raise_for_status()
                data = await resp.json()
    except Exception:  # pragma: no cover - network
        return None

    result: list = []
    for c in data[-limit:]:
        if not isinstance(c, list) or len(c) < 5:
            continue
        try:
            ts, o, h, l, cl = c[:5]
            result.append(
                [int(ts), float(o), float(h), float(l), float(cl), 0.0]
            )
        except Exception:
            continue
    return result


async def fetch_dex_ohlcv(
    exchange,
    symbol: str,
    timeframe: str = "1h",
    limit: int = 100,
    *,
    min_volume_usd: float = 0.0,
) -> list | None:
    """Fetch DEX OHLCV with fallback to CoinGecko then Kraken."""

    try:
        res = await fetch_geckoterminal_ohlcv(symbol, timeframe=timeframe, limit=limit)
    except Exception as exc:  # pragma: no cover - network
        logger.error("GeckoTerminal OHLCV error for %s: %s", symbol, exc)
        res = None

    data = None
    if res:
        if isinstance(res, tuple):
            data, vol = res
        else:
            data = res
            vol = min_volume_usd
        if data and vol >= min_volume_usd:
            return data

    base = symbol.split("/")[0]
    coin_id = COINGECKO_IDS.get(base)
    if coin_id:
        data = await fetch_coingecko_ohlc(coin_id, timeframe=timeframe, limit=limit)
        if data:
            return data

    data = await fetch_ohlcv_async(exchange, symbol, timeframe=timeframe, limit=limit)
    if isinstance(data, Exception):
        return None
    return data


async def fetch_order_book_async(
    exchange,
    symbol: str,
    depth: int = 2,
) -> dict | Exception:
    """Return order book snapshot for ``symbol`` with top ``depth`` levels."""

    if hasattr(exchange, "has") and not exchange.has.get("fetchOrderBook"):
        return {}

    try:
        if asyncio.iscoroutinefunction(getattr(exchange, "fetch_order_book", None)):
            return await asyncio.wait_for(
                exchange.fetch_order_book(symbol, limit=depth), OHLCV_TIMEOUT
            )
        return await asyncio.wait_for(
            asyncio.to_thread(exchange.fetch_order_book, symbol, depth),
            OHLCV_TIMEOUT,
        )
    except asyncio.CancelledError:
        raise
    except Exception as exc:  # pragma: no cover - network
        return exc


async def load_ohlcv_parallel(
    exchange,
    symbols: Iterable[str],
    timeframe: str = "1h",
    limit: int = 100,
    since_map: Dict[str, int] | None = None,
    use_websocket: bool = False,
    force_websocket_history: bool = False,
    max_concurrent: int | None = None,
    notifier: TelegramNotifier | None = None,
) -> Dict[str, list]:
    """Fetch OHLCV data for multiple symbols concurrently.

    Parameters
    ----------
    notifier : TelegramNotifier | None, optional
        If provided, failures will be sent using this notifier.
    """

    since_map = since_map or {}

    now = time.time()
    filtered_symbols: List[str] = []
    for s in symbols:
        info = failed_symbols.get(s)
        if not info:
            filtered_symbols.append(s)
            continue
        if info.get("disabled"):
            continue
        if now - info["time"] >= info["delay"]:
            filtered_symbols.append(s)
    symbols = filtered_symbols

    if not symbols:
        return {}

    if max_concurrent is not None:
        if not isinstance(max_concurrent, int) or max_concurrent < 1:
            raise ValueError("max_concurrent must be a positive integer or None")
        sem = asyncio.Semaphore(max_concurrent)
    elif SEMA is not None:
        sem = SEMA
    else:
        sem = None

    async def sem_fetch(sym: str):
        async def _fetch_and_sleep():
            data = await fetch_ohlcv_async(
                exchange,
                sym,
                timeframe=timeframe,
                limit=limit,
                since=since_map.get(sym),
                use_websocket=use_websocket,
                force_websocket_history=force_websocket_history,
            )
            rl = getattr(exchange, "rateLimit", None)
            if rl:
                await asyncio.sleep(rl / 1000)
            return data

        if sem:
            async with sem:
                return await _fetch_and_sleep()

        return await _fetch_and_sleep()

    tasks = [asyncio.create_task(sem_fetch(s)) for s in symbols]

    results = await asyncio.gather(*tasks, return_exceptions=True)

    if any(isinstance(r, asyncio.CancelledError) for r in results):
        for t in tasks:
            if not t.done():
                t.cancel()
        raise asyncio.CancelledError()

    data: Dict[str, list] = {}
    ex_id = getattr(exchange, "id", "unknown")
    mode = "websocket" if use_websocket else "REST"
    for sym, res in zip(symbols, results):
        if res is UNSUPPORTED_SYMBOL:
            continue
        if isinstance(res, asyncio.CancelledError):
            raise res
        if isinstance(res, asyncio.TimeoutError):
            logger.error(
                "Timeout loading OHLCV for %s on %s limit %d: %s",
                sym,
                timeframe,
                limit,
                res,
                exc_info=True,
            )
            msg = (
                f"Timeout loading OHLCV for {sym} on {ex_id} "
                f"(tf={timeframe} limit={limit} mode={mode})"
            )
            logger.error(msg)
            if notifier and STATUS_UPDATES:
                notifier.notify(
                    f"Timeout loading OHLCV for {sym} on {timeframe} limit {limit}"
                )
            info = failed_symbols.get(sym)
            delay = RETRY_DELAY
            count = 1
            disabled = False
            if info is not None:
                delay = min(info["delay"] * 2, MAX_RETRY_DELAY)
                count = info.get("count", 0) + 1
                disabled = info.get("disabled", False)
            if count >= MAX_OHLCV_FAILURES:
                disabled = True
                if not info or not info.get("disabled"):
                    logger.info("Disabling %s after %d OHLCV failures", sym, count)
            failed_symbols[sym] = {
                "time": time.time(),
                "delay": delay,
                "count": count,
                "disabled": disabled,
            }
            continue
        if (isinstance(res, Exception) and not isinstance(res, asyncio.CancelledError)) or not res:
            logger.error(
                "Failed to load OHLCV for %s on %s limit %d: %s",
                sym,
                timeframe,
                limit,
                res,
                exc_info=isinstance(res, Exception),
            )
            msg = (
                f"Failed to load OHLCV for {sym} on {ex_id} "
                f"(tf={timeframe} limit={limit} mode={mode}): {res}"
            )
            logger.error(msg)
            if notifier and STATUS_UPDATES:
                notifier.notify(
                    f"Failed to load OHLCV for {sym} on {timeframe} limit {limit}: {res}"
                )
            info = failed_symbols.get(sym)
            delay = RETRY_DELAY
            count = 1
            disabled = False
            if info is not None:
                delay = min(info["delay"] * 2, MAX_RETRY_DELAY)
                count = info.get("count", 0) + 1
                disabled = info.get("disabled", False)
            if count >= MAX_OHLCV_FAILURES:
                disabled = True
                if not info or not info.get("disabled"):
                    logger.info("Disabling %s after %d OHLCV failures", sym, count)
            failed_symbols[sym] = {
                "time": time.time(),
                "delay": delay,
                "count": count,
                "disabled": disabled,
            }
            continue
        if res and len(res[0]) > 6:
            res = [[c[0], c[1], c[2], c[3], c[4], c[6]] for c in res]
        data[sym] = res
        failed_symbols.pop(sym, None)
    return data


async def update_ohlcv_cache(
    exchange,
    cache: Dict[str, pd.DataFrame],
    symbols: Iterable[str],
    timeframe: str = "1h",
    limit: int = 100,
    use_websocket: bool = False,
    force_websocket_history: bool = False,
    config: Dict | None = None,
    max_concurrent: int | None = None,
    notifier: TelegramNotifier | None = None,
) -> Dict[str, pd.DataFrame]:
    """Update cached OHLCV DataFrames with new candles.

    Parameters
    ----------
    max_concurrent : int | None, optional
        Maximum number of concurrent OHLCV requests. ``None`` means no limit.
    """

    from crypto_bot.regime.regime_classifier import clear_regime_cache

    if max_concurrent is not None:
        if not isinstance(max_concurrent, int) or max_concurrent < 1:
            raise ValueError("max_concurrent must be a positive integer or None")

    global _last_snapshot_time
    config = config or {}
    snapshot_interval = config.get("ohlcv_snapshot_frequency_minutes", 1440) * 60
    now = time.time()
    snapshot_due = now - _last_snapshot_time >= snapshot_interval

    logger.info("Starting OHLCV update for timeframe %s", timeframe)

    since_map: Dict[str, int | None] = {}
    if snapshot_due:
        _last_snapshot_time = now
        limit = config.get("ohlcv_snapshot_limit", limit)
        since_map = {sym: None for sym in symbols}
    else:
        for sym in symbols:
            df = cache.get(sym)
            if df is not None and not df.empty:
                since_map[sym] = int(df["timestamp"].iloc[-1]) + 1
    now = time.time()
    filtered_symbols: List[str] = []
    for s in symbols:
        info = failed_symbols.get(s)
        if not info:
            filtered_symbols.append(s)
            continue
        if info.get("disabled"):
            continue
        if now - info["time"] >= info["delay"]:
            filtered_symbols.append(s)
    symbols = filtered_symbols
    if not symbols:
        return cache

    logger.info(
        "Fetching %d candles for %d symbols on %s",
        limit,
        len(symbols),
        timeframe,
    )

    data_map = await load_ohlcv_parallel(
        exchange,
        symbols,
        timeframe,
        limit,
        since_map,
        use_websocket,
        force_websocket_history,
        max_concurrent,
        notifier,
    )

    logger.info(
        "Fetched OHLCV for %d/%d symbols on %s",
        len([s for s in symbols if s in data_map]),
        len(symbols),
        timeframe,
    )

    for sym in symbols:
        data = data_map.get(sym)
        if not data:
            info = failed_symbols.get(sym)
            skip_retry = (
                info is not None
                and time.time() - info["time"] < info["delay"]
                and since_map.get(sym) is None
            )
            if skip_retry:
                continue
            failed_symbols.pop(sym, None)
            full = await load_ohlcv_parallel(
                exchange,
                [sym],
                timeframe,
                limit,
                None,
                use_websocket,
                force_websocket_history,
                max_concurrent,
                notifier,
            )
            data = full.get(sym)
            if data:
                failed_symbols.pop(sym, None)
        if data is None:
            continue
        df_new = pd.DataFrame(
            data, columns=["timestamp", "open", "high", "low", "close", "volume"]
        )
        min_candles_required = int(limit * 0.5)
        if len(df_new) < min_candles_required:
            logger.warning(
                "Skipping %s on %s: only %d candles (need >= %d)",
                sym,
                timeframe,
                len(df_new),
                min_candles_required,
            )
            continue
        changed = False
        if sym in cache and not cache[sym].empty:
            last_ts = cache[sym]["timestamp"].iloc[-1]
            df_new = df_new[df_new["timestamp"] > last_ts]
            if df_new.empty:
                continue
            cache[sym] = pd.concat([cache[sym], df_new], ignore_index=True)
            changed = True
        else:
            cache[sym] = df_new
            changed = True
        if changed:
            cache[sym]["return"] = cache[sym]["close"].pct_change()
            clear_regime_cache(sym, timeframe)
    logger.info("Completed OHLCV update for timeframe %s", timeframe)
    return cache


async def update_multi_tf_ohlcv_cache(
    exchange,
    cache: Dict[str, Dict[str, pd.DataFrame]],
    symbols: Iterable[str],
    config: Dict,
    limit: int = 100,
    use_websocket: bool = False,
    force_websocket_history: bool = False,
    max_concurrent: int | None = None,
    notifier: TelegramNotifier | None = None,
    min_volume_usd: float | None = None,
) -> Dict[str, Dict[str, pd.DataFrame]]:
    """Update OHLCV caches for multiple timeframes.

    Parameters
    ----------
    config : Dict
        Configuration containing a ``timeframes`` list.
    """
    from crypto_bot.regime.regime_classifier import clear_regime_cache

    tfs = config.get("timeframes", ["1h"])
    logger.info("Updating OHLCV cache for timeframes: %s", tfs)

    min_volume_usd = float(min_volume_usd or 0)

    for tf in tfs:
        logger.info("Starting update for timeframe %s", tf)
        tf_cache = cache.get(tf, {})

        cex_symbols = [s for s in symbols if not s.endswith("/USDC")]
        dex_symbols = [s for s in symbols if s.endswith("/USDC")]

        if cex_symbols:
            tf_cache = await update_ohlcv_cache(
                exchange,
                tf_cache,
                cex_symbols,
                timeframe=tf,
                limit=limit,
                use_websocket=use_websocket,
                force_websocket_history=force_websocket_history,
                max_concurrent=max_concurrent,
                notifier=notifier,
            )

        for sym in dex_symbols:
<<<<<<< HEAD
            try:
                data, vol = await fetch_geckoterminal_ohlcv(sym, timeframe=tf, limit=limit)
            except Exception as exc:  # pragma: no cover - network
                logger.error("GeckoTerminal OHLCV error for %s: %s", sym, exc)
                continue
            if not data or vol < min_volume_usd:
=======
            data = await fetch_dex_ohlcv(
                exchange,
                sym,
                timeframe=tf,
                limit=limit,
                min_volume_usd=min_volume_usd,
            )
            if not data:
>>>>>>> da380066
                continue
            df_new = pd.DataFrame(
                data,
                columns=["timestamp", "open", "high", "low", "close", "volume"],
            )
            changed = False
            if sym in tf_cache and not tf_cache[sym].empty:
                last_ts = tf_cache[sym]["timestamp"].iloc[-1]
                df_new = df_new[df_new["timestamp"] > last_ts]
                if df_new.empty:
                    continue
                tf_cache[sym] = pd.concat([tf_cache[sym], df_new], ignore_index=True)
                changed = True
            else:
                tf_cache[sym] = df_new
                changed = True
            if changed:
                tf_cache[sym]["return"] = tf_cache[sym]["close"].pct_change()
                clear_regime_cache(sym, tf)

        cache[tf] = tf_cache
        logger.info("Finished update for timeframe %s", tf)

    return cache


async def update_regime_tf_cache(
    exchange,
    cache: Dict[str, Dict[str, pd.DataFrame]],
    symbols: Iterable[str],
    config: Dict,
    limit: int = 100,
    use_websocket: bool = False,
    force_websocket_history: bool = False,
    max_concurrent: int | None = None,
    notifier: TelegramNotifier | None = None,
    df_map: Dict[str, Dict[str, pd.DataFrame]] | None = None,
) -> Dict[str, Dict[str, pd.DataFrame]]:
    """Update OHLCV caches for regime detection timeframes."""
    regime_cfg = {**config, "timeframes": config.get("regime_timeframes", [])}
    tfs = regime_cfg["timeframes"]
    logger.info("Updating regime cache for timeframes: %s", tfs)

    missing_tfs: List[str] = []
    if df_map is not None:
        for tf in tfs:
            tf_data = df_map.get(tf)
            if tf_data is None:
                missing_tfs.append(tf)
                continue
            tf_cache = cache.setdefault(tf, {})
            for sym in symbols:
                df = tf_data.get(sym)
                if df is not None:
                    tf_cache[sym] = df
            cache[tf] = tf_cache
    else:
        missing_tfs = tfs

    if missing_tfs:
        fetch_cfg = {**regime_cfg, "timeframes": missing_tfs}
        cache = await update_multi_tf_ohlcv_cache(
            exchange,
            cache,
            symbols,
            fetch_cfg,
            limit=limit,
            use_websocket=use_websocket,
            force_websocket_history=force_websocket_history,
            max_concurrent=max_concurrent,
            notifier=notifier,
        )

    return cache<|MERGE_RESOLUTION|>--- conflicted
+++ resolved
@@ -1276,14 +1276,12 @@
             )
 
         for sym in dex_symbols:
-<<<<<<< HEAD
             try:
                 data, vol = await fetch_geckoterminal_ohlcv(sym, timeframe=tf, limit=limit)
             except Exception as exc:  # pragma: no cover - network
                 logger.error("GeckoTerminal OHLCV error for %s: %s", sym, exc)
                 continue
             if not data or vol < min_volume_usd:
-=======
             data = await fetch_dex_ohlcv(
                 exchange,
                 sym,
@@ -1292,7 +1290,6 @@
                 min_volume_usd=min_volume_usd,
             )
             if not data:
->>>>>>> da380066
                 continue
             df_new = pd.DataFrame(
                 data,
