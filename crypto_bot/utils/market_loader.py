"""Utilities for loading trading symbols and fetching OHLCV data."""

from typing import Iterable, List, Dict, Any
import asyncio
import inspect
import time
from pathlib import Path
import yaml
import pandas as pd
import ccxt
import aiohttp
import warnings

from .telegram import TelegramNotifier
from .logger import LOG_DIR, setup_logger
from pathlib import Path


_last_snapshot_time = 0

logger = setup_logger(__name__, LOG_DIR / "bot.log")

failed_symbols: Dict[str, Dict[str, Any]] = {}
RETRY_DELAY = 300
MAX_RETRY_DELAY = 3600
OHLCV_TIMEOUT = 30
# Default timeout when fetching OHLCV data over WebSocket
WS_OHLCV_TIMEOUT = 30
# REST requests occasionally face Cloudflare delays up to a minute
REST_OHLCV_TIMEOUT = 120
MAX_OHLCV_FAILURES = 3
MAX_WS_LIMIT = 500
CONFIG_PATH = Path(__file__).resolve().parents[1] / "config.yaml"
UNSUPPORTED_SYMBOL = object()
STATUS_UPDATES = True
SEMA: asyncio.Semaphore | None = None


def configure(
    ohlcv_timeout: int | float | None = None,
    max_failures: int | None = None,
    max_ws_limit: int | None = None,
    status_updates: bool | None = None,
    ws_ohlcv_timeout: int | float | None = None,
    rest_ohlcv_timeout: int | float | None = None,
    max_concurrent: int | None = None,
) -> None:
    """Configure module-wide settings."""
    global OHLCV_TIMEOUT, MAX_OHLCV_FAILURES, MAX_WS_LIMIT, STATUS_UPDATES, SEMA
    if ohlcv_timeout is not None:
        try:
            val = max(1, int(ohlcv_timeout))
            OHLCV_TIMEOUT = val
            WS_OHLCV_TIMEOUT = val
            REST_OHLCV_TIMEOUT = val
        except (TypeError, ValueError):
            logger.warning(
                "Invalid ohlcv_timeout %s; using default %s",
                ohlcv_timeout,
                OHLCV_TIMEOUT,
            )
    if ws_ohlcv_timeout is not None:
        try:
            WS_OHLCV_TIMEOUT = max(1, int(ws_ohlcv_timeout))
        except (TypeError, ValueError):
            logger.warning(
                "Invalid WS_OHLCV_TIMEOUT %s; using default %s",
                ws_ohlcv_timeout,
                WS_OHLCV_TIMEOUT,
            )
    if rest_ohlcv_timeout is not None:
        try:
            REST_OHLCV_TIMEOUT = max(1, int(rest_ohlcv_timeout))
        except (TypeError, ValueError):
            logger.warning(
                "Invalid REST_OHLCV_TIMEOUT %s; using default %s",
                rest_ohlcv_timeout,
                REST_OHLCV_TIMEOUT,
            )
    if max_failures is not None:
        try:
            MAX_OHLCV_FAILURES = max(1, int(max_failures))
        except (TypeError, ValueError):
            logger.warning(
                "Invalid MAX_OHLCV_FAILURES %s; using default %s",
                max_failures,
                MAX_OHLCV_FAILURES,
            )
    if max_ws_limit is None:
        try:
            with open(CONFIG_PATH) as f:
                cfg = yaml.safe_load(f) or {}
            cfg_val = cfg.get("max_ws_limit")
            if cfg_val is not None:
                max_ws_limit = cfg_val
        except Exception:
            pass
    if max_ws_limit is not None:
        try:
            MAX_WS_LIMIT = max(1, int(max_ws_limit))
        except (TypeError, ValueError):
            logger.warning(
                "Invalid MAX_WS_LIMIT %s; using default %s",
                max_ws_limit,
                MAX_WS_LIMIT,
            )
    if status_updates is not None:
        STATUS_UPDATES = bool(status_updates)
    if max_concurrent is None:
        try:
            with open(CONFIG_PATH) as f:
                cfg = yaml.safe_load(f) or {}
            cfg_val = cfg.get("max_concurrent_ohlcv")
            if cfg_val is not None:
                max_concurrent = cfg_val
        except Exception:
            pass
    if max_concurrent is not None:
        try:
            val = int(max_concurrent)
            if val < 1:
                raise ValueError
            SEMA = asyncio.Semaphore(val)
        except (TypeError, ValueError):
            logger.warning(
                "Invalid max_concurrent %s; disabling semaphore", max_concurrent
            )
            SEMA = None


def is_symbol_type(pair_info: dict, allowed: List[str]) -> bool:
    """Return ``True`` if ``pair_info`` matches one of the ``allowed`` types.

    The heuristic checks common CCXT fields like ``type`` and boolean flags
    (``spot``, ``future``, ``swap``) along with nested ``info`` metadata.  If no
    explicit type can be determined, a pair is treated as ``spot`` by default.
    """

    allowed_set = {t.lower() for t in allowed}

    market_type = str(pair_info.get("type", "")).lower()
    if market_type:
        return market_type in allowed_set

    for key in ("spot", "future", "swap", "option"):
        if pair_info.get(key) and key in allowed_set:
            return True

    info = pair_info.get("info", {}) or {}
    asset_class = str(info.get("assetClass", "")).lower()
    if asset_class:
        if asset_class in allowed_set:
            return True
        if asset_class in ("perpetual", "swap") and "swap" in allowed_set:
            return True
        if asset_class in ("future", "futures") and "future" in allowed_set:
            return True

    contract_type = str(info.get("contractType", "")).lower()
    if contract_type:
        if contract_type in allowed_set:
            return True
        if "perp" in contract_type and "swap" in allowed_set:
            return True

    # default to spot if no derivative hints are present
    if "spot" in allowed_set:
        derivative_keys = (
            "future",
            "swap",
            "option",
            "expiry",
            "contract",
            "settlement",
        )
        if not any(k in pair_info for k in derivative_keys) and not any(
            k in info for k in derivative_keys
        ):
            return True

    return False


def timeframe_seconds(exchange, timeframe: str) -> int:
    """Return timeframe length in seconds."""
    if hasattr(exchange, "parse_timeframe"):
        try:
            return int(exchange.parse_timeframe(timeframe))
        except Exception:
            pass
    unit = timeframe[-1]
    value = int(timeframe[:-1])
    if unit == "s":
        return value
    if unit == "m":
        return value * 60
    if unit == "h":
        return value * 3600
    if unit == "d":
        return value * 86400
    if unit == "w":
        return value * 604800
    if unit == "M":
        return value * 2592000
    raise ValueError(f"Unknown timeframe {timeframe}")


async def _call_with_retry(func, *args, timeout=None, **kwargs):
    """Call ``func`` with exponential back-off on 520/522 errors."""

    attempts = 3
    for attempt in range(attempts):
        try:
            if timeout is not None:
                return await asyncio.wait_for(
                    asyncio.shield(func(*args, **kwargs)), timeout
                )
            return await func(*args, **kwargs)
        except asyncio.CancelledError:
            raise
        except (ccxt.ExchangeError, ccxt.NetworkError) as exc:
            if getattr(exc, "http_status", None) in (520, 522) and attempt < attempts - 1:
                await asyncio.sleep(2 ** attempt)
                continue
            raise


async def load_kraken_symbols(
    exchange,
    exclude: Iterable[str] | None = None,
    config: Dict | None = None,
) -> List[str] | None:
    """Return a list of active trading pairs on Kraken.

    Parameters
    ----------
    exchange : ccxt Exchange
        Exchange instance connected to Kraken.
    exclude : Iterable[str] | None
        Symbols to exclude from the result.
    """

    exclude_set = set(exclude or [])
    if config and "exchange_market_types" in config:
        allowed_types = set(config["exchange_market_types"])
    else:
        allowed_types = set(getattr(exchange, "exchange_market_types", []))
        if not allowed_types:
            allowed_types = {"spot"}

    markets = None
    if getattr(exchange, "has", {}).get("fetchMarketsByType"):
        fetcher = (
            getattr(exchange, "fetch_markets_by_type", None)
            or getattr(exchange, "fetchMarketsByType", None)
        )
        if fetcher:
            markets = {}
            for m_type in allowed_types:
                try:
                    if asyncio.iscoroutinefunction(fetcher):
                        fetched = await fetcher(m_type)
                    else:
                        fetched = await asyncio.to_thread(fetcher, m_type)
                except TypeError:
                    params = {"type": m_type}
                    if asyncio.iscoroutinefunction(fetcher):
                        fetched = await fetcher(params)
                    else:
                        fetched = await asyncio.to_thread(fetcher, params)
                except Exception as exc:  # pragma: no cover - safety
                    logger.warning("fetch_markets_by_type failed: %s", exc)
                    continue
                if isinstance(fetched, dict):
                    for sym, info in fetched.items():
                        info.setdefault("type", m_type)
                        markets[sym] = info
                elif isinstance(fetched, list):
                    for info in fetched:
                        sym = info.get("symbol")
                        if sym:
                            info.setdefault("type", m_type)
                            markets[sym] = info
    if markets is None:
        if asyncio.iscoroutinefunction(getattr(exchange, "load_markets", None)):
            markets = await exchange.load_markets()
        else:
            markets = await asyncio.to_thread(exchange.load_markets)

    df = pd.DataFrame.from_dict(markets, orient="index")
    df.index.name = "symbol"
    if "symbol" in df.columns:
        df.drop(columns=["symbol"], inplace=True)
    df.reset_index(inplace=True)

    df["active"] = df.get("active", True).fillna(True)
    df["reason"] = None
    df.loc[~df["active"], "reason"] = "inactive"

    mask_type = df.apply(lambda r: is_symbol_type(r.to_dict(), allowed_types), axis=1)
    df.loc[df["reason"].isna() & ~mask_type, "reason"] = (
        "type mismatch (" + df.get("type", "unknown").fillna("unknown").astype(str) + ")"
    )

    df.loc[df["reason"].isna() & df["symbol"].isin(exclude_set), "reason"] = "excluded"

    symbols: List[str] = []
    for row in df.itertuples():
        if row.reason:
            logger.debug("Skipping symbol %s: %s", row.symbol, row.reason)
        else:
            logger.debug("Including symbol %s", row.symbol)
            symbols.append(row.symbol)

    if not symbols:
        logger.warning("No active trading pairs were discovered")
        return None

    return symbols


async def fetch_ohlcv_async(
    exchange,
    symbol: str,
    timeframe: str = "1h",
    limit: int = 100,
    since: int | None = None,
    use_websocket: bool = False,
    force_websocket_history: bool = False,
) -> list | Exception:
    """Return OHLCV data for ``symbol`` using async I/O."""

    if hasattr(exchange, "has") and not exchange.has.get("fetchOHLCV"):
        ex_id = getattr(exchange, "id", "unknown")
        logger.warning("Exchange %s lacks fetchOHLCV capability", ex_id)
        return []
    if (
        getattr(exchange, "timeframes", None)
        and timeframe not in getattr(exchange, "timeframes", {})
    ):
        ex_id = getattr(exchange, "id", "unknown")
        logger.warning("Timeframe %s not supported on %s", timeframe, ex_id)
        return []

    if timeframe in ("1h", "4h", "1d"):
        use_websocket = False

    try:
        if hasattr(exchange, "symbols"):
            if not exchange.symbols and hasattr(exchange, "load_markets"):
                try:
                    if asyncio.iscoroutinefunction(getattr(exchange, "load_markets", None)):
                        await exchange.load_markets()
                    else:
                        await asyncio.to_thread(exchange.load_markets)
                except Exception as exc:
                    logger.warning("load_markets failed: %s", exc)
            if exchange.symbols and symbol not in exchange.symbols:
                logger.warning(
                    "Skipping unsupported symbol %s on %s",
                    symbol,
                    getattr(exchange, "id", "unknown"),
                )
                failed_symbols[symbol] = {
                    "time": time.time(),
                    "delay": MAX_RETRY_DELAY,
                    "count": MAX_OHLCV_FAILURES,
                    "disabled": True,
                }
                return UNSUPPORTED_SYMBOL
        if (
            use_websocket
            and since is None
            and timeframe == "1m"
            and limit > MAX_WS_LIMIT
            and not force_websocket_history
        ):
            logger.info(
                "Skipping WebSocket OHLCV for %s limit %d exceeds %d",
                symbol,
                limit,
                MAX_WS_LIMIT,
            )
            use_websocket = False
            limit = min(limit, MAX_WS_LIMIT)
        if use_websocket and since is not None:
            try:
                seconds = timeframe_seconds(exchange, timeframe)
                candles_needed = int((time.time() - since) / seconds) + 1
                if candles_needed < limit:
                    limit = candles_needed
            except Exception:
                pass
        if use_websocket and hasattr(exchange, "watch_ohlcv"):
            params = inspect.signature(exchange.watch_ohlcv).parameters
            ws_limit = limit
            kwargs = {"symbol": symbol, "timeframe": timeframe, "limit": ws_limit}
            if since is not None and "since" in params:
                kwargs["since"] = since
                tf_sec = timeframe_seconds(exchange, timeframe)
                try:
                    if since > 1e10:
                        now_ms = int(time.time() * 1000)
                        expected = max(0, (now_ms - since) // (tf_sec * 1000))
                        ws_limit = max(1, min(ws_limit, int(expected) + 2))
                    else:
                        expected = max(0, (time.time() - since) // tf_sec)
                        ws_limit = max(1, min(ws_limit, int(expected) + 1))
                    kwargs["limit"] = ws_limit
                except Exception:
                    pass
            try:
                data = await _call_with_retry(
                    exchange.watch_ohlcv, timeout=WS_OHLCV_TIMEOUT, **kwargs
                )
            except asyncio.CancelledError:
                raise
            if (
                ws_limit
                and len(data) < ws_limit
                and not force_websocket_history
                and hasattr(exchange, "fetch_ohlcv")
            ):
                if asyncio.iscoroutinefunction(getattr(exchange, "fetch_ohlcv", None)):
                    params_f = inspect.signature(exchange.fetch_ohlcv).parameters
                    kwargs_f = {
                        "symbol": symbol,
                        "timeframe": timeframe,
                        "limit": limit,
                    }
                    if since is not None and "since" in params_f:
                        kwargs_f["since"] = since
                    try:
                        data = await _call_with_retry(
                            exchange.fetch_ohlcv,
                            timeout=REST_OHLCV_TIMEOUT,
                            **kwargs_f,
                        )
                    except asyncio.CancelledError:
                        raise
                    expected = limit
                    if since is not None:
                        try:
                            tf_sec = timeframe_seconds(exchange, timeframe)
                            now_ms = int(time.time() * 1000)
                            expected = min(limit, int((now_ms - since) // (tf_sec * 1000)) + 1)
                        except Exception:
                            pass
                    if len(data) < expected:
                        logger.warning(
                            "Incomplete OHLCV for %s: got %d of %d",
                            symbol,
                            len(data),
                            expected,
                        )
                    return data
                params_f = inspect.signature(exchange.fetch_ohlcv).parameters
                kwargs_f = {"symbol": symbol, "timeframe": timeframe, "limit": limit}
                if since is not None and "since" in params_f:
                    kwargs_f["since"] = since
                try:
                    data = await _call_with_retry(
                        asyncio.to_thread,
                        exchange.fetch_ohlcv,
                        **kwargs_f,
                        timeout=REST_OHLCV_TIMEOUT,
                    )
                except asyncio.CancelledError:
                    raise
                expected = limit
                if since is not None:
                    try:
                        tf_sec = timeframe_seconds(exchange, timeframe)
                        now_ms = int(time.time() * 1000)
                        expected = min(limit, int((now_ms - since) // (tf_sec * 1000)) + 1)
                    except Exception:
                        pass
                if len(data) < expected:
                    logger.warning(
                        "Incomplete OHLCV for %s: got %d of %d",
                        symbol,
                        len(data),
                        expected,
                    )
                return data
            expected = limit
            if since is not None:
                try:
                    tf_sec = timeframe_seconds(exchange, timeframe)
                    now_ms = int(time.time() * 1000)
                    expected = min(limit, int((now_ms - since) // (tf_sec * 1000)) + 1)
                except Exception:
                    pass
            if len(data) < expected:
                logger.warning(
                    "Incomplete OHLCV for %s: got %d of %d",
                    symbol,
                    len(data),
                    expected,
                )
                if since is not None and hasattr(exchange, "fetch_ohlcv"):
                    try:
                        kwargs_r = {"symbol": symbol, "timeframe": timeframe, "limit": limit}
                        if asyncio.iscoroutinefunction(getattr(exchange, "fetch_ohlcv", None)):
                            try:
                                data_r = await _call_with_retry(
                                    exchange.fetch_ohlcv,
                                    timeout=REST_OHLCV_TIMEOUT,
                                    **kwargs_r,
                                )
                            except asyncio.CancelledError:
                                raise
                        else:
                            try:
                                data_r = await _call_with_retry(
                                    asyncio.to_thread,
                                    exchange.fetch_ohlcv,
                                    **kwargs_r,
                                    timeout=REST_OHLCV_TIMEOUT,
                                )
                            except asyncio.CancelledError:
                                raise
                        if len(data_r) > len(data):
                            data = data_r
                    except Exception:
                        pass
            return data
        if asyncio.iscoroutinefunction(getattr(exchange, "fetch_ohlcv", None)):
            params_f = inspect.signature(exchange.fetch_ohlcv).parameters
            kwargs_f = {"symbol": symbol, "timeframe": timeframe, "limit": limit}
            if since is not None and "since" in params_f:
                kwargs_f["since"] = since
            try:
                data = await _call_with_retry(
                    exchange.fetch_ohlcv,
                    timeout=REST_OHLCV_TIMEOUT,
                    **kwargs_f,
                )
            except asyncio.CancelledError:
                raise
            expected = limit
            if since is not None:
                try:
                    tf_sec = timeframe_seconds(exchange, timeframe)
                    now_ms = int(time.time() * 1000)
                    expected = min(limit, int((now_ms - since) // (tf_sec * 1000)) + 1)
                except Exception:
                    pass
            if len(data) < expected:
                logger.warning(
                    "Incomplete OHLCV for %s: got %d of %d",
                    symbol,
                    len(data),
                    expected,
                )
            if since is not None:
                    try:
                        kwargs_r = {"symbol": symbol, "timeframe": timeframe, "limit": limit}
                        try:
                            data_r = await _call_with_retry(
                                exchange.fetch_ohlcv,
                                timeout=REST_OHLCV_TIMEOUT,
                                **kwargs_r,
                            )
                        except asyncio.CancelledError:
                            raise
                        if len(data_r) > len(data):
                            data = data_r
                    except Exception:
                        pass
            return data
        params_f = inspect.signature(exchange.fetch_ohlcv).parameters
        kwargs_f = {"symbol": symbol, "timeframe": timeframe, "limit": limit}
        if since is not None and "since" in params_f:
            kwargs_f["since"] = since
        try:
            data = await _call_with_retry(
                asyncio.to_thread,
                exchange.fetch_ohlcv,
                **kwargs_f,
                timeout=REST_OHLCV_TIMEOUT,
            )
        except asyncio.CancelledError:
            raise
        expected = limit
        if since is not None:
            try:
                tf_sec = timeframe_seconds(exchange, timeframe)
                now_ms = int(time.time() * 1000)
                expected = min(limit, int((now_ms - since) // (tf_sec * 1000)) + 1)
            except Exception:
                pass
        if len(data) < expected:
            logger.warning(
                "Incomplete OHLCV for %s: got %d of %d",
                symbol,
                len(data),
                expected,
            )
            if since is not None:
                try:
                    kwargs_r = {"symbol": symbol, "timeframe": timeframe, "limit": limit}
                    try:
                        data_r = await _call_with_retry(
                            asyncio.to_thread,
                            exchange.fetch_ohlcv,
                            **kwargs_r,
                            timeout=REST_OHLCV_TIMEOUT,
                        )
                    except asyncio.CancelledError:
                        raise
                    if len(data_r) > len(data):
                        data = data_r
                except Exception:
                    pass
        return data
    except asyncio.TimeoutError as exc:
        ex_id = getattr(exchange, "id", "unknown")
        if use_websocket and hasattr(exchange, "watch_ohlcv"):
            logger.error(
                "WS OHLCV timeout for %s on %s (tf=%s limit=%s ws=%s): %s",
                symbol,
                ex_id,
                timeframe,
                limit,
                use_websocket,
                exc,
                exc_info=False,
            )
        else:
            logger.error(
                "REST OHLCV timeout for %s on %s (tf=%s limit=%s ws=%s): %s",
                symbol,
                ex_id,
                timeframe,
                limit,
                use_websocket,
                exc,
                exc_info=False,
            )
        if use_websocket and hasattr(exchange, "fetch_ohlcv"):
            logger.info(
                "Falling back to REST fetch_ohlcv for %s on %s limit %d",
                symbol,
                timeframe,
                limit,
            )
            try:
                if asyncio.iscoroutinefunction(getattr(exchange, "fetch_ohlcv", None)):
                    params_f = inspect.signature(exchange.fetch_ohlcv).parameters
                    kwargs_f = {"symbol": symbol, "timeframe": timeframe, "limit": limit}
                    if since is not None and "since" in params_f:
                        kwargs_f["since"] = since
                    try:
                        return await _call_with_retry(
                            exchange.fetch_ohlcv,
                            timeout=REST_OHLCV_TIMEOUT,
                            **kwargs_f,
                        )
                    except asyncio.CancelledError:
                        raise
                params_f = inspect.signature(exchange.fetch_ohlcv).parameters
                kwargs_f = {"symbol": symbol, "timeframe": timeframe, "limit": limit}
                if since is not None and "since" in params_f:
                    kwargs_f["since"] = since
                try:
                    return await _call_with_retry(
                        asyncio.to_thread,
                        exchange.fetch_ohlcv,
                        **kwargs_f,
                        timeout=REST_OHLCV_TIMEOUT,
                    )
                except asyncio.CancelledError:
                    raise
            except Exception as exc2:  # pragma: no cover - fallback
                ex_id = getattr(exchange, "id", "unknown")
                logger.error(
                    "REST fallback fetch_ohlcv failed for %s on %s (tf=%s limit=%s ws=%s): %s",
                    symbol,
                    ex_id,
                    timeframe,
                    limit,
                    use_websocket,
                    exc2,
                    exc_info=True,
            )
        return exc
    except asyncio.CancelledError:
        raise
    except Exception as exc:  # pragma: no cover - network
        if (
            use_websocket
            and hasattr(exchange, "fetch_ohlcv")
            and not force_websocket_history
        ):
            try:
                if asyncio.iscoroutinefunction(getattr(exchange, "fetch_ohlcv", None)):
                    params_f = inspect.signature(exchange.fetch_ohlcv).parameters
                    kwargs_f = {
                        "symbol": symbol,
                        "timeframe": timeframe,
                        "limit": limit,
                    }
                    if since is not None and "since" in params_f:
                        kwargs_f["since"] = since
                    try:
                        return await _call_with_retry(
                            exchange.fetch_ohlcv,
                            timeout=REST_OHLCV_TIMEOUT,
                            **kwargs_f,
                        )
                    except asyncio.CancelledError:
                        raise
                params_f = inspect.signature(exchange.fetch_ohlcv).parameters
                kwargs_f = {"symbol": symbol, "timeframe": timeframe, "limit": limit}
                if since is not None and "since" in params_f:
                    kwargs_f["since"] = since
                try:
                    return await _call_with_retry(
                        asyncio.to_thread,
                        exchange.fetch_ohlcv,
                        **kwargs_f,
                        timeout=REST_OHLCV_TIMEOUT,
                    )
                except asyncio.CancelledError:
                    raise
            except Exception:
                pass
        return exc


async def fetch_geckoterminal_ohlcv(
    mint: str,
    timeframe: str = "1h",
    limit: int = 100,
    *,
    aggregate: int | None = None,
) -> list | None:
    """Return OHLCV data for ``mint`` from GeckoTerminal.

    The function chooses the pool with the highest 24h volume and returns
    OHLCV candles in ``[timestamp_ms, open, high, low, close, volume]`` format.
    ``None`` is returned on API errors or if no pool data is available.
    """

    base = mint.split("/")[0]

    tf_unit = timeframe
    agg = aggregate or 1
    if timeframe.endswith("m"):
        tf_unit = "minute"
        try:
            agg = aggregate or int(timeframe[:-1])
        except Exception:
            agg = aggregate or 1
    elif timeframe.endswith("h"):
        tf_unit = "hour"
        try:
            agg = aggregate or int(timeframe[:-1])
        except Exception:
            agg = aggregate or 1
    elif timeframe.endswith("d"):
        tf_unit = "day"
        try:
            agg = aggregate or int(timeframe[:-1])
        except Exception:
            agg = aggregate or 1

    pools_url = (
        "https://api.geckoterminal.com/api/v2/networks/solana/tokens/"
        f"{base}/pools"
    )

    try:
        async with aiohttp.ClientSession() as session:
            async with session.get(pools_url, timeout=10) as resp:
                if resp.status == 404:
                    logger.info("token not available on GeckoTerminal: %s", mint)
                    return None
                resp.raise_for_status()
                pools_data = await resp.json()
    except Exception:  # pragma: no cover - network
        return None

    pools = pools_data.get("data") if isinstance(pools_data, dict) else []
    best_pool = None
    best_vol = -1.0
    for item in pools or []:
        attrs = item.get("attributes", {}) if isinstance(item, dict) else {}
        vol_str = (attrs.get("volume_usd") or {}).get("h24")
        try:
            vol = float(vol_str) if vol_str is not None else 0.0
        except Exception:
            vol = 0.0
        if vol > best_vol:
            best_vol = vol
            best_pool = attrs.get("address")

    if not best_pool:
        return None

    candles_url = (
        "https://api.geckoterminal.com/api/v2/networks/solana/pools/"
        f"{best_pool}/ohlcv/{tf_unit}?aggregate={agg}&limit={limit}"
    )

    try:
        async with aiohttp.ClientSession() as session:
            async with session.get(candles_url, timeout=10) as resp:
                resp.raise_for_status()
                data = await resp.json()
    except Exception:  # pragma: no cover - network
        return None

    candles = (
        data.get("data", {})
        .get("attributes", {})
        .get("ohlcv_list", [])
    )

    result: list[list[float]] = []
    for c in candles[-limit:]:
        if not isinstance(c, list) or len(c) < 6:
            continue
        try:
            ts, o, h, l, cl, v = c[:6]
            result.append(
                [
                    int(float(ts) * 1000),
                    float(o),
                    float(h),
                    float(l),
                    float(cl),
                    float(v),
                ]
            )
        except Exception:
            continue

    return result


<<<<<<< HEAD
async def fetch_geckoterminal_ohlcv(
=======
async def fetch_dexscreener_ohlcv(
>>>>>>> 6b80af77
    symbol: str,
    timeframe: str = "1h",
    limit: int = 100,
) -> list | None:
<<<<<<< HEAD
    """Return OHLCV data for ``symbol`` from the GeckoTerminal API."""

    pair = symbol.replace("/", "_").lower()

    async with aiohttp.ClientSession() as session:
        async with session.get(
            f"https://api.geckoterminal.com/api/v2/search/pools?q={pair}",
            timeout=10,
        ) as resp:
            if resp.status == 404:
                logger.info("pair not available on GeckoTerminal: %s", symbol)
                return None
            resp.raise_for_status()
            data = await resp.json()

        pools = data.get("data") or []
        if not pools:
            logger.info("pair not available on GeckoTerminal: %s", symbol)
            return None

        pool_id = pools[0].get("id")
        vol = pools[0].get("attributes", {}).get("volume_usd")
        if pool_id is None or vol is None:
            logger.info("pair not available on GeckoTerminal: %s", symbol)
            return None

        async with session.get(
            f"https://api.geckoterminal.com/api/v2/pools/{pool_id}/ohlcv/{timeframe}?limit={limit}",
            timeout=10,
        ) as resp:
            if resp.status == 404:
                logger.info("pair not available on GeckoTerminal: %s", symbol)
                return None
            resp.raise_for_status()
            data = await resp.json()

    candles = data.get("data") or []

    result = []
    for c in candles[-limit:]:
        attrs = c.get("attributes", {})
        result.append(
            [
                int(attrs.get("timestamp", 0)),
                float(attrs.get("open", 0)),
                float(attrs.get("high", 0)),
                float(attrs.get("low", 0)),
                float(attrs.get("close", 0)),
                float(attrs.get("volume", 0)),
            ]
        )

    return result
=======
    """Deprecated: use :func:`fetch_geckoterminal_ohlcv` instead."""

    warnings.warn(
        "fetch_dexscreener_ohlcv is deprecated; use fetch_geckoterminal_ohlcv",
        DeprecationWarning,
        stacklevel=2,
    )
    return await fetch_geckoterminal_ohlcv(symbol, timeframe=timeframe, limit=limit)
>>>>>>> 6b80af77


async def fetch_order_book_async(
    exchange,
    symbol: str,
    depth: int = 2,
) -> dict | Exception:
    """Return order book snapshot for ``symbol`` with top ``depth`` levels."""

    if hasattr(exchange, "has") and not exchange.has.get("fetchOrderBook"):
        return {}

    try:
        if asyncio.iscoroutinefunction(getattr(exchange, "fetch_order_book", None)):
            return await asyncio.wait_for(
                exchange.fetch_order_book(symbol, limit=depth), OHLCV_TIMEOUT
            )
        return await asyncio.wait_for(
            asyncio.to_thread(exchange.fetch_order_book, symbol, depth),
            OHLCV_TIMEOUT,
        )
    except asyncio.CancelledError:
        raise
    except Exception as exc:  # pragma: no cover - network
        return exc


async def load_ohlcv_parallel(
    exchange,
    symbols: Iterable[str],
    timeframe: str = "1h",
    limit: int = 100,
    since_map: Dict[str, int] | None = None,
    use_websocket: bool = False,
    force_websocket_history: bool = False,
    max_concurrent: int | None = None,
    notifier: TelegramNotifier | None = None,
) -> Dict[str, list]:
    """Fetch OHLCV data for multiple symbols concurrently.

    Parameters
    ----------
    notifier : TelegramNotifier | None, optional
        If provided, failures will be sent using this notifier.
    """

    since_map = since_map or {}

    now = time.time()
    filtered_symbols: List[str] = []
    for s in symbols:
        info = failed_symbols.get(s)
        if not info:
            filtered_symbols.append(s)
            continue
        if info.get("disabled"):
            continue
        if now - info["time"] >= info["delay"]:
            filtered_symbols.append(s)
    symbols = filtered_symbols

    if not symbols:
        return {}

    if max_concurrent is not None:
        if not isinstance(max_concurrent, int) or max_concurrent < 1:
            raise ValueError("max_concurrent must be a positive integer or None")
        sem = asyncio.Semaphore(max_concurrent)
    elif SEMA is not None:
        sem = SEMA
    else:
        sem = None

    async def sem_fetch(sym: str):
        async def _fetch_and_sleep():
            data = await fetch_ohlcv_async(
                exchange,
                sym,
                timeframe=timeframe,
                limit=limit,
                since=since_map.get(sym),
                use_websocket=use_websocket,
                force_websocket_history=force_websocket_history,
            )
            rl = getattr(exchange, "rateLimit", None)
            if rl:
                await asyncio.sleep(rl / 1000)
            return data

        if sem:
            async with sem:
                return await _fetch_and_sleep()

        return await _fetch_and_sleep()

    tasks = [asyncio.create_task(sem_fetch(s)) for s in symbols]

    results = await asyncio.gather(*tasks, return_exceptions=True)

    if any(isinstance(r, asyncio.CancelledError) for r in results):
        for t in tasks:
            if not t.done():
                t.cancel()
        raise asyncio.CancelledError()

    data: Dict[str, list] = {}
    ex_id = getattr(exchange, "id", "unknown")
    mode = "websocket" if use_websocket else "REST"
    for sym, res in zip(symbols, results):
        if res is UNSUPPORTED_SYMBOL:
            continue
        if isinstance(res, asyncio.CancelledError):
            raise res
        if isinstance(res, asyncio.TimeoutError):
            logger.error(
                "Timeout loading OHLCV for %s on %s limit %d: %s",
                sym,
                timeframe,
                limit,
                res,
                exc_info=True,
            )
            msg = (
                f"Timeout loading OHLCV for {sym} on {ex_id} "
                f"(tf={timeframe} limit={limit} mode={mode})"
            )
            logger.error(msg)
            if notifier and STATUS_UPDATES:
                notifier.notify(
                    f"Timeout loading OHLCV for {sym} on {timeframe} limit {limit}"
                )
            info = failed_symbols.get(sym)
            delay = RETRY_DELAY
            count = 1
            disabled = False
            if info is not None:
                delay = min(info["delay"] * 2, MAX_RETRY_DELAY)
                count = info.get("count", 0) + 1
                disabled = info.get("disabled", False)
            if count >= MAX_OHLCV_FAILURES:
                disabled = True
                if not info or not info.get("disabled"):
                    logger.info("Disabling %s after %d OHLCV failures", sym, count)
            failed_symbols[sym] = {
                "time": time.time(),
                "delay": delay,
                "count": count,
                "disabled": disabled,
            }
            continue
        if (isinstance(res, Exception) and not isinstance(res, asyncio.CancelledError)) or not res:
            logger.error(
                "Failed to load OHLCV for %s on %s limit %d: %s",
                sym,
                timeframe,
                limit,
                res,
                exc_info=isinstance(res, Exception),
            )
            msg = (
                f"Failed to load OHLCV for {sym} on {ex_id} "
                f"(tf={timeframe} limit={limit} mode={mode}): {res}"
            )
            logger.error(msg)
            if notifier and STATUS_UPDATES:
                notifier.notify(
                    f"Failed to load OHLCV for {sym} on {timeframe} limit {limit}: {res}"
                )
            info = failed_symbols.get(sym)
            delay = RETRY_DELAY
            count = 1
            disabled = False
            if info is not None:
                delay = min(info["delay"] * 2, MAX_RETRY_DELAY)
                count = info.get("count", 0) + 1
                disabled = info.get("disabled", False)
            if count >= MAX_OHLCV_FAILURES:
                disabled = True
                if not info or not info.get("disabled"):
                    logger.info("Disabling %s after %d OHLCV failures", sym, count)
            failed_symbols[sym] = {
                "time": time.time(),
                "delay": delay,
                "count": count,
                "disabled": disabled,
            }
            continue
        if res and len(res[0]) > 6:
            res = [[c[0], c[1], c[2], c[3], c[4], c[6]] for c in res]
        data[sym] = res
        failed_symbols.pop(sym, None)
    return data


async def update_ohlcv_cache(
    exchange,
    cache: Dict[str, pd.DataFrame],
    symbols: Iterable[str],
    timeframe: str = "1h",
    limit: int = 100,
    use_websocket: bool = False,
    force_websocket_history: bool = False,
    config: Dict | None = None,
    max_concurrent: int | None = None,
    notifier: TelegramNotifier | None = None,
) -> Dict[str, pd.DataFrame]:
    """Update cached OHLCV DataFrames with new candles.

    Parameters
    ----------
    max_concurrent : int | None, optional
        Maximum number of concurrent OHLCV requests. ``None`` means no limit.
    """

    from crypto_bot.regime.regime_classifier import clear_regime_cache

    if max_concurrent is not None:
        if not isinstance(max_concurrent, int) or max_concurrent < 1:
            raise ValueError("max_concurrent must be a positive integer or None")

    global _last_snapshot_time
    config = config or {}
    snapshot_interval = config.get("ohlcv_snapshot_frequency_minutes", 1440) * 60
    now = time.time()
    snapshot_due = now - _last_snapshot_time >= snapshot_interval

    logger.info("Starting OHLCV update for timeframe %s", timeframe)

    since_map: Dict[str, int | None] = {}
    if snapshot_due:
        _last_snapshot_time = now
        limit = config.get("ohlcv_snapshot_limit", limit)
        since_map = {sym: None for sym in symbols}
    else:
        for sym in symbols:
            df = cache.get(sym)
            if df is not None and not df.empty:
                since_map[sym] = int(df["timestamp"].iloc[-1]) + 1
    now = time.time()
    filtered_symbols: List[str] = []
    for s in symbols:
        info = failed_symbols.get(s)
        if not info:
            filtered_symbols.append(s)
            continue
        if info.get("disabled"):
            continue
        if now - info["time"] >= info["delay"]:
            filtered_symbols.append(s)
    symbols = filtered_symbols
    if not symbols:
        return cache

    logger.info(
        "Fetching %d candles for %d symbols on %s",
        limit,
        len(symbols),
        timeframe,
    )

    data_map = await load_ohlcv_parallel(
        exchange,
        symbols,
        timeframe,
        limit,
        since_map,
        use_websocket,
        force_websocket_history,
        max_concurrent,
        notifier,
    )

    logger.info(
        "Fetched OHLCV for %d/%d symbols on %s",
        len([s for s in symbols if s in data_map]),
        len(symbols),
        timeframe,
    )

    for sym in symbols:
        data = data_map.get(sym)
        if not data:
            info = failed_symbols.get(sym)
            skip_retry = (
                info is not None
                and time.time() - info["time"] < info["delay"]
                and since_map.get(sym) is None
            )
            if skip_retry:
                continue
            failed_symbols.pop(sym, None)
            full = await load_ohlcv_parallel(
                exchange,
                [sym],
                timeframe,
                limit,
                None,
                use_websocket,
                force_websocket_history,
                max_concurrent,
                notifier,
            )
            data = full.get(sym)
            if data:
                failed_symbols.pop(sym, None)
        if data is None:
            continue
        df_new = pd.DataFrame(
            data, columns=["timestamp", "open", "high", "low", "close", "volume"]
        )
        changed = False
        if sym in cache and not cache[sym].empty:
            last_ts = cache[sym]["timestamp"].iloc[-1]
            df_new = df_new[df_new["timestamp"] > last_ts]
            if df_new.empty:
                continue
            cache[sym] = pd.concat([cache[sym], df_new], ignore_index=True)
            changed = True
        else:
            cache[sym] = df_new
            changed = True
        if changed:
            cache[sym]["return"] = cache[sym]["close"].pct_change()
            clear_regime_cache(sym, timeframe)
    logger.info("Completed OHLCV update for timeframe %s", timeframe)
    return cache


async def update_multi_tf_ohlcv_cache(
    exchange,
    cache: Dict[str, Dict[str, pd.DataFrame]],
    symbols: Iterable[str],
    config: Dict,
    limit: int = 100,
    use_websocket: bool = False,
    force_websocket_history: bool = False,
    max_concurrent: int | None = None,
    notifier: TelegramNotifier | None = None,
) -> Dict[str, Dict[str, pd.DataFrame]]:
    """Update OHLCV caches for multiple timeframes.

    Parameters
    ----------
    config : Dict
        Configuration containing a ``timeframes`` list.
    """
    from crypto_bot.regime.regime_classifier import clear_regime_cache

    tfs = config.get("timeframes", ["1h"])
    logger.info("Updating OHLCV cache for timeframes: %s", tfs)

    for tf in tfs:
        logger.info("Starting update for timeframe %s", tf)
        tf_cache = cache.get(tf, {})

        cex_symbols = [s for s in symbols if not s.endswith("/USDC")]
        dex_symbols = [s for s in symbols if s.endswith("/USDC")]

        if cex_symbols:
            tf_cache = await update_ohlcv_cache(
                exchange,
                tf_cache,
                cex_symbols,
                timeframe=tf,
                limit=limit,
                use_websocket=use_websocket,
                force_websocket_history=force_websocket_history,
                max_concurrent=max_concurrent,
                notifier=notifier,
            )

        for sym in dex_symbols:
            try:
                data = await fetch_geckoterminal_ohlcv(sym, timeframe=tf, limit=limit)
            except Exception as exc:  # pragma: no cover - network
                logger.error("GeckoTerminal OHLCV error for %s: %s", sym, exc)
                continue
            if not data:
                continue
            df_new = pd.DataFrame(
                data,
                columns=["timestamp", "open", "high", "low", "close", "volume"],
            )
            changed = False
            if sym in tf_cache and not tf_cache[sym].empty:
                last_ts = tf_cache[sym]["timestamp"].iloc[-1]
                df_new = df_new[df_new["timestamp"] > last_ts]
                if df_new.empty:
                    continue
                tf_cache[sym] = pd.concat([tf_cache[sym], df_new], ignore_index=True)
                changed = True
            else:
                tf_cache[sym] = df_new
                changed = True
            if changed:
                tf_cache[sym]["return"] = tf_cache[sym]["close"].pct_change()
                clear_regime_cache(sym, tf)

        cache[tf] = tf_cache
        logger.info("Finished update for timeframe %s", tf)

    return cache


async def update_regime_tf_cache(
    exchange,
    cache: Dict[str, Dict[str, pd.DataFrame]],
    symbols: Iterable[str],
    config: Dict,
    limit: int = 100,
    use_websocket: bool = False,
    force_websocket_history: bool = False,
    max_concurrent: int | None = None,
    notifier: TelegramNotifier | None = None,
    df_map: Dict[str, Dict[str, pd.DataFrame]] | None = None,
) -> Dict[str, Dict[str, pd.DataFrame]]:
    """Update OHLCV caches for regime detection timeframes."""
    regime_cfg = {**config, "timeframes": config.get("regime_timeframes", [])}
    tfs = regime_cfg["timeframes"]
    logger.info("Updating regime cache for timeframes: %s", tfs)

    missing_tfs: List[str] = []
    if df_map is not None:
        for tf in tfs:
            tf_data = df_map.get(tf)
            if tf_data is None:
                missing_tfs.append(tf)
                continue
            tf_cache = cache.setdefault(tf, {})
            for sym in symbols:
                df = tf_data.get(sym)
                if df is not None:
                    tf_cache[sym] = df
            cache[tf] = tf_cache
    else:
        missing_tfs = tfs

    if missing_tfs:
        fetch_cfg = {**regime_cfg, "timeframes": missing_tfs}
        cache = await update_multi_tf_ohlcv_cache(
            exchange,
            cache,
            symbols,
            fetch_cfg,
            limit=limit,
            use_websocket=use_websocket,
            force_websocket_history=force_websocket_history,
            max_concurrent=max_concurrent,
            notifier=notifier,
        )

    return cache<|MERGE_RESOLUTION|>--- conflicted
+++ resolved
@@ -840,16 +840,26 @@
     return result
 
 
-<<<<<<< HEAD
-async def fetch_geckoterminal_ohlcv(
-=======
 async def fetch_dexscreener_ohlcv(
->>>>>>> 6b80af77
     symbol: str,
     timeframe: str = "1h",
     limit: int = 100,
 ) -> list | None:
-<<<<<<< HEAD
+    """Deprecated: use :func:`fetch_geckoterminal_ohlcv` instead."""
+
+    warnings.warn(
+        "fetch_dexscreener_ohlcv is deprecated; use fetch_geckoterminal_ohlcv",
+        DeprecationWarning,
+        stacklevel=2,
+    )
+    return await fetch_geckoterminal_ohlcv(symbol, timeframe=timeframe, limit=limit)
+
+
+async def fetch_geckoterminal_ohlcv(
+    symbol: str,
+    timeframe: str = "1h",
+    limit: int = 100,
+) -> list | None:
     """Return OHLCV data for ``symbol`` from the GeckoTerminal API."""
 
     pair = symbol.replace("/", "_").lower()
@@ -903,16 +913,6 @@
         )
 
     return result
-=======
-    """Deprecated: use :func:`fetch_geckoterminal_ohlcv` instead."""
-
-    warnings.warn(
-        "fetch_dexscreener_ohlcv is deprecated; use fetch_geckoterminal_ohlcv",
-        DeprecationWarning,
-        stacklevel=2,
-    )
-    return await fetch_geckoterminal_ohlcv(symbol, timeframe=timeframe, limit=limit)
->>>>>>> 6b80af77
 
 
 async def fetch_order_book_async(
