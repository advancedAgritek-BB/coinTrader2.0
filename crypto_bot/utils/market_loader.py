"""Utilities for loading trading symbols and fetching OHLCV data."""

from typing import Any, Dict, Optional, List, Iterable, Deque
from dataclasses import dataclass
import asyncio
import inspect
import time
import os
from pathlib import Path
from datetime import datetime, timezone
import yaml
import pandas as pd
import numpy as np
import aiohttp
import base58
import contextlib
import logging
from tenacity import (
    retry,
    stop_after_attempt,
    wait_exponential,
    before_log,
    before_sleep_log,
)

# ensure we are using async ccxt
import ccxt.async_support as ccxt  # type: ignore

try:  # optional redis for caching
    import redis  # type: ignore
except Exception:  # pragma: no cover - redis optional
    redis = None

from .gecko import gecko_request
from .token_registry import (
    TOKEN_MINTS,
    get_mint_from_gecko,
    fetch_from_helius,
)
from crypto_bot.strategy.evaluator import get_stream_evaluator, StreamEvaluator
from crypto_bot.strategy.registry import load_enabled
from .logger import LOG_DIR, setup_logger
from .constants import NON_SOLANA_BASES
from crypto_bot.data.locks import timeframe_lock, TF_LOCKS as _TF_LOCKS

try:  # optional dependency
    from .telegram import TelegramNotifier
except Exception:  # pragma: no cover - optional
    TelegramNotifier = Any


def utc_now_ms() -> int:
    """Return current UTC time in milliseconds."""
    return int(time.time() * 1000)


def iso_utc(ms: int) -> str:
    """Return an ISO 8601 UTC timestamp for ``ms`` milliseconds."""
    return datetime.fromtimestamp(ms / 1000, tz=timezone.utc).isoformat()
 
 
async def get_kraken_listing_date(symbol: str) -> Optional[int]:
    """Return Kraken listing timestamp for *symbol*.

    This is a lightweight placeholder used in tests; production code may
    provide a more complete implementation elsewhere."""

    return None


_last_snapshot_time = 0

logger = setup_logger(__name__, LOG_DIR / "bot.log")

UNSUPPORTED_SYMBOLS: set[str] = {
    "AIBTC/EUR",
    "AIBTC/USD",
}
"""Symbols that consistently fail to load OHLCV data.

Extend this set to skip additional markets without making network
requests.
"""

_UNSUPPORTED_LOGGED: set[str] = set()


def _log_unsupported(symbol: str) -> None:
    if symbol not in _UNSUPPORTED_LOGGED:
        logger.debug("Skipping unsupported symbol %s", symbol)
        _UNSUPPORTED_LOGGED.add(symbol)

# Base suffixes that indicate a synthetic or index pair when appended to
# another asset (e.g. ``AIBTC/USD`` represents the AI/BTC index).
_SYNTH_SUFFIXES = {"BTC", "ETH", "USD", "EUR", "USDT"}


def is_synthetic_symbol(symbol: str) -> bool:
    """Return ``True`` if *symbol* appears to be a synthetic/index pair."""

    base, _, _ = symbol.partition("/")
    base = base.upper()
    return any(base.endswith(sfx) and base != sfx for sfx in _SYNTH_SUFFIXES)


def is_supported_symbol(symbol: str) -> bool:
    """Return ``True`` if *symbol* should be processed for OHLCV."""

    return symbol not in UNSUPPORTED_SYMBOLS and not is_synthetic_symbol(symbol)

async def _maybe_enqueue_eval(symbol: str, timeframe: str, cache: Dict[str, Dict[str, pd.DataFrame]], config: Dict[str, Any]) -> None:
    if timeframe not in ("1m", "5m"):
        return
    try:
        if warmup_reached_for(symbol, timeframe, cache, config):
            logger.info("OHLCV[%s] warmup met for %s \u2192 enqueue for evaluation", timeframe, symbol)
            ctx = {"timeframes": ["1m", "5m"], "symbol": symbol}
            try:
                evaluator = get_stream_evaluator()
            except Exception:
                return
            await evaluator.enqueue(symbol, ctx)
    except Exception:
        pass

failed_symbols: Dict[str, Dict[str, Any]] = {}
# Track WebSocket OHLCV failures per symbol
WS_FAIL_COUNTS: Dict[str, int] = {}
RETRY_DELAY = 300
MAX_RETRY_DELAY = 3600
# Default timeout when fetching OHLCV data
OHLCV_TIMEOUT = 60
# Default timeout when fetching OHLCV data over WebSocket
WS_OHLCV_TIMEOUT = 60
# REST requests occasionally face Cloudflare delays up to a minute
REST_OHLCV_TIMEOUT = 90
# Number of consecutive failures allowed before disabling a symbol
MAX_OHLCV_FAILURES = 10
MAX_WS_LIMIT = 500
CONFIG_PATH = Path(__file__).resolve().parents[1] / "config.yaml"
STATUS_UPDATES = True
SEMA: asyncio.Semaphore | None = None
# Per-timeframe locks are provided by crypto_bot.data.locks

# Shared StreamEvaluator instance set by main
STREAM_EVALUATOR: StreamEvaluator | None = None
_WARMED_UP: set[str] = set()

# Redis settings
REDIS_TTL = 3600  # cache expiry in seconds
_REDIS_URL: str | None = None
_REDIS_CONN: Any | None = None

def _get_redis_conn(url: str | None):
    """Return Redis connection for ``url`` if available."""
    global _REDIS_URL, _REDIS_CONN
    if not url or redis is None or not hasattr(redis, "Redis"):
        return None
    if _REDIS_CONN is None or url != _REDIS_URL:
        try:
            if hasattr(redis.Redis, "from_url"):
                _REDIS_CONN = redis.Redis.from_url(url)
            else:  # pragma: no cover - older redis package
                _REDIS_CONN = redis.Redis()
            _REDIS_URL = url
        except Exception:
            _REDIS_CONN = None
    return _REDIS_CONN


def set_stream_evaluator(ev: StreamEvaluator | None) -> None:
    """Assign global StreamEvaluator used for streaming symbol evaluation."""
    global STREAM_EVALUATOR
    STREAM_EVALUATOR = ev


def warmup_reached_for(
    symbol: str,
    timeframe: str,
    cache: Dict[str, Dict[str, pd.DataFrame]],
    config: Dict,
) -> bool:
    """Return ``True`` if 1m and 5m warmup requirements are met for ``symbol``."""
    warmup_map = config.get("warmup_candles", {}) or {}
    for tf in ("1m", "5m"):
        required = int(warmup_map.get(tf, 1))
        df = cache.get(tf, {}).get(symbol)
        if df is None or len(df) < required:
            return False
    return True

# Mapping of common symbols to CoinGecko IDs for OHLC fallback
COINGECKO_IDS = {
    "BTC": "bitcoin",
    "ETH": "ethereum",
    "SOL": "solana",
}


# --- NEW: resolve markets only to what the exchange actually lists ---
def resolve_listed_symbol(exchange, base: str, allowed_quotes: list[str]) -> str | None:
    """Return the first listed symbol for *base* across ``allowed_quotes``."""
    markets = getattr(exchange, "markets", {}) or {}
# --- NEW: resolve markets only to what the exchange actually lists ---
def resolve_listed_symbol(exchange, base: str, allowed_quotes: list[str]) -> str | None:
    """
    Given an exchange instance with markets loaded, return the first listed
    symbol for ``base`` across ``allowed_quotes`` (in order), or ``None`` if not found.
    Works with normalized ccxt symbols.
    """
    markets = exchange.markets or {}
    for q in allowed_quotes:
        sym = f"{base}/{q}"
        if sym in markets:
            return sym
    for m in markets.values():
        try:
            if m.get("base") == base and m.get("quote") in allowed_quotes:
                return m.get("symbol")
        except Exception:
            continue
    return None


# --- NEW: safe closing helpers for ccxt / aiohttp ---
async def _safe_exchange_close(exchange, where: str = ""):
    """Attempt to close ``exchange`` without raising."""
    close = getattr(exchange, "close", None)
    if not close:
        return
    try:
        if inspect.iscoroutinefunction(close):
            await close()
        else:
            close()
    except asyncio.CancelledError:
        raise
    except Exception as e:  # pragma: no cover - best effort
        logger.warning(f"Exchange.close() failed {where}: {e!r}")


async def fetch_ohlcv_block(exchange_id: str, bases: list[str], timeframe: str, limit: int,
                            allowed_quotes: list[str]):
    """Fetch OHLCV data for a set of base symbols.

    Parameters
    ----------
    exchange_id:
        CCXT exchange identifier.
    bases:
        List of base symbols to request.
    timeframe:
        CCXT timeframe string such as ``"1m"``.
    limit:
        Number of candles to request for each symbol.
    allowed_quotes:
        Preferred quote currencies used when resolving markets.

    Returns
    -------
    Dict[str, Any]
        Mapping of resolved symbol to its raw OHLCV candles.
    """
    ex = getattr(ccxt, exchange_id)({"enableRateLimit": True})
    try:
        await ex.load_markets()
        results = {}
        bases_dedup = list(dict.fromkeys(bases))
        for base in bases_dedup:
            symbol = resolve_listed_symbol(ex, base, allowed_quotes)
            if not symbol:
                logger.debug(
                    f"Skipping {base}: no listed market on {exchange_id} for quotes {allowed_quotes}"
                )
                continue
            try:
                candles = await ex.fetch_ohlcv(symbol, timeframe=timeframe, limit=limit)
                if candles:
                    results[symbol] = candles
                else:
                    logger.debug(f"No candles returned for {symbol} @ {timeframe}")
            except asyncio.CancelledError:
                raise
            except Exception as e:  # pragma: no cover - network errors
                logger.warning(
                    f"fetch_ohlcv failed for {symbol} @ {timeframe}: {e!r}"
                )
        return results
    finally:
        await _safe_exchange_close(ex, where=f"{exchange_id}:{timeframe}")

# Cache GeckoTerminal pool addresses and metadata per symbol
# Mapping: symbol -> (pool_addr, volume, reserve, price, limit)
GECKO_POOL_CACHE: dict[str, tuple[str, float, float, float, int]] = {}
GECKO_SEMAPHORE = asyncio.Semaphore(10)
# Track symbols that don't exist on GeckoTerminal to avoid repeated lookups
GECKO_UNAVAILABLE: set[str] = set()

# Batch queues for OHLCV updates keyed by request parameters
_OHLCV_BATCH_QUEUES: Dict[tuple, asyncio.Queue] = {}
_OHLCV_BATCH_TASKS: Dict[tuple, asyncio.Task] = {}


@dataclass
class _OhlcvBatchRequest:
    exchange: Any
    cache: Dict[str, pd.DataFrame]
    symbols: List[str]
    timeframe: str
    limit: int
    start_since: int | None
    use_websocket: bool
    force_websocket_history: bool
    config: Dict
    max_concurrent: int | None
    notifier: TelegramNotifier | None
    priority_symbols: List[str] | None
    future: asyncio.Future


async def _ohlcv_batch_worker(
    key: tuple,
    queue: asyncio.Queue,
    batch_size: int,
    delay: float,
) -> None:
    """Process queued OHLCV requests."""
    if not isinstance(batch_size, int) or batch_size < 1:
        logger.warning(
            "Invalid batch_size %r passed to _ohlcv_batch_worker; using 1",
            batch_size,
        )
        batch_size = 1
    try:
        while True:
            try:
                first: _OhlcvBatchRequest = await asyncio.wait_for(queue.get(), timeout=5)
            except asyncio.TimeoutError:
                if queue.empty():
                    break
                continue

            reqs = [first]
            start = time.monotonic()
            while len(reqs) < batch_size:
                timeout = delay - (time.monotonic() - start)
                if timeout <= 0:
                    break
                try:
                    reqs.append(await asyncio.wait_for(queue.get(), timeout=timeout))
                except asyncio.TimeoutError:
                    break

            union_symbols: List[str] = []
            union_priority: List[str] = []
            for r in reqs:
                union_symbols.extend(r.symbols)
                if r.priority_symbols:
                    union_priority.extend(r.priority_symbols)
            # Deduplicate while preserving order
            seen = set()
            union_symbols = [s for s in union_symbols if not (s in seen or seen.add(s))]
            seen_p = set()
            union_priority = [
                s for s in union_priority if s in union_symbols and not (s in seen_p or seen_p.add(s))
            ]

            base = reqs[0]
            try:
                cache = await _update_ohlcv_cache_inner(
                    base.exchange,
                    base.cache,
                    union_symbols,
                    timeframe=base.timeframe,
                    limit=base.limit,
                    start_since=base.start_since,
                    use_websocket=base.use_websocket,
                    force_websocket_history=base.force_websocket_history,
                    config=base.config,
                    max_concurrent=base.max_concurrent,
                    notifier=base.notifier,
                    priority_symbols=union_priority,
                )
            except Exception as e:  # pragma: no cover - defensive
                logger.exception(
                    "OHLCV worker: failed on timeframe=%s (batch size=%s). Continuing. Error: %s",
                    base.timeframe,
                    len(union_symbols),
                    e,
                )
                cache = base.cache

            for r in reqs:
                if r.cache is not cache:
                    for s in r.symbols:
                        if s in cache:
                            r.cache[s] = cache[s]
                if not r.future.done():
                    r.future.set_result(r.cache)
                queue.task_done()
    finally:
        _OHLCV_BATCH_TASKS.pop(key, None)

# Valid characters for Solana addresses
BASE58_ALPHABET = "123456789ABCDEFGHJKLMNPQRSTUVWXYZabcdefghijkmnopqrstuvwxyz"

# Quote currencies eligible for Coinbase fallback
SUPPORTED_USD_QUOTES = {"USD", "USDC", "USDT"}

def _is_valid_base_token(token: str) -> bool:
    """Return ``True`` if ``token`` is known or looks like a Solana mint."""
    token_upper = token.upper()
    if token_upper in NON_SOLANA_BASES:
        return False
    if token_upper in TOKEN_MINTS:
        return True
    if not isinstance(token, str):
        return False
    if not (32 <= len(token) <= 44):
        return False
    try:
        return len(base58.b58decode(token)) == 32 and all(
            c in BASE58_ALPHABET for c in token
        )
    except Exception:
        return False


def configure(
    ohlcv_timeout: int | float | None = None,
    max_failures: int | None = None,
    max_ws_limit: int | None = None,
    status_updates: bool | None = None,
    ws_ohlcv_timeout: int | float | None = None,
    rest_ohlcv_timeout: int | float | None = None,
    max_concurrent: int | None = None,
    gecko_limit: int | None = None,
) -> None:
    """Configure module-wide settings."""
    global OHLCV_TIMEOUT, MAX_OHLCV_FAILURES, MAX_WS_LIMIT, STATUS_UPDATES, SEMA, GECKO_SEMAPHORE
    try:
        with open(CONFIG_PATH) as f:
            cfg = yaml.safe_load(f) or {}
    except Exception:
        cfg = {}
    if ohlcv_timeout is None:
        cfg_val = cfg.get("ohlcv_timeout")
        if cfg_val is not None:
            ohlcv_timeout = cfg_val
    if max_failures is None:
        cfg_val = cfg.get("max_ohlcv_failures")
        if cfg_val is not None:
            max_failures = cfg_val
    if max_ws_limit is None:
        cfg_val = cfg.get("max_ws_limit")
        if cfg_val is not None:
            max_ws_limit = cfg_val
    if max_concurrent is None:
        cfg_val = cfg.get("max_concurrent_ohlcv")
        if cfg_val is not None:
            max_concurrent = cfg_val
    if ohlcv_timeout is not None:
        try:
            val = max(1, int(ohlcv_timeout))
            OHLCV_TIMEOUT = val
            WS_OHLCV_TIMEOUT = val
            REST_OHLCV_TIMEOUT = val
        except (TypeError, ValueError):
            logger.warning(
                "Invalid ohlcv_timeout %s; using default %s",
                ohlcv_timeout,
                OHLCV_TIMEOUT,
            )
    if ws_ohlcv_timeout is not None:
        try:
            WS_OHLCV_TIMEOUT = max(1, int(ws_ohlcv_timeout))
        except (TypeError, ValueError):
            logger.warning(
                "Invalid WS_OHLCV_TIMEOUT %s; using default %s",
                ws_ohlcv_timeout,
                WS_OHLCV_TIMEOUT,
            )
    if rest_ohlcv_timeout is not None:
        try:
            REST_OHLCV_TIMEOUT = max(1, int(rest_ohlcv_timeout))
        except (TypeError, ValueError):
            logger.warning(
                "Invalid REST_OHLCV_TIMEOUT %s; using default %s",
                rest_ohlcv_timeout,
                REST_OHLCV_TIMEOUT,
            )
    if max_failures is not None:
        try:
            MAX_OHLCV_FAILURES = max(1, int(max_failures))
        except (TypeError, ValueError):
            logger.warning(
                "Invalid MAX_OHLCV_FAILURES %s; using default %s",
                max_failures,
                MAX_OHLCV_FAILURES,
            )
    if max_ws_limit is not None:
        try:
            MAX_WS_LIMIT = max(1, int(max_ws_limit))
        except (TypeError, ValueError):
            logger.warning(
                "Invalid MAX_WS_LIMIT %s; using default %s",
                max_ws_limit,
                MAX_WS_LIMIT,
            )
    if status_updates is not None:
        STATUS_UPDATES = bool(status_updates)
    if max_concurrent is not None:
        try:
            val = int(max_concurrent)
            if val < 1:
                raise ValueError
            SEMA = asyncio.Semaphore(val)
        except (TypeError, ValueError):
            logger.warning(
                "Invalid max_concurrent %s; disabling semaphore", max_concurrent
            )
            SEMA = None

    if gecko_limit is not None:
        try:
            val = int(gecko_limit)
            if val < 1:
                raise ValueError
            GECKO_SEMAPHORE = asyncio.Semaphore(val)
        except (TypeError, ValueError):
            logger.warning("Invalid gecko_limit %s; using default", gecko_limit)


def is_symbol_type(pair_info: dict, allowed: List[str]) -> bool:
    """Return ``True`` if ``pair_info`` matches one of the ``allowed`` types.

    The heuristic checks common CCXT fields like ``type`` and boolean flags
    (``spot``, ``future``, ``swap``) along with nested ``info`` metadata.  If no
    explicit type can be determined, a pair is treated as ``spot`` by default.
    """

    allowed_set = {t.lower() for t in allowed}

    market_type = str(pair_info.get("type", "")).lower()
    if market_type:
        return market_type in allowed_set

    for key in ("spot", "future", "swap", "option"):
        if pair_info.get(key) and key in allowed_set:
            return True

    info = pair_info.get("info", {}) or {}
    asset_class = str(info.get("assetClass", "")).lower()
    if asset_class:
        if asset_class in allowed_set:
            return True
        if asset_class in ("perpetual", "swap") and "swap" in allowed_set:
            return True
        if asset_class in ("future", "futures") and "future" in allowed_set:
            return True

    contract_type = str(info.get("contractType", "")).lower()
    if contract_type:
        if contract_type in allowed_set:
            return True
        if "perp" in contract_type and "swap" in allowed_set:
            return True

    # default to spot if no derivative hints are present
    if "spot" in allowed_set:
        derivative_keys = (
            "future",
            "swap",
            "option",
            "expiry",
            "contract",
            "settlement",
        )
        if not any(k in pair_info for k in derivative_keys) and not any(
            k in info for k in derivative_keys
        ):
            return True

    return False


def timeframe_seconds(exchange, timeframe: str) -> int:
    """Return timeframe length in seconds."""
    if hasattr(exchange, "parse_timeframe"):
        try:
            return int(exchange.parse_timeframe(timeframe))
        except Exception:
            pass
    unit = timeframe[-1]
    value = int(timeframe[:-1])
    if unit == "s":
        return value
    if unit == "m":
        return value * 60
    if unit == "h":
        return value * 3600
    if unit == "d":
        return value * 86400
    if unit == "w":
        return value * 604800
    if unit == "M":
        return value * 2592000
    raise ValueError(f"Unknown timeframe {timeframe}")


def gecko_timeframe_parts(timeframe: str) -> tuple[str, int]:
    """Return (path, aggregate) for GeckoTerminal OHLCV requests."""
    unit = timeframe[-1]
    value = int(timeframe[:-1]) if timeframe[:-1].isdigit() else 1
    if unit == "m":
        return "minute", value
    if unit == "h":
        return "hour", value
    if unit == "d":
        return "day", value
    return timeframe, 1


async def _call_with_retry(func, *args, timeout=None, **kwargs):
    """Call ``func`` with fixed back-off on 520/522 errors."""

    attempts = 3
    delays = [5, 10, 20]
    for attempt in range(attempts):
        try:
            if timeout is not None:
                return await asyncio.wait_for(
                    asyncio.shield(func(*args, **kwargs)), timeout
                )
            return await func(*args, **kwargs)
        except asyncio.CancelledError:
            raise
        except (ccxt.ExchangeError, ccxt.NetworkError) as exc:
            if (
                getattr(exc, "http_status", None) in (520, 522)
                and attempt < attempts - 1
            ):
                await asyncio.sleep(delays[min(attempt, len(delays) - 1)])
                continue
            raise




async def load_kraken_symbols(
    exchange,
    exclude: Iterable[str] | None = None,
    config: Dict | None = None,
) -> List[str] | None:
    """Return a list of active trading pairs on Kraken.

    Parameters
    ----------
    exchange : ccxt Exchange
        Exchange instance connected to Kraken.
    exclude : Iterable[str] | None
        Symbols to exclude from the result.
    """

    exclude_set = set(exclude or [])
    if config and "exchange_market_types" in config:
        allowed_types = set(config["exchange_market_types"])
    else:
        allowed_types = set(getattr(exchange, "exchange_market_types", []))
        if not allowed_types:
            allowed_types = {"spot"}

    markets = None
    if getattr(exchange, "has", {}).get("fetchMarketsByType"):
        fetcher = getattr(exchange, "fetch_markets_by_type", None) or getattr(
            exchange, "fetchMarketsByType", None
        )
        if fetcher:
            markets = {}
            for m_type in allowed_types:
                try:
                    if asyncio.iscoroutinefunction(fetcher):
                        fetched = await fetcher(m_type)
                    else:
                        fetched = await asyncio.to_thread(fetcher, m_type)
                except TypeError:
                    params = {"type": m_type}
                    if asyncio.iscoroutinefunction(fetcher):
                        fetched = await fetcher(params)
                    else:
                        fetched = await asyncio.to_thread(fetcher, params)
                except Exception as exc:  # pragma: no cover - safety
                    logger.warning("fetch_markets_by_type failed: %s", exc)
                    continue
                if isinstance(fetched, dict):
                    for sym, info in fetched.items():
                        info.setdefault("type", m_type)
                        markets[sym] = info
                elif isinstance(fetched, list):
                    for info in fetched:
                        sym = info.get("symbol")
                        if sym:
                            info.setdefault("type", m_type)
                            markets[sym] = info
    if markets is None:
        if asyncio.iscoroutinefunction(getattr(exchange, "load_markets", None)):
            markets = await exchange.load_markets()
        else:
            markets = await asyncio.to_thread(exchange.load_markets)

    df = pd.DataFrame.from_dict(markets, orient="index")
    df.index.name = "symbol"
    if "symbol" in df.columns:
        df.drop(columns=["symbol"], inplace=True)
    df.reset_index(inplace=True)

    df["active"] = df.get("active", True).fillna(True)
    df["reason"] = None
    df.loc[~df["active"], "reason"] = "inactive"

    mask_type = df.apply(lambda r: is_symbol_type(r.to_dict(), allowed_types), axis=1)
    df.loc[df["reason"].isna() & ~mask_type, "reason"] = (
        "type mismatch ("
        + df.get("type", "unknown").fillna("unknown").astype(str)
        + ")"
    )

    # Restrict to commonly traded quotes on Kraken
    allowed_quotes = {"USD", "USDT", "EUR"}
    quotes = df.get("quote", "").astype(str).str.upper()
    mask_quote = quotes.isin(allowed_quotes)
    df.loc[df["reason"].isna() & ~mask_quote, "reason"] = "disallowed_quote"

    df.loc[df["reason"].isna() & df["symbol"].isin(exclude_set), "reason"] = "excluded"

    mask_synth = df["symbol"].apply(is_synthetic_symbol)
    df.loc[df["reason"].isna() & mask_synth, "reason"] = "synthetic"
    synth_count = int((df["reason"] == "synthetic").sum())

    symbols: List[str] = []
    for row in df.itertuples():
        if row.reason:
            logger.debug("Skipping symbol %s: %s", row.symbol, row.reason)
        else:
            logger.debug("Including symbol %s", row.symbol)
            symbols.append(row.symbol)

    if not symbols:
        logger.warning("No active trading pairs were discovered")
        return None

    logger.info("%d active Kraken pairs discovered", len(symbols))
    if synth_count:
        logger.info("Excluded %d synthetic/index pairs", synth_count)

    return symbols


async def _fetch_ohlcv_async_inner(
    exchange,
    symbol: str,
    timeframe: str = "1h",
    limit: int = 100,
    since: int | None = None,
    use_websocket: bool = False,
    force_websocket_history: bool = False,
) -> list | Exception:
    """Internal helper for :func:`fetch_ohlcv_async`."""

    if hasattr(exchange, "has") and not exchange.has.get("fetchOHLCV"):
        ex_id = getattr(exchange, "id", "unknown")
        logger.debug("Skipping %s: OHLCV not supported on %s", symbol, ex_id)
        return []
    if getattr(exchange, "timeframes", None) and timeframe not in getattr(
        exchange, "timeframes", {}
    ):
        ex_id = getattr(exchange, "id", "unknown")
        logger.warning("Timeframe %s not supported on %s", timeframe, ex_id)
        return []

    if not is_supported_symbol(symbol):
        logger.debug("Skipping %s: OHLCV not supported", symbol)
        return []

    if use_websocket or force_websocket_history:
        logger.debug(
            "Websocket flags set for %s but functionality is disabled; using REST",
            symbol,
        )

    if timeframe in ("4h", "1d"):
        use_websocket = False


    try:
        if hasattr(exchange, "markets"):
            markets = getattr(exchange, "markets", {})
            if not markets and hasattr(exchange, "load_markets"):
                try:
                    if asyncio.iscoroutinefunction(
                        getattr(exchange, "load_markets", None)
                    ):
                        markets = await exchange.load_markets()
                    else:
                        markets = await asyncio.to_thread(exchange.load_markets)
                except Exception as exc:
                    logger.warning("load_markets failed: %s", exc)
            if markets and symbol not in markets:
                _log_unsupported(symbol)
                return []
            market_id = markets.get(symbol, {}).get("id", symbol)
        else:
            market_id = symbol

        if limit > 0:
            data_all: list = []
            orig_limit = limit
            while limit > 0:
                req_limit = min(limit, 720)
                params = {"symbol": market_id, "timeframe": timeframe, "limit": req_limit}
                if since is not None:
                    params["since"] = since
                if asyncio.iscoroutinefunction(getattr(exchange, "fetch_ohlcv", None)):
                    batch = await _call_with_retry(
                        exchange.fetch_ohlcv,
                        timeout=REST_OHLCV_TIMEOUT,
                        **params,
                    )
                else:
                    batch = await _call_with_retry(
                        asyncio.to_thread,
                        exchange.fetch_ohlcv,
                        **params,
                        timeout=REST_OHLCV_TIMEOUT,
                    )
                data_all.extend(batch)
                limit -= len(batch)
                if len(batch) < req_limit:
                    break
                since = batch[-1][0] + timeframe_seconds(exchange, timeframe) * 1000
            if (
                since is not None
                and len(data_all) < orig_limit
                and hasattr(exchange, "fetch_ohlcv")
            ):
                logger.info(
                    "Incomplete OHLCV for %s: got %d of %d",
                    symbol,
                    len(data_all),
                    orig_limit,
                )
                kwargs_r = {"symbol": symbol, "timeframe": timeframe, "limit": orig_limit}
                try:
                    if asyncio.iscoroutinefunction(exchange.fetch_ohlcv):
                        data_r = await _call_with_retry(
                            exchange.fetch_ohlcv,
                            timeout=REST_OHLCV_TIMEOUT,
                            **kwargs_r,
                        )
                    else:
                        data_r = await _call_with_retry(
                            asyncio.to_thread,
                            exchange.fetch_ohlcv,
                            timeout=REST_OHLCV_TIMEOUT,
                            **kwargs_r,
                        )
                except asyncio.CancelledError:
                    raise
                if len(data_r) > len(data_all):
                    data_all = data_r
            return data_all
        if asyncio.iscoroutinefunction(getattr(exchange, "fetch_ohlcv", None)):
            params_f = inspect.signature(exchange.fetch_ohlcv).parameters
            kwargs_f = {"symbol": symbol, "timeframe": timeframe, "limit": limit}
            if since is not None and "since" in params_f:
                kwargs_f["since"] = since
            try:
                data = await _call_with_retry(
                    exchange.fetch_ohlcv,
                    timeout=REST_OHLCV_TIMEOUT,
                    **kwargs_f,
                )
            except asyncio.CancelledError:
                raise
            expected = limit
            if since is not None:
                try:
                    tf_sec = timeframe_seconds(exchange, timeframe)
                    now_ms = utc_now_ms()
                    expected = min(limit, int((now_ms - since) // (tf_sec * 1000)) + 1)
                except Exception:
                    pass
            if len(data) < expected:
                logger.info(
                    "Incomplete OHLCV for %s: got %d of %d",
                    symbol,
                    len(data),
                    expected,
                )
            if since is not None:
                try:
                    kwargs_r = {
                        "symbol": symbol,
                        "timeframe": timeframe,
                        "limit": limit,
                    }
                    try:
                        data_r = await _call_with_retry(
                            exchange.fetch_ohlcv,
                            timeout=REST_OHLCV_TIMEOUT,
                            **kwargs_r,
                        )
                    except asyncio.CancelledError:
                        raise
                    if len(data_r) > len(data):
                        data = data_r
                except Exception:
                    pass
            if (
                len(data) < expected
                and since is not None
                and hasattr(exchange, "fetch_trades")
            ):
                try:
                    trades_data = await fetch_ohlcv_from_trades(
                        exchange,
                        symbol,
                        timeframe,
                        since,
                        limit,
                    )
                    if len(trades_data) > len(data):
                        data = trades_data
                except Exception:
                    pass
            return data
        params_f = inspect.signature(exchange.fetch_ohlcv).parameters
        kwargs_f = {"symbol": symbol, "timeframe": timeframe, "limit": limit}
        if since is not None and "since" in params_f:
            kwargs_f["since"] = since
        try:
            data = await _call_with_retry(
                asyncio.to_thread,
                exchange.fetch_ohlcv,
                **kwargs_f,
                timeout=REST_OHLCV_TIMEOUT,
            )
        except asyncio.CancelledError:
            raise
        expected = limit
        if since is not None:
            try:
                tf_sec = timeframe_seconds(exchange, timeframe)
                now_ms = utc_now_ms()
                expected = min(limit, int((now_ms - since) // (tf_sec * 1000)) + 1)
            except Exception:
                pass
        if len(data) < expected:
            logger.info(
                "Incomplete OHLCV for %s: got %d of %d",
                symbol,
                len(data),
                expected,
            )
            if since is not None:
                try:
                    kwargs_r = {
                        "symbol": symbol,
                        "timeframe": timeframe,
                        "limit": limit,
                    }
                    try:
                        data_r = await _call_with_retry(
                            asyncio.to_thread,
                            exchange.fetch_ohlcv,
                            **kwargs_r,
                            timeout=REST_OHLCV_TIMEOUT,
                        )
                    except asyncio.CancelledError:
                        raise
                    if len(data_r) > len(data):
                        data = data_r
                except Exception:
                    pass
        if (
            len(data) < expected
            and since is not None
            and hasattr(exchange, "fetch_trades")
        ):
            try:
                trades_data = await fetch_ohlcv_from_trades(
                    exchange,
                    symbol,
                    timeframe,
                    since,
                    limit,
                )
                if len(trades_data) > len(data):
                    data = trades_data
            except Exception:
                pass
        return data
    except asyncio.TimeoutError as exc:
        ex_id = getattr(exchange, "id", "unknown")
        logger.error(
            "REST OHLCV timeout for %s on %s (tf=%s limit=%s): %s",
            symbol,
            ex_id,
            timeframe,
            limit,
            exc,
            exc_info=False,
        )
        return []
    except asyncio.CancelledError:
        raise
    except Exception as exc:  # pragma: no cover - network
        return exc


async def fetch_ohlcv_async(
    exchange,
    symbol: str,
    timeframe: str = "1h",
    limit: int = 100,
    since: int | None = None,
    use_websocket: bool = False,
    force_websocket_history: bool = False,
) -> list | Exception:
    """Return OHLCV data for ``symbol`` with simple retries."""

    if not is_supported_symbol(symbol):
        _log_unsupported(symbol)
        return []

    for attempt in range(3):
        try:
            return await _fetch_ohlcv_async_inner(
                exchange,
                symbol,
                timeframe=timeframe,
                limit=limit,
                since=since,
                use_websocket=use_websocket,
                force_websocket_history=force_websocket_history,
            )
        except Exception as exc:
            if attempt == 2:
                raise
            logger.warning(
                "OHLCV fetch retry %d for %s: %s",
                attempt + 1,
                symbol,
                exc,
            )
            await asyncio.sleep(2 ** attempt)
    return []

async def fetch_order_book_async(
    exchange,
    symbol: str,
    depth: int = 2,
) -> dict | Exception:
    """Return order book snapshot for ``symbol`` with top ``depth`` levels."""

    if hasattr(exchange, "has") and not exchange.has.get("fetchOrderBook"):
        return {}

    if not is_supported_symbol(symbol):
        _log_unsupported(symbol)
        return {}

    markets = getattr(exchange, "markets", {})
    if not markets and hasattr(exchange, "load_markets"):
        try:
            if asyncio.iscoroutinefunction(getattr(exchange, "load_markets", None)):
                markets = await exchange.load_markets()
            else:
                markets = await asyncio.to_thread(exchange.load_markets)
        except Exception as exc:
            logger.warning("load_markets failed: %s", exc)
    if markets and symbol not in markets:
        _log_unsupported(symbol)
        return {}

    try:
        if asyncio.iscoroutinefunction(getattr(exchange, "fetch_order_book", None)):
            return await asyncio.wait_for(
                exchange.fetch_order_book(symbol, limit=depth), OHLCV_TIMEOUT
            )
        return await asyncio.wait_for(
            asyncio.to_thread(exchange.fetch_order_book, symbol, depth),
            OHLCV_TIMEOUT,
        )
    except asyncio.CancelledError:
        raise
    except Exception as exc:  # pragma: no cover - network
        return exc


async def fetch_ohlcv_from_trades(
    exchange,
    symbol: str,
    timeframe: str,
    since: int | None,
    limit: int,
) -> list:
    if hasattr(exchange, "has") and not exchange.has.get("fetchTrades"):
        return []

    fetch_fn = getattr(exchange, "fetch_trades", None)
    if fetch_fn is None:
        return []

    params = inspect.signature(fetch_fn).parameters
    kwargs = {"symbol": symbol, "limit": limit * 100}
    if since is not None and "since" in params:
        kwargs["since"] = since

    try:
        if asyncio.iscoroutinefunction(fetch_fn):
            trades = await _call_with_retry(
                fetch_fn, timeout=REST_OHLCV_TIMEOUT, **kwargs
            )
        else:
            trades = await _call_with_retry(
                asyncio.to_thread,
                fetch_fn,
                **kwargs,
                timeout=REST_OHLCV_TIMEOUT,
            )
    except asyncio.CancelledError:
        raise
    except Exception:
        return []

    if not trades:
        return []

    tf_ms = timeframe_seconds(exchange, timeframe) * 1000
    trades.sort(key=lambda t: t[0])

    ohlcv: list[list] = []
    bucket = trades[0][0] - trades[0][0] % tf_ms
    open_price = high = low = close = float(trades[0][1])
    volume = float(trades[0][2]) if len(trades[0]) > 2 else 0.0

    for t in trades[1:]:
        ts = int(t[0])
        price = float(t[1])
        amount = float(t[2]) if len(t) > 2 else 0.0
        b = ts - ts % tf_ms
        if b != bucket:
            ohlcv.append([bucket, open_price, high, low, close, volume])
            if len(ohlcv) >= limit:
                return ohlcv[:limit]
            bucket = b
            open_price = high = low = close = price
            volume = amount
        else:
            high = max(high, price)
            low = min(low, price)
            close = price
            volume += amount

    ohlcv.append([bucket, open_price, high, low, close, volume])
    return ohlcv[:limit]


async def load_ohlcv(
    exchange,
    symbol: str,
    timeframe: str = "1m",
    limit: int = 100,
    mode: str = "rest",
    **kwargs,
) -> list:
    """Load OHLCV data via REST with basic retries.

    ``mode`` is retained for backward compatibility but ignored. On a
    successful call it sleeps for one second to respect exchange rate limits.
    Any exception containing ``"429"`` triggers a 60 second sleep before the
    request is retried.
    """

    markets = getattr(exchange, "markets", None)
    if markets is not None:
        if not markets and hasattr(exchange, "load_markets"):
            try:
                if asyncio.iscoroutinefunction(exchange.load_markets):
                    markets = await exchange.load_markets()
                else:
                    markets = await asyncio.to_thread(exchange.load_markets)
            except Exception as exc:  # pragma: no cover - best effort
                logger.warning("load_markets failed: %s", exc)
        if markets and symbol not in markets:
            _log_unsupported(symbol)
            return []
        market_id = markets.get(symbol, {}).get("id", symbol)
    else:
        market_id = symbol

    while True:
        try:
            fetch_fn = getattr(exchange, "fetch_ohlcv")
            if asyncio.iscoroutinefunction(fetch_fn):
                data = await fetch_fn(
                    market_id, timeframe=timeframe, limit=limit, **kwargs
                )
            else:  # pragma: no cover - synchronous fallback
                data = await asyncio.to_thread(
                    fetch_fn, market_id, timeframe, limit, **kwargs
                )
            await asyncio.sleep(1)
            return data
        except Exception as exc:
            if "429" in str(exc):
                await asyncio.sleep(60)
                continue
            await asyncio.sleep(1)
async def load_ohlcv_parallel(
    exchange,
    symbols: Iterable[str],
    timeframe: str = "1h",
    limit: int = 100,
    since_map: Dict[str, int] | None = None,
    use_websocket: bool = False,
    force_websocket_history: bool = False,
    max_concurrent: int | None = None,
    notifier: TelegramNotifier | None = None,
    priority_symbols: Iterable[str] | None = None,
) -> Dict[str, list]:
    """Fetch OHLCV data for multiple symbols concurrently.

    Parameters
    ----------
    notifier : TelegramNotifier | None, optional
        If provided, failures will be sent using this notifier.
    """
    if use_websocket or force_websocket_history:
        logger.debug(
            "Websocket parameters ignored in load_ohlcv_parallel; using REST"
        )

    since_map = since_map or {}

    data: Dict[str, list] = {}
    symbols = list(symbols)
    unsupported = [s for s in symbols if not is_supported_symbol(s)]
    for s in unsupported:
        _log_unsupported(s)
        data[s] = []
    symbols = [s for s in symbols if is_supported_symbol(s)]

    markets = getattr(exchange, "markets", None)
    if markets is not None:
        if not markets and hasattr(exchange, "load_markets"):
            try:
                if asyncio.iscoroutinefunction(exchange.load_markets):
                    markets = await exchange.load_markets()
                else:
                    markets = await asyncio.to_thread(exchange.load_markets)
            except Exception as exc:
                logger.warning("load_markets failed: %s", exc)
        missing = [s for s in symbols if s not in markets]
        for s in missing:
            _log_unsupported(s)
            data[s] = []
        symbols = [s for s in symbols if s in markets]

    if not symbols:
        return data

    now = time.time()
    filtered_symbols: List[str] = []
    for s in symbols:
        info = failed_symbols.get(s)
        if not info:
            filtered_symbols.append(s)
            continue
        if info.get("disabled"):
            continue
        if now - info["time"] >= info["delay"]:
            filtered_symbols.append(s)
    symbols = filtered_symbols

    if priority_symbols:
        prio_list: List[str] = []
        seen: set[str] = set()
        for s in priority_symbols:
            if s in symbols and s not in seen:
                prio_list.append(s)
                seen.add(s)
        symbols = prio_list + [s for s in symbols if s not in seen]

    if not symbols:
        return data

    if max_concurrent is not None:
        if not isinstance(max_concurrent, int) or max_concurrent < 1:
            raise ValueError("max_concurrent must be a positive integer or None")
        sem = asyncio.Semaphore(max_concurrent)
    elif SEMA is not None:
        sem = SEMA
    else:
        sem = None

    async def sem_fetch(sym: str):
        async def _fetch_and_sleep():
            kwargs_l = {}
            since_val = since_map.get(sym)
            if since_val is not None:
                kwargs_l["since"] = since_val
            data = await load_ohlcv(
                exchange,
                sym,
                timeframe=timeframe,
                limit=limit,
                mode="rest",
                **kwargs_l,
            )
            rl = getattr(exchange, "rateLimit", None)
            if rl:
                await asyncio.sleep(rl / 1000)
            return data

        if sem:
            async with sem:
                return await _fetch_and_sleep()

        return await _fetch_and_sleep()

    tasks = [asyncio.create_task(sem_fetch(s)) for s in symbols]

    results = await asyncio.gather(*tasks, return_exceptions=True)

    if any(isinstance(r, asyncio.CancelledError) for r in results):
        for t in tasks:
            if not t.done():
                t.cancel()
        raise asyncio.CancelledError()

    ex_id = getattr(exchange, "id", "unknown")
    mode = "REST"
    for sym, res in zip(symbols, results):
        if isinstance(res, asyncio.CancelledError):
            raise res
        if isinstance(res, asyncio.TimeoutError):
            logger.error(
                "Timeout loading OHLCV for %s on %s limit %d: %s",
                sym,
                timeframe,
                limit,
                res,
                exc_info=True,
            )
            msg = (
                f"Timeout loading OHLCV for {sym} on {ex_id} "
                f"(tf={timeframe} limit={limit} mode={mode})"
            )
            logger.error(msg)
            if notifier and STATUS_UPDATES:
                notifier.notify(
                    f"Timeout loading OHLCV for {sym} on {timeframe} limit {limit}"
                )
            info = failed_symbols.get(sym)
            delay = RETRY_DELAY
            count = 1
            disabled = False
            if info is not None:
                delay = min(info["delay"] * 2, MAX_RETRY_DELAY)
                count = info.get("count", 0) + 1
                disabled = info.get("disabled", False)
            if count >= MAX_OHLCV_FAILURES:
                disabled = True
                if not info or not info.get("disabled"):
                    logger.info("Disabling %s after %d OHLCV failures", sym, count)
            failed_symbols[sym] = {
                "time": time.time(),
                "delay": delay,
                "count": count,
                "disabled": disabled,
            }
            continue
        if (
            isinstance(res, Exception) and not isinstance(res, asyncio.CancelledError)
        ) or not res:
            logger.error(
                "Failed to load OHLCV for %s on %s limit %d: %s",
                sym,
                timeframe,
                limit,
                res,
                exc_info=isinstance(res, Exception),
            )
            msg = (
                f"Failed to load OHLCV for {sym} on {ex_id} "
                f"(tf={timeframe} limit={limit} mode={mode}): {res}"
            )
            logger.error(msg)
            if notifier and STATUS_UPDATES:
                notifier.notify(
                    f"Failed to load OHLCV for {sym} on {timeframe} limit {limit}: {res}"
                )
            info = failed_symbols.get(sym)
            status = getattr(res, "http_status", getattr(res, "status", None))
            delay = 60 if status == 429 else RETRY_DELAY
            count = 1
            disabled = False
            if info is not None:
                delay = 60 if status == 429 else min(info["delay"] * 2, MAX_RETRY_DELAY)
                count = info.get("count", 0) + 1
                disabled = info.get("disabled", False)
            if count >= MAX_OHLCV_FAILURES:
                disabled = True
                if not info or not info.get("disabled"):
                    logger.info("Disabling %s after %d OHLCV failures", sym, count)
            failed_symbols[sym] = {
                "time": time.time(),
                "delay": delay,
                "count": count,
                "disabled": disabled,
            }
            continue
        if res and len(res[0]) > 6:
            res = [[c[0], c[1], c[2], c[3], c[4], c[6]] for c in res]
        data[sym] = res
        failed_symbols.pop(sym, None)
    return data


async def _update_ohlcv_cache_inner(
    exchange,
    cache: Dict[str, pd.DataFrame],
    symbols: Iterable[str],
    timeframe: str = "1h",
    limit: int = 100,
    start_since: int | None = None,
    use_websocket: bool = False,
    force_websocket_history: bool = False,
    config: Dict | None = None,
    max_concurrent: int | None = None,
    notifier: TelegramNotifier | None = None,
    priority_symbols: Iterable[str] | None = None,
) -> Dict[str, pd.DataFrame]:
    """Update cached OHLCV DataFrames with new candles.

    Parameters
    ----------
    max_concurrent : int | None, optional
        Maximum number of concurrent OHLCV requests. ``None`` means no limit.
    start_since : int | None, optional
        When provided, fetch data starting from this timestamp in milliseconds.
    """

    try:  # pragma: no cover - optional regime dependency
        from crypto_bot.regime.regime_classifier import clear_regime_cache
    except Exception:  # pragma: no cover - optional
        clear_regime_cache = lambda *_a, **_k: None

    # Redis warm cache
    redis_conn = _get_redis_conn((config or {}).get("redis_url"))
    if redis_conn:
        for sym in symbols:
            try:
                raw = redis_conn.get(f"ohlcv:{sym}:{timeframe}")
            except Exception:
                raw = None
            if raw:
                try:
                    if isinstance(raw, bytes):
                        raw = raw.decode()
                    cache[sym] = pd.read_json(raw, orient="split")
                except Exception:
                    pass

    # Use the provided limit without enforcing a fixed minimum
    limit = int(limit)
    # Request the number of candles specified by the caller

    if max_concurrent is not None:
        if not isinstance(max_concurrent, int) or max_concurrent < 1:
            raise ValueError("max_concurrent must be a positive integer or None")

    global _last_snapshot_time
    config = config or {}
    snapshot_interval = config.get("ohlcv_snapshot_frequency_minutes", 1440) * 60
    now = time.time()
    snapshot_due = now - _last_snapshot_time >= snapshot_interval

    logger.info("Starting OHLCV update for timeframe %s", timeframe)

    since_map: Dict[str, int | None] = {}
    if start_since is not None:
        tf_sec = timeframe_seconds(exchange, timeframe)
        needed = int((utc_now_ms() - start_since) // (tf_sec * 1000)) + 1
        limit = max(limit, needed)
        since_map = {sym: start_since for sym in symbols}
        snapshot_due = False
    elif snapshot_due:
        _last_snapshot_time = now
        limit = max(config.get("ohlcv_snapshot_limit", limit), limit)
        since_map = {sym: None for sym in symbols}
    else:
        for sym in symbols:
            df = cache.get(sym)
            if df is not None and not df.empty:
                # convert cached second timestamps to milliseconds for ccxt
                since_map[sym] = int(df["timestamp"].iloc[-1]) * 1000 + 1
            elif start_since is not None:
                since_map[sym] = start_since
    now = time.time()
    filtered_symbols: List[str] = []
    for s in symbols:
        info = failed_symbols.get(s)
        if not info:
            filtered_symbols.append(s)
            continue
        if info.get("disabled"):
            continue
        if now - info["time"] >= info["delay"]:
            filtered_symbols.append(s)
    symbols = filtered_symbols
    if not symbols:
        return cache

    logger.info(
        "Fetching %d candles for %d symbols on %s",
        limit,
        len(symbols),
        timeframe,
    )

    t0 = time.time()
    data_map: Dict[str, list] = {s: [] for s in symbols}
    remaining = limit
    curr_since = since_map.copy()
    while remaining > 0:
        req_limit = min(remaining, 720)
        batch = await load_ohlcv_parallel(
            exchange,
            symbols,
            timeframe,
            req_limit,
            curr_since,
            use_websocket=use_websocket,
            force_websocket_history=force_websocket_history,
            max_concurrent=max_concurrent,
            notifier=notifier,
            priority_symbols=priority_symbols,
        )
        for sym, rows in batch.items():
            if rows:
                data_map[sym].extend(rows)
                last_ts = rows[-1][0]
                curr_since[sym] = last_ts + timeframe_seconds(exchange, timeframe) * 1000
        if all(len(batch.get(sym, [])) < req_limit for sym in symbols):
            break
        remaining -= req_limit

    count_ok = sum(1 for rows in data_map.values() if rows)
    logger.info(
        "Fetched OHLCV for %d/%d symbols on %s in %.1fs",
        count_ok,
        len(symbols),
        timeframe,
        time.time() - t0,
    )

    for sym in symbols:
        data = data_map.get(sym)
        if not data:
            info = failed_symbols.get(sym)
            skip_retry = (
                info is not None
                and time.time() - info["time"] < info["delay"]
                and since_map.get(sym) is None
            )
            if skip_retry:
                continue
            failed_symbols.pop(sym, None)
            full = await load_ohlcv_parallel(
                exchange,
                [sym],
                timeframe,
                limit,
                None,
                use_websocket=use_websocket,
                force_websocket_history=force_websocket_history,
                max_concurrent=max_concurrent,
                notifier=notifier,
                priority_symbols=priority_symbols,
            )
            data = full.get(sym)
            if data:
                failed_symbols.pop(sym, None)
        if data is None:
            continue
        df_new = pd.DataFrame(
            data, columns=["timestamp", "open", "high", "low", "close", "volume"]
        )
        tf_sec = timeframe_seconds(None, timeframe)

        if df_new is None or df_new.empty or "timestamp" not in df_new.columns:
            logger.info(
                "OHLCV: no new data for %s @ %s; keeping existing cache", sym, timeframe
            )
            continue

        df_new["timestamp"] = pd.to_numeric(df_new["timestamp"], errors="coerce")
        df_new = df_new.dropna(subset=["timestamp"])
        if df_new.empty:
            logger.info(
                "OHLCV: non-numeric/empty timestamps for %s @ %s; skipping update",
                sym,
                timeframe,
            )
            continue

        unit = "ms" if df_new["timestamp"].max() > 1e12 else "s"
        df_new["timestamp"] = pd.to_datetime(df_new["timestamp"], unit=unit, utc=True)
        df_new = df_new.sort_values("timestamp").drop_duplicates("timestamp", keep="last")
        df_new = (
            df_new.set_index("timestamp")
            .resample(f"{tf_sec}s")
            .agg({"open": "first", "high": "max", "low": "min", "close": "last", "volume": "sum"})
            .ffill()
            .reset_index()
        )
        df_new["timestamp"] = df_new["timestamp"].astype(int) // 10 ** 9
        frac = config.get("min_history_fraction", 0.5)
        try:
            frac_val = float(frac)
        except (TypeError, ValueError):
            frac_val = 0.5
        min_candles_required = int(limit * frac_val)
        if len(df_new) < min_candles_required:
            since_val = since_map.get(sym)
            retry = await load_ohlcv_parallel(
                exchange,
                [sym],
                timeframe,
                limit * 2,
                {sym: since_val},
                use_websocket=False,
                force_websocket_history=force_websocket_history,
                max_concurrent=max_concurrent,
                notifier=notifier,
                priority_symbols=priority_symbols,
            )
            retry_data = retry.get(sym)
            if retry_data and len(retry_data) > len(data):
                data = retry_data
                df_new = pd.DataFrame(
                    data,
                    columns=["timestamp", "open", "high", "low", "close", "volume"],
                )
            if len(df_new) < min_candles_required:
                logger.warning(
                    "Skipping %s: only %d/%d candles",
                    sym,
                    len(df_new),
                    limit,
                )
                continue
        changed = False
        if sym in cache and not cache[sym].empty:
            last_ts = cache[sym]["timestamp"].iloc[-1]
            df_new = df_new[df_new["timestamp"] > last_ts]
            if df_new.empty:
                continue
            cache[sym] = pd.concat([cache[sym], df_new], ignore_index=True)
            changed = True
        else:
            cache[sym] = df_new
            changed = True
        if changed:
            cache[sym] = cache[sym].tail(limit).reset_index(drop=True)
            cache[sym]["return"] = cache[sym]["close"].pct_change()
            clear_regime_cache(sym, timeframe)
            if redis_conn:
                try:
                    redis_conn.setex(
                        f"ohlcv:{sym}:{timeframe}",
                        REDIS_TTL,
                        cache[sym].to_json(orient="split"),
                    )
                except Exception:
                    pass
    logger.info("Completed OHLCV update for timeframe %s", timeframe)
    return cache


# --- Additional helpers ----------------------------------------------------


async def fetch_coingecko_ohlc(symbol: str, days: int = 1) -> List[List[float]] | None:
    """Return OHLC data from CoinGecko for ``symbol``.

    The returned rows follow the CCXT OHLCV format with volume set to ``0`` as
    the CoinGecko endpoint does not provide volume information.
    """

    base, _, quote = symbol.partition("/")
    coin_id = COINGECKO_IDS.get(base.upper())
    if not coin_id:
        return None
    url = f"https://api.coingecko.com/api/v3/coins/{coin_id}/ohlc"
    params = {"vs_currency": quote.lower(), "days": days}
    try:
        data = await gecko_request(url, params=params)
        return [
            [int(row[0]), float(row[1]), float(row[2]), float(row[3]), float(row[4]), 0.0]
            for row in data
        ]
    except Exception:
        return None


async def fetch_dex_ohlcv(
    exchange,
    symbol: str,
    timeframe: str = "1h",
    limit: int = 100,
    min_volume_usd: float | int = 0,
    gecko_res: Any | None = None,
    use_gecko: bool = True,
) -> List[List[float]] | None:
    """Fetch OHLCV data for DEX tokens with several fallbacks."""

    if min_volume_usd:
        logger.debug(
            "min_volume_usd parameter is deprecated and ignored (value=%s)",
            min_volume_usd,
        )

    if gecko_res:
        return gecko_res[0] if isinstance(gecko_res, tuple) else gecko_res

    base, _, quote = symbol.partition("/")
    quote = quote.upper()

    # Try CoinGecko for known USD-quoted pairs
    if use_gecko and quote in SUPPORTED_USD_QUOTES:
        data = fetch_coingecko_ohlc(symbol)
        if inspect.isawaitable(data):
            data = await data
        if data:
            return data

        # Fallback to Coinbase if available
        try:
            if hasattr(ccxt, "coinbase"):
                cb = ccxt.coinbase()
                return await load_ohlcv(cb, symbol, timeframe=timeframe, limit=limit)
        except Exception:
            pass

    # Final fallback: use the provided exchange
    try:
        return await load_ohlcv(
            exchange, symbol, timeframe=timeframe, limit=limit
        )
    except Exception:
        return None


# --- Back-compat: GeckoTerminal OHLCV wrapper using CCXT (real fetch, no stubs) ---
async def fetch_geckoterminal_ohlcv(
    symbol: str,
    timeframe: str = "1h",
    since: Optional[int] = None,
    limit: int = 500,
    exchange: Any = None,
) -> List[List[float]]:
    """Compatibility wrapper for GeckoTerminal OHLCV lookups.

    Resolves *symbol* to a listed market on the active exchange (or the
    provided ``exchange``) and returns CCXT-standard OHLCV rows:
    ``[timestamp_ms, open, high, low, close, volume]``.
    """
    if exchange is not None and hasattr(exchange, "fetch_ohlcv"):
        fetch_fn = getattr(exchange, "fetch_ohlcv")
        if asyncio.iscoroutinefunction(fetch_fn):
            return await fetch_fn(symbol, timeframe=timeframe, since=since, limit=limit)
        return await asyncio.to_thread(fetch_fn, symbol, timeframe, since, limit)

    ex_name = os.environ.get("EXCHANGE", "kraken").lower()
    ex_cls = getattr(ccxt, ex_name, None) or getattr(ccxt, "kraken")
    ex = ex_cls({"enableRateLimit": True})
    try:
        await ex.load_markets()
        base, _, quote = symbol.partition("/")
        allowed = [quote, "USD", "USDT", "EUR"]
        allowed = [q for i, q in enumerate(allowed) if q and q not in allowed[:i]]
        resolved = resolve_listed_symbol(ex, base, allowed)
        if not resolved:
            logger.debug(
                f"Skipping {base}: no listed market on {ex_name} for quotes {allowed}"
            )
            return []
        symbol = resolved
        if asyncio.iscoroutinefunction(ex.fetch_ohlcv):
            return await ex.fetch_ohlcv(symbol, timeframe=timeframe, since=since, limit=limit)
        return await asyncio.to_thread(ex.fetch_ohlcv, symbol, timeframe, since, limit)
    finally:
        await _safe_exchange_close(ex, where=f"{ex_name}:{timeframe}")
<<<<<<< HEAD

=======
>>>>>>> c9d06ea7

async def update_ohlcv_cache(
    exchange,
    cache: Dict[str, pd.DataFrame],
    symbols: Iterable[str],
    timeframe: str = "1h",
    limit: int = 100,
    start_since: int | None = None,
    use_websocket: bool = False,
    force_websocket_history: bool = False,
    config: Dict | None = None,
    max_concurrent: int | None = None,
    notifier: TelegramNotifier | None = None,
    batch_size: int | None = None,
    priority_symbols: Iterable[str] | None = None,
) -> Dict[str, pd.DataFrame]:
    """Batch OHLCV updates for multiple calls."""

    config = config or {}
    backfill_map = config.get("backfill_days", {}) or {}
    warmup_map = config.get("warmup_candles", {}) or {}
    now_ms = utc_now_ms()
    if start_since is not None:
        bf_days = backfill_map.get(timeframe)
        if bf_days is not None:
            cutoff = now_ms - int(float(bf_days) * 86400000)
            if start_since < cutoff:
                logger.info(
                    "Clamping backfill for %s to %d days (%s)",
                    timeframe,
                    bf_days,
                    iso_utc(cutoff),
                )
                start_since = cutoff
    warmup = warmup_map.get(timeframe)
    if warmup is not None and limit > int(warmup):
        logger.info(
            "Clamping warmup candles for %s to %d (was %d)",
            timeframe,
            warmup,
            limit,
        )
        limit = int(warmup)
    delay = 0.5
    size = (
        batch_size
        if batch_size is not None
        else config.get("ohlcv_batch_size", 3)
    )
    if size is None:
        cfg_size = config.get("ohlcv_batch_size")
        if isinstance(batch_size, int) and batch_size >= 1:
            size = batch_size
        elif isinstance(cfg_size, int) and cfg_size >= 1:
            size = cfg_size
        else:
            if batch_size is not None or cfg_size is not None:
                logger.warning(
                    "Invalid ohlcv_batch_size %r; defaulting to 3",
                    batch_size if batch_size is not None else cfg_size,
                )
            else:
                logger.warning("ohlcv_batch_size not set; defaulting to 3")
            size = 3
    key = (
        timeframe,
        limit,
        start_since,
        use_websocket,
        force_websocket_history,
        max_concurrent,
    )

    req = _OhlcvBatchRequest(
        exchange,
        cache,
        list(symbols),
        timeframe,
        limit,
        start_since,
        use_websocket,
        force_websocket_history,
        config,
        max_concurrent,
        notifier,
        list(priority_symbols) if priority_symbols else None,
        asyncio.get_running_loop().create_future(),
    )

    queue = _OHLCV_BATCH_QUEUES.setdefault(key, asyncio.Queue())
    await queue.put(req)

    if key not in _OHLCV_BATCH_TASKS or _OHLCV_BATCH_TASKS[key].done():
        _OHLCV_BATCH_TASKS[key] = asyncio.create_task(
            _ohlcv_batch_worker(key, queue, size, delay)
        )

    return await req.future


async def update_multi_tf_ohlcv_cache(
    exchange,
    cache: Dict[str, Dict[str, pd.DataFrame]],
    symbols: Iterable[str],
    config: Dict,
    limit: int = 100,
    start_since: int | None = None,
    use_websocket: bool = False,
    force_websocket_history: bool = False,
    max_concurrent: int | None = None,
    notifier: TelegramNotifier | None = None,
    priority_queue: Deque[str] | None = None,
    batch_size: int | None = None,
) -> Dict[str, Dict[str, pd.DataFrame]]:
    """Update OHLCV caches for multiple timeframes.

    Parameters
    ----------
    config : Dict
        Configuration containing a ``timeframes`` list.
    start_since : int | None, optional
        When provided, fetch historical data starting from this timestamp
        in milliseconds when no cached data is available.
    """
    try:  # pragma: no cover - optional regime dependency
        from crypto_bot.regime.regime_classifier import clear_regime_cache
    except Exception:  # pragma: no cover - optional
        clear_regime_cache = lambda *_a, **_k: None

    limit = int(limit)
    # Use the limit provided by the caller

    # Ensure warmup candles satisfy strategy indicator lookbacks. This will
    # either raise the configured warmup or disable strategies requiring more
    # history, depending on ``data.auto_raise_warmup``.
    load_enabled(config)

    def add_priority(data: list, symbol: str) -> None:
        """Push ``symbol`` to ``priority_queue`` if volume spike detected."""
        if priority_queue is None or vol_thresh is None or not data:
            return
        try:
            vols = np.array([row[5] for row in data], dtype=float)
            mean = float(np.mean(vols)) if len(vols) else 0.0
            std = float(np.std(vols))
            if std <= 0:
                return
            z_max = float(np.max((vols - mean) / std))
            if z_max > vol_thresh:
                priority_queue.appendleft(symbol)
        except Exception:
            return

    tfs = config.get("timeframes", ["1h"])
    supported = getattr(exchange, "timeframes", None)
    if supported:
        unsupported = [tf for tf in tfs if tf not in supported]
        if unsupported:
            logger.info(
                "Skipping unsupported timeframes on %s: %s",
                getattr(exchange, "id", "unknown"),
                unsupported,
            )
        tfs = [tf for tf in tfs if tf in supported]
    logger.info("Updating OHLCV cache for timeframes: %s", tfs)
    if not tfs:
        return cache

    min_volume_usd = float(config.get("min_volume_usd", 0) or 0)
    vol_thresh = config.get("bounce_scalper", {}).get("vol_zscore_threshold")

    symbols = list(symbols)
    priority_syms: list[str] = []
    if priority_queue is not None:
        seen: set[str] = set()
        while priority_queue:
            sym = priority_queue.popleft()
            if sym in symbols and sym not in seen:
                priority_syms.append(sym)
                seen.add(sym)

    for tf in tfs:
        lock = timeframe_lock(tf)
        if lock.locked():
            logger.info("Skip: %s update already running.", tf)
            continue
        async with lock:
            logger.info("Starting OHLCV update for timeframe %s", tf)
            tf_cache = cache.get(tf, {})

            now_ms = utc_now_ms()
            tf_sec = timeframe_seconds(exchange, tf)
            dynamic_limits: dict[str, int] = {}
            snapshot_cap = int(config.get("ohlcv_snapshot_limit", limit))
            max_cap = min(snapshot_cap, 720)

            backfill_map = config.get("backfill_days", {}) or {}
            warmup_map = config.get("warmup_candles", {}) or {}
            tf_start = start_since
            bf_days = backfill_map.get(tf)
            if tf_start is not None and bf_days is not None:
                cutoff = now_ms - int(float(bf_days) * 86400000)
                if tf_start < cutoff:
                    logger.info(
                        "Clamping backfill for %s to %d days (%s)",
                        tf,
                        bf_days,
                        iso_utc(cutoff),
                    )
                    tf_start = cutoff
            tf_limit = int(limit)
            needed: int | None = None
            if tf_start is not None:
                needed = int((now_ms - tf_start) // (tf_sec * 1000)) + 1
                tf_limit = max(tf_limit, needed)
            warmup = warmup_map.get(tf)
            if warmup is not None and tf_limit > int(warmup):
                logger.info(
                    "Clamping warmup candles for %s to %d (was %d)",
                    tf,
                    warmup,
                    tf_limit,
                )
                tf_limit = int(warmup)
            tf_start_since = tf_start
            if needed is not None and tf_limit < needed:
                logger.info(
                    "Warmup limit %d smaller than requested range %d for %s; dropping start_since",
                    tf_limit,
                    needed,
                    tf,
                )
                tf_start_since = None

            concurrency = int(config.get("listing_date_concurrency", 5) or 0)
            semaphore = asyncio.Semaphore(concurrency) if concurrency > 0 else None

            async def _fetch_listing(sym: str) -> tuple[str, int | None]:
                if semaphore is not None:
                    async with semaphore:
                        ts = await get_kraken_listing_date(sym)
                else:
                    ts = await get_kraken_listing_date(sym)
                return sym, ts

            start_list = time.perf_counter()
            tasks = [asyncio.create_task(_fetch_listing(sym)) for sym in symbols]
            results = await asyncio.gather(*tasks, return_exceptions=True)
            for sym, res in zip(symbols, results):
                if isinstance(res, Exception):
                    logger.exception(
                        "OHLCV task failed for %s @ %s: %s",
                        sym,
                        tf,
                        res,
                    )
                    continue
                _, listing_ts = res
                if listing_ts and 0 < listing_ts <= now_ms:
                    age_ms = now_ms - listing_ts
                    tf_sec = timeframe_seconds(exchange, tf)
                    hist_candles = age_ms // (tf_sec * 1000)
                    if hist_candles <= 0:
                        continue
                    if hist_candles > snapshot_cap * 1000:
                        logger.info(
                            "Skipping OHLCV history for %s on %s (age %d candles)",
                            sym,
                            tf,
                            hist_candles,
                        )
                        continue
                    dynamic_limits[sym] = int(min(hist_candles, max_cap))
            logger.debug(
                "listing date fetch for %d symbols took %.2fs",
                len(symbols),
                time.perf_counter() - start_list,
            )

            cex_symbols: list[str] = []
            dex_symbols: list[str] = []
            for s in symbols:
                sym = s
                base, _, quote = s.partition("/")
                is_solana = quote.upper() == "USDC" and base.upper() not in NON_SOLANA_BASES
                if is_solana:
                    dex_symbols.append(sym)
                else:
                    if "coinbase" in getattr(exchange, "id", "") and "/USDC" in sym:
                        mapped = sym.replace("/USDC", "/USD")
                        if mapped not in getattr(exchange, "symbols", []):
                            continue  # skip unsupported pair
                        sym = mapped
                    cex_symbols.append(sym)

            if priority_syms:
                prio_set = set(priority_syms)
                cex_symbols = [s for s in priority_syms if s in cex_symbols] + [s for s in cex_symbols if s not in prio_set]
                dex_symbols = [s for s in priority_syms if s in dex_symbols] + [s for s in dex_symbols if s not in prio_set]

            if cex_symbols:
                if tf_start_since is None:
                    groups: Dict[int, list[str]] = {}
                    for sym in cex_symbols:
                        sym_limit = dynamic_limits.get(sym, tf_limit)
                        groups.setdefault(int(sym_limit), []).append(sym)
                    for lim, syms in groups.items():
                        curr_limit = tf_limit
                        if lim < tf_limit:
                            for s in syms:
                                logger.info(
                                    "Adjusting limit for %s on %s to %d", s, tf, lim
                                )
                            curr_limit = lim
                        tf_cache = await update_ohlcv_cache(
                            exchange,
                            tf_cache,
                            syms,
                            timeframe=tf,
                            limit=curr_limit,
                            config={
                                "min_history_fraction": 0,
                                "ohlcv_batch_size": config.get("ohlcv_batch_size"),
                            },
                            batch_size=batch_size,
                            start_since=tf_start_since,
                            use_websocket=use_websocket,
                            force_websocket_history=force_websocket_history,
                            max_concurrent=max_concurrent,
                            notifier=notifier,
                            priority_symbols=priority_syms,
                        )
                else:
                    from crypto_bot.main import update_df_cache

                    for sym in cex_symbols:
                        batches: list = []
                        current_since = tf_start_since
                        sym_total = min(tf_limit, dynamic_limits.get(sym, tf_limit))
                        if sym_total < tf_limit:
                            logger.info(
                                "Adjusting limit for %s on %s to %d", sym, tf, sym_total
                            )
                        remaining = sym_total
                        while remaining > 0:
                            req = min(remaining, 1000)
                            data = await load_ohlcv(
                                exchange,
                                sym,
                                timeframe=tf,
                                limit=req,
                                mode="rest",
                                since=current_since,
                                force_websocket_history=force_websocket_history,
                            )
                            if not data or isinstance(data, Exception):
                                break
                            batches.extend(data)
                            remaining -= len(data)
                            if len(data) < req:
                                break
                            current_since = data[-1][0] + 1

                        if not batches:
                            logger.info(
                                "OHLCV: empty or missing 'timestamp' for %s @ %s; skipping update.",
                                sym,
                                tf,
                            )
                            continue

                        df_new = pd.DataFrame(
                            batches,
                            columns=["timestamp", "open", "high", "low", "close", "volume"],
                        )
                        tf_sec = timeframe_seconds(None, tf)

                        # Guard for empty/malformed OHLCV responses.
                        if df_new is None or df_new.empty or "timestamp" not in df_new.columns:
                            logger.info(
                                "OHLCV: empty or missing 'timestamp' for %s @ %s; skipping update.",
                                sym,
                                tf,
                            )
                            continue

                        # Coerce and validate the first timestamp safely (avoid out-of-bounds on iloc[0]).
                        try:
                            ts0 = pd.to_numeric(df_new["timestamp"].iloc[0], errors="coerce")
                        except Exception:
                            ts0 = None

                        if ts0 is None or pd.isna(ts0):
                            logger.info(
                                "OHLCV: first timestamp is NaN/invalid for %s @ %s; skipping update.",
                                sym,
                                tf,
                            )
                            continue

                        # Robust unit detection:
                        if ts0 > 1e14:
                            unit = "ns"
                        elif ts0 > 1e12:
                            unit = "us"
                        elif ts0 > 1e10:
                            unit = "ms"
                        else:
                            unit = "s"

                        df_new["timestamp"] = pd.to_datetime(df_new["timestamp"], unit=unit)
                        df_new = (
                            df_new.set_index("timestamp")
                            .resample(f"{tf_sec}s")
                            .agg(
                                {
                                    "open": "first",
                                    "high": "max",
                                    "low": "min",
                                    "close": "last",
                                    "volume": "sum",
                                }
                            )
                            .ffill()
                            .reset_index()
                        )
                        df_new["timestamp"] = df_new["timestamp"].astype(int) // 10 ** 9

                        if sym in tf_cache and not tf_cache[sym].empty:
                            last_ts = tf_cache[sym]["timestamp"].iloc[-1]
                            df_new = df_new[df_new["timestamp"] > last_ts]
                            if df_new.empty:
                                continue
                            df_new = pd.concat([tf_cache[sym], df_new], ignore_index=True)

                        update_df_cache(cache, tf, sym, df_new)
                        tf_cache = cache.get(tf, {})
                        tf_cache[sym]["return"] = tf_cache[sym]["close"].pct_change()
                        clear_regime_cache(sym, tf)
                        if (
                            STREAM_EVALUATOR
                            and tf in ("1m", "5m")
                            and warmup_reached_for(sym, tf, cache, config)
                        ):
                            if sym not in _WARMED_UP:
                                logger.info(
                                    "OHLCV[%s] warmup met for %s → enqueue for evaluation",
                                    tf,
                                    sym,
                                )
                                _WARMED_UP.add(sym)
                            await STREAM_EVALUATOR.enqueue(
                                sym, {"df_cache": cache, "symbol": sym}
                            )
                        await _maybe_enqueue_eval(sym, tf, cache, config)

            for sym in dex_symbols:
                data = None
                vol = 0.0
                res = None
                gecko_failed = False
                base, _, quote = sym.partition("/")
                is_solana = quote.upper() == "USDC" and base.upper() not in NON_SOLANA_BASES
                sym_l = min(dynamic_limits.get(sym, tf_limit), tf_limit)
                if sym_l < tf_limit:
                    logger.info("Adjusting limit for %s on %s to %d", sym, tf, sym_l)
                if is_solana:
                    try:
                        res = fetch_geckoterminal_ohlcv(
                            sym,
                            timeframe=tf,
                            limit=sym_l,
                        )
                        if inspect.isawaitable(res):
                            res = await res
                        if res:
                            vol_24h = None
                            if isinstance(res, tuple):
                                vol_24h = res[1]
                            else:
                                vol_24h = getattr(res, "vol_24h_usd", None)
                            if vol_24h is not None and vol_24h < min_volume_usd:
                                res = None
                    except Exception as e:  # pragma: no cover - network
                        logger.warning(
                            f"Gecko failed for {sym}: {e} - using exchange data"
                        )
                        gecko_failed = True
                else:
                    gecko_failed = True

                if res and not gecko_failed:
                    if isinstance(res, tuple):
                        data, vol, *_ = res
                    else:
                        data = res
                        vol = getattr(res, "vol_24h_usd", min_volume_usd)
                    add_priority(data, sym)

                if gecko_failed or not data or vol < min_volume_usd:
                    data = await fetch_dex_ohlcv(
                        exchange,
                        sym,
                        timeframe=tf,
                        limit=sym_l,
                        min_volume_usd=min_volume_usd,
                        gecko_res=None,
                        use_gecko=is_solana,
                    )
                    if isinstance(data, Exception) or not data:
                        continue

                if not data:
                    continue

                if not isinstance(data, list):
                    logger.error(
                        "Invalid OHLCV data type for %s on %s (type: %s), skipping",
                        sym,
                        tf,
                        type(data),
                    )
                    continue

                df_new = pd.DataFrame(
                    data,
                    columns=["timestamp", "open", "high", "low", "close", "volume"],
                )
                changed = False
                if sym in tf_cache and not tf_cache[sym].empty:
                    last_ts = tf_cache[sym]["timestamp"].iloc[-1]
                    df_new = df_new[df_new["timestamp"] > last_ts]
                    if df_new.empty:
                        continue
                    tf_cache[sym] = pd.concat([tf_cache[sym], df_new], ignore_index=True)
                    changed = True
                else:
                    tf_cache[sym] = df_new
                    changed = True
                if changed:
                    tf_cache[sym]["return"] = tf_cache[sym]["close"].pct_change()
                    clear_regime_cache(sym, tf)
                    if (
                        STREAM_EVALUATOR
                        and tf in ("1m", "5m")
                        and warmup_reached_for(sym, tf, cache, config)
                    ):
                        if sym not in _WARMED_UP:
                            logger.info(
                                "OHLCV[%s] warmup met for %s → enqueue for evaluation",
                                tf,
                                sym,
                            )
                            _WARMED_UP.add(sym)
                        await STREAM_EVALUATOR.enqueue(
                            sym, {"df_cache": cache, "symbol": sym}
                        )

                    cache[tf] = tf_cache
                    await _maybe_enqueue_eval(sym, tf, cache, config)
            cache[tf] = tf_cache
            logger.info("Completed OHLCV update for timeframe %s", tf)

    return cache


async def update_regime_tf_cache(
    exchange,
    cache: Dict[str, Dict[str, pd.DataFrame]],
    symbols: Iterable[str],
    config: Dict,
    limit: int = 100,
    start_since: int | None = None,
    use_websocket: bool = False,
    force_websocket_history: bool = False,
    max_concurrent: int | None = None,
    notifier: TelegramNotifier | None = None,
    df_map: Dict[str, Dict[str, pd.DataFrame]] | None = None,
    batch_size: int | None = None,
) -> Dict[str, Dict[str, pd.DataFrame]]:
    """Update OHLCV caches for regime detection timeframes."""
    limit = int(limit)
    # Respect the caller-specified limit
    regime_cfg = {**config, "timeframes": config.get("regime_timeframes", [])}
    tfs = regime_cfg["timeframes"]
    logger.info("Updating regime cache for timeframes: %s", tfs)

    missing_tfs: List[str] = []
    if df_map is not None:
        for tf in tfs:
            tf_data = df_map.get(tf)
            if tf_data is None:
                missing_tfs.append(tf)
                continue
            tf_cache = cache.setdefault(tf, {})
            for sym in symbols:
                df = tf_data.get(sym)
                if df is not None:
                    tf_cache[sym] = df
            cache[tf] = tf_cache
    else:
        missing_tfs = tfs

    if missing_tfs:
        fetch_cfg = {**regime_cfg, "timeframes": missing_tfs}
        cache = await update_multi_tf_ohlcv_cache(
            exchange,
            cache,
            symbols,
            fetch_cfg,
            limit=limit,
            start_since=start_since,
            use_websocket=use_websocket,
            force_websocket_history=force_websocket_history,
            max_concurrent=max_concurrent,
            notifier=notifier,
            priority_queue=None,
            batch_size=batch_size,
        )

    return cache<|MERGE_RESOLUTION|>--- conflicted
+++ resolved
@@ -1805,10 +1805,7 @@
         return await asyncio.to_thread(ex.fetch_ohlcv, symbol, timeframe, since, limit)
     finally:
         await _safe_exchange_close(ex, where=f"{ex_name}:{timeframe}")
-<<<<<<< HEAD
-
-=======
->>>>>>> c9d06ea7
+
 
 async def update_ohlcv_cache(
     exchange,
