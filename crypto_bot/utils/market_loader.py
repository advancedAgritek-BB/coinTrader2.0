--- conflicted
+++ resolved
@@ -301,10 +301,7 @@
             raise
 
 
-<<<<<<< HEAD
-=======
-
->>>>>>> b87e3173
+
 
 async def load_kraken_symbols(
     exchange,
@@ -970,7 +967,6 @@
             token_mint, quote = symbol, ""
         if quote != "USDC" or not _is_valid_base_token(token_mint):
             return None
-<<<<<<< HEAD
 
         cached = GECKO_POOL_CACHE.get(symbol)
         is_cached = cached is not None and cached[4] == limit
@@ -1000,7 +996,6 @@
                 volume = 0.0
             if volume < float(min_24h_volume):
                 return None
-=======
         if not _is_valid_base_token(token_mint):
             return None
 
@@ -1074,7 +1069,6 @@
         result: list = []
         multiplier = 1000 if is_cached else 1
         for c in candles[-limit:]:
->>>>>>> b87e3173
             try:
                 result.append(
                     [
@@ -1087,7 +1081,6 @@
                     ]
                 )
             except Exception:
-<<<<<<< HEAD
                 reserve = 0.0
             GECKO_POOL_CACHE[symbol] = (pool_addr, volume, reserve, price, limit)
         else:
@@ -1120,9 +1113,7 @@
             )
         except Exception:
             continue
-=======
                 continue
->>>>>>> b87e3173
 
         if return_price:
             return result, volume, price
