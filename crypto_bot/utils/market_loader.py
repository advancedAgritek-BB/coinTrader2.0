"""Utilities for loading trading symbols and fetching OHLCV data."""

from typing import Iterable, List, Dict, Any
import asyncio
import inspect
import time
from pathlib import Path
import yaml
import pandas as pd
import ccxt
import aiohttp
import warnings

from .telegram import TelegramNotifier
from .logger import LOG_DIR, setup_logger
from pathlib import Path


_last_snapshot_time = 0

logger = setup_logger(__name__, LOG_DIR / "bot.log")

failed_symbols: Dict[str, Dict[str, Any]] = {}
RETRY_DELAY = 300
MAX_RETRY_DELAY = 3600
OHLCV_TIMEOUT = 30
# Default timeout when fetching OHLCV data over WebSocket
WS_OHLCV_TIMEOUT = 30
# REST requests occasionally face Cloudflare delays up to a minute
REST_OHLCV_TIMEOUT = 120
MAX_OHLCV_FAILURES = 3
MAX_WS_LIMIT = 500
CONFIG_PATH = Path(__file__).resolve().parents[1] / "config.yaml"
UNSUPPORTED_SYMBOL = object()
STATUS_UPDATES = True
SEMA: asyncio.Semaphore | None = None

# Mapping of common symbols to CoinGecko IDs for OHLC fallback
COINGECKO_IDS = {
    "BTC": "bitcoin",
    "ETH": "ethereum",
    "SOL": "solana",
}


def configure(
    ohlcv_timeout: int | float | None = None,
    max_failures: int | None = None,
    max_ws_limit: int | None = None,
    status_updates: bool | None = None,
    ws_ohlcv_timeout: int | float | None = None,
    rest_ohlcv_timeout: int | float | None = None,
    max_concurrent: int | None = None,
) -> None:
    """Configure module-wide settings."""
    global OHLCV_TIMEOUT, MAX_OHLCV_FAILURES, MAX_WS_LIMIT, STATUS_UPDATES, SEMA
    if ohlcv_timeout is not None:
        try:
            val = max(1, int(ohlcv_timeout))
            OHLCV_TIMEOUT = val
            WS_OHLCV_TIMEOUT = val
            REST_OHLCV_TIMEOUT = val
        except (TypeError, ValueError):
            logger.warning(
                "Invalid ohlcv_timeout %s; using default %s",
                ohlcv_timeout,
                OHLCV_TIMEOUT,
            )
    if ws_ohlcv_timeout is not None:
        try:
            WS_OHLCV_TIMEOUT = max(1, int(ws_ohlcv_timeout))
        except (TypeError, ValueError):
            logger.warning(
                "Invalid WS_OHLCV_TIMEOUT %s; using default %s",
                ws_ohlcv_timeout,
                WS_OHLCV_TIMEOUT,
            )
    if rest_ohlcv_timeout is not None:
        try:
            REST_OHLCV_TIMEOUT = max(1, int(rest_ohlcv_timeout))
        except (TypeError, ValueError):
            logger.warning(
                "Invalid REST_OHLCV_TIMEOUT %s; using default %s",
                rest_ohlcv_timeout,
                REST_OHLCV_TIMEOUT,
            )
    if max_failures is not None:
        try:
            MAX_OHLCV_FAILURES = max(1, int(max_failures))
        except (TypeError, ValueError):
            logger.warning(
                "Invalid MAX_OHLCV_FAILURES %s; using default %s",
                max_failures,
                MAX_OHLCV_FAILURES,
            )
    if max_ws_limit is None:
        try:
            with open(CONFIG_PATH) as f:
                cfg = yaml.safe_load(f) or {}
            cfg_val = cfg.get("max_ws_limit")
            if cfg_val is not None:
                max_ws_limit = cfg_val
        except Exception:
            pass
    if max_ws_limit is not None:
        try:
            MAX_WS_LIMIT = max(1, int(max_ws_limit))
        except (TypeError, ValueError):
            logger.warning(
                "Invalid MAX_WS_LIMIT %s; using default %s",
                max_ws_limit,
                MAX_WS_LIMIT,
            )
    if status_updates is not None:
        STATUS_UPDATES = bool(status_updates)
    if max_concurrent is None:
        try:
            with open(CONFIG_PATH) as f:
                cfg = yaml.safe_load(f) or {}
            cfg_val = cfg.get("max_concurrent_ohlcv")
            if cfg_val is not None:
                max_concurrent = cfg_val
        except Exception:
            pass
    if max_concurrent is not None:
        try:
            val = int(max_concurrent)
            if val < 1:
                raise ValueError
            SEMA = asyncio.Semaphore(val)
        except (TypeError, ValueError):
            logger.warning(
                "Invalid max_concurrent %s; disabling semaphore", max_concurrent
            )
            SEMA = None


def is_symbol_type(pair_info: dict, allowed: List[str]) -> bool:
    """Return ``True`` if ``pair_info`` matches one of the ``allowed`` types.

    The heuristic checks common CCXT fields like ``type`` and boolean flags
    (``spot``, ``future``, ``swap``) along with nested ``info`` metadata.  If no
    explicit type can be determined, a pair is treated as ``spot`` by default.
    """

    allowed_set = {t.lower() for t in allowed}

    market_type = str(pair_info.get("type", "")).lower()
    if market_type:
        return market_type in allowed_set

    for key in ("spot", "future", "swap", "option"):
        if pair_info.get(key) and key in allowed_set:
            return True

    info = pair_info.get("info", {}) or {}
    asset_class = str(info.get("assetClass", "")).lower()
    if asset_class:
        if asset_class in allowed_set:
            return True
        if asset_class in ("perpetual", "swap") and "swap" in allowed_set:
            return True
        if asset_class in ("future", "futures") and "future" in allowed_set:
            return True

    contract_type = str(info.get("contractType", "")).lower()
    if contract_type:
        if contract_type in allowed_set:
            return True
        if "perp" in contract_type and "swap" in allowed_set:
            return True

    # default to spot if no derivative hints are present
    if "spot" in allowed_set:
        derivative_keys = (
            "future",
            "swap",
            "option",
            "expiry",
            "contract",
            "settlement",
        )
        if not any(k in pair_info for k in derivative_keys) and not any(
            k in info for k in derivative_keys
        ):
            return True

    return False


def timeframe_seconds(exchange, timeframe: str) -> int:
    """Return timeframe length in seconds."""
    if hasattr(exchange, "parse_timeframe"):
        try:
            return int(exchange.parse_timeframe(timeframe))
        except Exception:
            pass
    unit = timeframe[-1]
    value = int(timeframe[:-1])
    if unit == "s":
        return value
    if unit == "m":
        return value * 60
    if unit == "h":
        return value * 3600
    if unit == "d":
        return value * 86400
    if unit == "w":
        return value * 604800
    if unit == "M":
        return value * 2592000
    raise ValueError(f"Unknown timeframe {timeframe}")


async def _call_with_retry(func, *args, timeout=None, **kwargs):
    """Call ``func`` with exponential back-off on 520/522 errors."""

    attempts = 3
    for attempt in range(attempts):
        try:
            if timeout is not None:
                return await asyncio.wait_for(
                    asyncio.shield(func(*args, **kwargs)), timeout
                )
            return await func(*args, **kwargs)
        except asyncio.CancelledError:
            raise
        except (ccxt.ExchangeError, ccxt.NetworkError) as exc:
            if getattr(exc, "http_status", None) in (520, 522) and attempt < attempts - 1:
                await asyncio.sleep(2 ** attempt)
                continue
            raise


async def load_kraken_symbols(
    exchange,
    exclude: Iterable[str] | None = None,
    config: Dict | None = None,
) -> List[str] | None:
    """Return a list of active trading pairs on Kraken.

    Parameters
    ----------
    exchange : ccxt Exchange
        Exchange instance connected to Kraken.
    exclude : Iterable[str] | None
        Symbols to exclude from the result.
    """

    exclude_set = set(exclude or [])
    if config and "exchange_market_types" in config:
        allowed_types = set(config["exchange_market_types"])
    else:
        allowed_types = set(getattr(exchange, "exchange_market_types", []))
        if not allowed_types:
            allowed_types = {"spot"}

    markets = None
    if getattr(exchange, "has", {}).get("fetchMarketsByType"):
        fetcher = (
            getattr(exchange, "fetch_markets_by_type", None)
            or getattr(exchange, "fetchMarketsByType", None)
        )
        if fetcher:
            markets = {}
            for m_type in allowed_types:
                try:
                    if asyncio.iscoroutinefunction(fetcher):
                        fetched = await fetcher(m_type)
                    else:
                        fetched = await asyncio.to_thread(fetcher, m_type)
                except TypeError:
                    params = {"type": m_type}
                    if asyncio.iscoroutinefunction(fetcher):
                        fetched = await fetcher(params)
                    else:
                        fetched = await asyncio.to_thread(fetcher, params)
                except Exception as exc:  # pragma: no cover - safety
                    logger.warning("fetch_markets_by_type failed: %s", exc)
                    continue
                if isinstance(fetched, dict):
                    for sym, info in fetched.items():
                        info.setdefault("type", m_type)
                        markets[sym] = info
                elif isinstance(fetched, list):
                    for info in fetched:
                        sym = info.get("symbol")
                        if sym:
                            info.setdefault("type", m_type)
                            markets[sym] = info
    if markets is None:
        if asyncio.iscoroutinefunction(getattr(exchange, "load_markets", None)):
            markets = await exchange.load_markets()
        else:
            markets = await asyncio.to_thread(exchange.load_markets)

    df = pd.DataFrame.from_dict(markets, orient="index")
    df.index.name = "symbol"
    if "symbol" in df.columns:
        df.drop(columns=["symbol"], inplace=True)
    df.reset_index(inplace=True)

    df["active"] = df.get("active", True).fillna(True)
    df["reason"] = None
    df.loc[~df["active"], "reason"] = "inactive"

    mask_type = df.apply(lambda r: is_symbol_type(r.to_dict(), allowed_types), axis=1)
    df.loc[df["reason"].isna() & ~mask_type, "reason"] = (
        "type mismatch (" + df.get("type", "unknown").fillna("unknown").astype(str) + ")"
    )

    df.loc[df["reason"].isna() & df["symbol"].isin(exclude_set), "reason"] = "excluded"

    symbols: List[str] = []
    for row in df.itertuples():
        if row.reason:
            logger.debug("Skipping symbol %s: %s", row.symbol, row.reason)
        else:
            logger.debug("Including symbol %s", row.symbol)
            symbols.append(row.symbol)

    if not symbols:
        logger.warning("No active trading pairs were discovered")
        return None

    return symbols


async def fetch_ohlcv_async(
    exchange,
    symbol: str,
    timeframe: str = "1h",
    limit: int = 100,
    since: int | None = None,
    use_websocket: bool = False,
    force_websocket_history: bool = False,
) -> list | Exception:
    """Return OHLCV data for ``symbol`` using async I/O."""

    if hasattr(exchange, "has") and not exchange.has.get("fetchOHLCV"):
        ex_id = getattr(exchange, "id", "unknown")
        logger.warning("Exchange %s lacks fetchOHLCV capability", ex_id)
        return []
    if (
        getattr(exchange, "timeframes", None)
        and timeframe not in getattr(exchange, "timeframes", {})
    ):
        ex_id = getattr(exchange, "id", "unknown")
        logger.warning("Timeframe %s not supported on %s", timeframe, ex_id)
        return []

    if timeframe in ("1h", "4h", "1d"):
        use_websocket = False

    try:
        if hasattr(exchange, "symbols"):
            if not exchange.symbols and hasattr(exchange, "load_markets"):
                try:
                    if asyncio.iscoroutinefunction(getattr(exchange, "load_markets", None)):
                        await exchange.load_markets()
                    else:
                        await asyncio.to_thread(exchange.load_markets)
                except Exception as exc:
                    logger.warning("load_markets failed: %s", exc)
            if exchange.symbols and symbol not in exchange.symbols:
                logger.warning(
                    "Skipping unsupported symbol %s on %s",
                    symbol,
                    getattr(exchange, "id", "unknown"),
                )
                failed_symbols[symbol] = {
                    "time": time.time(),
                    "delay": MAX_RETRY_DELAY,
                    "count": MAX_OHLCV_FAILURES,
                    "disabled": True,
                }
                return UNSUPPORTED_SYMBOL
        if (
            use_websocket
            and since is None
            and timeframe == "1m"
            and limit > MAX_WS_LIMIT
            and not force_websocket_history
        ):
            logger.info(
                "Skipping WebSocket OHLCV for %s limit %d exceeds %d",
                symbol,
                limit,
                MAX_WS_LIMIT,
            )
            use_websocket = False
            limit = min(limit, MAX_WS_LIMIT)
        if use_websocket and since is not None:
            try:
                seconds = timeframe_seconds(exchange, timeframe)
                candles_needed = int((time.time() - since) / seconds) + 1
                if candles_needed < limit:
                    limit = candles_needed
            except Exception:
                pass
        if use_websocket and hasattr(exchange, "watch_ohlcv"):
            params = inspect.signature(exchange.watch_ohlcv).parameters
            ws_limit = limit
            kwargs = {"symbol": symbol, "timeframe": timeframe, "limit": ws_limit}
            if since is not None and "since" in params:
                kwargs["since"] = since
                tf_sec = timeframe_seconds(exchange, timeframe)
                try:
                    if since > 1e10:
                        now_ms = int(time.time() * 1000)
                        expected = max(0, (now_ms - since) // (tf_sec * 1000))
                        ws_limit = max(1, min(ws_limit, int(expected) + 2))
                    else:
                        expected = max(0, (time.time() - since) // tf_sec)
                        ws_limit = max(1, min(ws_limit, int(expected) + 1))
                    kwargs["limit"] = ws_limit
                except Exception:
                    pass
            try:
                data = await _call_with_retry(
                    exchange.watch_ohlcv, timeout=WS_OHLCV_TIMEOUT, **kwargs
                )
            except asyncio.CancelledError:
                raise
            if (
                ws_limit
                and len(data) < ws_limit
                and not force_websocket_history
                and hasattr(exchange, "fetch_ohlcv")
            ):
                if asyncio.iscoroutinefunction(getattr(exchange, "fetch_ohlcv", None)):
                    params_f = inspect.signature(exchange.fetch_ohlcv).parameters
                    kwargs_f = {
                        "symbol": symbol,
                        "timeframe": timeframe,
                        "limit": limit,
                    }
                    if since is not None and "since" in params_f:
                        kwargs_f["since"] = since
                    try:
                        data = await _call_with_retry(
                            exchange.fetch_ohlcv,
                            timeout=REST_OHLCV_TIMEOUT,
                            **kwargs_f,
                        )
                    except asyncio.CancelledError:
                        raise
                    expected = limit
                    if since is not None:
                        try:
                            tf_sec = timeframe_seconds(exchange, timeframe)
                            now_ms = int(time.time() * 1000)
                            expected = min(limit, int((now_ms - since) // (tf_sec * 1000)) + 1)
                        except Exception:
                            pass
                    if len(data) < expected:
                        logger.warning(
                            "Incomplete OHLCV for %s: got %d of %d",
                            symbol,
                            len(data),
                            expected,
                        )
                    return data
                params_f = inspect.signature(exchange.fetch_ohlcv).parameters
                kwargs_f = {"symbol": symbol, "timeframe": timeframe, "limit": limit}
                if since is not None and "since" in params_f:
                    kwargs_f["since"] = since
                try:
                    data = await _call_with_retry(
                        asyncio.to_thread,
                        exchange.fetch_ohlcv,
                        **kwargs_f,
                        timeout=REST_OHLCV_TIMEOUT,
                    )
                except asyncio.CancelledError:
                    raise
                expected = limit
                if since is not None:
                    try:
                        tf_sec = timeframe_seconds(exchange, timeframe)
                        now_ms = int(time.time() * 1000)
                        expected = min(limit, int((now_ms - since) // (tf_sec * 1000)) + 1)
                    except Exception:
                        pass
                if len(data) < expected:
                    logger.warning(
                        "Incomplete OHLCV for %s: got %d of %d",
                        symbol,
                        len(data),
                        expected,
                    )
                return data
            expected = limit
            if since is not None:
                try:
                    tf_sec = timeframe_seconds(exchange, timeframe)
                    now_ms = int(time.time() * 1000)
                    expected = min(limit, int((now_ms - since) // (tf_sec * 1000)) + 1)
                except Exception:
                    pass
            if len(data) < expected:
                logger.warning(
                    "Incomplete OHLCV for %s: got %d of %d",
                    symbol,
                    len(data),
                    expected,
                )
                if since is not None and hasattr(exchange, "fetch_ohlcv"):
                    try:
                        kwargs_r = {"symbol": symbol, "timeframe": timeframe, "limit": limit}
                        if asyncio.iscoroutinefunction(getattr(exchange, "fetch_ohlcv", None)):
                            try:
                                data_r = await _call_with_retry(
                                    exchange.fetch_ohlcv,
                                    timeout=REST_OHLCV_TIMEOUT,
                                    **kwargs_r,
                                )
                            except asyncio.CancelledError:
                                raise
                        else:
                            try:
                                data_r = await _call_with_retry(
                                    asyncio.to_thread,
                                    exchange.fetch_ohlcv,
                                    **kwargs_r,
                                    timeout=REST_OHLCV_TIMEOUT,
                                )
                            except asyncio.CancelledError:
                                raise
                        if len(data_r) > len(data):
                            data = data_r
                    except Exception:
                        pass
            return data
        if asyncio.iscoroutinefunction(getattr(exchange, "fetch_ohlcv", None)):
            params_f = inspect.signature(exchange.fetch_ohlcv).parameters
            kwargs_f = {"symbol": symbol, "timeframe": timeframe, "limit": limit}
            if since is not None and "since" in params_f:
                kwargs_f["since"] = since
            try:
                data = await _call_with_retry(
                    exchange.fetch_ohlcv,
                    timeout=REST_OHLCV_TIMEOUT,
                    **kwargs_f,
                )
            except asyncio.CancelledError:
                raise
            expected = limit
            if since is not None:
                try:
                    tf_sec = timeframe_seconds(exchange, timeframe)
                    now_ms = int(time.time() * 1000)
                    expected = min(limit, int((now_ms - since) // (tf_sec * 1000)) + 1)
                except Exception:
                    pass
            if len(data) < expected:
                logger.warning(
                    "Incomplete OHLCV for %s: got %d of %d",
                    symbol,
                    len(data),
                    expected,
                )
            if since is not None:
                    try:
                        kwargs_r = {"symbol": symbol, "timeframe": timeframe, "limit": limit}
                        try:
                            data_r = await _call_with_retry(
                                exchange.fetch_ohlcv,
                                timeout=REST_OHLCV_TIMEOUT,
                                **kwargs_r,
                            )
                        except asyncio.CancelledError:
                            raise
                        if len(data_r) > len(data):
                            data = data_r
                    except Exception:
                        pass
            return data
        params_f = inspect.signature(exchange.fetch_ohlcv).parameters
        kwargs_f = {"symbol": symbol, "timeframe": timeframe, "limit": limit}
        if since is not None and "since" in params_f:
            kwargs_f["since"] = since
        try:
            data = await _call_with_retry(
                asyncio.to_thread,
                exchange.fetch_ohlcv,
                **kwargs_f,
                timeout=REST_OHLCV_TIMEOUT,
            )
        except asyncio.CancelledError:
            raise
        expected = limit
        if since is not None:
            try:
                tf_sec = timeframe_seconds(exchange, timeframe)
                now_ms = int(time.time() * 1000)
                expected = min(limit, int((now_ms - since) // (tf_sec * 1000)) + 1)
            except Exception:
                pass
        if len(data) < expected:
            logger.warning(
                "Incomplete OHLCV for %s: got %d of %d",
                symbol,
                len(data),
                expected,
            )
            if since is not None:
                try:
                    kwargs_r = {"symbol": symbol, "timeframe": timeframe, "limit": limit}
                    try:
                        data_r = await _call_with_retry(
                            asyncio.to_thread,
                            exchange.fetch_ohlcv,
                            **kwargs_r,
                            timeout=REST_OHLCV_TIMEOUT,
                        )
                    except asyncio.CancelledError:
                        raise
                    if len(data_r) > len(data):
                        data = data_r
                except Exception:
                    pass
        return data
    except asyncio.TimeoutError as exc:
        ex_id = getattr(exchange, "id", "unknown")
        if use_websocket and hasattr(exchange, "watch_ohlcv"):
            logger.error(
                "WS OHLCV timeout for %s on %s (tf=%s limit=%s ws=%s): %s",
                symbol,
                ex_id,
                timeframe,
                limit,
                use_websocket,
                exc,
                exc_info=False,
            )
        else:
            logger.error(
                "REST OHLCV timeout for %s on %s (tf=%s limit=%s ws=%s): %s",
                symbol,
                ex_id,
                timeframe,
                limit,
                use_websocket,
                exc,
                exc_info=False,
            )
        if use_websocket and hasattr(exchange, "fetch_ohlcv"):
            logger.info(
                "Falling back to REST fetch_ohlcv for %s on %s limit %d",
                symbol,
                timeframe,
                limit,
            )
            try:
                if asyncio.iscoroutinefunction(getattr(exchange, "fetch_ohlcv", None)):
                    params_f = inspect.signature(exchange.fetch_ohlcv).parameters
                    kwargs_f = {"symbol": symbol, "timeframe": timeframe, "limit": limit}
                    if since is not None and "since" in params_f:
                        kwargs_f["since"] = since
                    try:
                        return await _call_with_retry(
                            exchange.fetch_ohlcv,
                            timeout=REST_OHLCV_TIMEOUT,
                            **kwargs_f,
                        )
                    except asyncio.CancelledError:
                        raise
                params_f = inspect.signature(exchange.fetch_ohlcv).parameters
                kwargs_f = {"symbol": symbol, "timeframe": timeframe, "limit": limit}
                if since is not None and "since" in params_f:
                    kwargs_f["since"] = since
                try:
                    return await _call_with_retry(
                        asyncio.to_thread,
                        exchange.fetch_ohlcv,
                        **kwargs_f,
                        timeout=REST_OHLCV_TIMEOUT,
                    )
                except asyncio.CancelledError:
                    raise
            except Exception as exc2:  # pragma: no cover - fallback
                ex_id = getattr(exchange, "id", "unknown")
                logger.error(
                    "REST fallback fetch_ohlcv failed for %s on %s (tf=%s limit=%s ws=%s): %s",
                    symbol,
                    ex_id,
                    timeframe,
                    limit,
                    use_websocket,
                    exc2,
                    exc_info=True,
            )
        return exc
    except asyncio.CancelledError:
        raise
    except Exception as exc:  # pragma: no cover - network
        if (
            use_websocket
            and hasattr(exchange, "fetch_ohlcv")
            and not force_websocket_history
        ):
            try:
                if asyncio.iscoroutinefunction(getattr(exchange, "fetch_ohlcv", None)):
                    params_f = inspect.signature(exchange.fetch_ohlcv).parameters
                    kwargs_f = {
                        "symbol": symbol,
                        "timeframe": timeframe,
                        "limit": limit,
                    }
                    if since is not None and "since" in params_f:
                        kwargs_f["since"] = since
                    try:
                        return await _call_with_retry(
                            exchange.fetch_ohlcv,
                            timeout=REST_OHLCV_TIMEOUT,
                            **kwargs_f,
                        )
                    except asyncio.CancelledError:
                        raise
                params_f = inspect.signature(exchange.fetch_ohlcv).parameters
                kwargs_f = {"symbol": symbol, "timeframe": timeframe, "limit": limit}
                if since is not None and "since" in params_f:
                    kwargs_f["since"] = since
                try:
                    return await _call_with_retry(
                        asyncio.to_thread,
                        exchange.fetch_ohlcv,
                        **kwargs_f,
                        timeout=REST_OHLCV_TIMEOUT,
                    )
                except asyncio.CancelledError:
                    raise
            except Exception:
                pass
        return exc


<<<<<<< HEAD
=======
async def fetch_dexscreener_ohlcv(
    symbol: str,
    timeframe: str = "1h",
    limit: int = 100,
) -> list | None:
    """Deprecated: use :func:`fetch_geckoterminal_ohlcv` instead."""

    warnings.warn(
        "fetch_dexscreener_ohlcv is deprecated; use fetch_geckoterminal_ohlcv",
        DeprecationWarning,
        stacklevel=2,
    )
    return await fetch_geckoterminal_ohlcv(symbol, timeframe=timeframe, limit=limit)


>>>>>>> 31620a95
async def fetch_geckoterminal_ohlcv(
    symbol: str,
    timeframe: str = "1h",
    limit: int = 100,
<<<<<<< HEAD
    *,
    min_24h_volume: float = 0.0,
) -> list | None:
    """Return OHLCV data for ``symbol`` from the GeckoTerminal API.

    The function queries GeckoTerminal for available pools of ``symbol`` on
    Solana, picks the pool with the highest 24h USD volume and skips it if the
    volume is below ``min_24h_volume``.  Candles are returned as a list of
    ``[timestamp_ms, open, high, low, close, volume_usd]`` or ``None`` on
    errors.
    """

    token = symbol.split("/")[0]

    unit = "minute"
    agg = 1
    if timeframe.endswith("m"):
        unit = "minute"
        try:
            agg = max(1, int(timeframe[:-1]))
        except Exception:
            agg = 1
    elif timeframe.endswith("h"):
        unit = "hour"
        try:
            agg = max(1, int(timeframe[:-1]))
        except Exception:
            agg = 1
    elif timeframe.endswith("d"):
        unit = "day"
        try:
            agg = max(1, int(timeframe[:-1]))
        except Exception:
            agg = 1

    pools_url = (
        "https://api.geckoterminal.com/api/v2/networks/solana/tokens/"
        f"{token}/pools"
    )

    try:
        async with aiohttp.ClientSession() as session:
            async with session.get(pools_url, timeout=10) as resp:
                if resp.status == 404:
                    logger.info("token not available on GeckoTerminal: %s", symbol)
                    return None
                resp.raise_for_status()
                pools_data = await resp.json()
    except Exception:  # pragma: no cover - network
        return None

    pools = pools_data.get("data") if isinstance(pools_data, dict) else []
    best_pool = None
    best_vol = -1.0
    for item in pools or []:
        attrs = item.get("attributes", {}) if isinstance(item, dict) else {}
        vol_str = (attrs.get("volume_usd") or {}).get("h24")
        try:
            vol = float(vol_str) if vol_str is not None else 0.0
        except Exception:
            vol = 0.0
        if vol > best_vol:
            best_vol = vol
            best_pool = attrs.get("address")

    if not best_pool or best_vol < float(min_24h_volume or 0):
        return None

    candles_url = (
        "https://api.geckoterminal.com/api/v2/networks/solana/pools/"
        f"{best_pool}/ohlcv/{unit}?aggregate={agg}&limit={limit}&currency=usd"
    )

    try:
        async with aiohttp.ClientSession() as session:
            async with session.get(candles_url, timeout=10) as resp:
                resp.raise_for_status()
                data = await resp.json()
    except Exception:  # pragma: no cover - network
        return None

    candles = (
        data.get("data", {})
        .get("attributes", {})
        .get("ohlcv_list", [])
    )

    result: list[list[float]] = []
    for c in candles[-limit:]:
        if not isinstance(c, list) or len(c) < 6:
            continue
        try:
            ts, o, h, l, cl, v = c[:6]
            result.append(
                [
                    int(float(ts) * 1000),
                    float(o),
                    float(h),
                    float(l),
                    float(cl),
                    float(v),
                ]
            )
        except Exception:
            continue

    return result


=======
) -> list | None:
    """Return OHLCV data for ``symbol`` from the GeckoTerminal API."""

    pair = symbol.replace("/", "_").lower()

    async with aiohttp.ClientSession() as session:
        async with session.get(
            f"https://api.geckoterminal.com/api/v2/search/pools?q={pair}",
            timeout=10,
        ) as resp:
            if resp.status == 404:
                logger.info("pair not available on GeckoTerminal: %s", symbol)
                return None
            resp.raise_for_status()
            data = await resp.json()

        pools = data.get("data") or []
        if not pools:
            logger.info("pair not available on GeckoTerminal: %s", symbol)
            return None

        pool_id = pools[0].get("id")
        vol = pools[0].get("attributes", {}).get("volume_usd")
        if pool_id is None or vol is None:
            logger.info("pair not available on GeckoTerminal: %s", symbol)
            return None

        async with session.get(
            f"https://api.geckoterminal.com/api/v2/pools/{pool_id}/ohlcv/{timeframe}?limit={limit}",
            timeout=10,
        ) as resp:
            if resp.status == 404:
                logger.info("pair not available on GeckoTerminal: %s", symbol)
                return None
            resp.raise_for_status()
            data = await resp.json()

    candles = data.get("data") or []

    result = []
    for c in candles[-limit:]:
        attrs = c.get("attributes", {})
        result.append(
            [
                int(attrs.get("timestamp", 0)),
                float(attrs.get("open", 0)),
                float(attrs.get("high", 0)),
                float(attrs.get("low", 0)),
                float(attrs.get("close", 0)),
                float(attrs.get("volume", 0)),
            ]
        )

    return result


async def fetch_geckoterminal_ohlcv(
    symbol: str,
    timeframe: str = "1h",
    limit: int = 100,
    *,
    return_price: bool = False,
) -> tuple[list, float] | tuple[list, float, float] | None:
    """Return OHLCV data and 24h volume for ``symbol`` from the GeckoTerminal API.

    If ``return_price`` is ``True`` the latest pool price is also returned.
    """
) -> tuple[list, float] | None:
    """Return OHLCV data and 24h volume for ``symbol`` from the GeckoTerminal API."""

    from urllib.parse import quote_plus

    query = quote_plus(symbol)
    search_url = (
        "https://api.geckoterminal.com/api/v2/search/pools"
        f"?query={query}&network=solana"
    )

    async with aiohttp.ClientSession() as session:
        async with session.get(search_url, timeout=10) as resp:
            if resp.status == 404:
                logger.info("pair not available on GeckoTerminal: %s", symbol)
                return None
            resp.raise_for_status()
            search_data = await resp.json()

        items = search_data.get("data") or []
        if not items:
            logger.info("pair not available on GeckoTerminal: %s", symbol)
            return None

        pool_id = str(items[0].get("id", ""))
        pool_addr = pool_id.split("_", 1)[-1]
        try:
            volume = float(
                items[0]
                .get("attributes", {})
                .get("volume_usd", {})
                .get("h24", 0.0)
            )
        except Exception:
            volume = 0.0
        try:
            price = float(
                items[0]
                .get("attributes", {})
                .get("base_token_price_quote_token", 0.0)
            )
        except Exception:
            price = 0.0

        ohlcv_url = (
            "https://api.geckoterminal.com/api/v2/networks/solana/pools/"
            f"{pool_addr}/ohlcv/{timeframe}?aggregate=1&limit={limit}"
        )

        async with session.get(ohlcv_url, timeout=10) as resp:
            resp.raise_for_status()
            data = await resp.json()

    candles = (
        (data.get("data") or {}).get("attributes", {}).get("ohlcv_list") or []
    )

    result: list = []
    for c in candles[-limit:]:
        result.append(
            [
                int(c[0]),
                float(c[1]),
                float(c[2]),
                float(c[3]),
                float(c[4]),
                float(c[5]),
            ]
        )

    if return_price:
        return result, volume, price
    return result, volume
>>>>>>> 31620a95


async def fetch_coingecko_ohlc(
    coin_id: str,
    timeframe: str = "1h",
    limit: int = 100,
) -> list | None:
    """Return OHLC data from CoinGecko as [timestamp, open, high, low, close, 0]."""

    days = 1
    if timeframe.endswith("d"):
        days = 90
    url = f"https://api.coingecko.com/api/v3/coins/{coin_id}/ohlc"
    params = {"vs_currency": "usd", "days": days}
    try:
        async with aiohttp.ClientSession() as session:
            async with session.get(url, params=params, timeout=10) as resp:
                resp.raise_for_status()
                data = await resp.json()
    except Exception:  # pragma: no cover - network
        return None

    result: list = []
    for c in data[-limit:]:
        if not isinstance(c, list) or len(c) < 5:
            continue
        try:
            ts, o, h, l, cl = c[:5]
            result.append(
                [int(ts), float(o), float(h), float(l), float(cl), 0.0]
            )
        except Exception:
            continue
    return result


async def fetch_dex_ohlcv(
    exchange,
    symbol: str,
    timeframe: str = "1h",
    limit: int = 100,
    *,
    min_volume_usd: float = 0.0,
) -> list | None:
    """Fetch DEX OHLCV with fallback to CoinGecko then Kraken."""

    try:
        res = await fetch_geckoterminal_ohlcv(symbol, timeframe=timeframe, limit=limit)
    except Exception as exc:  # pragma: no cover - network
        logger.error("GeckoTerminal OHLCV error for %s: %s", symbol, exc)
        res = None

    data = None
    if res:
        if isinstance(res, tuple):
            data, vol = res
        else:
            data = res
            vol = min_volume_usd
        if data and vol >= min_volume_usd:
            return data

    base = symbol.split("/")[0]
    coin_id = COINGECKO_IDS.get(base)
    if coin_id:
        data = await fetch_coingecko_ohlc(coin_id, timeframe=timeframe, limit=limit)
        if data:
            return data

    data = await fetch_ohlcv_async(exchange, symbol, timeframe=timeframe, limit=limit)
    if isinstance(data, Exception):
        return None
    return data


async def fetch_order_book_async(
    exchange,
    symbol: str,
    depth: int = 2,
) -> dict | Exception:
    """Return order book snapshot for ``symbol`` with top ``depth`` levels."""

    if hasattr(exchange, "has") and not exchange.has.get("fetchOrderBook"):
        return {}

    try:
        if asyncio.iscoroutinefunction(getattr(exchange, "fetch_order_book", None)):
            return await asyncio.wait_for(
                exchange.fetch_order_book(symbol, limit=depth), OHLCV_TIMEOUT
            )
        return await asyncio.wait_for(
            asyncio.to_thread(exchange.fetch_order_book, symbol, depth),
            OHLCV_TIMEOUT,
        )
    except asyncio.CancelledError:
        raise
    except Exception as exc:  # pragma: no cover - network
        return exc


async def load_ohlcv_parallel(
    exchange,
    symbols: Iterable[str],
    timeframe: str = "1h",
    limit: int = 100,
    since_map: Dict[str, int] | None = None,
    use_websocket: bool = False,
    force_websocket_history: bool = False,
    max_concurrent: int | None = None,
    notifier: TelegramNotifier | None = None,
) -> Dict[str, list]:
    """Fetch OHLCV data for multiple symbols concurrently.

    Parameters
    ----------
    notifier : TelegramNotifier | None, optional
        If provided, failures will be sent using this notifier.
    """

    since_map = since_map or {}

    now = time.time()
    filtered_symbols: List[str] = []
    for s in symbols:
        info = failed_symbols.get(s)
        if not info:
            filtered_symbols.append(s)
            continue
        if info.get("disabled"):
            continue
        if now - info["time"] >= info["delay"]:
            filtered_symbols.append(s)
    symbols = filtered_symbols

    if not symbols:
        return {}

    if max_concurrent is not None:
        if not isinstance(max_concurrent, int) or max_concurrent < 1:
            raise ValueError("max_concurrent must be a positive integer or None")
        sem = asyncio.Semaphore(max_concurrent)
    elif SEMA is not None:
        sem = SEMA
    else:
        sem = None

    async def sem_fetch(sym: str):
        async def _fetch_and_sleep():
            data = await fetch_ohlcv_async(
                exchange,
                sym,
                timeframe=timeframe,
                limit=limit,
                since=since_map.get(sym),
                use_websocket=use_websocket,
                force_websocket_history=force_websocket_history,
            )
            rl = getattr(exchange, "rateLimit", None)
            if rl:
                await asyncio.sleep(rl / 1000)
            return data

        if sem:
            async with sem:
                return await _fetch_and_sleep()

        return await _fetch_and_sleep()

    tasks = [asyncio.create_task(sem_fetch(s)) for s in symbols]

    results = await asyncio.gather(*tasks, return_exceptions=True)

    if any(isinstance(r, asyncio.CancelledError) for r in results):
        for t in tasks:
            if not t.done():
                t.cancel()
        raise asyncio.CancelledError()

    data: Dict[str, list] = {}
    ex_id = getattr(exchange, "id", "unknown")
    mode = "websocket" if use_websocket else "REST"
    for sym, res in zip(symbols, results):
        if res is UNSUPPORTED_SYMBOL:
            continue
        if isinstance(res, asyncio.CancelledError):
            raise res
        if isinstance(res, asyncio.TimeoutError):
            logger.error(
                "Timeout loading OHLCV for %s on %s limit %d: %s",
                sym,
                timeframe,
                limit,
                res,
                exc_info=True,
            )
            msg = (
                f"Timeout loading OHLCV for {sym} on {ex_id} "
                f"(tf={timeframe} limit={limit} mode={mode})"
            )
            logger.error(msg)
            if notifier and STATUS_UPDATES:
                notifier.notify(
                    f"Timeout loading OHLCV for {sym} on {timeframe} limit {limit}"
                )
            info = failed_symbols.get(sym)
            delay = RETRY_DELAY
            count = 1
            disabled = False
            if info is not None:
                delay = min(info["delay"] * 2, MAX_RETRY_DELAY)
                count = info.get("count", 0) + 1
                disabled = info.get("disabled", False)
            if count >= MAX_OHLCV_FAILURES:
                disabled = True
                if not info or not info.get("disabled"):
                    logger.info("Disabling %s after %d OHLCV failures", sym, count)
            failed_symbols[sym] = {
                "time": time.time(),
                "delay": delay,
                "count": count,
                "disabled": disabled,
            }
            continue
        if (isinstance(res, Exception) and not isinstance(res, asyncio.CancelledError)) or not res:
            logger.error(
                "Failed to load OHLCV for %s on %s limit %d: %s",
                sym,
                timeframe,
                limit,
                res,
                exc_info=isinstance(res, Exception),
            )
            msg = (
                f"Failed to load OHLCV for {sym} on {ex_id} "
                f"(tf={timeframe} limit={limit} mode={mode}): {res}"
            )
            logger.error(msg)
            if notifier and STATUS_UPDATES:
                notifier.notify(
                    f"Failed to load OHLCV for {sym} on {timeframe} limit {limit}: {res}"
                )
            info = failed_symbols.get(sym)
            delay = RETRY_DELAY
            count = 1
            disabled = False
            if info is not None:
                delay = min(info["delay"] * 2, MAX_RETRY_DELAY)
                count = info.get("count", 0) + 1
                disabled = info.get("disabled", False)
            if count >= MAX_OHLCV_FAILURES:
                disabled = True
                if not info or not info.get("disabled"):
                    logger.info("Disabling %s after %d OHLCV failures", sym, count)
            failed_symbols[sym] = {
                "time": time.time(),
                "delay": delay,
                "count": count,
                "disabled": disabled,
            }
            continue
        if res and len(res[0]) > 6:
            res = [[c[0], c[1], c[2], c[3], c[4], c[6]] for c in res]
        data[sym] = res
        failed_symbols.pop(sym, None)
    return data


async def update_ohlcv_cache(
    exchange,
    cache: Dict[str, pd.DataFrame],
    symbols: Iterable[str],
    timeframe: str = "1h",
    limit: int = 100,
    use_websocket: bool = False,
    force_websocket_history: bool = False,
    config: Dict | None = None,
    max_concurrent: int | None = None,
    notifier: TelegramNotifier | None = None,
) -> Dict[str, pd.DataFrame]:
    """Update cached OHLCV DataFrames with new candles.

    Parameters
    ----------
    max_concurrent : int | None, optional
        Maximum number of concurrent OHLCV requests. ``None`` means no limit.
    """

    from crypto_bot.regime.regime_classifier import clear_regime_cache

    if max_concurrent is not None:
        if not isinstance(max_concurrent, int) or max_concurrent < 1:
            raise ValueError("max_concurrent must be a positive integer or None")

    global _last_snapshot_time
    config = config or {}
    snapshot_interval = config.get("ohlcv_snapshot_frequency_minutes", 1440) * 60
    now = time.time()
    snapshot_due = now - _last_snapshot_time >= snapshot_interval

    logger.info("Starting OHLCV update for timeframe %s", timeframe)

    since_map: Dict[str, int | None] = {}
    if snapshot_due:
        _last_snapshot_time = now
        limit = config.get("ohlcv_snapshot_limit", limit)
        since_map = {sym: None for sym in symbols}
    else:
        for sym in symbols:
            df = cache.get(sym)
            if df is not None and not df.empty:
                since_map[sym] = int(df["timestamp"].iloc[-1]) + 1
    now = time.time()
    filtered_symbols: List[str] = []
    for s in symbols:
        info = failed_symbols.get(s)
        if not info:
            filtered_symbols.append(s)
            continue
        if info.get("disabled"):
            continue
        if now - info["time"] >= info["delay"]:
            filtered_symbols.append(s)
    symbols = filtered_symbols
    if not symbols:
        return cache

    logger.info(
        "Fetching %d candles for %d symbols on %s",
        limit,
        len(symbols),
        timeframe,
    )

    data_map = await load_ohlcv_parallel(
        exchange,
        symbols,
        timeframe,
        limit,
        since_map,
        use_websocket,
        force_websocket_history,
        max_concurrent,
        notifier,
    )

    logger.info(
        "Fetched OHLCV for %d/%d symbols on %s",
        len([s for s in symbols if s in data_map]),
        len(symbols),
        timeframe,
    )

    for sym in symbols:
        data = data_map.get(sym)
        if not data:
            info = failed_symbols.get(sym)
            skip_retry = (
                info is not None
                and time.time() - info["time"] < info["delay"]
                and since_map.get(sym) is None
            )
            if skip_retry:
                continue
            failed_symbols.pop(sym, None)
            full = await load_ohlcv_parallel(
                exchange,
                [sym],
                timeframe,
                limit,
                None,
                use_websocket,
                force_websocket_history,
                max_concurrent,
                notifier,
            )
            data = full.get(sym)
            if data:
                failed_symbols.pop(sym, None)
        if data is None:
            continue
        df_new = pd.DataFrame(
            data, columns=["timestamp", "open", "high", "low", "close", "volume"]
        )
        min_candles_required = int(limit * 0.5)
        if len(df_new) < min_candles_required:
            logger.warning(
                "Skipping %s on %s: only %d candles (need >= %d)",
                sym,
                timeframe,
                len(df_new),
                min_candles_required,
            )
            continue
        changed = False
        if sym in cache and not cache[sym].empty:
            last_ts = cache[sym]["timestamp"].iloc[-1]
            df_new = df_new[df_new["timestamp"] > last_ts]
            if df_new.empty:
                continue
            cache[sym] = pd.concat([cache[sym], df_new], ignore_index=True)
            changed = True
        else:
            cache[sym] = df_new
            changed = True
        if changed:
            cache[sym]["return"] = cache[sym]["close"].pct_change()
            clear_regime_cache(sym, timeframe)
    logger.info("Completed OHLCV update for timeframe %s", timeframe)
    return cache


async def update_multi_tf_ohlcv_cache(
    exchange,
    cache: Dict[str, Dict[str, pd.DataFrame]],
    symbols: Iterable[str],
    config: Dict,
    limit: int = 100,
    use_websocket: bool = False,
    force_websocket_history: bool = False,
    max_concurrent: int | None = None,
    notifier: TelegramNotifier | None = None,
) -> Dict[str, Dict[str, pd.DataFrame]]:
    """Update OHLCV caches for multiple timeframes.

    Parameters
    ----------
    config : Dict
        Configuration containing a ``timeframes`` list.
    """
    from crypto_bot.regime.regime_classifier import clear_regime_cache

    tfs = config.get("timeframes", ["1h"])
    logger.info("Updating OHLCV cache for timeframes: %s", tfs)

    min_volume_usd = float(config.get("min_volume_usd", 0) or 0)

    for tf in tfs:
        logger.info("Starting update for timeframe %s", tf)
        tf_cache = cache.get(tf, {})

        cex_symbols = [s for s in symbols if not s.endswith("/USDC")]
        dex_symbols = [s for s in symbols if s.endswith("/USDC")]

        if cex_symbols:
            tf_cache = await update_ohlcv_cache(
                exchange,
                tf_cache,
                cex_symbols,
                timeframe=tf,
                limit=limit,
                use_websocket=use_websocket,
                force_websocket_history=force_websocket_history,
                max_concurrent=max_concurrent,
                notifier=notifier,
            )

        for sym in dex_symbols:
            try:
<<<<<<< HEAD
                data = await fetch_geckoterminal_ohlcv(
                    sym,
                    timeframe=tf,
                    limit=limit,
                    min_24h_volume=min_volume_usd,
                )
            except Exception as exc:  # pragma: no cover - network
                logger.error("GeckoTerminal OHLCV error for %s: %s", sym, exc)
                data = None
            if data is None:
                tf_cache = await update_ohlcv_cache(
                    exchange,
                    tf_cache,
                    [sym],
                    timeframe=tf,
                    limit=limit,
                    use_websocket=use_websocket,
                    force_websocket_history=force_websocket_history,
                    max_concurrent=max_concurrent,
                    notifier=notifier,
                    config=config,
                )
=======
                data, vol = await fetch_geckoterminal_ohlcv(sym, timeframe=tf, limit=limit)
            except Exception as exc:  # pragma: no cover - network
                logger.error("GeckoTerminal OHLCV error for %s: %s", sym, exc)
                continue
            if not data or vol < min_volume_usd:
            data = await fetch_dex_ohlcv(
                exchange,
                sym,
                timeframe=tf,
                limit=limit,
                min_volume_usd=min_volume_usd,
            )
            if not data:
>>>>>>> 31620a95
                continue
            df_new = pd.DataFrame(
                data,
                columns=["timestamp", "open", "high", "low", "close", "volume"],
            )
            changed = False
            if sym in tf_cache and not tf_cache[sym].empty:
                last_ts = tf_cache[sym]["timestamp"].iloc[-1]
                df_new = df_new[df_new["timestamp"] > last_ts]
                if df_new.empty:
                    continue
                tf_cache[sym] = pd.concat([tf_cache[sym], df_new], ignore_index=True)
                changed = True
            else:
                tf_cache[sym] = df_new
                changed = True
            if changed:
                tf_cache[sym]["return"] = tf_cache[sym]["close"].pct_change()
                clear_regime_cache(sym, tf)

        cache[tf] = tf_cache
        logger.info("Finished update for timeframe %s", tf)

    return cache


async def update_regime_tf_cache(
    exchange,
    cache: Dict[str, Dict[str, pd.DataFrame]],
    symbols: Iterable[str],
    config: Dict,
    limit: int = 100,
    use_websocket: bool = False,
    force_websocket_history: bool = False,
    max_concurrent: int | None = None,
    notifier: TelegramNotifier | None = None,
    df_map: Dict[str, Dict[str, pd.DataFrame]] | None = None,
) -> Dict[str, Dict[str, pd.DataFrame]]:
    """Update OHLCV caches for regime detection timeframes."""
    regime_cfg = {**config, "timeframes": config.get("regime_timeframes", [])}
    tfs = regime_cfg["timeframes"]
    logger.info("Updating regime cache for timeframes: %s", tfs)

    missing_tfs: List[str] = []
    if df_map is not None:
        for tf in tfs:
            tf_data = df_map.get(tf)
            if tf_data is None:
                missing_tfs.append(tf)
                continue
            tf_cache = cache.setdefault(tf, {})
            for sym in symbols:
                df = tf_data.get(sym)
                if df is not None:
                    tf_cache[sym] = df
            cache[tf] = tf_cache
    else:
        missing_tfs = tfs

    if missing_tfs:
        fetch_cfg = {**regime_cfg, "timeframes": missing_tfs}
        cache = await update_multi_tf_ohlcv_cache(
            exchange,
            cache,
            symbols,
            fetch_cfg,
            limit=limit,
            use_websocket=use_websocket,
            force_websocket_history=force_websocket_history,
            max_concurrent=max_concurrent,
            notifier=notifier,
        )

    return cache<|MERGE_RESOLUTION|>--- conflicted
+++ resolved
@@ -736,8 +736,6 @@
         return exc
 
 
-<<<<<<< HEAD
-=======
 async def fetch_dexscreener_ohlcv(
     symbol: str,
     timeframe: str = "1h",
@@ -753,12 +751,10 @@
     return await fetch_geckoterminal_ohlcv(symbol, timeframe=timeframe, limit=limit)
 
 
->>>>>>> 31620a95
 async def fetch_geckoterminal_ohlcv(
     symbol: str,
     timeframe: str = "1h",
     limit: int = 100,
-<<<<<<< HEAD
     *,
     min_24h_volume: float = 0.0,
 ) -> list | None:
@@ -868,7 +864,6 @@
     return result
 
 
-=======
 ) -> list | None:
     """Return OHLCV data for ``symbol`` from the GeckoTerminal API."""
 
@@ -1009,7 +1004,6 @@
     if return_price:
         return result, volume, price
     return result, volume
->>>>>>> 31620a95
 
 
 async def fetch_coingecko_ohlc(
@@ -1468,7 +1462,6 @@
 
         for sym in dex_symbols:
             try:
-<<<<<<< HEAD
                 data = await fetch_geckoterminal_ohlcv(
                     sym,
                     timeframe=tf,
@@ -1491,7 +1484,6 @@
                     notifier=notifier,
                     config=config,
                 )
-=======
                 data, vol = await fetch_geckoterminal_ohlcv(sym, timeframe=tf, limit=limit)
             except Exception as exc:  # pragma: no cover - network
                 logger.error("GeckoTerminal OHLCV error for %s: %s", sym, exc)
@@ -1505,7 +1497,6 @@
                 min_volume_usd=min_volume_usd,
             )
             if not data:
->>>>>>> 31620a95
                 continue
             df_new = pd.DataFrame(
                 data,
