from typing import Iterable, List, Dict
import asyncio
import inspect
import time
import pandas as pd

<<<<<<< HEAD
_last_snapshot_time = 0
=======
from .logger import setup_logger

logger = setup_logger(__name__, "crypto_bot/logs/bot.log")

failed_symbols: Dict[str, float] = {}
retry_delay = 300
>>>>>>> 8d2eadbf


def is_symbol_type(pair_info: dict, allowed: List[str]) -> bool:
    """Return ``True`` if ``pair_info`` matches one of the ``allowed`` types.

    The heuristic checks common CCXT fields like ``type`` and boolean flags
    (``spot``, ``future``, ``swap``) along with nested ``info`` metadata.  If no
    explicit type can be determined, a pair is treated as ``spot`` by default.
    """

    allowed_set = {t.lower() for t in allowed}

    market_type = str(pair_info.get("type", "")).lower()
    if market_type:
        return market_type in allowed_set

    for key in ("spot", "future", "swap", "option"):
        if pair_info.get(key) and key in allowed_set:
            return True

    info = pair_info.get("info", {}) or {}
    asset_class = str(info.get("assetClass", "")).lower()
    if asset_class:
        if asset_class in allowed_set:
            return True
        if asset_class in ("perpetual", "swap") and "swap" in allowed_set:
            return True
        if asset_class in ("future", "futures") and "future" in allowed_set:
            return True

    contract_type = str(info.get("contractType", "")).lower()
    if contract_type:
        if contract_type in allowed_set:
            return True
        if "perp" in contract_type and "swap" in allowed_set:
            return True

    # default to spot if no derivative hints are present
    if "spot" in allowed_set:
        derivative_keys = (
            "future",
            "swap",
            "option",
            "expiry",
            "contract",
            "settlement",
        )
        if not any(k in pair_info for k in derivative_keys) and not any(
            k in info for k in derivative_keys
        ):
            return True

    return False


async def load_kraken_symbols(
    exchange,
    exclude: Iterable[str] | None = None,
    config: Dict | None = None,
) -> List[str]:
    """Return a list of active trading pairs on Kraken.

    Parameters
    ----------
    exchange : ccxt Exchange
        Exchange instance connected to Kraken.
    exclude : Iterable[str] | None
        Symbols to exclude from the result.
    """

    exclude_set = set(exclude or [])
    if config is not None:
        allowed_types = config.get("exchange_market_types", ["spot"])
    else:
        allowed_types = list(getattr(exchange, "exchange_market_types", ["spot"]))

    if asyncio.iscoroutinefunction(getattr(exchange, "load_markets", None)):
        markets = await exchange.load_markets()
    else:
        markets = await asyncio.to_thread(exchange.load_markets)

    symbols: List[str] = []
    for symbol, data in markets.items():
        if not data.get("active", True):
            continue
        if not is_symbol_type(data, allowed_types):
            continue
        if symbol in exclude_set:
            continue
        if allowed_types:
            m_type = data.get("type")
            if m_type is None:
                if data.get("spot"):
                    m_type = "spot"
                elif data.get("margin"):
                    m_type = "margin"
                elif data.get("future") or data.get("futures"):
                    m_type = "futures"
            if m_type not in allowed_types:
                continue
        symbols.append(symbol)
    return symbols


async def fetch_ohlcv_async(
    exchange,
    symbol: str,
    timeframe: str = "1h",
    limit: int = 100,
    since: int | None = None,
    use_websocket: bool = False,
    force_websocket_history: bool = False,
) -> list | Exception:
    """Return OHLCV data for ``symbol`` using async I/O."""
    try:
        if use_websocket and hasattr(exchange, "watch_ohlcv"):
            params = inspect.signature(exchange.watch_ohlcv).parameters
            kwargs = {"symbol": symbol, "timeframe": timeframe, "limit": limit}
            if since is not None and "since" in params:
                kwargs["since"] = since
            data = await exchange.watch_ohlcv(**kwargs)
            if (
                limit
                and len(data) < limit
                and not force_websocket_history
                and hasattr(exchange, "fetch_ohlcv")
            ):
                if asyncio.iscoroutinefunction(getattr(exchange, "fetch_ohlcv", None)):
                    params_f = inspect.signature(exchange.fetch_ohlcv).parameters
                    kwargs_f = {"symbol": symbol, "timeframe": timeframe, "limit": limit}
                    if since is not None and "since" in params_f:
                        kwargs_f["since"] = since
                    return await exchange.fetch_ohlcv(**kwargs_f)
                params_f = inspect.signature(exchange.fetch_ohlcv).parameters
                kwargs_f = {"symbol": symbol, "timeframe": timeframe, "limit": limit}
                if since is not None and "since" in params_f:
                    kwargs_f["since"] = since
                return await asyncio.to_thread(exchange.fetch_ohlcv, **kwargs_f)
            return data
        if asyncio.iscoroutinefunction(getattr(exchange, "fetch_ohlcv", None)):
            params_f = inspect.signature(exchange.fetch_ohlcv).parameters
            kwargs_f = {"symbol": symbol, "timeframe": timeframe, "limit": limit}
            if since is not None and "since" in params_f:
                kwargs_f["since"] = since
            return await exchange.fetch_ohlcv(**kwargs_f)
        params_f = inspect.signature(exchange.fetch_ohlcv).parameters
        kwargs_f = {"symbol": symbol, "timeframe": timeframe, "limit": limit}
        if since is not None and "since" in params_f:
            kwargs_f["since"] = since
        return await asyncio.to_thread(exchange.fetch_ohlcv, **kwargs_f)
    except Exception as exc:  # pragma: no cover - network
        if (
            use_websocket
            and hasattr(exchange, "fetch_ohlcv")
            and not force_websocket_history
        ):
            try:
                if asyncio.iscoroutinefunction(getattr(exchange, "fetch_ohlcv", None)):
                    params_f = inspect.signature(exchange.fetch_ohlcv).parameters
                    kwargs_f = {"symbol": symbol, "timeframe": timeframe, "limit": limit}
                    if since is not None and "since" in params_f:
                        kwargs_f["since"] = since
                    return await exchange.fetch_ohlcv(**kwargs_f)
                params_f = inspect.signature(exchange.fetch_ohlcv).parameters
                kwargs_f = {"symbol": symbol, "timeframe": timeframe, "limit": limit}
                if since is not None and "since" in params_f:
                    kwargs_f["since"] = since
                return await asyncio.to_thread(exchange.fetch_ohlcv, **kwargs_f)
            except Exception:
                pass
        return exc


async def load_ohlcv_parallel(
    exchange,
    symbols: Iterable[str],
    timeframe: str = "1h",
    limit: int = 100,
    since_map: Dict[str, int] | None = None,
    use_websocket: bool = False,
    force_websocket_history: bool = False,
    max_concurrent: int | None = None,
) -> Dict[str, list]:
    """Fetch OHLCV data for multiple symbols concurrently."""

    since_map = since_map or {}

    now = time.time()
    symbols = [
        s
        for s in symbols
        if failed_symbols.get(s, 0) <= 0 or now - failed_symbols[s] >= retry_delay
    ]

    if not symbols:
        return {}

    if max_concurrent is not None:
        if not isinstance(max_concurrent, int) or max_concurrent < 1:
            raise ValueError("max_concurrent must be a positive integer or None")
        sem = asyncio.Semaphore(max_concurrent)
    else:
        sem = None

    async def sem_fetch(sym: str):
        if sem:
            async with sem:
                return await fetch_ohlcv_async(
                    exchange,
                    sym,
                    timeframe=timeframe,
                    limit=limit,
                    since=since_map.get(sym),
                    use_websocket=use_websocket,
                    force_websocket_history=force_websocket_history,
                )
        return await fetch_ohlcv_async(
            exchange,
            sym,
            timeframe=timeframe,
            limit=limit,
            since=since_map.get(sym),
            use_websocket=use_websocket,
            force_websocket_history=force_websocket_history,
        )

    tasks = [asyncio.create_task(sem_fetch(s)) for s in symbols]

    results = await asyncio.gather(*tasks, return_exceptions=True)

    data: Dict[str, list] = {}
    for sym, res in zip(symbols, results):
        if isinstance(res, Exception) or not res:
            logger.error("Failed to load OHLCV for %s: %s", sym, res)
            failed_symbols[sym] = time.time()
            continue
        if res and len(res[0]) > 6:
            res = [[c[0], c[1], c[2], c[3], c[4], c[6]] for c in res]
        data[sym] = res
        failed_symbols.pop(sym, None)
    return data


async def update_ohlcv_cache(
    exchange,
    cache: Dict[str, pd.DataFrame],
    symbols: Iterable[str],
    timeframe: str = "1h",
    limit: int = 100,
    use_websocket: bool = False,
    force_websocket_history: bool = False,
    config: Dict | None = None,
    max_concurrent: int | None = None,
) -> Dict[str, pd.DataFrame]:
    """Update cached OHLCV DataFrames with new candles.

    Parameters
    ----------
    max_concurrent : int | None, optional
        Maximum number of concurrent OHLCV requests. ``None`` means no limit.
    """

    if max_concurrent is not None:
        if not isinstance(max_concurrent, int) or max_concurrent < 1:
            raise ValueError("max_concurrent must be a positive integer or None")

<<<<<<< HEAD
    global _last_snapshot_time
    config = config or {}
    snapshot_interval = config.get("ohlcv_snapshot_frequency_minutes", 1440) * 60
    now = time.time()
    snapshot_due = now - _last_snapshot_time >= snapshot_interval

    since_map: Dict[str, int | None] = {}
    if snapshot_due:
        _last_snapshot_time = now
        limit = config.get("ohlcv_snapshot_limit", limit)
        since_map = {sym: None for sym in symbols}
    else:
        for sym in symbols:
            df = cache.get(sym)
            if df is not None and not df.empty:
                since_map[sym] = int(df["timestamp"].iloc[-1]) + 1
=======
    now = time.time()
    symbols = [
        s
        for s in symbols
        if s not in failed_symbols or now - failed_symbols[s] >= retry_delay
    ]
    if not symbols:
        return cache

    since_map: Dict[str, int] = {}
    for sym in symbols:
        df = cache.get(sym)
        if df is not None and not df.empty:
            since_map[sym] = int(df["timestamp"].iloc[-1])
>>>>>>> 8d2eadbf

    data_map = await load_ohlcv_parallel(
        exchange,
        symbols,
        timeframe,
        limit,
        since_map,
        use_websocket,
        force_websocket_history,
        max_concurrent,
    )

    for sym in symbols:
        data = data_map.get(sym)
        if not data:
            if sym in failed_symbols and time.time() - failed_symbols[sym] < retry_delay:
                continue
            full = await load_ohlcv_parallel(
                exchange,
                [sym],
                timeframe,
                limit,
                None,
                use_websocket,
                force_websocket_history,
                max_concurrent,
            )
            data = full.get(sym)
        if data is None:
            continue
        df_new = pd.DataFrame(
            data, columns=["timestamp", "open", "high", "low", "close", "volume"]
        )
        if sym in cache and not cache[sym].empty:
            last_ts = cache[sym]["timestamp"].iloc[-1]
            df_new = df_new[df_new["timestamp"] > last_ts]
            if df_new.empty:
                continue
            cache[sym] = pd.concat([cache[sym], df_new], ignore_index=True)
        else:
            cache[sym] = df_new
    return cache


async def update_multi_tf_ohlcv_cache(
    exchange,
    cache: Dict[str, Dict[str, pd.DataFrame]],
    symbols: Iterable[str],
    config: Dict,
    limit: int = 100,
    use_websocket: bool = False,
    force_websocket_history: bool = False,
    max_concurrent: int | None = None,
) -> Dict[str, Dict[str, pd.DataFrame]]:
    """Update OHLCV caches for multiple timeframes.

    Parameters
    ----------
    config : Dict
        Configuration containing a ``timeframes`` list.
    """

    for tf in config.get("timeframes", ["1h"]):
        tf_cache = cache.get(tf, {})
        cache[tf] = await update_ohlcv_cache(
            exchange,
            tf_cache,
            symbols,
            timeframe=tf,
            limit=limit,
            use_websocket=use_websocket,
            force_websocket_history=force_websocket_history,
            max_concurrent=max_concurrent,
        )

    return cache<|MERGE_RESOLUTION|>--- conflicted
+++ resolved
@@ -4,16 +4,13 @@
 import time
 import pandas as pd
 
-<<<<<<< HEAD
 _last_snapshot_time = 0
-=======
 from .logger import setup_logger
 
 logger = setup_logger(__name__, "crypto_bot/logs/bot.log")
 
 failed_symbols: Dict[str, float] = {}
 retry_delay = 300
->>>>>>> 8d2eadbf
 
 
 def is_symbol_type(pair_info: dict, allowed: List[str]) -> bool:
@@ -280,7 +277,6 @@
         if not isinstance(max_concurrent, int) or max_concurrent < 1:
             raise ValueError("max_concurrent must be a positive integer or None")
 
-<<<<<<< HEAD
     global _last_snapshot_time
     config = config or {}
     snapshot_interval = config.get("ohlcv_snapshot_frequency_minutes", 1440) * 60
@@ -297,7 +293,6 @@
             df = cache.get(sym)
             if df is not None and not df.empty:
                 since_map[sym] = int(df["timestamp"].iloc[-1]) + 1
-=======
     now = time.time()
     symbols = [
         s
@@ -312,7 +307,6 @@
         df = cache.get(sym)
         if df is not None and not df.empty:
             since_map[sym] = int(df["timestamp"].iloc[-1])
->>>>>>> 8d2eadbf
 
     data_map = await load_ohlcv_parallel(
         exchange,
