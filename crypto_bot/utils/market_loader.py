--- conflicted
+++ resolved
@@ -755,7 +755,6 @@
     symbol: str,
     timeframe: str = "1h",
     limit: int = 100,
-<<<<<<< HEAD
 ) -> list | None:
     """Return OHLCV data for ``symbol`` from the GeckoTerminal API."""
 
@@ -823,10 +822,8 @@
 
     If ``return_price`` is ``True`` the latest pool price is also returned.
     """
-=======
 ) -> tuple[list, float] | None:
     """Return OHLCV data and 24h volume for ``symbol`` from the GeckoTerminal API."""
->>>>>>> 6aa0ba3d
 
     from urllib.parse import quote_plus
 
