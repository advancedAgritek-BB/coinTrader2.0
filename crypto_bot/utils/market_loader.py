"""Utilities for loading trading symbols and fetching OHLCV data."""

from typing import Iterable, List, Dict, Any
import asyncio
import inspect
import time
from pathlib import Path
import yaml
import pandas as pd
import ccxt
import aiohttp
import warnings

from .telegram import TelegramNotifier
from .logger import LOG_DIR, setup_logger
from pathlib import Path


_last_snapshot_time = 0

logger = setup_logger(__name__, LOG_DIR / "bot.log")

failed_symbols: Dict[str, Dict[str, Any]] = {}
RETRY_DELAY = 300
MAX_RETRY_DELAY = 3600
OHLCV_TIMEOUT = 30
# Default timeout when fetching OHLCV data over WebSocket
WS_OHLCV_TIMEOUT = 30
# REST requests occasionally face Cloudflare delays up to a minute
REST_OHLCV_TIMEOUT = 120
MAX_OHLCV_FAILURES = 3
MAX_WS_LIMIT = 500
CONFIG_PATH = Path(__file__).resolve().parents[1] / "config.yaml"
UNSUPPORTED_SYMBOL = object()
STATUS_UPDATES = True
SEMA: asyncio.Semaphore | None = None

# Mapping of common symbols to CoinGecko IDs for OHLC fallback
COINGECKO_IDS = {
    "BTC": "bitcoin",
    "ETH": "ethereum",
    "SOL": "solana",
}


def configure(
    ohlcv_timeout: int | float | None = None,
    max_failures: int | None = None,
    max_ws_limit: int | None = None,
    status_updates: bool | None = None,
    ws_ohlcv_timeout: int | float | None = None,
    rest_ohlcv_timeout: int | float | None = None,
    max_concurrent: int | None = None,
) -> None:
    """Configure module-wide settings."""
    global OHLCV_TIMEOUT, MAX_OHLCV_FAILURES, MAX_WS_LIMIT, STATUS_UPDATES, SEMA
    if ohlcv_timeout is not None:
        try:
            val = max(1, int(ohlcv_timeout))
            OHLCV_TIMEOUT = val
            WS_OHLCV_TIMEOUT = val
            REST_OHLCV_TIMEOUT = val
        except (TypeError, ValueError):
            logger.warning(
                "Invalid ohlcv_timeout %s; using default %s",
                ohlcv_timeout,
                OHLCV_TIMEOUT,
            )
    if ws_ohlcv_timeout is not None:
        try:
            WS_OHLCV_TIMEOUT = max(1, int(ws_ohlcv_timeout))
        except (TypeError, ValueError):
            logger.warning(
                "Invalid WS_OHLCV_TIMEOUT %s; using default %s",
                ws_ohlcv_timeout,
                WS_OHLCV_TIMEOUT,
            )
    if rest_ohlcv_timeout is not None:
        try:
            REST_OHLCV_TIMEOUT = max(1, int(rest_ohlcv_timeout))
        except (TypeError, ValueError):
            logger.warning(
                "Invalid REST_OHLCV_TIMEOUT %s; using default %s",
                rest_ohlcv_timeout,
                REST_OHLCV_TIMEOUT,
            )
    if max_failures is not None:
        try:
            MAX_OHLCV_FAILURES = max(1, int(max_failures))
        except (TypeError, ValueError):
            logger.warning(
                "Invalid MAX_OHLCV_FAILURES %s; using default %s",
                max_failures,
                MAX_OHLCV_FAILURES,
            )
    if max_ws_limit is None:
        try:
            with open(CONFIG_PATH) as f:
                cfg = yaml.safe_load(f) or {}
            cfg_val = cfg.get("max_ws_limit")
            if cfg_val is not None:
                max_ws_limit = cfg_val
        except Exception:
            pass
    if max_ws_limit is not None:
        try:
            MAX_WS_LIMIT = max(1, int(max_ws_limit))
        except (TypeError, ValueError):
            logger.warning(
                "Invalid MAX_WS_LIMIT %s; using default %s",
                max_ws_limit,
                MAX_WS_LIMIT,
            )
    if status_updates is not None:
        STATUS_UPDATES = bool(status_updates)
    if max_concurrent is None:
        try:
            with open(CONFIG_PATH) as f:
                cfg = yaml.safe_load(f) or {}
            cfg_val = cfg.get("max_concurrent_ohlcv")
            if cfg_val is not None:
                max_concurrent = cfg_val
        except Exception:
            pass
    if max_concurrent is not None:
        try:
            val = int(max_concurrent)
            if val < 1:
                raise ValueError
            SEMA = asyncio.Semaphore(val)
        except (TypeError, ValueError):
            logger.warning(
                "Invalid max_concurrent %s; disabling semaphore", max_concurrent
            )
            SEMA = None


def is_symbol_type(pair_info: dict, allowed: List[str]) -> bool:
    """Return ``True`` if ``pair_info`` matches one of the ``allowed`` types.

    The heuristic checks common CCXT fields like ``type`` and boolean flags
    (``spot``, ``future``, ``swap``) along with nested ``info`` metadata.  If no
    explicit type can be determined, a pair is treated as ``spot`` by default.
    """

    allowed_set = {t.lower() for t in allowed}

    market_type = str(pair_info.get("type", "")).lower()
    if market_type:
        return market_type in allowed_set

    for key in ("spot", "future", "swap", "option"):
        if pair_info.get(key) and key in allowed_set:
            return True

    info = pair_info.get("info", {}) or {}
    asset_class = str(info.get("assetClass", "")).lower()
    if asset_class:
        if asset_class in allowed_set:
            return True
        if asset_class in ("perpetual", "swap") and "swap" in allowed_set:
            return True
        if asset_class in ("future", "futures") and "future" in allowed_set:
            return True

    contract_type = str(info.get("contractType", "")).lower()
    if contract_type:
        if contract_type in allowed_set:
            return True
        if "perp" in contract_type and "swap" in allowed_set:
            return True

    # default to spot if no derivative hints are present
    if "spot" in allowed_set:
        derivative_keys = (
            "future",
            "swap",
            "option",
            "expiry",
            "contract",
            "settlement",
        )
        if not any(k in pair_info for k in derivative_keys) and not any(
            k in info for k in derivative_keys
        ):
            return True

    return False


def timeframe_seconds(exchange, timeframe: str) -> int:
    """Return timeframe length in seconds."""
    if hasattr(exchange, "parse_timeframe"):
        try:
            return int(exchange.parse_timeframe(timeframe))
        except Exception:
            pass
    unit = timeframe[-1]
    value = int(timeframe[:-1])
    if unit == "s":
        return value
    if unit == "m":
        return value * 60
    if unit == "h":
        return value * 3600
    if unit == "d":
        return value * 86400
    if unit == "w":
        return value * 604800
    if unit == "M":
        return value * 2592000
    raise ValueError(f"Unknown timeframe {timeframe}")


async def _call_with_retry(func, *args, timeout=None, **kwargs):
    """Call ``func`` with exponential back-off on 520/522 errors."""

    attempts = 3
    for attempt in range(attempts):
        try:
            if timeout is not None:
                return await asyncio.wait_for(
                    asyncio.shield(func(*args, **kwargs)), timeout
                )
            return await func(*args, **kwargs)
        except asyncio.CancelledError:
            raise
        except (ccxt.ExchangeError, ccxt.NetworkError) as exc:
            if getattr(exc, "http_status", None) in (520, 522) and attempt < attempts - 1:
                await asyncio.sleep(2 ** attempt)
                continue
            raise


async def load_kraken_symbols(
    exchange,
    exclude: Iterable[str] | None = None,
    config: Dict | None = None,
) -> List[str] | None:
    """Return a list of active trading pairs on Kraken.

    Parameters
    ----------
    exchange : ccxt Exchange
        Exchange instance connected to Kraken.
    exclude : Iterable[str] | None
        Symbols to exclude from the result.
    """

    exclude_set = set(exclude or [])
    if config and "exchange_market_types" in config:
        allowed_types = set(config["exchange_market_types"])
    else:
        allowed_types = set(getattr(exchange, "exchange_market_types", []))
        if not allowed_types:
            allowed_types = {"spot"}

    markets = None
    if getattr(exchange, "has", {}).get("fetchMarketsByType"):
        fetcher = (
            getattr(exchange, "fetch_markets_by_type", None)
            or getattr(exchange, "fetchMarketsByType", None)
        )
        if fetcher:
            markets = {}
            for m_type in allowed_types:
                try:
                    if asyncio.iscoroutinefunction(fetcher):
                        fetched = await fetcher(m_type)
                    else:
                        fetched = await asyncio.to_thread(fetcher, m_type)
                except TypeError:
                    params = {"type": m_type}
                    if asyncio.iscoroutinefunction(fetcher):
                        fetched = await fetcher(params)
                    else:
                        fetched = await asyncio.to_thread(fetcher, params)
                except Exception as exc:  # pragma: no cover - safety
                    logger.warning("fetch_markets_by_type failed: %s", exc)
                    continue
                if isinstance(fetched, dict):
                    for sym, info in fetched.items():
                        info.setdefault("type", m_type)
                        markets[sym] = info
                elif isinstance(fetched, list):
                    for info in fetched:
                        sym = info.get("symbol")
                        if sym:
                            info.setdefault("type", m_type)
                            markets[sym] = info
    if markets is None:
        if asyncio.iscoroutinefunction(getattr(exchange, "load_markets", None)):
            markets = await exchange.load_markets()
        else:
            markets = await asyncio.to_thread(exchange.load_markets)

    df = pd.DataFrame.from_dict(markets, orient="index")
    df.index.name = "symbol"
    if "symbol" in df.columns:
        df.drop(columns=["symbol"], inplace=True)
    df.reset_index(inplace=True)

    df["active"] = df.get("active", True).fillna(True)
    df["reason"] = None
    df.loc[~df["active"], "reason"] = "inactive"

    mask_type = df.apply(lambda r: is_symbol_type(r.to_dict(), allowed_types), axis=1)
    df.loc[df["reason"].isna() & ~mask_type, "reason"] = (
        "type mismatch (" + df.get("type", "unknown").fillna("unknown").astype(str) + ")"
    )

    df.loc[df["reason"].isna() & df["symbol"].isin(exclude_set), "reason"] = "excluded"

    symbols: List[str] = []
    for row in df.itertuples():
        if row.reason:
            logger.debug("Skipping symbol %s: %s", row.symbol, row.reason)
        else:
            logger.debug("Including symbol %s", row.symbol)
            symbols.append(row.symbol)

    if not symbols:
        logger.warning("No active trading pairs were discovered")
        return None

    return symbols


async def fetch_ohlcv_async(
    exchange,
    symbol: str,
    timeframe: str = "1h",
    limit: int = 100,
    since: int | None = None,
    use_websocket: bool = False,
    force_websocket_history: bool = False,
) -> list | Exception:
    """Return OHLCV data for ``symbol`` using async I/O."""

    if hasattr(exchange, "has") and not exchange.has.get("fetchOHLCV"):
        ex_id = getattr(exchange, "id", "unknown")
        logger.warning("Exchange %s lacks fetchOHLCV capability", ex_id)
        return []
    if (
        getattr(exchange, "timeframes", None)
        and timeframe not in getattr(exchange, "timeframes", {})
    ):
        ex_id = getattr(exchange, "id", "unknown")
        logger.warning("Timeframe %s not supported on %s", timeframe, ex_id)
        return []

    if timeframe in ("1h", "4h", "1d"):
        use_websocket = False

    try:
        if hasattr(exchange, "symbols"):
            if not exchange.symbols and hasattr(exchange, "load_markets"):
                try:
                    if asyncio.iscoroutinefunction(getattr(exchange, "load_markets", None)):
                        await exchange.load_markets()
                    else:
                        await asyncio.to_thread(exchange.load_markets)
                except Exception as exc:
                    logger.warning("load_markets failed: %s", exc)
            if exchange.symbols and symbol not in exchange.symbols:
                logger.warning(
                    "Skipping unsupported symbol %s on %s",
                    symbol,
                    getattr(exchange, "id", "unknown"),
                )
                failed_symbols[symbol] = {
                    "time": time.time(),
                    "delay": MAX_RETRY_DELAY,
                    "count": MAX_OHLCV_FAILURES,
                    "disabled": True,
                }
                return UNSUPPORTED_SYMBOL
        if (
            use_websocket
            and since is None
            and timeframe == "1m"
            and limit > MAX_WS_LIMIT
            and not force_websocket_history
        ):
            logger.info(
                "Skipping WebSocket OHLCV for %s limit %d exceeds %d",
                symbol,
                limit,
                MAX_WS_LIMIT,
            )
            use_websocket = False
            limit = min(limit, MAX_WS_LIMIT)
        if use_websocket and since is not None:
            try:
                seconds = timeframe_seconds(exchange, timeframe)
                candles_needed = int((time.time() - since) / seconds) + 1
                if candles_needed < limit:
                    limit = candles_needed
            except Exception:
                pass
        if use_websocket and hasattr(exchange, "watch_ohlcv"):
            params = inspect.signature(exchange.watch_ohlcv).parameters
            ws_limit = limit
            kwargs = {"symbol": symbol, "timeframe": timeframe, "limit": ws_limit}
            if since is not None and "since" in params:
                kwargs["since"] = since
                tf_sec = timeframe_seconds(exchange, timeframe)
                try:
                    if since > 1e10:
                        now_ms = int(time.time() * 1000)
                        expected = max(0, (now_ms - since) // (tf_sec * 1000))
                        ws_limit = max(1, min(ws_limit, int(expected) + 2))
                    else:
                        expected = max(0, (time.time() - since) // tf_sec)
                        ws_limit = max(1, min(ws_limit, int(expected) + 1))
                    kwargs["limit"] = ws_limit
                except Exception:
                    pass
            try:
                data = await _call_with_retry(
                    exchange.watch_ohlcv, timeout=WS_OHLCV_TIMEOUT, **kwargs
                )
            except asyncio.CancelledError:
                raise
            if (
                ws_limit
                and len(data) < ws_limit
                and not force_websocket_history
                and hasattr(exchange, "fetch_ohlcv")
            ):
                if asyncio.iscoroutinefunction(getattr(exchange, "fetch_ohlcv", None)):
                    params_f = inspect.signature(exchange.fetch_ohlcv).parameters
                    kwargs_f = {
                        "symbol": symbol,
                        "timeframe": timeframe,
                        "limit": limit,
                    }
                    if since is not None and "since" in params_f:
                        kwargs_f["since"] = since
                    try:
                        data = await _call_with_retry(
                            exchange.fetch_ohlcv,
                            timeout=REST_OHLCV_TIMEOUT,
                            **kwargs_f,
                        )
                    except asyncio.CancelledError:
                        raise
                    expected = limit
                    if since is not None:
                        try:
                            tf_sec = timeframe_seconds(exchange, timeframe)
                            now_ms = int(time.time() * 1000)
                            expected = min(limit, int((now_ms - since) // (tf_sec * 1000)) + 1)
                        except Exception:
                            pass
                    if len(data) < expected:
                        logger.warning(
                            "Incomplete OHLCV for %s: got %d of %d",
                            symbol,
                            len(data),
                            expected,
                        )
                    return data
                params_f = inspect.signature(exchange.fetch_ohlcv).parameters
                kwargs_f = {"symbol": symbol, "timeframe": timeframe, "limit": limit}
                if since is not None and "since" in params_f:
                    kwargs_f["since"] = since
                try:
                    data = await _call_with_retry(
                        asyncio.to_thread,
                        exchange.fetch_ohlcv,
                        **kwargs_f,
                        timeout=REST_OHLCV_TIMEOUT,
                    )
                except asyncio.CancelledError:
                    raise
                expected = limit
                if since is not None:
                    try:
                        tf_sec = timeframe_seconds(exchange, timeframe)
                        now_ms = int(time.time() * 1000)
                        expected = min(limit, int((now_ms - since) // (tf_sec * 1000)) + 1)
                    except Exception:
                        pass
                if len(data) < expected:
                    logger.warning(
                        "Incomplete OHLCV for %s: got %d of %d",
                        symbol,
                        len(data),
                        expected,
                    )
                return data
            expected = limit
            if since is not None:
                try:
                    tf_sec = timeframe_seconds(exchange, timeframe)
                    now_ms = int(time.time() * 1000)
                    expected = min(limit, int((now_ms - since) // (tf_sec * 1000)) + 1)
                except Exception:
                    pass
            if len(data) < expected:
                logger.warning(
                    "Incomplete OHLCV for %s: got %d of %d",
                    symbol,
                    len(data),
                    expected,
                )
                if since is not None and hasattr(exchange, "fetch_ohlcv"):
                    try:
                        kwargs_r = {"symbol": symbol, "timeframe": timeframe, "limit": limit}
                        if asyncio.iscoroutinefunction(getattr(exchange, "fetch_ohlcv", None)):
                            try:
                                data_r = await _call_with_retry(
                                    exchange.fetch_ohlcv,
                                    timeout=REST_OHLCV_TIMEOUT,
                                    **kwargs_r,
                                )
                            except asyncio.CancelledError:
                                raise
                        else:
                            try:
                                data_r = await _call_with_retry(
                                    asyncio.to_thread,
                                    exchange.fetch_ohlcv,
                                    **kwargs_r,
                                    timeout=REST_OHLCV_TIMEOUT,
                                )
                            except asyncio.CancelledError:
                                raise
                        if len(data_r) > len(data):
                            data = data_r
                    except Exception:
                        pass
            return data
        if asyncio.iscoroutinefunction(getattr(exchange, "fetch_ohlcv", None)):
            params_f = inspect.signature(exchange.fetch_ohlcv).parameters
            kwargs_f = {"symbol": symbol, "timeframe": timeframe, "limit": limit}
            if since is not None and "since" in params_f:
                kwargs_f["since"] = since
            try:
                data = await _call_with_retry(
                    exchange.fetch_ohlcv,
                    timeout=REST_OHLCV_TIMEOUT,
                    **kwargs_f,
                )
            except asyncio.CancelledError:
                raise
            expected = limit
            if since is not None:
                try:
                    tf_sec = timeframe_seconds(exchange, timeframe)
                    now_ms = int(time.time() * 1000)
                    expected = min(limit, int((now_ms - since) // (tf_sec * 1000)) + 1)
                except Exception:
                    pass
            if len(data) < expected:
                logger.warning(
                    "Incomplete OHLCV for %s: got %d of %d",
                    symbol,
                    len(data),
                    expected,
                )
            if since is not None:
                    try:
                        kwargs_r = {"symbol": symbol, "timeframe": timeframe, "limit": limit}
                        try:
                            data_r = await _call_with_retry(
                                exchange.fetch_ohlcv,
                                timeout=REST_OHLCV_TIMEOUT,
                                **kwargs_r,
                            )
                        except asyncio.CancelledError:
                            raise
                        if len(data_r) > len(data):
                            data = data_r
                    except Exception:
                        pass
            return data
        params_f = inspect.signature(exchange.fetch_ohlcv).parameters
        kwargs_f = {"symbol": symbol, "timeframe": timeframe, "limit": limit}
        if since is not None and "since" in params_f:
            kwargs_f["since"] = since
        try:
            data = await _call_with_retry(
                asyncio.to_thread,
                exchange.fetch_ohlcv,
                **kwargs_f,
                timeout=REST_OHLCV_TIMEOUT,
            )
        except asyncio.CancelledError:
            raise
        expected = limit
        if since is not None:
            try:
                tf_sec = timeframe_seconds(exchange, timeframe)
                now_ms = int(time.time() * 1000)
                expected = min(limit, int((now_ms - since) // (tf_sec * 1000)) + 1)
            except Exception:
                pass
        if len(data) < expected:
            logger.warning(
                "Incomplete OHLCV for %s: got %d of %d",
                symbol,
                len(data),
                expected,
            )
            if since is not None:
                try:
                    kwargs_r = {"symbol": symbol, "timeframe": timeframe, "limit": limit}
                    try:
                        data_r = await _call_with_retry(
                            asyncio.to_thread,
                            exchange.fetch_ohlcv,
                            **kwargs_r,
                            timeout=REST_OHLCV_TIMEOUT,
                        )
                    except asyncio.CancelledError:
                        raise
                    if len(data_r) > len(data):
                        data = data_r
                except Exception:
                    pass
        return data
    except asyncio.TimeoutError as exc:
        ex_id = getattr(exchange, "id", "unknown")
        if use_websocket and hasattr(exchange, "watch_ohlcv"):
            logger.error(
                "WS OHLCV timeout for %s on %s (tf=%s limit=%s ws=%s): %s",
                symbol,
                ex_id,
                timeframe,
                limit,
                use_websocket,
                exc,
                exc_info=False,
            )
        else:
            logger.error(
                "REST OHLCV timeout for %s on %s (tf=%s limit=%s ws=%s): %s",
                symbol,
                ex_id,
                timeframe,
                limit,
                use_websocket,
                exc,
                exc_info=False,
            )
        if use_websocket and hasattr(exchange, "fetch_ohlcv"):
            logger.info(
                "Falling back to REST fetch_ohlcv for %s on %s limit %d",
                symbol,
                timeframe,
                limit,
            )
            try:
                if asyncio.iscoroutinefunction(getattr(exchange, "fetch_ohlcv", None)):
                    params_f = inspect.signature(exchange.fetch_ohlcv).parameters
                    kwargs_f = {"symbol": symbol, "timeframe": timeframe, "limit": limit}
                    if since is not None and "since" in params_f:
                        kwargs_f["since"] = since
                    try:
                        return await _call_with_retry(
                            exchange.fetch_ohlcv,
                            timeout=REST_OHLCV_TIMEOUT,
                            **kwargs_f,
                        )
                    except asyncio.CancelledError:
                        raise
                params_f = inspect.signature(exchange.fetch_ohlcv).parameters
                kwargs_f = {"symbol": symbol, "timeframe": timeframe, "limit": limit}
                if since is not None and "since" in params_f:
                    kwargs_f["since"] = since
                try:
                    return await _call_with_retry(
                        asyncio.to_thread,
                        exchange.fetch_ohlcv,
                        **kwargs_f,
                        timeout=REST_OHLCV_TIMEOUT,
                    )
                except asyncio.CancelledError:
                    raise
            except Exception as exc2:  # pragma: no cover - fallback
                ex_id = getattr(exchange, "id", "unknown")
                logger.error(
                    "REST fallback fetch_ohlcv failed for %s on %s (tf=%s limit=%s ws=%s): %s",
                    symbol,
                    ex_id,
                    timeframe,
                    limit,
                    use_websocket,
                    exc2,
                    exc_info=True,
            )
        return exc
    except asyncio.CancelledError:
        raise
    except Exception as exc:  # pragma: no cover - network
        if (
            use_websocket
            and hasattr(exchange, "fetch_ohlcv")
            and not force_websocket_history
        ):
            try:
                if asyncio.iscoroutinefunction(getattr(exchange, "fetch_ohlcv", None)):
                    params_f = inspect.signature(exchange.fetch_ohlcv).parameters
                    kwargs_f = {
                        "symbol": symbol,
                        "timeframe": timeframe,
                        "limit": limit,
                    }
                    if since is not None and "since" in params_f:
                        kwargs_f["since"] = since
                    try:
                        return await _call_with_retry(
                            exchange.fetch_ohlcv,
                            timeout=REST_OHLCV_TIMEOUT,
                            **kwargs_f,
                        )
                    except asyncio.CancelledError:
                        raise
                params_f = inspect.signature(exchange.fetch_ohlcv).parameters
                kwargs_f = {"symbol": symbol, "timeframe": timeframe, "limit": limit}
                if since is not None and "since" in params_f:
                    kwargs_f["since"] = since
                try:
                    return await _call_with_retry(
                        asyncio.to_thread,
                        exchange.fetch_ohlcv,
                        **kwargs_f,
                        timeout=REST_OHLCV_TIMEOUT,
                    )
                except asyncio.CancelledError:
                    raise
            except Exception:
                pass
        return exc


async def fetch_dexscreener_ohlcv(
    symbol: str,
    timeframe: str = "1h",
    limit: int = 100,
) -> list | None:
    """Deprecated: use :func:`fetch_geckoterminal_ohlcv` instead."""

    warnings.warn(
        "fetch_dexscreener_ohlcv is deprecated; use fetch_geckoterminal_ohlcv",
        DeprecationWarning,
        stacklevel=2,
    )
    return await fetch_geckoterminal_ohlcv(symbol, timeframe=timeframe, limit=limit)


async def fetch_geckoterminal_ohlcv(
    symbol: str,
    timeframe: str = "1h",
    limit: int = 100,
    *,
    min_24h_volume: float = 0.0,
) -> list | None:
    """Return OHLCV data for ``symbol`` from the GeckoTerminal API.

    The function queries GeckoTerminal for available pools of ``symbol`` on
    Solana, picks the pool with the highest 24h USD volume and skips it if the
    volume is below ``min_24h_volume``.  Candles are returned as a list of
    ``[timestamp_ms, open, high, low, close, volume_usd]`` or ``None`` on
    errors.
    """

    token = symbol.split("/")[0]

    unit = "minute"
    agg = 1
    if timeframe.endswith("m"):
        unit = "minute"
        try:
            agg = max(1, int(timeframe[:-1]))
        except Exception:
            agg = 1
    elif timeframe.endswith("h"):
        unit = "hour"
        try:
            agg = max(1, int(timeframe[:-1]))
        except Exception:
            agg = 1
    elif timeframe.endswith("d"):
        unit = "day"
        try:
            agg = max(1, int(timeframe[:-1]))
        except Exception:
            agg = 1

    pools_url = (
        "https://api.geckoterminal.com/api/v2/networks/solana/tokens/"
        f"{token}/pools"
    )

    try:
        async with aiohttp.ClientSession() as session:
            async with session.get(pools_url, timeout=10) as resp:
                if resp.status == 404:
                    logger.info("token not available on GeckoTerminal: %s", symbol)
                    return None
                resp.raise_for_status()
                pools_data = await resp.json()
    except Exception:  # pragma: no cover - network
        return None

    pools = pools_data.get("data") if isinstance(pools_data, dict) else []
    best_pool = None
    best_vol = -1.0
    for item in pools or []:
        attrs = item.get("attributes", {}) if isinstance(item, dict) else {}
        vol_str = (attrs.get("volume_usd") or {}).get("h24")
        try:
            vol = float(vol_str) if vol_str is not None else 0.0
        except Exception:
            vol = 0.0
        if vol > best_vol:
            best_vol = vol
            best_pool = attrs.get("address")

    if not best_pool or best_vol < float(min_24h_volume or 0):
        return None

    candles_url = (
        "https://api.geckoterminal.com/api/v2/networks/solana/pools/"
        f"{best_pool}/ohlcv/{unit}?aggregate={agg}&limit={limit}&currency=usd"
    )

    try:
        async with aiohttp.ClientSession() as session:
            async with session.get(candles_url, timeout=10) as resp:
                resp.raise_for_status()
                data = await resp.json()
    except Exception:  # pragma: no cover - network
        return None

    candles = (
        data.get("data", {})
        .get("attributes", {})
        .get("ohlcv_list", [])
    )

    result: list[list[float]] = []
    for c in candles[-limit:]:
        if not isinstance(c, list) or len(c) < 6:
            continue
        try:
            ts, o, h, l, cl, v = c[:6]
            result.append(
                [
                    int(float(ts) * 1000),
                    float(o),
                    float(h),
                    float(l),
                    float(cl),
                    float(v),
                ]
            )
        except Exception:
            continue

    return result


) -> list | None:
    """Return OHLCV data for ``symbol`` from the GeckoTerminal API."""

    pair = symbol.replace("/", "_").lower()

    async with aiohttp.ClientSession() as session:
        async with session.get(
            f"https://api.geckoterminal.com/api/v2/search/pools?q={pair}",
            timeout=10,
        ) as resp:
            if resp.status == 404:
                logger.info("pair not available on GeckoTerminal: %s", symbol)
                return None
            resp.raise_for_status()
            data = await resp.json()

        pools = data.get("data") or []
        if not pools:
            logger.info("pair not available on GeckoTerminal: %s", symbol)
            return None

        pool_id = pools[0].get("id")
        vol = pools[0].get("attributes", {}).get("volume_usd")
        if pool_id is None or vol is None:
            logger.info("pair not available on GeckoTerminal: %s", symbol)
            return None

        async with session.get(
            f"https://api.geckoterminal.com/api/v2/pools/{pool_id}/ohlcv/{timeframe}?limit={limit}",
            timeout=10,
        ) as resp:
            if resp.status == 404:
                logger.info("pair not available on GeckoTerminal: %s", symbol)
                return None
            resp.raise_for_status()
            data = await resp.json()

    candles = data.get("data") or []

    result = []
    for c in candles[-limit:]:
        attrs = c.get("attributes", {})
        result.append(
            [
                int(attrs.get("timestamp", 0)),
                float(attrs.get("open", 0)),
                float(attrs.get("high", 0)),
                float(attrs.get("low", 0)),
                float(attrs.get("close", 0)),
                float(attrs.get("volume", 0)),
            ]
        )

    return result


async def fetch_geckoterminal_ohlcv(
    symbol: str,
    timeframe: str = "1h",
    limit: int = 100,
<<<<<<< HEAD
) -> tuple[list, float, float] | None:
    """Return OHLCV data, 24h volume and pool liquidity for ``symbol``."""
=======
    *,
    return_price: bool = False,
) -> tuple[list, float] | tuple[list, float, float] | None:
    """Return OHLCV data and 24h volume for ``symbol`` from the GeckoTerminal API.

    If ``return_price`` is ``True`` the latest pool price is also returned.
    """
) -> tuple[list, float] | None:
    """Return OHLCV data and 24h volume for ``symbol`` from the GeckoTerminal API."""
>>>>>>> 1fe03948

    from urllib.parse import quote_plus

    query = quote_plus(symbol)
    search_url = (
        "https://api.geckoterminal.com/api/v2/search/pools"
        f"?query={query}&network=solana"
    )

    async with aiohttp.ClientSession() as session:
        async with session.get(search_url, timeout=10) as resp:
            if resp.status == 404:
                logger.info("pair not available on GeckoTerminal: %s", symbol)
                return None
            resp.raise_for_status()
            search_data = await resp.json()

        items = search_data.get("data") or []
        if not items:
            logger.info("pair not available on GeckoTerminal: %s", symbol)
            return None

<<<<<<< HEAD
    pool_id = str(items[0].get("id", ""))
    pool_addr = pool_id.split("_", 1)[-1]
    try:
        volume = float(
            items[0]
            .get("attributes", {})
            .get("volume_usd", {})
            .get("h24", 0.0)
=======
        pool_id = str(items[0].get("id", ""))
        pool_addr = pool_id.split("_", 1)[-1]
        try:
            volume = float(
                items[0]
                .get("attributes", {})
                .get("volume_usd", {})
                .get("h24", 0.0)
            )
        except Exception:
            volume = 0.0
        try:
            price = float(
                items[0]
                .get("attributes", {})
                .get("base_token_price_quote_token", 0.0)
            )
        except Exception:
            price = 0.0

        ohlcv_url = (
            "https://api.geckoterminal.com/api/v2/networks/solana/pools/"
            f"{pool_addr}/ohlcv/{timeframe}?aggregate=1&limit={limit}"
>>>>>>> 1fe03948
        )
    except Exception:
        volume = 0.0
    try:
        reserve = float(items[0].get("attributes", {}).get("reserve_in_usd", 0.0))
    except Exception:
        reserve = 0.0

    ohlcv_url = (
        "https://api.geckoterminal.com/api/v2/networks/solana/pools/"
        f"{pool_addr}/ohlcv/{timeframe}?aggregate=1&limit={limit}"
    )

    async with session.get(ohlcv_url, timeout=10) as resp:
        resp.raise_for_status()
        data = await resp.json()

    candles = (
        (data.get("data") or {}).get("attributes", {}).get("ohlcv_list") or []
    )

    result: list = []
    for c in candles[-limit:]:
        result.append(
            [
                int(c[0]),
                float(c[1]),
                float(c[2]),
                float(c[3]),
                float(c[4]),
                float(c[5]),
            ]
        )

<<<<<<< HEAD
    return result, volume, reserve
=======
    if return_price:
        return result, volume, price
    return result, volume
>>>>>>> 1fe03948


async def fetch_coingecko_ohlc(
    coin_id: str,
    timeframe: str = "1h",
    limit: int = 100,
) -> list | None:
    """Return OHLC data from CoinGecko as [timestamp, open, high, low, close, 0]."""

    days = 1
    if timeframe.endswith("d"):
        days = 90
    url = f"https://api.coingecko.com/api/v3/coins/{coin_id}/ohlc"
    params = {"vs_currency": "usd", "days": days}
    try:
        async with aiohttp.ClientSession() as session:
            async with session.get(url, params=params, timeout=10) as resp:
                resp.raise_for_status()
                data = await resp.json()
    except Exception:  # pragma: no cover - network
        return None

    result: list = []
    for c in data[-limit:]:
        if not isinstance(c, list) or len(c) < 5:
            continue
        try:
            ts, o, h, l, cl = c[:5]
            result.append(
                [int(ts), float(o), float(h), float(l), float(cl), 0.0]
            )
        except Exception:
            continue
    return result


async def fetch_dex_ohlcv(
    exchange,
    symbol: str,
    timeframe: str = "1h",
    limit: int = 100,
    *,
    min_volume_usd: float = 0.0,
) -> list | None:
    """Fetch DEX OHLCV with fallback to CoinGecko then Kraken."""

    try:
        res = await fetch_geckoterminal_ohlcv(symbol, timeframe=timeframe, limit=limit)
    except Exception as exc:  # pragma: no cover - network
        logger.error("GeckoTerminal OHLCV error for %s: %s", symbol, exc)
        res = None

    data = None
    if res:
        if isinstance(res, tuple):
            data, vol = res
        else:
            data = res
            vol = min_volume_usd
        if data and vol >= min_volume_usd:
            return data

    base = symbol.split("/")[0]
    coin_id = COINGECKO_IDS.get(base)
    if coin_id:
        data = await fetch_coingecko_ohlc(coin_id, timeframe=timeframe, limit=limit)
        if data:
            return data

    data = await fetch_ohlcv_async(exchange, symbol, timeframe=timeframe, limit=limit)
    if isinstance(data, Exception):
        return None
    return data


async def fetch_order_book_async(
    exchange,
    symbol: str,
    depth: int = 2,
) -> dict | Exception:
    """Return order book snapshot for ``symbol`` with top ``depth`` levels."""

    if hasattr(exchange, "has") and not exchange.has.get("fetchOrderBook"):
        return {}

    try:
        if asyncio.iscoroutinefunction(getattr(exchange, "fetch_order_book", None)):
            return await asyncio.wait_for(
                exchange.fetch_order_book(symbol, limit=depth), OHLCV_TIMEOUT
            )
        return await asyncio.wait_for(
            asyncio.to_thread(exchange.fetch_order_book, symbol, depth),
            OHLCV_TIMEOUT,
        )
    except asyncio.CancelledError:
        raise
    except Exception as exc:  # pragma: no cover - network
        return exc


async def load_ohlcv_parallel(
    exchange,
    symbols: Iterable[str],
    timeframe: str = "1h",
    limit: int = 100,
    since_map: Dict[str, int] | None = None,
    use_websocket: bool = False,
    force_websocket_history: bool = False,
    max_concurrent: int | None = None,
    notifier: TelegramNotifier | None = None,
) -> Dict[str, list]:
    """Fetch OHLCV data for multiple symbols concurrently.

    Parameters
    ----------
    notifier : TelegramNotifier | None, optional
        If provided, failures will be sent using this notifier.
    """

    since_map = since_map or {}

    now = time.time()
    filtered_symbols: List[str] = []
    for s in symbols:
        info = failed_symbols.get(s)
        if not info:
            filtered_symbols.append(s)
            continue
        if info.get("disabled"):
            continue
        if now - info["time"] >= info["delay"]:
            filtered_symbols.append(s)
    symbols = filtered_symbols

    if not symbols:
        return {}

    if max_concurrent is not None:
        if not isinstance(max_concurrent, int) or max_concurrent < 1:
            raise ValueError("max_concurrent must be a positive integer or None")
        sem = asyncio.Semaphore(max_concurrent)
    elif SEMA is not None:
        sem = SEMA
    else:
        sem = None

    async def sem_fetch(sym: str):
        async def _fetch_and_sleep():
            data = await fetch_ohlcv_async(
                exchange,
                sym,
                timeframe=timeframe,
                limit=limit,
                since=since_map.get(sym),
                use_websocket=use_websocket,
                force_websocket_history=force_websocket_history,
            )
            rl = getattr(exchange, "rateLimit", None)
            if rl:
                await asyncio.sleep(rl / 1000)
            return data

        if sem:
            async with sem:
                return await _fetch_and_sleep()

        return await _fetch_and_sleep()

    tasks = [asyncio.create_task(sem_fetch(s)) for s in symbols]

    results = await asyncio.gather(*tasks, return_exceptions=True)

    if any(isinstance(r, asyncio.CancelledError) for r in results):
        for t in tasks:
            if not t.done():
                t.cancel()
        raise asyncio.CancelledError()

    data: Dict[str, list] = {}
    ex_id = getattr(exchange, "id", "unknown")
    mode = "websocket" if use_websocket else "REST"
    for sym, res in zip(symbols, results):
        if res is UNSUPPORTED_SYMBOL:
            continue
        if isinstance(res, asyncio.CancelledError):
            raise res
        if isinstance(res, asyncio.TimeoutError):
            logger.error(
                "Timeout loading OHLCV for %s on %s limit %d: %s",
                sym,
                timeframe,
                limit,
                res,
                exc_info=True,
            )
            msg = (
                f"Timeout loading OHLCV for {sym} on {ex_id} "
                f"(tf={timeframe} limit={limit} mode={mode})"
            )
            logger.error(msg)
            if notifier and STATUS_UPDATES:
                notifier.notify(
                    f"Timeout loading OHLCV for {sym} on {timeframe} limit {limit}"
                )
            info = failed_symbols.get(sym)
            delay = RETRY_DELAY
            count = 1
            disabled = False
            if info is not None:
                delay = min(info["delay"] * 2, MAX_RETRY_DELAY)
                count = info.get("count", 0) + 1
                disabled = info.get("disabled", False)
            if count >= MAX_OHLCV_FAILURES:
                disabled = True
                if not info or not info.get("disabled"):
                    logger.info("Disabling %s after %d OHLCV failures", sym, count)
            failed_symbols[sym] = {
                "time": time.time(),
                "delay": delay,
                "count": count,
                "disabled": disabled,
            }
            continue
        if (isinstance(res, Exception) and not isinstance(res, asyncio.CancelledError)) or not res:
            logger.error(
                "Failed to load OHLCV for %s on %s limit %d: %s",
                sym,
                timeframe,
                limit,
                res,
                exc_info=isinstance(res, Exception),
            )
            msg = (
                f"Failed to load OHLCV for {sym} on {ex_id} "
                f"(tf={timeframe} limit={limit} mode={mode}): {res}"
            )
            logger.error(msg)
            if notifier and STATUS_UPDATES:
                notifier.notify(
                    f"Failed to load OHLCV for {sym} on {timeframe} limit {limit}: {res}"
                )
            info = failed_symbols.get(sym)
            delay = RETRY_DELAY
            count = 1
            disabled = False
            if info is not None:
                delay = min(info["delay"] * 2, MAX_RETRY_DELAY)
                count = info.get("count", 0) + 1
                disabled = info.get("disabled", False)
            if count >= MAX_OHLCV_FAILURES:
                disabled = True
                if not info or not info.get("disabled"):
                    logger.info("Disabling %s after %d OHLCV failures", sym, count)
            failed_symbols[sym] = {
                "time": time.time(),
                "delay": delay,
                "count": count,
                "disabled": disabled,
            }
            continue
        if res and len(res[0]) > 6:
            res = [[c[0], c[1], c[2], c[3], c[4], c[6]] for c in res]
        data[sym] = res
        failed_symbols.pop(sym, None)
    return data


async def update_ohlcv_cache(
    exchange,
    cache: Dict[str, pd.DataFrame],
    symbols: Iterable[str],
    timeframe: str = "1h",
    limit: int = 100,
    use_websocket: bool = False,
    force_websocket_history: bool = False,
    config: Dict | None = None,
    max_concurrent: int | None = None,
    notifier: TelegramNotifier | None = None,
) -> Dict[str, pd.DataFrame]:
    """Update cached OHLCV DataFrames with new candles.

    Parameters
    ----------
    max_concurrent : int | None, optional
        Maximum number of concurrent OHLCV requests. ``None`` means no limit.
    """

    from crypto_bot.regime.regime_classifier import clear_regime_cache

    if max_concurrent is not None:
        if not isinstance(max_concurrent, int) or max_concurrent < 1:
            raise ValueError("max_concurrent must be a positive integer or None")

    global _last_snapshot_time
    config = config or {}
    snapshot_interval = config.get("ohlcv_snapshot_frequency_minutes", 1440) * 60
    now = time.time()
    snapshot_due = now - _last_snapshot_time >= snapshot_interval

    logger.info("Starting OHLCV update for timeframe %s", timeframe)

    since_map: Dict[str, int | None] = {}
    if snapshot_due:
        _last_snapshot_time = now
        limit = config.get("ohlcv_snapshot_limit", limit)
        since_map = {sym: None for sym in symbols}
    else:
        for sym in symbols:
            df = cache.get(sym)
            if df is not None and not df.empty:
                since_map[sym] = int(df["timestamp"].iloc[-1]) + 1
    now = time.time()
    filtered_symbols: List[str] = []
    for s in symbols:
        info = failed_symbols.get(s)
        if not info:
            filtered_symbols.append(s)
            continue
        if info.get("disabled"):
            continue
        if now - info["time"] >= info["delay"]:
            filtered_symbols.append(s)
    symbols = filtered_symbols
    if not symbols:
        return cache

    logger.info(
        "Fetching %d candles for %d symbols on %s",
        limit,
        len(symbols),
        timeframe,
    )

    data_map = await load_ohlcv_parallel(
        exchange,
        symbols,
        timeframe,
        limit,
        since_map,
        use_websocket,
        force_websocket_history,
        max_concurrent,
        notifier,
    )

    logger.info(
        "Fetched OHLCV for %d/%d symbols on %s",
        len([s for s in symbols if s in data_map]),
        len(symbols),
        timeframe,
    )

    for sym in symbols:
        data = data_map.get(sym)
        if not data:
            info = failed_symbols.get(sym)
            skip_retry = (
                info is not None
                and time.time() - info["time"] < info["delay"]
                and since_map.get(sym) is None
            )
            if skip_retry:
                continue
            failed_symbols.pop(sym, None)
            full = await load_ohlcv_parallel(
                exchange,
                [sym],
                timeframe,
                limit,
                None,
                use_websocket,
                force_websocket_history,
                max_concurrent,
                notifier,
            )
            data = full.get(sym)
            if data:
                failed_symbols.pop(sym, None)
        if data is None:
            continue
        df_new = pd.DataFrame(
            data, columns=["timestamp", "open", "high", "low", "close", "volume"]
        )
        min_candles_required = int(limit * 0.5)
        if len(df_new) < min_candles_required:
            logger.warning(
                "Skipping %s on %s: only %d candles (need >= %d)",
                sym,
                timeframe,
                len(df_new),
                min_candles_required,
            )
            continue
        changed = False
        if sym in cache and not cache[sym].empty:
            last_ts = cache[sym]["timestamp"].iloc[-1]
            df_new = df_new[df_new["timestamp"] > last_ts]
            if df_new.empty:
                continue
            cache[sym] = pd.concat([cache[sym], df_new], ignore_index=True)
            changed = True
        else:
            cache[sym] = df_new
            changed = True
        if changed:
            cache[sym]["return"] = cache[sym]["close"].pct_change()
            clear_regime_cache(sym, timeframe)
    logger.info("Completed OHLCV update for timeframe %s", timeframe)
    return cache


async def update_multi_tf_ohlcv_cache(
    exchange,
    cache: Dict[str, Dict[str, pd.DataFrame]],
    symbols: Iterable[str],
    config: Dict,
    limit: int = 100,
    use_websocket: bool = False,
    force_websocket_history: bool = False,
    max_concurrent: int | None = None,
    notifier: TelegramNotifier | None = None,
) -> Dict[str, Dict[str, pd.DataFrame]]:
    """Update OHLCV caches for multiple timeframes.

    Parameters
    ----------
    config : Dict
        Configuration containing a ``timeframes`` list.
    """
    from crypto_bot.regime.regime_classifier import clear_regime_cache

    tfs = config.get("timeframes", ["1h"])
    logger.info("Updating OHLCV cache for timeframes: %s", tfs)

    min_volume_usd = float(config.get("min_volume_usd", 0) or 0)

    for tf in tfs:
        logger.info("Starting update for timeframe %s", tf)
        tf_cache = cache.get(tf, {})

        cex_symbols = [s for s in symbols if not s.endswith("/USDC")]
        dex_symbols = [s for s in symbols if s.endswith("/USDC")]

        if cex_symbols:
            tf_cache = await update_ohlcv_cache(
                exchange,
                tf_cache,
                cex_symbols,
                timeframe=tf,
                limit=limit,
                use_websocket=use_websocket,
                force_websocket_history=force_websocket_history,
                max_concurrent=max_concurrent,
                notifier=notifier,
            )

        for sym in dex_symbols:
            try:
<<<<<<< HEAD
                data, vol, _ = await fetch_geckoterminal_ohlcv(
                    sym, timeframe=tf, limit=limit
                )
=======
                data = await fetch_geckoterminal_ohlcv(
                    sym,
                    timeframe=tf,
                    limit=limit,
                    min_24h_volume=min_volume_usd,
                )
            except Exception as exc:  # pragma: no cover - network
                logger.error("GeckoTerminal OHLCV error for %s: %s", sym, exc)
                data = None
            if data is None:
                tf_cache = await update_ohlcv_cache(
                    exchange,
                    tf_cache,
                    [sym],
                    timeframe=tf,
                    limit=limit,
                    use_websocket=use_websocket,
                    force_websocket_history=force_websocket_history,
                    max_concurrent=max_concurrent,
                    notifier=notifier,
                    config=config,
                )
                data, vol = await fetch_geckoterminal_ohlcv(sym, timeframe=tf, limit=limit)
>>>>>>> 1fe03948
            except Exception as exc:  # pragma: no cover - network
                logger.error("GeckoTerminal OHLCV error for %s: %s", sym, exc)
                continue
            if not data or vol < min_volume_usd:
            data = await fetch_dex_ohlcv(
                exchange,
                sym,
                timeframe=tf,
                limit=limit,
                min_volume_usd=min_volume_usd,
            )
            if not data:
                continue
            df_new = pd.DataFrame(
                data,
                columns=["timestamp", "open", "high", "low", "close", "volume"],
            )
            changed = False
            if sym in tf_cache and not tf_cache[sym].empty:
                last_ts = tf_cache[sym]["timestamp"].iloc[-1]
                df_new = df_new[df_new["timestamp"] > last_ts]
                if df_new.empty:
                    continue
                tf_cache[sym] = pd.concat([tf_cache[sym], df_new], ignore_index=True)
                changed = True
            else:
                tf_cache[sym] = df_new
                changed = True
            if changed:
                tf_cache[sym]["return"] = tf_cache[sym]["close"].pct_change()
                clear_regime_cache(sym, tf)

        cache[tf] = tf_cache
        logger.info("Finished update for timeframe %s", tf)

    return cache


async def update_regime_tf_cache(
    exchange,
    cache: Dict[str, Dict[str, pd.DataFrame]],
    symbols: Iterable[str],
    config: Dict,
    limit: int = 100,
    use_websocket: bool = False,
    force_websocket_history: bool = False,
    max_concurrent: int | None = None,
    notifier: TelegramNotifier | None = None,
    df_map: Dict[str, Dict[str, pd.DataFrame]] | None = None,
) -> Dict[str, Dict[str, pd.DataFrame]]:
    """Update OHLCV caches for regime detection timeframes."""
    regime_cfg = {**config, "timeframes": config.get("regime_timeframes", [])}
    tfs = regime_cfg["timeframes"]
    logger.info("Updating regime cache for timeframes: %s", tfs)

    missing_tfs: List[str] = []
    if df_map is not None:
        for tf in tfs:
            tf_data = df_map.get(tf)
            if tf_data is None:
                missing_tfs.append(tf)
                continue
            tf_cache = cache.setdefault(tf, {})
            for sym in symbols:
                df = tf_data.get(sym)
                if df is not None:
                    tf_cache[sym] = df
            cache[tf] = tf_cache
    else:
        missing_tfs = tfs

    if missing_tfs:
        fetch_cfg = {**regime_cfg, "timeframes": missing_tfs}
        cache = await update_multi_tf_ohlcv_cache(
            exchange,
            cache,
            symbols,
            fetch_cfg,
            limit=limit,
            use_websocket=use_websocket,
            force_websocket_history=force_websocket_history,
            max_concurrent=max_concurrent,
            notifier=notifier,
        )

    return cache<|MERGE_RESOLUTION|>--- conflicted
+++ resolved
@@ -924,10 +924,8 @@
     symbol: str,
     timeframe: str = "1h",
     limit: int = 100,
-<<<<<<< HEAD
 ) -> tuple[list, float, float] | None:
     """Return OHLCV data, 24h volume and pool liquidity for ``symbol``."""
-=======
     *,
     return_price: bool = False,
 ) -> tuple[list, float] | tuple[list, float, float] | None:
@@ -937,7 +935,6 @@
     """
 ) -> tuple[list, float] | None:
     """Return OHLCV data and 24h volume for ``symbol`` from the GeckoTerminal API."""
->>>>>>> 1fe03948
 
     from urllib.parse import quote_plus
 
@@ -960,7 +957,6 @@
             logger.info("pair not available on GeckoTerminal: %s", symbol)
             return None
 
-<<<<<<< HEAD
     pool_id = str(items[0].get("id", ""))
     pool_addr = pool_id.split("_", 1)[-1]
     try:
@@ -969,7 +965,6 @@
             .get("attributes", {})
             .get("volume_usd", {})
             .get("h24", 0.0)
-=======
         pool_id = str(items[0].get("id", ""))
         pool_addr = pool_id.split("_", 1)[-1]
         try:
@@ -993,7 +988,6 @@
         ohlcv_url = (
             "https://api.geckoterminal.com/api/v2/networks/solana/pools/"
             f"{pool_addr}/ohlcv/{timeframe}?aggregate=1&limit={limit}"
->>>>>>> 1fe03948
         )
     except Exception:
         volume = 0.0
@@ -1028,13 +1022,10 @@
             ]
         )
 
-<<<<<<< HEAD
     return result, volume, reserve
-=======
     if return_price:
         return result, volume, price
     return result, volume
->>>>>>> 1fe03948
 
 
 async def fetch_coingecko_ohlc(
@@ -1493,11 +1484,9 @@
 
         for sym in dex_symbols:
             try:
-<<<<<<< HEAD
                 data, vol, _ = await fetch_geckoterminal_ohlcv(
                     sym, timeframe=tf, limit=limit
                 )
-=======
                 data = await fetch_geckoterminal_ohlcv(
                     sym,
                     timeframe=tf,
@@ -1521,7 +1510,6 @@
                     config=config,
                 )
                 data, vol = await fetch_geckoterminal_ohlcv(sym, timeframe=tf, limit=limit)
->>>>>>> 1fe03948
             except Exception as exc:  # pragma: no cover - network
                 logger.error("GeckoTerminal OHLCV error for %s: %s", sym, exc)
                 continue
