--- conflicted
+++ resolved
@@ -1660,14 +1660,11 @@
     ----------
     config : Dict
         Configuration containing a ``timeframes`` list.
-<<<<<<< HEAD
     start_since : int | None, optional
         Timestamp in milliseconds to start fetching history from when no
         cached data is available.
-=======
     start_since : int | None
         When provided, fetch historical data from this timestamp forward.
->>>>>>> 94b56712
     """
     from crypto_bot.regime.regime_classifier import clear_regime_cache
 
