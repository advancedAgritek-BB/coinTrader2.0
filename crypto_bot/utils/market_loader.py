--- conflicted
+++ resolved
@@ -990,7 +990,6 @@
     data = {}
     is_cached = False
 
-<<<<<<< HEAD
     cached = GECKO_POOL_CACHE.get(symbol)
     is_cached = cached is not None and cached[4] == limit
 
@@ -1025,7 +1024,6 @@
             except Exception:
                 volume = 0.0
             if volume < float(min_24h_volume):
-=======
     backoff = 1
     for attempt in range(3):
         cached = GECKO_POOL_CACHE.get(symbol)
@@ -1091,7 +1089,6 @@
         except Exception as exc:  # pragma: no cover - network
             if attempt == 2:
                 logger.error("GeckoTerminal OHLCV error for %s: %s", symbol, exc)
->>>>>>> 424af164
                 return None
             try:
                 price = float(attrs.get("base_token_price_quote_token", 0.0))
