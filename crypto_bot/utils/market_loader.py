"""Utilities for loading trading symbols and fetching OHLCV data."""

from typing import Any, Dict, Optional, List, Iterable, Deque
from dataclasses import dataclass
import asyncio
import inspect
import time
import os
from pathlib import Path
from datetime import datetime, timezone, timedelta
import yaml
import pandas as pd
import numpy as np
import aiohttp
import base58
import contextlib
import logging
import json
from tenacity import (
    retry,
    stop_after_attempt,
    wait_exponential,
    before_log,
    before_sleep_log,
)

# ensure we are using async ccxt
import ccxt.async_support as ccxt  # type: ignore

try:  # optional redis for caching
    import redis  # type: ignore
except Exception:  # pragma: no cover - redis optional
    redis = None

from .gecko import gecko_request
from .token_registry import (
    TOKEN_MINTS,
    get_mint_from_gecko,
    fetch_from_helius,
)
from crypto_bot.solana.prices import fetch_onchain_ohlcv
from crypto_bot.strategy.evaluator import get_stream_evaluator, StreamEvaluator
from crypto_bot.strategy.registry import load_enabled
from .logger import LOG_DIR, setup_logger
from .constants import NON_SOLANA_BASES
from crypto_bot.data.locks import timeframe_lock, TF_LOCKS as _TF_LOCKS

try:  # optional dependency
    from .telegram import TelegramNotifier
except Exception:  # pragma: no cover - optional
    TelegramNotifier = Any


def utc_now_ms() -> int:
    """Return current UTC time in milliseconds."""
    return int(time.time() * 1000)


def iso_utc(ms: int) -> str:
    """Return an ISO 8601 UTC timestamp for ``ms`` milliseconds."""
    return datetime.fromtimestamp(ms / 1000, tz=timezone.utc).isoformat()
 
 
async def get_kraken_listing_date(symbol: str) -> Optional[int]:
    """Return Kraken listing timestamp for *symbol*.

    This is a lightweight placeholder used in tests; production code may
    provide a more complete implementation elsewhere."""

    return None


_last_snapshot_time = 0

# cache of Kraken listing dates: symbol -> (timestamp_ms | None, fetch_time)
_LISTING_DATE_CACHE: Dict[str, tuple[Optional[int], float]] = {}


async def _get_listing_dates(
    symbols: Iterable[str],
    config: Dict[str, Any],
    refresh: bool = False,
    ttl: int | None = None,
) -> Dict[str, Optional[int]]:
    """Return listing dates for *symbols* with optional caching.

    Parameters
    ----------
    refresh : bool, optional
        If ``True`` all cached values are ignored and fetched again.
    ttl : int | None, optional
        Maximum age in seconds for cached values. ``None`` disables expiry.
    """

    now = time.time()
    results: Dict[str, Optional[int]] = {}
    to_fetch: list[str] = []
    for sym in set(symbols):
        if not refresh:
            cached = _LISTING_DATE_CACHE.get(sym)
            if cached and (ttl is None or now - cached[1] < ttl):
                results[sym] = cached[0]
                continue
        to_fetch.append(sym)

    if to_fetch:
        concurrency = int(config.get("listing_date_concurrency", 5) or 0)
        semaphore = asyncio.Semaphore(concurrency) if concurrency > 0 else None

        async def _fetch(sym: str) -> tuple[str, Optional[int]]:
            if semaphore:
                async with semaphore:
                    ts = await get_kraken_listing_date(sym)
            else:
                ts = await get_kraken_listing_date(sym)
            return sym, ts

        start_list = time.perf_counter()
        tasks = [asyncio.create_task(_fetch(sym)) for sym in to_fetch]
        fetched = await asyncio.gather(*tasks, return_exceptions=True)
        for res in fetched:
            if isinstance(res, Exception):
                logger.exception("listing date fetch failed: %s", res)
                continue
            sym, ts = res
            _LISTING_DATE_CACHE[sym] = (ts, now)
            results[sym] = ts
        logger.debug(
            "listing date fetch for %d symbols took %.2fs",
            len(to_fetch),
            time.perf_counter() - start_list,
        )

    return results

logger = setup_logger(__name__, LOG_DIR / "bot.log")

CACHE_DIR = Path(__file__).resolve().parents[2] / "cache"
BOOTSTRAP_STATE_FILE = CACHE_DIR / "ohlcv_bootstrap_state.json"

UNSUPPORTED_SYMBOLS: set[str] = {
    "AIBTC/EUR",
    "AIBTC/USD",
}
"""Symbols that consistently fail to load OHLCV data.

Extend this set to skip additional markets without making network
requests.
"""

_UNSUPPORTED_LOGGED: set[str] = set()


def _log_unsupported(symbol: str) -> None:
    if symbol not in _UNSUPPORTED_LOGGED:
        logger.debug("Skipping unsupported symbol %s", symbol)
        _UNSUPPORTED_LOGGED.add(symbol)

# Base suffixes that indicate a synthetic or index pair when appended to
# another asset (e.g. ``AIBTC/USD`` represents the AI/BTC index).
_SYNTH_SUFFIXES = {"BTC", "ETH", "USD", "EUR", "USDT"}


def is_synthetic_symbol(symbol: str) -> bool:
    """Return ``True`` if *symbol* appears to be a synthetic/index pair."""

    base, _, _ = symbol.partition("/")
    base = base.upper()
    return any(base.endswith(sfx) and base != sfx for sfx in _SYNTH_SUFFIXES)


def is_supported_symbol(symbol: str) -> bool:
    """Return ``True`` if *symbol* should be processed for OHLCV."""

    return symbol not in UNSUPPORTED_SYMBOLS and not is_synthetic_symbol(symbol)


def save_ohlcv(
    df: pd.DataFrame, symbol: str, timeframe: str, storage_path: str | Path
) -> None:
    """Persist OHLCV ``df`` for ``symbol`` under ``storage_path``.

    The file is written as ``<storage_path>/<timeframe>/<symbol>.csv`` where
    ``symbol`` has ``/`` replaced by ``_``. Directories are created as needed.
    """

    if not storage_path:
        return
    path = Path(storage_path) / timeframe
    path.mkdir(parents=True, exist_ok=True)
    filename = symbol.replace("/", "_") + ".csv"
    df.to_csv(path / filename, index=False)

async def _maybe_enqueue_eval(symbol: str, timeframe: str, cache: Dict[str, Dict[str, pd.DataFrame]], config: Dict[str, Any]) -> None:
    if timeframe not in ("1m", "5m"):
        return
    try:
        if warmup_reached_for(symbol, timeframe, cache, config):
            logger.info("OHLCV[%s] warmup met for %s \u2192 enqueue for evaluation", timeframe, symbol)
            ctx = {"timeframes": ["1m", "5m"], "symbol": symbol}
            try:
                evaluator = get_stream_evaluator()
            except Exception:
                return
            await evaluator.enqueue(symbol, ctx)
    except Exception:
        pass

failed_symbols: Dict[str, Dict[str, Any]] = {}
# Track WebSocket OHLCV failures per symbol
WS_FAIL_COUNTS: Dict[str, int] = {}
RETRY_DELAY = 300
MAX_RETRY_DELAY = 3600
# Default timeout when fetching OHLCV data
OHLCV_TIMEOUT = 60
# Default timeout when fetching OHLCV data over WebSocket
WS_OHLCV_TIMEOUT = 120
# REST requests occasionally face Cloudflare delays up to a minute
REST_OHLCV_TIMEOUT = 90
# Number of consecutive failures allowed before disabling a symbol
MAX_OHLCV_FAILURES = 10
MAX_WS_LIMIT = 500
CONFIG_PATH = Path(__file__).resolve().parents[1] / "config.yaml"
STATUS_UPDATES = True
# Per-timeframe locks are provided by crypto_bot.data.locks

# Shared StreamEvaluator instance set by main
STREAM_EVALUATOR: StreamEvaluator | None = None
_WARMED_UP: set[str] = set()

# Redis settings
REDIS_TTL = 3600  # cache expiry in seconds
_REDIS_URL: str | None = None
_REDIS_CONN: Any | None = None

def _get_redis_conn(url: str | None):
    """Return Redis connection for ``url`` if available."""
    global _REDIS_URL, _REDIS_CONN
    if not url or redis is None or not hasattr(redis, "Redis"):
        return None
    if _REDIS_CONN is None or url != _REDIS_URL:
        try:
            if hasattr(redis.Redis, "from_url"):
                _REDIS_CONN = redis.Redis.from_url(url)
            else:  # pragma: no cover - older redis package
                _REDIS_CONN = redis.Redis()
            _REDIS_URL = url
        except Exception:
            _REDIS_CONN = None
    return _REDIS_CONN


def set_stream_evaluator(ev: StreamEvaluator | None) -> None:
    """Assign global StreamEvaluator used for streaming symbol evaluation."""
    global STREAM_EVALUATOR
    STREAM_EVALUATOR = ev


def warmup_reached_for(
    symbol: str,
    timeframe: str,
    cache: Dict[str, Dict[str, pd.DataFrame]],
    config: Dict,
) -> bool:
    """Return ``True`` if 1m and 5m warmup requirements are met for ``symbol``."""
    warmup_map = config.get("warmup_candles", {}) or {}
    for tf in ("1m", "5m"):
        required = int(warmup_map.get(tf, 1))
        df = cache.get(tf, {}).get(symbol)
        if df is None or len(df) < required:
            return False
    return True

# Mapping of common symbols to CoinGecko IDs for OHLC fallback
COINGECKO_IDS = {
    "BTC": "bitcoin",
    "ETH": "ethereum",
    "SOL": "solana",
}


def resolve_listed_symbol(exchange, base: str, allowed_quotes: list[str]) -> str | None:
    """Return the first listed symbol for *base* across ``allowed_quotes``."""
    markets = getattr(exchange, "markets", {}) or {}
    for q in allowed_quotes:
        sym = f"{base}/{q}"
        if sym in markets:
            return sym
    for m in markets.values():
        try:
            if m.get("base") == base and m.get("quote") in allowed_quotes:
                return m.get("symbol") or f"{m['base']}/{m['quote']}"
        except Exception:
            continue
    return None


# --- NEW: safe closing helpers for ccxt / aiohttp ---
async def _safe_exchange_close(exchange, where: str = ""):
    """Attempt to close ``exchange`` without raising."""
    close = getattr(exchange, "close", None)
    if not close:
        return
    try:
        if inspect.iscoroutinefunction(close):
            await close()
        else:
            close()
    except asyncio.CancelledError:
        raise
    except Exception as e:  # pragma: no cover - best effort
        logger.warning(f"Exchange.close() failed {where}: {e!r}")


async def fetch_ohlcv_block(exchange_id: str, bases: list[str], timeframe: str, limit: int,
                            allowed_quotes: list[str]):
    """Fetch OHLCV data for a set of base symbols.

    Parameters
    ----------
    exchange_id:
        CCXT exchange identifier.
    bases:
        List of base symbols to request.
    timeframe:
        CCXT timeframe string such as ``"1m"``.
    limit:
        Number of candles to request for each symbol.
    allowed_quotes:
        Preferred quote currencies used when resolving markets.

    Returns
    -------
    Dict[str, Any]
        Mapping of resolved symbol to its raw OHLCV candles.
    """
    ex = getattr(ccxt, exchange_id)({"enableRateLimit": True})
    try:
        await ex.load_markets()
        results = {}
        bases_dedup = list(dict.fromkeys(bases))
        for base in bases_dedup:
            symbol = resolve_listed_symbol(ex, base, allowed_quotes)
            if not symbol:
                logger.debug(
                    f"Skipping {base}: no listed market on {exchange_id} for quotes {allowed_quotes}"
                )
                continue
            try:
                candles = await ex.fetch_ohlcv(symbol, timeframe=timeframe, limit=limit)
                if candles:
                    results[symbol] = candles
                else:
                    logger.debug(f"No candles returned for {symbol} @ {timeframe}")
            except asyncio.CancelledError:
                raise
            except Exception as e:  # pragma: no cover - network errors
                logger.warning(
                    f"fetch_ohlcv failed for {symbol} @ {timeframe}: {e!r}"
                )
        return results
    finally:
        await _safe_exchange_close(ex, where=f"{exchange_id}:{timeframe}")

# Cache GeckoTerminal pool addresses and metadata per symbol
# Mapping: symbol -> (pool_addr, volume, reserve, price, limit)
GECKO_POOL_CACHE: dict[str, tuple[str, float, float, float, int]] = {}
GECKO_SEMAPHORE = asyncio.Semaphore(10)
# Track symbols that don't exist on GeckoTerminal to avoid repeated lookups
GECKO_UNAVAILABLE: set[str] = set()

# Batch queues for OHLCV updates keyed by request parameters
_OHLCV_BATCH_QUEUES: Dict[tuple, asyncio.Queue] = {}
_OHLCV_BATCH_TASKS: Dict[tuple, asyncio.Task] = {}


@dataclass
class _OhlcvBatchRequest:
    exchange: Any
    cache: Dict[str, pd.DataFrame]
    symbols: List[str]
    timeframe: str
    limit: int
    start_since: int | None
    use_websocket: bool
    force_websocket_history: bool
    config: Dict
    max_concurrent: int | None
    notifier: TelegramNotifier | None
    priority_symbols: List[str] | None
    future: asyncio.Future
    max_retries: int
    timeout: float | None


async def _ohlcv_batch_worker(
    key: tuple,
    queue: asyncio.Queue,
    batch_size: int,
    delay: float,
) -> None:
    """Process queued OHLCV requests."""
    if not isinstance(batch_size, int) or batch_size < 1:
        logger.warning(
            "Invalid batch_size %r passed to _ohlcv_batch_worker; using 1",
            batch_size,
        )
        batch_size = 1
    try:
        while True:
            try:
                first: _OhlcvBatchRequest = await asyncio.wait_for(queue.get(), timeout=5)
            except asyncio.TimeoutError:
                if queue.empty():
                    break
                continue

            reqs = [first]
            start = time.monotonic()
            while len(reqs) < batch_size:
                timeout = delay - (time.monotonic() - start)
                if timeout <= 0:
                    break
                try:
                    reqs.append(await asyncio.wait_for(queue.get(), timeout=timeout))
                except asyncio.TimeoutError:
                    break

            union_symbols: List[str] = []
            union_priority: List[str] = []
            for r in reqs:
                union_symbols.extend(r.symbols)
                if r.priority_symbols:
                    union_priority.extend(r.priority_symbols)
            # Deduplicate while preserving order
            seen = set()
            union_symbols = [s for s in union_symbols if not (s in seen or seen.add(s))]
            seen_p = set()
            union_priority = [
                s for s in union_priority if s in union_symbols and not (s in seen_p or seen_p.add(s))
            ]

            base = reqs[0]
            try:
                cache = await _update_ohlcv_cache_inner(
                    base.exchange,
                    base.cache,
                    union_symbols,
                    timeframe=base.timeframe,
                    limit=base.limit,
                    start_since=base.start_since,
                    use_websocket=base.use_websocket,
                    force_websocket_history=base.force_websocket_history,
                    config=base.config,
                    max_concurrent=base.max_concurrent,
                    notifier=base.notifier,
                    priority_symbols=union_priority,
                    max_retries=base.max_retries,
                    timeout=base.timeout,
                )
            except Exception as e:  # pragma: no cover - defensive
                logger.exception(
                    "OHLCV worker: failed on timeframe=%s (batch size=%s). Continuing. Error: %s",
                    base.timeframe,
                    len(union_symbols),
                    e,
                )
                cache = base.cache

            for r in reqs:
                if r.cache is not cache:
                    for s in r.symbols:
                        if s in cache:
                            r.cache[s] = cache[s]
                if not r.future.done():
                    r.future.set_result(r.cache)
                queue.task_done()
    finally:
        _OHLCV_BATCH_TASKS.pop(key, None)

# Valid characters for Solana addresses
BASE58_ALPHABET = "123456789ABCDEFGHJKLMNPQRSTUVWXYZabcdefghijkmnopqrstuvwxyz"

# Quote currencies eligible for Coinbase fallback
SUPPORTED_USD_QUOTES = {"USD", "USDC", "USDT"}

def _is_valid_base_token(token: str) -> bool:
    """Return ``True`` if ``token`` is known or looks like a Solana mint."""
    token_upper = token.upper()
    if token_upper in NON_SOLANA_BASES:
        return False
    if token_upper in TOKEN_MINTS:
        return True
    if not isinstance(token, str):
        return False
    if not (32 <= len(token) <= 44):
        return False
    try:
        return len(base58.b58decode(token)) == 32 and all(
            c in BASE58_ALPHABET for c in token
        )
    except Exception:
        return False


def configure(
    ohlcv_timeout: int | float | None = None,
    max_failures: int | None = None,
    max_ws_limit: int | None = None,
    status_updates: bool | None = None,
    ws_ohlcv_timeout: int | float | None = None,
    rest_ohlcv_timeout: int | float | None = None,
    max_concurrent: int | None = None,
    gecko_limit: int | None = None,
) -> None:
    """Configure module-wide settings."""
    global OHLCV_TIMEOUT, MAX_OHLCV_FAILURES, MAX_WS_LIMIT, STATUS_UPDATES, GECKO_SEMAPHORE
    try:
        with open(CONFIG_PATH) as f:
            cfg = yaml.safe_load(f) or {}
    except Exception:
        cfg = {}
    if ohlcv_timeout is None:
        cfg_val = cfg.get("ohlcv_timeout")
        if cfg_val is not None:
            ohlcv_timeout = cfg_val
    if max_failures is None:
        cfg_val = cfg.get("max_ohlcv_failures")
        if cfg_val is not None:
            max_failures = cfg_val
    if max_ws_limit is None:
        cfg_val = cfg.get("max_ws_limit")
        if cfg_val is not None:
            max_ws_limit = cfg_val
    if max_concurrent is None:
        cfg_val = cfg.get("max_concurrent_ohlcv")
        if cfg_val is not None:
            max_concurrent = cfg_val
    if ohlcv_timeout is not None:
        try:
            val = max(1, int(ohlcv_timeout))
            OHLCV_TIMEOUT = val
            WS_OHLCV_TIMEOUT = val
            REST_OHLCV_TIMEOUT = val
        except (TypeError, ValueError):
            logger.warning(
                "Invalid ohlcv_timeout %s; using default %s",
                ohlcv_timeout,
                OHLCV_TIMEOUT,
            )
    if ws_ohlcv_timeout is not None:
        try:
            WS_OHLCV_TIMEOUT = max(1, int(ws_ohlcv_timeout))
        except (TypeError, ValueError):
            logger.warning(
                "Invalid WS_OHLCV_TIMEOUT %s; using default %s",
                ws_ohlcv_timeout,
                WS_OHLCV_TIMEOUT,
            )
    if rest_ohlcv_timeout is not None:
        try:
            REST_OHLCV_TIMEOUT = max(1, int(rest_ohlcv_timeout))
        except (TypeError, ValueError):
            logger.warning(
                "Invalid REST_OHLCV_TIMEOUT %s; using default %s",
                rest_ohlcv_timeout,
                REST_OHLCV_TIMEOUT,
            )
    if max_failures is not None:
        try:
            MAX_OHLCV_FAILURES = max(1, int(max_failures))
        except (TypeError, ValueError):
            logger.warning(
                "Invalid MAX_OHLCV_FAILURES %s; using default %s",
                max_failures,
                MAX_OHLCV_FAILURES,
            )
    if max_ws_limit is not None:
        try:
            MAX_WS_LIMIT = max(1, int(max_ws_limit))
        except (TypeError, ValueError):
            logger.warning(
                "Invalid MAX_WS_LIMIT %s; using default %s",
                max_ws_limit,
                MAX_WS_LIMIT,
            )
    if status_updates is not None:
        STATUS_UPDATES = bool(status_updates)
    # max_concurrent is retained for backward compatibility but concurrency
    # limits are now handled internally by the KrakenClient

    if gecko_limit is not None:
        try:
            val = int(gecko_limit)
            if val < 1:
                raise ValueError
            GECKO_SEMAPHORE = asyncio.Semaphore(val)
        except (TypeError, ValueError):
            logger.warning("Invalid gecko_limit %s; using default", gecko_limit)


def is_symbol_type(pair_info: dict, allowed: List[str]) -> bool:
    """Return ``True`` if ``pair_info`` matches one of the ``allowed`` types.

    The heuristic checks common CCXT fields like ``type`` and boolean flags
    (``spot``, ``future``, ``swap``) along with nested ``info`` metadata.  If no
    explicit type can be determined, a pair is treated as ``spot`` by default.
    """

    allowed_set = {t.lower() for t in allowed}

    market_type = str(pair_info.get("type", "")).lower()
    if market_type:
        return market_type in allowed_set

    for key in ("spot", "future", "swap", "option"):
        if pair_info.get(key) and key in allowed_set:
            return True

    info = pair_info.get("info", {}) or {}
    asset_class = str(info.get("assetClass", "")).lower()
    if asset_class:
        if asset_class in allowed_set:
            return True
        if asset_class in ("perpetual", "swap") and "swap" in allowed_set:
            return True
        if asset_class in ("future", "futures") and "future" in allowed_set:
            return True

    contract_type = str(info.get("contractType", "")).lower()
    if contract_type:
        if contract_type in allowed_set:
            return True
        if "perp" in contract_type and "swap" in allowed_set:
            return True

    # default to spot if no derivative hints are present
    if "spot" in allowed_set:
        derivative_keys = (
            "future",
            "swap",
            "option",
            "expiry",
            "contract",
            "settlement",
        )
        if not any(k in pair_info for k in derivative_keys) and not any(
            k in info for k in derivative_keys
        ):
            return True

    return False


def timeframe_seconds(exchange, timeframe: str) -> int:
    """Return timeframe length in seconds."""
    if hasattr(exchange, "parse_timeframe"):
        try:
            return int(exchange.parse_timeframe(timeframe))
        except Exception:
            pass
    unit = timeframe[-1]
    value = int(timeframe[:-1])
    if unit == "s":
        return value
    if unit == "m":
        return value * 60
    if unit == "h":
        return value * 3600
    if unit == "d":
        return value * 86400
    if unit == "w":
        return value * 604800
    if unit == "M":
        return value * 2592000
    raise ValueError(f"Unknown timeframe {timeframe}")


def gecko_timeframe_parts(timeframe: str) -> tuple[str, int]:
    """Return (path, aggregate) for GeckoTerminal OHLCV requests."""
    unit = timeframe[-1]
    value = int(timeframe[:-1]) if timeframe[:-1].isdigit() else 1
    if unit == "m":
        return "minute", value
    if unit == "h":
        return "hour", value
    if unit == "d":
        return "day", value
    return timeframe, 1


async def supports_timeframe(exchange, symbol: str, timeframe: str) -> bool:
    """Return ``True`` if *symbol* supports *timeframe* on *exchange*.

    The check first consults the exchange's ``timeframes`` map and then
    performs a lightweight ``fetch_ohlcv`` request, returning ``False`` if the
    exchange raises an error for the requested combination.
    """

    tfs = getattr(exchange, "timeframes", None)
    if tfs and timeframe not in tfs:
        return False
    fetch = getattr(exchange, "fetch_ohlcv", None)
    if fetch is None:
        return False
    try:
        if asyncio.iscoroutinefunction(fetch):
            await fetch(symbol, timeframe=timeframe, limit=1)
        else:
            await asyncio.to_thread(fetch, symbol, timeframe, 1)
        return True
    except Exception:
        return False


async def split_symbols_by_timeframe(
    exchange, symbols: Iterable[str]
) -> tuple[list[str], list[str]]:
    """Split *symbols* into those supporting 1m and those falling back to 5m."""

    symbols = list(symbols)
    one_min: list[str] = []
    missing: list[str] = []

    checks = await asyncio.gather(
        *[supports_timeframe(exchange, s, "1m") for s in symbols]
    )
    for sym, ok in zip(symbols, checks):
        if ok:
            one_min.append(sym)
        else:
            missing.append(sym)

    five_min_only: list[str] = []
    if missing:
        checks5 = await asyncio.gather(
            *[supports_timeframe(exchange, s, "5m") for s in missing]
        )
        for sym, ok in zip(missing, checks5):
            if ok:
                five_min_only.append(sym)

    return one_min, five_min_only


async def _call_with_retry(func, *args, timeout=None, **kwargs):
    """Call ``func`` with fixed back-off on 520/522 errors."""

    attempts = 3
    delays = [5, 10, 20]
    for attempt in range(attempts):
        try:
            if timeout is not None:
                return await asyncio.wait_for(
                    asyncio.shield(func(*args, **kwargs)), timeout
                )
            return await func(*args, **kwargs)
        except asyncio.CancelledError:
            raise
        except (ccxt.ExchangeError, ccxt.NetworkError) as exc:
            if (
                getattr(exc, "http_status", None) in (520, 522)
                and attempt < attempts - 1
            ):
                await asyncio.sleep(delays[min(attempt, len(delays) - 1)])
                continue
            raise




async def load_kraken_symbols(
    exchange,
    exclude: Iterable[str] | None = None,
    config: Dict | None = None,
) -> List[str] | None:
    """Return a list of active trading pairs on Kraken.

    Parameters
    ----------
    exchange : ccxt Exchange
        Exchange instance connected to Kraken.
    exclude : Iterable[str] | None
        Symbols to exclude from the result.
    """

    exclude_set = set(exclude or [])
    timeout = config.get("symbol_scan_timeout", 30) if config else 30
    if config and "exchange_market_types" in config:
        allowed_types = set(config["exchange_market_types"])
    else:
        allowed_types = set(getattr(exchange, "exchange_market_types", []))
        if not allowed_types:
            allowed_types = {"spot"}

    async def _call_with_retry(func, *args, **kwargs):
        delay = 1
        for attempt in range(2):
            try:
                if asyncio.iscoroutinefunction(func):
                    return await asyncio.wait_for(
                        func(*args, **kwargs), timeout=timeout
                    )
                return await asyncio.wait_for(
                    asyncio.to_thread(func, *args, **kwargs), timeout=timeout
                )
            except asyncio.TimeoutError:
                logger.warning(
                    "%s timed out while loading markets (attempt %d/%d)",
                    getattr(func, "__name__", "call"),
                    attempt + 1,
                    2,
                )
                if attempt + 1 >= 2:
                    return None
                await asyncio.sleep(delay)
                delay *= 2

    markets = None
    if getattr(exchange, "has", {}).get("fetchMarketsByType"):
        fetcher = getattr(exchange, "fetch_markets_by_type", None) or getattr(
            exchange, "fetchMarketsByType", None
        )
        if fetcher:
            markets = {}
            for m_type in allowed_types:
                try:
                    fetched = await _call_with_retry(fetcher, m_type)
                except TypeError:
                    params = {"type": m_type}
                    fetched = await _call_with_retry(fetcher, params)
                if fetched is None:
                    return None
                if isinstance(fetched, dict):
                    for sym, info in fetched.items():
                        info.setdefault("type", m_type)
                        markets[sym] = info
                elif isinstance(fetched, list):
                    for info in fetched:
                        sym = info.get("symbol")
                        if sym:
                            info.setdefault("type", m_type)
                            markets[sym] = info
    if markets is None:
        load_fn = getattr(exchange, "load_markets", None)
        if load_fn:
            markets = await _call_with_retry(load_fn)
            if markets is None:
                return None
        else:
            markets = {}

    df = pd.DataFrame.from_dict(markets, orient="index")
    df.index.name = "symbol"
    if "symbol" in df.columns:
        df.drop(columns=["symbol"], inplace=True)
    df.reset_index(inplace=True)

    df["active"] = df.get("active", True).fillna(True)
    df["reason"] = None
    df.loc[~df["active"], "reason"] = "inactive"

    mask_type = df.apply(lambda r: is_symbol_type(r.to_dict(), allowed_types), axis=1)
    df.loc[df["reason"].isna() & ~mask_type, "reason"] = (
        "type mismatch ("
        + df.get("type", "unknown").fillna("unknown").astype(str)
        + ")"
    )

    # Restrict to commonly traded quotes on Kraken
    allowed_quotes = {"USD", "USDT", "EUR"}
    quotes = df.get("quote", "").astype(str).str.upper()
    mask_quote = quotes.isin(allowed_quotes)
    df.loc[df["reason"].isna() & ~mask_quote, "reason"] = "disallowed_quote"

    df.loc[df["reason"].isna() & df["symbol"].isin(exclude_set), "reason"] = "excluded"

    mask_synth = df["symbol"].apply(is_synthetic_symbol)
    df.loc[df["reason"].isna() & mask_synth, "reason"] = "synthetic"
    synth_count = int((df["reason"] == "synthetic").sum())

    symbols: List[str] = []
    for row in df.itertuples():
        if row.reason:
            logger.debug("Skipping symbol %s: %s", row.symbol, row.reason)
        else:
            logger.debug("Including symbol %s", row.symbol)
            symbols.append(row.symbol)

    if not symbols:
        logger.warning("No active trading pairs were discovered")
        return None

    logger.info("%d active Kraken pairs discovered", len(symbols))
    if synth_count:
        logger.info("Excluded %d synthetic/index pairs", synth_count)

    return symbols


async def _fetch_ohlcv_async_inner(
    exchange,
    symbol: str,
    timeframe: str = "1h",
    limit: int = 100,
    since: int | None = None,
    use_websocket: bool = False,
    force_websocket_history: bool = False,
) -> list | Exception:
    """Internal helper for :func:`fetch_ohlcv_async`."""

    if hasattr(exchange, "has") and not exchange.has.get("fetchOHLCV"):
        ex_id = getattr(exchange, "id", "unknown")
        logger.debug("Skipping %s: OHLCV not supported on %s", symbol, ex_id)
        return []
    if getattr(exchange, "timeframes", None) and timeframe not in getattr(
        exchange, "timeframes", {}
    ):
        ex_id = getattr(exchange, "id", "unknown")
        logger.warning("Timeframe %s not supported on %s", timeframe, ex_id)
        return []

    if not is_supported_symbol(symbol):
        logger.debug("Skipping %s: OHLCV not supported", symbol)
        return []

    if use_websocket or force_websocket_history:
        logger.debug(
            "Websocket flags set for %s but functionality is disabled; using REST",
            symbol,
        )

    if timeframe in ("4h", "1d"):
        use_websocket = False


    try:
        if hasattr(exchange, "markets"):
            markets = getattr(exchange, "markets", {})
            if not markets and hasattr(exchange, "load_markets"):
                try:
                    if asyncio.iscoroutinefunction(
                        getattr(exchange, "load_markets", None)
                    ):
                        markets = await exchange.load_markets()
                    else:
                        markets = await asyncio.to_thread(exchange.load_markets)
                except Exception as exc:
                    logger.warning("load_markets failed: %s", exc)
            if markets and symbol not in markets:
                _log_unsupported(symbol)
                return []
            market_id = markets.get(symbol, {}).get("id", symbol)
        else:
            market_id = symbol

        if limit > 0:
            data_all: list = []
            orig_limit = limit
            while limit > 0:
                req_limit = min(limit, 720)
                params = {"symbol": market_id, "timeframe": timeframe, "limit": req_limit}
                if since is not None:
                    params["since"] = since
                if asyncio.iscoroutinefunction(getattr(exchange, "fetch_ohlcv", None)):
                    batch = await _call_with_retry(
                        exchange.fetch_ohlcv,
                        timeout=REST_OHLCV_TIMEOUT,
                        **params,
                    )
                else:
                    batch = await _call_with_retry(
                        asyncio.to_thread,
                        exchange.fetch_ohlcv,
                        **params,
                        timeout=REST_OHLCV_TIMEOUT,
                    )
                data_all.extend(batch)
                limit -= len(batch)
                if len(batch) < req_limit:
                    break
                since = batch[-1][0] + timeframe_seconds(exchange, timeframe) * 1000
            if (
                since is not None
                and len(data_all) < orig_limit
                and hasattr(exchange, "fetch_ohlcv")
            ):
                logger.info(
                    "Incomplete OHLCV for %s: got %d of %d",
                    symbol,
                    len(data_all),
                    orig_limit,
                )
                kwargs_r = {"symbol": symbol, "timeframe": timeframe, "limit": orig_limit}
                try:
                    if asyncio.iscoroutinefunction(exchange.fetch_ohlcv):
                        data_r = await _call_with_retry(
                            exchange.fetch_ohlcv,
                            timeout=REST_OHLCV_TIMEOUT,
                            **kwargs_r,
                        )
                    else:
                        data_r = await _call_with_retry(
                            asyncio.to_thread,
                            exchange.fetch_ohlcv,
                            timeout=REST_OHLCV_TIMEOUT,
                            **kwargs_r,
                        )
                except asyncio.CancelledError:
                    raise
                if len(data_r) > len(data_all):
                    data_all = data_r
            return data_all
        if asyncio.iscoroutinefunction(getattr(exchange, "fetch_ohlcv", None)):
            params_f = inspect.signature(exchange.fetch_ohlcv).parameters
            kwargs_f = {"symbol": symbol, "timeframe": timeframe, "limit": limit}
            if since is not None and "since" in params_f:
                kwargs_f["since"] = since
            try:
                data = await _call_with_retry(
                    exchange.fetch_ohlcv,
                    timeout=REST_OHLCV_TIMEOUT,
                    **kwargs_f,
                )
            except asyncio.CancelledError:
                raise
            expected = limit
            if since is not None:
                try:
                    tf_sec = timeframe_seconds(exchange, timeframe)
                    now_ms = utc_now_ms()
                    expected = min(limit, int((now_ms - since) // (tf_sec * 1000)) + 1)
                except Exception:
                    pass
            if len(data) < expected:
                logger.info(
                    "Incomplete OHLCV for %s: got %d of %d",
                    symbol,
                    len(data),
                    expected,
                )
            if since is not None:
                try:
                    kwargs_r = {
                        "symbol": symbol,
                        "timeframe": timeframe,
                        "limit": limit,
                    }
                    try:
                        data_r = await _call_with_retry(
                            exchange.fetch_ohlcv,
                            timeout=REST_OHLCV_TIMEOUT,
                            **kwargs_r,
                        )
                    except asyncio.CancelledError:
                        raise
                    if len(data_r) > len(data):
                        data = data_r
                except Exception:
                    pass
            if (
                len(data) < expected
                and since is not None
                and hasattr(exchange, "fetch_trades")
            ):
                try:
                    trades_data = await fetch_ohlcv_from_trades(
                        exchange,
                        symbol,
                        timeframe,
                        since,
                        limit,
                    )
                    if len(trades_data) > len(data):
                        data = trades_data
                except Exception:
                    pass
            return data
        params_f = inspect.signature(exchange.fetch_ohlcv).parameters
        kwargs_f = {"symbol": symbol, "timeframe": timeframe, "limit": limit}
        if since is not None and "since" in params_f:
            kwargs_f["since"] = since
        try:
            data = await _call_with_retry(
                asyncio.to_thread,
                exchange.fetch_ohlcv,
                **kwargs_f,
                timeout=REST_OHLCV_TIMEOUT,
            )
        except asyncio.CancelledError:
            raise
        expected = limit
        if since is not None:
            try:
                tf_sec = timeframe_seconds(exchange, timeframe)
                now_ms = utc_now_ms()
                expected = min(limit, int((now_ms - since) // (tf_sec * 1000)) + 1)
            except Exception:
                pass
        if len(data) < expected:
            logger.info(
                "Incomplete OHLCV for %s: got %d of %d",
                symbol,
                len(data),
                expected,
            )
            if since is not None:
                try:
                    kwargs_r = {
                        "symbol": symbol,
                        "timeframe": timeframe,
                        "limit": limit,
                    }
                    try:
                        data_r = await _call_with_retry(
                            asyncio.to_thread,
                            exchange.fetch_ohlcv,
                            **kwargs_r,
                            timeout=REST_OHLCV_TIMEOUT,
                        )
                    except asyncio.CancelledError:
                        raise
                    if len(data_r) > len(data):
                        data = data_r
                except Exception:
                    pass
        if (
            len(data) < expected
            and since is not None
            and hasattr(exchange, "fetch_trades")
        ):
            try:
                trades_data = await fetch_ohlcv_from_trades(
                    exchange,
                    symbol,
                    timeframe,
                    since,
                    limit,
                )
                if len(trades_data) > len(data):
                    data = trades_data
            except Exception:
                pass
        return data
    except asyncio.TimeoutError as exc:
        ex_id = getattr(exchange, "id", "unknown")
        logger.error(
            "REST OHLCV timeout for %s on %s (tf=%s limit=%s): %s",
            symbol,
            ex_id,
            timeframe,
            limit,
            exc,
            exc_info=False,
        )
        return []
    except asyncio.CancelledError:
        raise
    except Exception as exc:  # pragma: no cover - network
        return exc


async def fetch_ohlcv_async(
    exchange,
    symbol: str,
    timeframe: str = "1h",
    limit: int = 100,
    since: int | None = None,
    use_websocket: bool = False,
    force_websocket_history: bool = False,
) -> list | Exception:
    """Return OHLCV data for ``symbol`` with simple retries."""

    if not is_supported_symbol(symbol):
        _log_unsupported(symbol)
        return []

    for attempt in range(3):
        try:
            return await _fetch_ohlcv_async_inner(
                exchange,
                symbol,
                timeframe=timeframe,
                limit=limit,
                since=since,
                use_websocket=use_websocket,
                force_websocket_history=force_websocket_history,
            )
        except Exception as exc:
            if attempt == 2:
                raise
            logger.warning(
                "OHLCV fetch retry %d for %s: %s",
                attempt + 1,
                symbol,
                exc,
            )
            await asyncio.sleep(2 ** attempt)
    return []

async def fetch_order_book_async(
    exchange,
    symbol: str,
    depth: int = 2,
) -> dict | Exception:
    """Return order book snapshot for ``symbol`` with top ``depth`` levels."""

    if hasattr(exchange, "has") and not exchange.has.get("fetchOrderBook"):
        return {}

    if not is_supported_symbol(symbol):
        _log_unsupported(symbol)
        return {}

    markets = getattr(exchange, "markets", {})
    if not markets and hasattr(exchange, "load_markets"):
        try:
            if asyncio.iscoroutinefunction(getattr(exchange, "load_markets", None)):
                markets = await exchange.load_markets()
            else:
                markets = await asyncio.to_thread(exchange.load_markets)
        except Exception as exc:
            logger.warning("load_markets failed: %s", exc)
    if markets and symbol not in markets:
        _log_unsupported(symbol)
        return {}

    try:
        if asyncio.iscoroutinefunction(getattr(exchange, "fetch_order_book", None)):
            return await asyncio.wait_for(
                exchange.fetch_order_book(symbol, limit=depth), OHLCV_TIMEOUT
            )
        return await asyncio.wait_for(
            asyncio.to_thread(exchange.fetch_order_book, symbol, depth),
            OHLCV_TIMEOUT,
        )
    except asyncio.CancelledError:
        raise
    except Exception as exc:  # pragma: no cover - network
        return exc


async def fetch_ohlcv_from_trades(
    exchange,
    symbol: str,
    timeframe: str,
    since: int | None,
    limit: int,
) -> list:
    if hasattr(exchange, "has") and not exchange.has.get("fetchTrades"):
        return []

    fetch_fn = getattr(exchange, "fetch_trades", None)
    if fetch_fn is None:
        return []

    params = inspect.signature(fetch_fn).parameters
    kwargs = {"symbol": symbol, "limit": limit * 100}
    if since is not None and "since" in params:
        kwargs["since"] = since

    try:
        if asyncio.iscoroutinefunction(fetch_fn):
            trades = await _call_with_retry(
                fetch_fn, timeout=REST_OHLCV_TIMEOUT, **kwargs
            )
        else:
            trades = await _call_with_retry(
                asyncio.to_thread,
                fetch_fn,
                **kwargs,
                timeout=REST_OHLCV_TIMEOUT,
            )
    except asyncio.CancelledError:
        raise
    except Exception:
        return []

    if not trades:
        return []

    tf_ms = timeframe_seconds(exchange, timeframe) * 1000
    trades.sort(key=lambda t: t[0])

    ohlcv: list[list] = []
    bucket = trades[0][0] - trades[0][0] % tf_ms
    open_price = high = low = close = float(trades[0][1])
    volume = float(trades[0][2]) if len(trades[0]) > 2 else 0.0

    for t in trades[1:]:
        ts = int(t[0])
        price = float(t[1])
        amount = float(t[2]) if len(t) > 2 else 0.0
        b = ts - ts % tf_ms
        if b != bucket:
            ohlcv.append([bucket, open_price, high, low, close, volume])
            if len(ohlcv) >= limit:
                return ohlcv[:limit]
            bucket = b
            open_price = high = low = close = price
            volume = amount
        else:
            high = max(high, price)
            low = min(low, price)
            close = price
            volume += amount

    ohlcv.append([bucket, open_price, high, low, close, volume])
    return ohlcv[:limit]


async def load_ohlcv(
    exchange,
    symbol: str,
    timeframe: str = "1m",
    limit: int = 100,
    mode: str = "rest",
    *,
    max_retries: int = 3,
    timeout: float | None = None,
    **kwargs,
) -> list:
    """Load OHLCV data via REST with basic retries.

    ``mode`` is retained for backward compatibility but ignored. On a
    successful call it sleeps for one second to respect exchange rate limits.
    Any exception containing ``"429"`` triggers a 60 second sleep before the
    request is retried.
    """

    markets = getattr(exchange, "markets", None)
    if markets is not None:
        if not markets and hasattr(exchange, "load_markets"):
            try:
                if asyncio.iscoroutinefunction(exchange.load_markets):
                    markets = await exchange.load_markets()
                else:
                    markets = await asyncio.to_thread(exchange.load_markets)
            except Exception as exc:  # pragma: no cover - best effort
                logger.warning("load_markets failed: %s", exc)
        if markets and symbol not in markets:
            _log_unsupported(symbol)
            return []
        market_id = markets.get(symbol, {}).get("id", symbol)
    else:
        market_id = symbol

    timeout = timeout or REST_OHLCV_TIMEOUT
    for attempt in range(1, max_retries + 1):
        try:
            fetch_fn = getattr(exchange, "fetch_ohlcv")
            if asyncio.iscoroutinefunction(fetch_fn):
                coro = fetch_fn(market_id, timeframe=timeframe, limit=limit, **kwargs)
            else:  # pragma: no cover - synchronous fallback
                coro = asyncio.to_thread(fetch_fn, market_id, timeframe, limit, **kwargs)
            data = await asyncio.wait_for(coro, timeout)
            await asyncio.sleep(1)
            return data
        except Exception as exc:
            if "429" in str(exc):
                await asyncio.sleep(60)
            else:
                await asyncio.sleep(1)
            if attempt >= max_retries:
                logger.error(
                    "Failed to load OHLCV for %s after %d retries: %s",
                    symbol,
                    attempt,
                    exc,
                )
                break
    return []


async def load_ohlcv_parallel(
    exchange,
    symbols: Iterable[str],
    timeframe: str = "1h",
    limit: int = 100,
    since_map: Dict[str, int] | None = None,
    use_websocket: bool = False,
    force_websocket_history: bool = False,
    max_concurrent: int | None = None,
    notifier: TelegramNotifier | None = None,
    priority_symbols: Iterable[str] | None = None,
    max_retries: int = 3,
    timeout: float | None = None,
) -> Dict[str, list]:
    """Fetch OHLCV data for multiple symbols concurrently.

    Parameters
    ----------
    notifier : TelegramNotifier | None, optional
        If provided, failures will be sent using this notifier.
    """
    if use_websocket or force_websocket_history:
        logger.debug(
            "Websocket parameters ignored in load_ohlcv_parallel; using REST"
        )

    since_map = since_map or {}

    data: Dict[str, list] = {}
    symbols = list(symbols)
    unsupported = [s for s in symbols if not is_supported_symbol(s)]
    for s in unsupported:
        _log_unsupported(s)
        data[s] = []
    symbols = [s for s in symbols if is_supported_symbol(s)]

    markets = getattr(exchange, "markets", None)
    if markets is not None:
        if not markets and hasattr(exchange, "load_markets"):
            try:
                if asyncio.iscoroutinefunction(exchange.load_markets):
                    markets = await exchange.load_markets()
                else:
                    markets = await asyncio.to_thread(exchange.load_markets)
            except Exception as exc:
                logger.warning("load_markets failed: %s", exc)
        missing = [s for s in symbols if s not in markets]
        for s in missing:
            _log_unsupported(s)
            data[s] = []
        symbols = [s for s in symbols if s in markets]

    if not symbols:
        return data

    now = time.time()
    filtered_symbols: List[str] = []
    for s in symbols:
        info = failed_symbols.get(s)
        if not info:
            filtered_symbols.append(s)
            continue
        if info.get("disabled"):
            continue
        if now - info["time"] >= info["delay"]:
            filtered_symbols.append(s)
    symbols = filtered_symbols

    if priority_symbols:
        prio_list: List[str] = []
        seen: set[str] = set()
        for s in priority_symbols:
            if s in symbols and s not in seen:
                prio_list.append(s)
                seen.add(s)
        symbols = prio_list + [s for s in symbols if s not in seen]

    if not symbols:
        return data

    if max_concurrent is not None:
        if not isinstance(max_concurrent, int) or max_concurrent < 1:
            raise ValueError("max_concurrent must be a positive integer or None")
        sem = asyncio.Semaphore(max_concurrent)
    else:
        sem = None

    async def sem_fetch(sym: str):
        async def _fetch_and_sleep():
            kwargs_l = {}
            since_val = since_map.get(sym)
            if since_val is not None:
                kwargs_l["since"] = since_val
            data = await load_ohlcv(
                exchange,
                sym,
                timeframe=timeframe,
                limit=limit,
                mode="rest",
                max_retries=max_retries,
                timeout=timeout,
                **kwargs_l,
            )
            rl = getattr(exchange, "rateLimit", None)
            if rl:
                await asyncio.sleep(rl / 1000)
            return data

        if sem:
            async with sem:
                return await _fetch_and_sleep()

        return await _fetch_and_sleep()

    tasks = [asyncio.create_task(sem_fetch(s)) for s in symbols]

    results = await asyncio.gather(*tasks, return_exceptions=True)

    if any(isinstance(r, asyncio.CancelledError) for r in results):
        for t in tasks:
            if not t.done():
                t.cancel()
        raise asyncio.CancelledError()

    ex_id = getattr(exchange, "id", "unknown")
    mode = "REST"
    for sym, res in zip(symbols, results):
        if isinstance(res, asyncio.CancelledError):
            raise res
        if isinstance(res, asyncio.TimeoutError):
            logger.error(
                "Timeout loading OHLCV for %s on %s limit %d: %s",
                sym,
                timeframe,
                limit,
                res,
                exc_info=True,
            )
            msg = (
                f"Timeout loading OHLCV for {sym} on {ex_id} "
                f"(tf={timeframe} limit={limit} mode={mode})"
            )
            logger.error(msg)
            if notifier and STATUS_UPDATES:
                notifier.notify(
                    f"Timeout loading OHLCV for {sym} on {timeframe} limit {limit}"
                )
            info = failed_symbols.get(sym)
            delay = RETRY_DELAY
            count = 1
            disabled = False
            if info is not None:
                delay = min(info["delay"] * 2, MAX_RETRY_DELAY)
                count = info.get("count", 0) + 1
                disabled = info.get("disabled", False)
            if count >= MAX_OHLCV_FAILURES:
                disabled = True
                if not info or not info.get("disabled"):
                    logger.info("Disabling %s after %d OHLCV failures", sym, count)
            failed_symbols[sym] = {
                "time": time.time(),
                "delay": delay,
                "count": count,
                "disabled": disabled,
            }
            continue
        if (
            isinstance(res, Exception) and not isinstance(res, asyncio.CancelledError)
        ) or not res:
            logger.error(
                "Failed to load OHLCV for %s on %s limit %d: %s",
                sym,
                timeframe,
                limit,
                res,
                exc_info=isinstance(res, Exception),
            )
            msg = (
                f"Failed to load OHLCV for {sym} on {ex_id} "
                f"(tf={timeframe} limit={limit} mode={mode}): {res}"
            )
            logger.error(msg)
            if notifier and STATUS_UPDATES:
                notifier.notify(
                    f"Failed to load OHLCV for {sym} on {timeframe} limit {limit}: {res}"
                )
            info = failed_symbols.get(sym)
            status = getattr(res, "http_status", getattr(res, "status", None))
            delay = 60 if status == 429 else RETRY_DELAY
            count = 1
            disabled = False
            if info is not None:
                delay = 60 if status == 429 else min(info["delay"] * 2, MAX_RETRY_DELAY)
                count = info.get("count", 0) + 1
                disabled = info.get("disabled", False)
            if count >= MAX_OHLCV_FAILURES:
                disabled = True
                if not info or not info.get("disabled"):
                    logger.info("Disabling %s after %d OHLCV failures", sym, count)
            failed_symbols[sym] = {
                "time": time.time(),
                "delay": delay,
                "count": count,
                "disabled": disabled,
            }
            continue
        if res and len(res[0]) > 6:
            res = [[c[0], c[1], c[2], c[3], c[4], c[6]] for c in res]
        data[sym] = res
        failed_symbols.pop(sym, None)
    return data


async def _update_ohlcv_cache_inner(
    exchange,
    cache: Dict[str, pd.DataFrame],
    symbols: Iterable[str],
    timeframe: str = "1h",
    limit: int = 100,
    start_since: int | None = None,
    use_websocket: bool = False,
    force_websocket_history: bool = False,
    config: Dict | None = None,
    max_concurrent: int | None = None,
    notifier: TelegramNotifier | None = None,
    priority_symbols: Iterable[str] | None = None,
    max_retries: int = 3,
    timeout: float | None = None,
) -> Dict[str, pd.DataFrame]:
    """Update cached OHLCV DataFrames with new candles.

    Parameters
    ----------
    max_concurrent : int | None, optional
        Maximum number of concurrent OHLCV requests. ``None`` means no limit.
    start_since : int | None, optional
        When provided, fetch data starting from this timestamp in milliseconds.
    """

    try:  # pragma: no cover - optional regime dependency
        from crypto_bot.regime.regime_classifier import clear_regime_cache
    except Exception:  # pragma: no cover - optional
        clear_regime_cache = lambda *_a, **_k: None

    # Redis warm cache
    redis_conn = _get_redis_conn((config or {}).get("redis_url"))
    if redis_conn:
        for sym in symbols:
            try:
                raw = redis_conn.get(f"ohlcv:{sym}:{timeframe}")
            except Exception:
                raw = None
            if raw:
                try:
                    if isinstance(raw, bytes):
                        raw = raw.decode()
                    cache[sym] = pd.read_json(raw, orient="split")
                except Exception:
                    pass

    # Use the provided limit without enforcing a fixed minimum
    limit = int(limit)
    # Request the number of candles specified by the caller

    if max_concurrent is not None:
        if not isinstance(max_concurrent, int) or max_concurrent < 1:
            raise ValueError("max_concurrent must be a positive integer or None")

    global _last_snapshot_time
    config = config or {}
    snapshot_interval = config.get("ohlcv_snapshot_frequency_minutes", 1440) * 60
    now = time.time()
    snapshot_due = now - _last_snapshot_time >= snapshot_interval

    since_map: Dict[str, int | None] = {}
    if start_since is not None:
        tf_sec = timeframe_seconds(exchange, timeframe)
        needed = int((utc_now_ms() - start_since) // (tf_sec * 1000)) + 1
        limit = max(limit, needed)
        since_map = {sym: start_since for sym in symbols}
        snapshot_due = False
    elif snapshot_due:
        _last_snapshot_time = now
        limit = max(config.get("ohlcv_snapshot_limit", limit), limit)
        since_map = {sym: None for sym in symbols}
    else:
        for sym in symbols:
            df = cache.get(sym)
            if df is not None and not df.empty:
                # convert cached second timestamps to milliseconds for ccxt
                since_map[sym] = int(df["timestamp"].iloc[-1]) * 1000 + 1
            elif start_since is not None:
                since_map[sym] = start_since
    now = time.time()
    filtered_symbols: List[str] = []
    for s in symbols:
        info = failed_symbols.get(s)
        if not info:
            filtered_symbols.append(s)
            continue
        if info.get("disabled"):
            continue
        if now - info["time"] >= info["delay"]:
            filtered_symbols.append(s)
    symbols = filtered_symbols
    if not symbols:
        return cache

    logger.info(
        "Fetching %d candles for %d symbols on %s",
        limit,
        len(symbols),
        timeframe,
    )

    t0 = time.time()
    data_map: Dict[str, list] = {s: [] for s in symbols}
    remaining = limit
    curr_since = since_map.copy()
    while remaining > 0:
        req_limit = min(remaining, 720)
        batch = await load_ohlcv_parallel(
            exchange,
            symbols,
            timeframe,
            req_limit,
            curr_since,
            use_websocket=use_websocket,
            force_websocket_history=force_websocket_history,
            max_concurrent=max_concurrent,
            notifier=notifier,
            priority_symbols=priority_symbols,
            max_retries=max_retries,
            timeout=timeout,
        )
        for sym, rows in batch.items():
            if rows:
                data_map[sym].extend(rows)
                last_ts = rows[-1][0]
                curr_since[sym] = last_ts + timeframe_seconds(exchange, timeframe) * 1000
        if all(len(batch.get(sym, [])) < req_limit for sym in symbols):
            break
        remaining -= req_limit

    count_ok = sum(1 for rows in data_map.values() if rows)
    logger.info(
        "Fetched OHLCV for %d/%d symbols on %s in %.1fs",
        count_ok,
        len(symbols),
        timeframe,
        time.time() - t0,
    )

    for sym in symbols:
        data = data_map.get(sym)
        if not data:
            info = failed_symbols.get(sym)
            skip_retry = (
                info is not None
                and time.time() - info["time"] < info["delay"]
                and since_map.get(sym) is None
            )
            if skip_retry:
                continue
            failed_symbols.pop(sym, None)
            full = await load_ohlcv_parallel(
                exchange,
                [sym],
                timeframe,
                limit,
                None,
                use_websocket=use_websocket,
                force_websocket_history=force_websocket_history,
                max_concurrent=max_concurrent,
                notifier=notifier,
                priority_symbols=priority_symbols,
                max_retries=max_retries,
                timeout=timeout,
            )
            data = full.get(sym)
            if data:
                failed_symbols.pop(sym, None)
        if data is None:
            continue
        df_new = pd.DataFrame(
            data, columns=["timestamp", "open", "high", "low", "close", "volume"]
        )
        tf_sec = timeframe_seconds(None, timeframe)

        if df_new is None or df_new.empty or "timestamp" not in df_new.columns:
            logger.info(
                "OHLCV: no new data for %s @ %s; keeping existing cache", sym, timeframe
            )
            continue

        df_new["timestamp"] = pd.to_numeric(df_new["timestamp"], errors="coerce")
        df_new = df_new.dropna(subset=["timestamp"])
        if df_new.empty:
            logger.info(
                "OHLCV: non-numeric/empty timestamps for %s @ %s; skipping update",
                sym,
                timeframe,
            )
            continue

        unit = "ms" if df_new["timestamp"].max() > 1e12 else "s"
        df_new["timestamp"] = pd.to_datetime(df_new["timestamp"], unit=unit, utc=True)
        df_new = df_new.sort_values("timestamp").drop_duplicates("timestamp", keep="last")
        df_new = await asyncio.to_thread(
            lambda df=df_new: (
                df.set_index("timestamp")
                .resample(f"{tf_sec}s")
                .agg(
                    {
                        "open": "first",
                        "high": "max",
                        "low": "min",
                        "close": "last",
                        "volume": "sum",
                    }
                )
                .ffill()
                .reset_index()
            )
        )
        df_new["timestamp"] = df_new["timestamp"].astype(int) // 10 ** 9
        frac = config.get("min_history_fraction", 0.5)
        try:
            frac_val = float(frac)
        except (TypeError, ValueError):
            frac_val = 0.5
        min_candles_required = int(limit * frac_val)
        if len(df_new) < min_candles_required:
            since_val = since_map.get(sym)
            retry = await load_ohlcv_parallel(
                exchange,
                [sym],
                timeframe,
                limit * 2,
                {sym: since_val},
                use_websocket=False,
                force_websocket_history=force_websocket_history,
                max_concurrent=max_concurrent,
                notifier=notifier,
                priority_symbols=priority_symbols,
                max_retries=max_retries,
                timeout=timeout,
            )
            retry_data = retry.get(sym)
            if retry_data and len(retry_data) > len(data):
                data = retry_data
                df_new = pd.DataFrame(
                    data,
                    columns=["timestamp", "open", "high", "low", "close", "volume"],
                )
            if len(df_new) < min_candles_required:
                logger.warning(
                    "Skipping %s: only %d/%d candles",
                    sym,
                    len(df_new),
                    limit,
                )
                continue
        existing = None
        async with timeframe_lock(timeframe):
            if sym in cache:
                existing = cache[sym].copy()
        if existing is not None and not existing.empty:
            last_ts = existing["timestamp"].iloc[-1]
            df_new = df_new[df_new["timestamp"] > last_ts]
            if df_new.empty:
                continue
            combined = await asyncio.to_thread(
                pd.concat, [existing, df_new], ignore_index=True
            )
        else:
            combined = df_new
        combined = await asyncio.to_thread(
            lambda df=combined, limit=limit: df.tail(limit).reset_index(drop=True)
        )
        returns = await asyncio.to_thread(lambda s=combined["close"]: s.pct_change())
        combined["return"] = returns
        async with timeframe_lock(timeframe):
            cache[sym] = combined
            clear_regime_cache(sym, timeframe)
            if redis_conn:
                try:
                    await asyncio.to_thread(
                        redis_conn.setex,
                        f"ohlcv:{sym}:{timeframe}",
                        REDIS_TTL,
                        combined.to_json(orient="split"),
                    )
                except Exception:
                    pass
            storage_path = config.get("storage_path")
            if storage_path:
                max_bars = config.get("max_bootstrap_bars")
                try:
                    max_bars = int(max_bars) if max_bars is not None else None
                except (TypeError, ValueError):
                    max_bars = None
                df_save = cache[sym].tail(max_bars) if max_bars else cache[sym]
                df_save = df_save.reset_index(drop=True)
                save_ohlcv(df_save, sym, timeframe, storage_path)
    return cache


# --- Additional helpers ----------------------------------------------------


async def fetch_coingecko_ohlc(symbol: str, days: int = 1) -> List[List[float]] | None:
    """Return OHLC data from CoinGecko for ``symbol``.

    The returned rows follow the CCXT OHLCV format with volume set to ``0`` as
    the CoinGecko endpoint does not provide volume information.
    """

    base, _, quote = symbol.partition("/")
    coin_id = COINGECKO_IDS.get(base.upper())
    if not coin_id:
        return None
    url = f"https://api.coingecko.com/api/v3/coins/{coin_id}/ohlc"
    params = {"vs_currency": quote.lower(), "days": days}
    try:
        data = await gecko_request(url, params=params)
        return [
            [int(row[0]), float(row[1]), float(row[2]), float(row[3]), float(row[4]), 0.0]
            for row in data
        ]
    except Exception:
        return None


async def fetch_dex_ohlcv(
    exchange,
    symbol: str,
    timeframe: str = "1h",
    limit: int = 100,
    min_volume_usd: float | int = 0,
    gecko_res: Any | None = None,
    use_gecko: bool = True,
    max_retries: int = 3,
    timeout: float | None = None,
) -> List[List[float]] | None:
    """Fetch OHLCV data for DEX tokens with several fallbacks."""

    if min_volume_usd:
        logger.debug(
            "min_volume_usd parameter is deprecated and ignored (value=%s)",
            min_volume_usd,
        )

    if gecko_res:
        return gecko_res[0] if isinstance(gecko_res, tuple) else gecko_res

    base, _, quote = symbol.partition("/")
    quote = quote.upper()

    # Try CoinGecko for known USD-quoted pairs
    if use_gecko and quote in SUPPORTED_USD_QUOTES:
        data = fetch_coingecko_ohlc(symbol)
        if inspect.isawaitable(data):
            data = await data
        if data:
            return data

        # Fallback to Coinbase if available
        try:
            if hasattr(ccxt, "coinbase"):
                cb = ccxt.coinbase()
                return await load_ohlcv(
                    cb,
                    symbol,
                    timeframe=timeframe,
                    limit=limit,
                    max_retries=max_retries,
                    timeout=timeout,
                )
        except Exception:
            pass

    # Final fallback: use the provided exchange
    try:
        return await load_ohlcv(
            exchange,
            symbol,
            timeframe=timeframe,
            limit=limit,
            max_retries=max_retries,
            timeout=timeout,
        )
    except Exception:
        return None


async def fetch_geckoterminal_ohlcv(
    symbol: str,
    timeframe: str = "1h",
    since: Optional[int] = None,
    limit: int = 500,
    exchange: Any = None,
) -> List[List[float]]:
    """Compatibility wrapper for GeckoTerminal OHLCV lookups.

    Resolves *symbol* to a listed market on the active exchange (or the
    provided ``exchange``) and returns CCXT-standard OHLCV rows:
    ``[timestamp_ms, open, high, low, close, volume]``.
    """
    if exchange is not None and hasattr(exchange, "fetch_ohlcv"):
        fetch_fn = getattr(exchange, "fetch_ohlcv")
        if asyncio.iscoroutinefunction(fetch_fn):
            return await fetch_fn(symbol, timeframe=timeframe, since=since, limit=limit)
        return await asyncio.to_thread(fetch_fn, symbol, timeframe, since, limit)

    if ccxt is None:
        raise RuntimeError(
            "ccxt is required for OHLCV fetching. Install ccxt or pass an exchange instance."
        )

    ex_name = os.environ.get("EXCHANGE", "kraken").lower()
    ex_cls = getattr(ccxt, ex_name, None) or getattr(ccxt, "kraken")
    ex = ex_cls({"enableRateLimit": True})
    try:
        await ex.load_markets()
        base, _, quote = symbol.partition("/")
        allowed = [quote, "USD", "USDT", "EUR"]
        allowed = [q for i, q in enumerate(allowed) if q and q not in allowed[:i]]
        resolved = resolve_listed_symbol(ex, base, allowed)
        if not resolved:
            logger.debug(
                f"Skipping {base}: no listed market on {ex_name} for quotes {allowed}"
            )
            return []
        return await ex.fetch_ohlcv(
            resolved, timeframe=timeframe, since=since, limit=limit
        )
        symbol = resolved
        if asyncio.iscoroutinefunction(ex.fetch_ohlcv):
            return await ex.fetch_ohlcv(symbol, timeframe=timeframe, since=since, limit=limit)
        return await asyncio.to_thread(ex.fetch_ohlcv, symbol, timeframe, since, limit)
    finally:
        await _safe_exchange_close(ex, where=f"{ex_name}:{timeframe}")


async def update_ohlcv_cache(
    exchange,
    cache: Dict[str, pd.DataFrame],
    symbols: Iterable[str],
    timeframe: str = "1h",
    limit: int = 100,
    start_since: int | None = None,
    use_websocket: bool = False,
    force_websocket_history: bool = False,
    config: Dict | None = None,
    max_concurrent: int | None = None,
    notifier: TelegramNotifier | None = None,
    batch_size: int | None = None,
    priority_symbols: Iterable[str] | None = None,
    max_retries: int = 3,
    timeout: float | None = None,
) -> Dict[str, pd.DataFrame]:
    """Batch OHLCV updates for multiple calls."""

    config = config or {}
    backfill_map = config.get("backfill_days", {}) or {}
    warmup_map = config.get("warmup_candles", {}) or {}
    now_ms = utc_now_ms()
    if start_since is not None:
        bf_days = backfill_map.get(timeframe)
        if bf_days is not None:
            cutoff = now_ms - int(float(bf_days) * 86400000)
            if start_since < cutoff:
                logger.info(
                    "Clamping backfill for %s to %d days (%s)",
                    timeframe,
                    bf_days,
                    iso_utc(cutoff),
                )
                start_since = cutoff
    warmup = warmup_map.get(timeframe)
    if warmup is not None and limit > int(warmup):
        logger.info(
            "Clamping warmup candles for %s to %d (was %d)",
            timeframe,
            warmup,
            limit,
        )
        limit = int(warmup)
    delay = 0.5
    size = (
        batch_size
        if batch_size is not None
        else config.get("ohlcv_batch_size", 3)
    )
    if size is None:
        cfg_size = config.get("ohlcv_batch_size")
        if isinstance(batch_size, int) and batch_size >= 1:
            size = batch_size
        elif isinstance(cfg_size, int) and cfg_size >= 1:
            size = cfg_size
        else:
            if batch_size is not None or cfg_size is not None:
                logger.warning(
                    "Invalid ohlcv_batch_size %r; defaulting to 3",
                    batch_size if batch_size is not None else cfg_size,
                )
            else:
                logger.warning("ohlcv_batch_size not set; defaulting to 3")
            size = 3

    # Normalize symbols to their exchange-listed forms before enqueueing.
    allowed_quotes = config.get("allowed_quotes", ["USD", "USDT", "EUR"])
    symbols = list(symbols)
    priority_list = list(priority_symbols) if priority_symbols else None

    markets = getattr(exchange, "markets", None)
    if markets is not None and not markets and hasattr(exchange, "load_markets"):
        try:
            if asyncio.iscoroutinefunction(exchange.load_markets):
                await exchange.load_markets()
            else:
                await asyncio.to_thread(exchange.load_markets)
        except Exception as exc:  # pragma: no cover - best effort
            logger.debug(
                "load_markets failed during symbol resolution: %s", exc
            )

    resolved: list[str] = []
    for sym in symbols:
        base, *_ = sym.partition("/")
        listed = resolve_listed_symbol(exchange, base, allowed_quotes)
        if listed:
            resolved.append(listed)
        elif not markets:
            resolved.append(sym)
        else:
            logger.debug(
                "Skipping %s: no listed market on %s for quotes %s",
                sym,
                getattr(exchange, "id", "exchange"),
                allowed_quotes,
            )
    symbols = resolved

    if priority_list:
        resolved_prio: list[str] = []
        for sym in priority_list:
            base, *_ = sym.partition("/")
            listed = resolve_listed_symbol(exchange, base, allowed_quotes)
            if listed and listed in symbols:
                resolved_prio.append(listed)
        priority_symbols = resolved_prio if resolved_prio else None
    else:
        priority_symbols = None

    if not symbols:
        return cache
    key = (
        timeframe,
        limit,
        start_since,
        use_websocket,
        force_websocket_history,
        max_concurrent,
        max_retries,
        timeout,
    )

    req = _OhlcvBatchRequest(
        exchange,
        cache,
        list(symbols),
        timeframe,
        limit,
        start_since,
        use_websocket,
        force_websocket_history,
        config,
        max_concurrent,
        notifier,
        list(priority_symbols) if priority_symbols else None,
        asyncio.get_running_loop().create_future(),
        max_retries,
        timeout,
    )

    queue = _OHLCV_BATCH_QUEUES.setdefault(key, asyncio.Queue())
    await queue.put(req)

    if key not in _OHLCV_BATCH_TASKS or _OHLCV_BATCH_TASKS[key].done():
        _OHLCV_BATCH_TASKS[key] = asyncio.create_task(
            _ohlcv_batch_worker(key, queue, size, delay)
        )

    return await req.future


async def update_multi_tf_ohlcv_cache(
    exchange,
    cache: Dict[str, Dict[str, pd.DataFrame]],
    symbols: Iterable[str],
    config: Dict,
    limit: int = 100,
    start_since: int | None = None,
    use_websocket: bool = False,
    force_websocket_history: bool = False,
    max_concurrent: int | None = None,
    notifier: TelegramNotifier | None = None,
    priority_queue: Deque[str] | None = None,
    batch_size: int | None = None,
    refresh_listing_cache: bool = False,
    listing_cache_ttl: int | None = None,
    chunk_size: int = 20,
    max_retries: int = 3,
    timeout: float | None = None,
) -> Dict[str, Dict[str, pd.DataFrame]]:
    """Update OHLCV caches for multiple timeframes.

    Parameters
    ----------
    config : Dict
        Configuration containing a ``timeframes`` list.
    start_since : int | None, optional
        When provided, fetch historical data starting from this timestamp
        in milliseconds when no cached data is available.
    chunk_size : int, optional
        Number of symbols to process per batch when fetching OHLCV data.
        Defaults to ``20``.
    """
    try:  # pragma: no cover - optional regime dependency
        from crypto_bot.regime.regime_classifier import clear_regime_cache
    except Exception:  # pragma: no cover - optional
        clear_regime_cache = lambda *_a, **_k: None

    limit = int(limit)
    if start_since is None:
        start_since = int((datetime.utcnow() - timedelta(days=2)).timestamp() * 1000)
    # Use the limit provided by the caller

    # Ensure warmup candles satisfy strategy indicator lookbacks. This will
    # either raise the configured warmup or disable strategies requiring more
    # history, depending on ``data.auto_raise_warmup``.
    load_enabled(config)

    CACHE_DIR.mkdir(parents=True, exist_ok=True)
    progress_state: dict[str, list[str]] = {}
    completed_pairs: set[tuple[str, str]] = set()
    if BOOTSTRAP_STATE_FILE.exists():
        try:
            with BOOTSTRAP_STATE_FILE.open() as f:
                progress_state = json.load(f)
            for tf, syms in progress_state.items():
                for sym in syms:
                    completed_pairs.add((sym, tf))
        except Exception:
            progress_state = {}
            completed_pairs = set()

    def mark_completed(sym: str, tf: str) -> None:
        if sym in progress_state.get(tf, []):
            return
        progress_state.setdefault(tf, []).append(sym)
        with BOOTSTRAP_STATE_FILE.open("w") as f:
            json.dump(progress_state, f)

    def add_priority(data: list, symbol: str) -> None:
        """Push ``symbol`` to ``priority_queue`` if volume spike detected."""
        if priority_queue is None or vol_thresh is None or not data:
            return
        try:
            vols = np.array([row[5] for row in data], dtype=float)
            mean = float(np.mean(vols)) if len(vols) else 0.0
            std = float(np.std(vols))
            if std <= 0:
                return
            z_max = float(np.max((vols - mean) / std))
            if z_max > vol_thresh:
                priority_queue.appendleft(symbol)
        except Exception:
            return

    tfs = config.get("timeframes", ["1h"])
    supported = getattr(exchange, "timeframes", None)
    if supported:
        unsupported = [tf for tf in tfs if tf not in supported]
        if unsupported:
            logger.info(
                "Skipping unsupported timeframes on %s: %s",
                getattr(exchange, "id", "unknown"),
                unsupported,
            )
        tfs = [tf for tf in tfs if tf in supported]
    logger.info("Updating OHLCV cache for timeframes: %s", tfs)
    if not tfs:
        return cache

    min_volume_usd = float(config.get("min_volume_usd", 0) or 0)
    vol_thresh = config.get("bounce_scalper", {}).get("vol_zscore_threshold")

    symbols = list(symbols)
    priority_syms: list[str] = []
    if priority_queue is not None:
        seen: set[str] = set()
        while priority_queue:
            sym = priority_queue.popleft()
            if sym in symbols and sym not in seen:
                priority_syms.append(sym)
                seen.add(sym)

    symbols_all = list(symbols)
    one_min_syms: list[str] = []
    five_min_only: list[str] = []
    if "1m" in tfs or "5m" in tfs:
        one_min_syms, five_min_only = await split_symbols_by_timeframe(
            exchange, symbols_all
        )

    listing_dates = await _get_listing_dates(
        symbols_all,
        config,
        refresh=refresh_listing_cache,
        ttl=listing_cache_ttl,
    )

    for tf in tfs:
        if tf == "1m":
            symbols = one_min_syms
        elif tf == "5m":
            symbols = five_min_only
        else:
            symbols = symbols_all
        symbols = [s for s in symbols if (s, tf) not in completed_pairs]
        if not symbols:
            continue
        lock = timeframe_lock(tf)
        if lock.locked():
            logger.info("Skip: %s update already running.", tf)
            continue
        async with lock:
            logger.info("Starting OHLCV update for timeframe %s", tf)
            tf_cache = cache.get(tf, {})

            now_ms = utc_now_ms()
            tf_sec = timeframe_seconds(exchange, tf)
            dynamic_limits: dict[str, int] = {}
            snapshot_cap = int(config.get("ohlcv_snapshot_limit", limit))
            max_cap = min(snapshot_cap, 720)

            backfill_map = config.get("backfill_days", {}) or {}
            warmup_map = config.get("warmup_candles", {}) or {}
            tf_start = start_since
            bf_days = backfill_map.get(tf)
            if tf_start is not None and bf_days is not None:
                cutoff = now_ms - int(float(bf_days) * 86400000)
                if tf_start < cutoff:
                    logger.info(
                        "Clamping backfill for %s to %d days (%s)",
                        tf,
                        bf_days,
                        iso_utc(cutoff),
                    )
                    tf_start = cutoff
            tf_limit = int(limit)
            needed: int | None = None
            if tf_start is not None:
                needed = int((now_ms - tf_start) // (tf_sec * 1000)) + 1
                tf_limit = max(tf_limit, needed)
            warmup = warmup_map.get(tf)
            if warmup is not None and tf_limit > int(warmup):
                logger.info(
                    "Clamping warmup candles for %s to %d (was %d)",
                    tf,
                    warmup,
                    tf_limit,
                )
                tf_limit = int(warmup)
            tf_start_since = tf_start
            if needed is not None and tf_limit < needed:
                logger.info(
                    "Warmup limit %d smaller than requested range %d for %s; dropping start_since",
                    tf_limit,
                    needed,
                    tf,
                )
                tf_start_since = None

            for sym in symbols:
                listing_ts = listing_dates.get(sym)
                if listing_ts and 0 < listing_ts <= now_ms:
                    age_ms = now_ms - listing_ts
                    tf_sec = timeframe_seconds(exchange, tf)
                    hist_candles = age_ms // (tf_sec * 1000)
                    if hist_candles <= 0:
                        continue
                    if hist_candles > snapshot_cap * 1000:
                        logger.info(
                            "Skipping OHLCV history for %s on %s (age %d candles)",
                            sym,
                            tf,
                            hist_candles,
                        )
                        continue
                    dynamic_limits[sym] = int(min(hist_candles, max_cap))

            cex_symbols: list[str] = []
            dex_symbols: list[str] = []
            for s in symbols:
                sym = s
                base, _, quote = s.partition("/")
                is_solana = quote.upper() == "USDC" and base.upper() not in NON_SOLANA_BASES
                if is_solana:
                    dex_symbols.append(sym)
                else:
                    if "coinbase" in getattr(exchange, "id", "") and "/USDC" in sym:
                        mapped = sym.replace("/USDC", "/USD")
                        if mapped not in getattr(exchange, "symbols", []):
                            continue  # skip unsupported pair
                        sym = mapped
                    cex_symbols.append(sym)

            if priority_syms:
                prio_set = set(priority_syms)
                cex_symbols = [s for s in priority_syms if s in cex_symbols] + [s for s in cex_symbols if s not in prio_set]
                dex_symbols = [s for s in priority_syms if s in dex_symbols] + [s for s in dex_symbols if s not in prio_set]

            total_syms = len(cex_symbols) + len(dex_symbols)
            processed_syms = 0
            start_fetch = time.perf_counter()

            def log_progress() -> None:
                if total_syms <= 0:
                    return
                elapsed = time.perf_counter() - start_fetch
                rate = processed_syms / elapsed if elapsed > 0 else 0.0
                pct = processed_syms / total_syms * 100
                eta = (total_syms - processed_syms) / rate if rate > 0 else 0
                eta_str = str(timedelta(seconds=int(eta))) if rate > 0 else "?"
                logger.info(
                    "%s: %d/%d fetched (%.0f%%), avg %.1f req/s, ETA %s",
                    tf,
                    processed_syms,
                    total_syms,
                    pct,
                    rate,
                    eta_str,
                )

            if cex_symbols:
                if tf_start_since is None:
                    prev_lengths = {s: len(tf_cache[s]) if s in tf_cache else 0 for s in cex_symbols}
                    groups: Dict[int, list[str]] = {}
                    for sym in cex_symbols:
                        sym_limit = dynamic_limits.get(sym, tf_limit)
                        groups.setdefault(int(sym_limit), []).append(sym)
                    for lim, syms in groups.items():
                        curr_limit = tf_limit
                        if lim < tf_limit:
                            for s in syms:
                                logger.info(
                                    "Adjusting limit for %s on %s to %d", s, tf, lim
                                )
                            curr_limit = lim
                        for i in range(0, len(syms), chunk_size):
                            chunk = syms[i : i + chunk_size]
                            tf_cache = await update_ohlcv_cache(
                                exchange,
                                tf_cache,
                                chunk,
                                timeframe=tf,
                                limit=curr_limit,
                                config={
                                    "min_history_fraction": 0,
                                    "ohlcv_batch_size": config.get("ohlcv_batch_size"),
                                },
                                batch_size=batch_size,
                                start_since=tf_start_since,
                                use_websocket=use_websocket,
                                force_websocket_history=force_websocket_history,
                                max_concurrent=max_concurrent,
                                notifier=notifier,
                                priority_symbols=priority_syms,
                            )
                            processed_syms += len(chunk)
                            log_progress()
                        tf_cache = await update_ohlcv_cache(
                            exchange,
                            tf_cache,
                            syms,
                            timeframe=tf,
                            limit=curr_limit,
                            config={
                                "min_history_fraction": 0,
                                "ohlcv_batch_size": config.get("ohlcv_batch_size"),
                            },
                            batch_size=batch_size,
                            start_since=tf_start_since,
                            use_websocket=use_websocket,
                            force_websocket_history=force_websocket_history,
                            max_concurrent=max_concurrent,
                            notifier=notifier,
<<<<<<< HEAD
                            priority_symbols=[s for s in priority_syms if s in syms],
                        )
                        for s in syms:
                            if s in tf_cache and not getattr(tf_cache.get(s), "empty", True):
                                mark_completed(s, tf)
=======
                            priority_symbols=priority_syms,
                            max_retries=max_retries,
                            timeout=timeout,
                        )
                    for s in cex_symbols:
                        curr_len = len(tf_cache[s]) if s in tf_cache else 0
                        prev = prev_lengths.get(s, 0)
                        fetched = curr_len - prev
                        if fetched > 0:
                            state = "bootstrap" if prev == 0 else "tail"
                            logger.info("%s %s fetched=%d", tf, state, fetched)
>>>>>>> 0a65703f
                else:
                    from crypto_bot.main import update_df_cache

                    for sym in cex_symbols:
                        batches: list = []
                        current_since = tf_start_since
                        sym_total = min(tf_limit, dynamic_limits.get(sym, tf_limit))
                        if sym_total < tf_limit:
                            logger.info(
                                "Adjusting limit for %s on %s to %d", sym, tf, sym_total
                            )
                        remaining = sym_total
                        while remaining > 0:
                            req = min(remaining, 1000)
                            data = load_ohlcv(
                                exchange,
                                sym,
                                timeframe=tf,
                                limit=req,
                                mode="rest",
                                since=current_since,
                                force_websocket_history=force_websocket_history,
                                max_retries=max_retries,
                                timeout=timeout,
                            )
                            if inspect.isawaitable(data):
                                data = await data
                            if not data or isinstance(data, Exception):
                                break
                            batches.extend(data)
                            remaining -= len(data)
                            if len(data) < req:
                                break
                            current_since = data[-1][0] + 1

                        if not batches:
                            logger.info(
                                "OHLCV: empty or missing 'timestamp' for %s @ %s; skipping update.",
                                sym,
                                tf,
                            )
                            processed_syms += 1
                            log_progress()
                            continue

                        df_new = pd.DataFrame(
                            batches,
                            columns=["timestamp", "open", "high", "low", "close", "volume"],
                        )
                        tf_sec = timeframe_seconds(None, tf)

                        # Guard for empty/malformed OHLCV responses.
                        if df_new is None or df_new.empty or "timestamp" not in df_new.columns:
                            logger.info(
                                "OHLCV: empty or missing 'timestamp' for %s @ %s; skipping update.",
                                sym,
                                tf,
                            )
                            continue

                        # Coerce and validate the first timestamp safely (avoid out-of-bounds on iloc[0]).
                        try:
                            ts0 = pd.to_numeric(df_new["timestamp"].iloc[0], errors="coerce")
                        except Exception:
                            ts0 = None

                        if ts0 is None or pd.isna(ts0):
                            logger.info(
                                "OHLCV: first timestamp is NaN/invalid for %s @ %s; skipping update.",
                                sym,
                                tf,
                            )
                            continue

                        # Robust unit detection:
                        if ts0 > 1e14:
                            unit = "ns"
                        elif ts0 > 1e12:
                            unit = "us"
                        elif ts0 > 1e10:
                            unit = "ms"
                        else:
                            unit = "s"

                        df_new["timestamp"] = pd.to_datetime(df_new["timestamp"], unit=unit)
                        df_new = (
                            df_new.set_index("timestamp")
                            .resample(f"{tf_sec}s")
                            .agg(
                                {
                                    "open": "first",
                                    "high": "max",
                                    "low": "min",
                                    "close": "last",
                                    "volume": "sum",
                                }
                            )
                            .ffill()
                            .reset_index()
                        )
                        df_new["timestamp"] = df_new["timestamp"].astype(int) // 10 ** 9

                        new_rows = len(df_new)
                        state = "bootstrap"
                        if sym in tf_cache and not tf_cache[sym].empty:
                            last_ts = tf_cache[sym]["timestamp"].iloc[-1]
                            df_new = df_new[df_new["timestamp"] > last_ts]
                            if df_new.empty:
                                continue
                            new_rows = len(df_new)
                            df_new = pd.concat([tf_cache[sym], df_new], ignore_index=True)
                            state = "tail"

                        update_df_cache(cache, tf, sym, df_new)
                        tf_cache = cache.get(tf, {})
                        tf_cache[sym]["return"] = tf_cache[sym]["close"].pct_change()
                        logger.info("%s %s fetched=%d", tf, state, new_rows)
                        clear_regime_cache(sym, tf)
                        if (
                            STREAM_EVALUATOR
                            and tf in ("1m", "5m")
                            and warmup_reached_for(sym, tf, cache, config)
                        ):
                            if sym not in _WARMED_UP:
                                logger.info(
                                    "OHLCV[%s] warmup met for %s → enqueue for evaluation",
                                    tf,
                                    sym,
                                )
                                _WARMED_UP.add(sym)
                            await STREAM_EVALUATOR.enqueue(
                                sym, {"df_cache": cache, "symbol": sym}
                            )
                        await _maybe_enqueue_eval(sym, tf, cache, config)
<<<<<<< HEAD
                        mark_completed(sym, tf)
=======
                        processed_syms += 1
                        log_progress()
>>>>>>> 0a65703f

            for sym in dex_symbols:
                data = None
                vol = 0.0
                res = None
                gecko_failed = False
                base, _, quote = sym.partition("/")
                is_solana = quote.upper() == "USDC" and base.upper() not in NON_SOLANA_BASES
                sym_l = min(dynamic_limits.get(sym, tf_limit), tf_limit)
                if sym_l < tf_limit:
                    logger.info("Adjusting limit for %s on %s to %d", sym, tf, sym_l)
                if is_solana:
                    try:
                        res = fetch_geckoterminal_ohlcv(
                            sym,
                            timeframe=tf,
                            limit=sym_l,
                        )
                        if inspect.isawaitable(res):
                            res = await res
                        if res:
                            vol_24h = None
                            if isinstance(res, tuple):
                                vol_24h = res[1]
                            else:
                                vol_24h = getattr(res, "vol_24h_usd", None)
                            if vol_24h is not None and vol_24h < min_volume_usd:
                                res = None
                    except Exception as e:  # pragma: no cover - network
                        logger.warning(
                            f"Gecko failed for {sym}: {e} - using exchange data"
                        )
                        gecko_failed = True
                else:
                    gecko_failed = True

                if res and not gecko_failed:
                    if isinstance(res, tuple):
                        data, vol, *_ = res
                    else:
                        data = res
                        vol = getattr(res, "vol_24h_usd", min_volume_usd)
                    add_priority(data, sym)

                if gecko_failed or not data or vol < min_volume_usd:
                    data = fetch_onchain_ohlcv(sym, timeframe=tf, limit=sym_l)
                    if inspect.isawaitable(data):
                        data = await data
                    if not data:
                        data = await fetch_dex_ohlcv(
                            exchange,
                            sym,
                            timeframe=tf,
                            limit=sym_l,
                            min_volume_usd=min_volume_usd,
                            gecko_res=None,
                            use_gecko=is_solana,
                            max_retries=max_retries,
                            timeout=timeout,
                        )
                        if isinstance(data, Exception) or not data:
                            processed_syms += 1
                            log_progress()
                            continue
                    add_priority(data, sym)

                if not data:
                    processed_syms += 1
                    log_progress()
                    continue

                if not isinstance(data, list):
                    logger.error(
                        "Invalid OHLCV data type for %s on %s (type: %s), skipping",
                        sym,
                        tf,
                        type(data),
                    )
                    processed_syms += 1
                    log_progress()
                    continue

                df_new = pd.DataFrame(
                    data,
                    columns=["timestamp", "open", "high", "low", "close", "volume"],
                )
                changed = False
                new_rows = len(df_new)
                state = "bootstrap"
                if sym in tf_cache and not tf_cache[sym].empty:
                    last_ts = tf_cache[sym]["timestamp"].iloc[-1]
                    df_new = df_new[df_new["timestamp"] > last_ts]
                    if df_new.empty:
                        processed_syms += 1
                        log_progress()
                        continue
                    new_rows = len(df_new)
                    tf_cache[sym] = pd.concat([tf_cache[sym], df_new], ignore_index=True)
                    changed = True
                    state = "tail"
                else:
                    tf_cache[sym] = df_new
                    changed = True
                if changed:
                    tf_cache[sym]["return"] = tf_cache[sym]["close"].pct_change()
                    logger.info("%s %s fetched=%d", tf, state, new_rows)
                    clear_regime_cache(sym, tf)
                    if (
                        STREAM_EVALUATOR
                        and tf in ("1m", "5m")
                        and warmup_reached_for(sym, tf, cache, config)
                    ):
                        if sym not in _WARMED_UP:
                            logger.info(
                                "OHLCV[%s] warmup met for %s → enqueue for evaluation",
                                tf,
                                sym,
                            )
                            _WARMED_UP.add(sym)
                        await STREAM_EVALUATOR.enqueue(
                            sym, {"df_cache": cache, "symbol": sym}
                        )

                    cache[tf] = tf_cache
                    await _maybe_enqueue_eval(sym, tf, cache, config)
<<<<<<< HEAD
                    mark_completed(sym, tf)
=======
                processed_syms += 1
                log_progress()
>>>>>>> 0a65703f
            cache[tf] = tf_cache
            logger.info("Completed OHLCV update for timeframe %s", tf)

    return cache


async def update_regime_tf_cache(
    exchange,
    cache: Dict[str, Dict[str, pd.DataFrame]],
    symbols: Iterable[str],
    config: Dict,
    limit: int = 100,
    start_since: int | None = None,
    use_websocket: bool = False,
    force_websocket_history: bool = False,
    max_concurrent: int | None = None,
    notifier: TelegramNotifier | None = None,
    df_map: Dict[str, Dict[str, pd.DataFrame]] | None = None,
    batch_size: int | None = None,
    max_retries: int = 3,
    timeout: float | None = None,
) -> Dict[str, Dict[str, pd.DataFrame]]:
    """Update OHLCV caches for regime detection timeframes."""
    limit = int(limit)
    # Respect the caller-specified limit
    regime_cfg = {**config, "timeframes": config.get("regime_timeframes", [])}
    tfs = regime_cfg["timeframes"]
    logger.info("Updating regime cache for timeframes: %s", tfs)

    missing_tfs: List[str] = []
    if df_map is not None:
        for tf in tfs:
            tf_data = df_map.get(tf)
            if tf_data is None:
                missing_tfs.append(tf)
                continue
            tf_cache = cache.setdefault(tf, {})
            for sym in symbols:
                df = tf_data.get(sym)
                if df is not None:
                    tf_cache[sym] = df
            cache[tf] = tf_cache
    else:
        missing_tfs = tfs

    if missing_tfs:
        fetch_cfg = {**regime_cfg, "timeframes": missing_tfs}
        cache = await update_multi_tf_ohlcv_cache(
            exchange,
            cache,
            symbols,
            fetch_cfg,
            limit=limit,
            start_since=start_since,
            use_websocket=use_websocket,
            force_websocket_history=force_websocket_history,
            max_concurrent=max_concurrent,
            notifier=notifier,
            priority_queue=None,
            batch_size=batch_size,
            max_retries=max_retries,
            timeout=timeout,
        )

    return cache<|MERGE_RESOLUTION|>--- conflicted
+++ resolved
@@ -2473,13 +2473,11 @@
                             force_websocket_history=force_websocket_history,
                             max_concurrent=max_concurrent,
                             notifier=notifier,
-<<<<<<< HEAD
                             priority_symbols=[s for s in priority_syms if s in syms],
                         )
                         for s in syms:
                             if s in tf_cache and not getattr(tf_cache.get(s), "empty", True):
                                 mark_completed(s, tf)
-=======
                             priority_symbols=priority_syms,
                             max_retries=max_retries,
                             timeout=timeout,
@@ -2491,7 +2489,6 @@
                         if fetched > 0:
                             state = "bootstrap" if prev == 0 else "tail"
                             logger.info("%s %s fetched=%d", tf, state, fetched)
->>>>>>> 0a65703f
                 else:
                     from crypto_bot.main import update_df_cache
 
@@ -2626,12 +2623,9 @@
                                 sym, {"df_cache": cache, "symbol": sym}
                             )
                         await _maybe_enqueue_eval(sym, tf, cache, config)
-<<<<<<< HEAD
                         mark_completed(sym, tf)
-=======
                         processed_syms += 1
                         log_progress()
->>>>>>> 0a65703f
 
             for sym in dex_symbols:
                 data = None
@@ -2757,12 +2751,9 @@
 
                     cache[tf] = tf_cache
                     await _maybe_enqueue_eval(sym, tf, cache, config)
-<<<<<<< HEAD
                     mark_completed(sym, tf)
-=======
                 processed_syms += 1
                 log_progress()
->>>>>>> 0a65703f
             cache[tf] = tf_cache
             logger.info("Completed OHLCV update for timeframe %s", tf)
 
