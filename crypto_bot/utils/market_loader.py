"""Utilities for loading trading symbols and fetching OHLCV data."""

from typing import Iterable, List, Dict, Any, Deque
import asyncio
import inspect
import time
from pathlib import Path
import yaml
import pandas as pd
import numpy as np
import ccxt
import aiohttp
import base58
from .gecko import gecko_request
import contextlib

from .token_registry import (
    TOKEN_MINTS,
    get_mint_from_gecko,
    fetch_from_helius,
)

from .telegram import TelegramNotifier
from .logger import LOG_DIR, setup_logger
from .constants import NON_SOLANA_BASES


_last_snapshot_time = 0

logger = setup_logger(__name__, LOG_DIR / "bot.log")

failed_symbols: Dict[str, Dict[str, Any]] = {}
# Track WebSocket OHLCV failures per symbol
WS_FAIL_COUNTS: Dict[str, int] = {}
RETRY_DELAY = 300
MAX_RETRY_DELAY = 3600
# Default timeout when fetching OHLCV data
OHLCV_TIMEOUT = 60
# Default timeout when fetching OHLCV data over WebSocket
WS_OHLCV_TIMEOUT = 60
# REST requests occasionally face Cloudflare delays up to a minute
REST_OHLCV_TIMEOUT = 90
# Number of consecutive failures allowed before disabling a symbol
MAX_OHLCV_FAILURES = 10
MAX_WS_LIMIT = 500
CONFIG_PATH = Path(__file__).resolve().parents[1] / "config.yaml"
STATUS_UPDATES = True
SEMA: asyncio.Semaphore | None = None

# Mapping of common symbols to CoinGecko IDs for OHLC fallback
COINGECKO_IDS = {
    "BTC": "bitcoin",
    "ETH": "ethereum",
    "SOL": "solana",
}

# Cache GeckoTerminal pool addresses and metadata per symbol
# Mapping: symbol -> (pool_addr, volume, reserve, price, limit)
GECKO_POOL_CACHE: dict[str, tuple[str, float, float, float, int]] = {}
GECKO_SEMAPHORE = asyncio.Semaphore(10)

# Valid characters for Solana addresses
BASE58_ALPHABET = "123456789ABCDEFGHJKLMNPQRSTUVWXYZabcdefghijkmnopqrstuvwxyz"

# Quote currencies eligible for Coinbase fallback
SUPPORTED_USD_QUOTES = {"USD", "USDC", "USDT"}

def _is_valid_base_token(token: str) -> bool:
    """Return ``True`` if ``token`` is known or looks like a Solana mint."""
    token_upper = token.upper()
    if token_upper in NON_SOLANA_BASES:
        return False
    if token_upper in TOKEN_MINTS:
        return True
    if not isinstance(token, str):
        return False
    if not (32 <= len(token) <= 44):
        return False
    try:
        return len(base58.b58decode(token)) == 32 and all(
            c in BASE58_ALPHABET for c in token
        )
    except Exception:
        return False


def configure(
    ohlcv_timeout: int | float | None = None,
    max_failures: int | None = None,
    max_ws_limit: int | None = None,
    status_updates: bool | None = None,
    ws_ohlcv_timeout: int | float | None = None,
    rest_ohlcv_timeout: int | float | None = None,
    max_concurrent: int | None = None,
    gecko_limit: int | None = None,
) -> None:
    """Configure module-wide settings."""
    global OHLCV_TIMEOUT, MAX_OHLCV_FAILURES, MAX_WS_LIMIT, STATUS_UPDATES, SEMA, GECKO_SEMAPHORE
    cfg = None
    if ohlcv_timeout is None or max_failures is None:
        try:
            with open(CONFIG_PATH) as f:
                cfg = yaml.safe_load(f) or {}
        except Exception:
            cfg = {}
    if ohlcv_timeout is None and cfg is not None:
        cfg_val = cfg.get("ohlcv_timeout")
        if cfg_val is not None:
            ohlcv_timeout = cfg_val
    if max_failures is None and cfg is not None:
        cfg_val = cfg.get("max_ohlcv_failures")
        if cfg_val is not None:
            max_failures = cfg_val
    if ohlcv_timeout is not None:
        try:
            val = max(1, int(ohlcv_timeout))
            OHLCV_TIMEOUT = val
            WS_OHLCV_TIMEOUT = val
            REST_OHLCV_TIMEOUT = val
        except (TypeError, ValueError):
            logger.warning(
                "Invalid ohlcv_timeout %s; using default %s",
                ohlcv_timeout,
                OHLCV_TIMEOUT,
            )
    if ws_ohlcv_timeout is not None:
        try:
            WS_OHLCV_TIMEOUT = max(1, int(ws_ohlcv_timeout))
        except (TypeError, ValueError):
            logger.warning(
                "Invalid WS_OHLCV_TIMEOUT %s; using default %s",
                ws_ohlcv_timeout,
                WS_OHLCV_TIMEOUT,
            )
    if rest_ohlcv_timeout is not None:
        try:
            REST_OHLCV_TIMEOUT = max(1, int(rest_ohlcv_timeout))
        except (TypeError, ValueError):
            logger.warning(
                "Invalid REST_OHLCV_TIMEOUT %s; using default %s",
                rest_ohlcv_timeout,
                REST_OHLCV_TIMEOUT,
            )
    if max_failures is not None:
        try:
            MAX_OHLCV_FAILURES = max(1, int(max_failures))
        except (TypeError, ValueError):
            logger.warning(
                "Invalid MAX_OHLCV_FAILURES %s; using default %s",
                max_failures,
                MAX_OHLCV_FAILURES,
            )
    if max_ws_limit is None:
        try:
            with open(CONFIG_PATH) as f:
                cfg = yaml.safe_load(f) or {}
            cfg_val = cfg.get("max_ws_limit")
            if cfg_val is not None:
                max_ws_limit = cfg_val
        except Exception:
            pass
    if max_ws_limit is not None:
        try:
            MAX_WS_LIMIT = max(1, int(max_ws_limit))
        except (TypeError, ValueError):
            logger.warning(
                "Invalid MAX_WS_LIMIT %s; using default %s",
                max_ws_limit,
                MAX_WS_LIMIT,
            )
    if status_updates is not None:
        STATUS_UPDATES = bool(status_updates)
    if max_concurrent is None:
        try:
            with open(CONFIG_PATH) as f:
                cfg = yaml.safe_load(f) or {}
            cfg_val = cfg.get("max_concurrent_ohlcv")
            if cfg_val is not None:
                max_concurrent = cfg_val
        except Exception:
            pass
    if max_concurrent is not None:
        try:
            val = int(max_concurrent)
            if val < 1:
                raise ValueError
            SEMA = asyncio.Semaphore(val)
        except (TypeError, ValueError):
            logger.warning(
                "Invalid max_concurrent %s; disabling semaphore", max_concurrent
            )
            SEMA = None

    if gecko_limit is not None:
        try:
            val = int(gecko_limit)
            if val < 1:
                raise ValueError
            GECKO_SEMAPHORE = asyncio.Semaphore(val)
        except (TypeError, ValueError):
            logger.warning("Invalid gecko_limit %s; using default", gecko_limit)


def is_symbol_type(pair_info: dict, allowed: List[str]) -> bool:
    """Return ``True`` if ``pair_info`` matches one of the ``allowed`` types.

    The heuristic checks common CCXT fields like ``type`` and boolean flags
    (``spot``, ``future``, ``swap``) along with nested ``info`` metadata.  If no
    explicit type can be determined, a pair is treated as ``spot`` by default.
    """

    allowed_set = {t.lower() for t in allowed}

    market_type = str(pair_info.get("type", "")).lower()
    if market_type:
        return market_type in allowed_set

    for key in ("spot", "future", "swap", "option"):
        if pair_info.get(key) and key in allowed_set:
            return True

    info = pair_info.get("info", {}) or {}
    asset_class = str(info.get("assetClass", "")).lower()
    if asset_class:
        if asset_class in allowed_set:
            return True
        if asset_class in ("perpetual", "swap") and "swap" in allowed_set:
            return True
        if asset_class in ("future", "futures") and "future" in allowed_set:
            return True

    contract_type = str(info.get("contractType", "")).lower()
    if contract_type:
        if contract_type in allowed_set:
            return True
        if "perp" in contract_type and "swap" in allowed_set:
            return True

    # default to spot if no derivative hints are present
    if "spot" in allowed_set:
        derivative_keys = (
            "future",
            "swap",
            "option",
            "expiry",
            "contract",
            "settlement",
        )
        if not any(k in pair_info for k in derivative_keys) and not any(
            k in info for k in derivative_keys
        ):
            return True

    return False


def timeframe_seconds(exchange, timeframe: str) -> int:
    """Return timeframe length in seconds."""
    if hasattr(exchange, "parse_timeframe"):
        try:
            return int(exchange.parse_timeframe(timeframe))
        except Exception:
            pass
    unit = timeframe[-1]
    value = int(timeframe[:-1])
    if unit == "s":
        return value
    if unit == "m":
        return value * 60
    if unit == "h":
        return value * 3600
    if unit == "d":
        return value * 86400
    if unit == "w":
        return value * 604800
    if unit == "M":
        return value * 2592000
    raise ValueError(f"Unknown timeframe {timeframe}")


async def _call_with_retry(func, *args, timeout=None, **kwargs):
    """Call ``func`` with fixed back-off on 520/522 errors."""

    attempts = 3
    delays = [5, 10, 20]
    for attempt in range(attempts):
        try:
            if timeout is not None:
                return await asyncio.wait_for(
                    asyncio.shield(func(*args, **kwargs)), timeout
                )
            return await func(*args, **kwargs)
        except asyncio.CancelledError:
            raise
        except (ccxt.ExchangeError, ccxt.NetworkError) as exc:
            if (
                getattr(exc, "http_status", None) in (520, 522)
                and attempt < attempts - 1
            ):
                await asyncio.sleep(delays[min(attempt, len(delays) - 1)])
                continue
            raise




async def load_kraken_symbols(
    exchange,
    exclude: Iterable[str] | None = None,
    config: Dict | None = None,
) -> List[str] | None:
    """Return a list of active trading pairs on Kraken.

    Parameters
    ----------
    exchange : ccxt Exchange
        Exchange instance connected to Kraken.
    exclude : Iterable[str] | None
        Symbols to exclude from the result.
    """

    exclude_set = set(exclude or [])
    if config and "exchange_market_types" in config:
        allowed_types = set(config["exchange_market_types"])
    else:
        allowed_types = set(getattr(exchange, "exchange_market_types", []))
        if not allowed_types:
            allowed_types = {"spot"}

    markets = None
    if getattr(exchange, "has", {}).get("fetchMarketsByType"):
        fetcher = getattr(exchange, "fetch_markets_by_type", None) or getattr(
            exchange, "fetchMarketsByType", None
        )
        if fetcher:
            markets = {}
            for m_type in allowed_types:
                try:
                    if asyncio.iscoroutinefunction(fetcher):
                        fetched = await fetcher(m_type)
                    else:
                        fetched = await asyncio.to_thread(fetcher, m_type)
                except TypeError:
                    params = {"type": m_type}
                    if asyncio.iscoroutinefunction(fetcher):
                        fetched = await fetcher(params)
                    else:
                        fetched = await asyncio.to_thread(fetcher, params)
                except Exception as exc:  # pragma: no cover - safety
                    logger.warning("fetch_markets_by_type failed: %s", exc)
                    continue
                if isinstance(fetched, dict):
                    for sym, info in fetched.items():
                        info.setdefault("type", m_type)
                        markets[sym] = info
                elif isinstance(fetched, list):
                    for info in fetched:
                        sym = info.get("symbol")
                        if sym:
                            info.setdefault("type", m_type)
                            markets[sym] = info
    if markets is None:
        if asyncio.iscoroutinefunction(getattr(exchange, "load_markets", None)):
            markets = await exchange.load_markets()
        else:
            markets = await asyncio.to_thread(exchange.load_markets)

    df = pd.DataFrame.from_dict(markets, orient="index")
    df.index.name = "symbol"
    if "symbol" in df.columns:
        df.drop(columns=["symbol"], inplace=True)
    df.reset_index(inplace=True)

    df["active"] = df.get("active", True).fillna(True)
    df["reason"] = None
    df.loc[~df["active"], "reason"] = "inactive"

    mask_type = df.apply(lambda r: is_symbol_type(r.to_dict(), allowed_types), axis=1)
    df.loc[df["reason"].isna() & ~mask_type, "reason"] = (
        "type mismatch ("
        + df.get("type", "unknown").fillna("unknown").astype(str)
        + ")"
    )

    df.loc[df["reason"].isna() & df["symbol"].isin(exclude_set), "reason"] = "excluded"

    symbols: List[str] = []
    for row in df.itertuples():
        if row.reason:
            logger.debug("Skipping symbol %s: %s", row.symbol, row.reason)
        else:
            logger.debug("Including symbol %s", row.symbol)
            symbols.append(row.symbol)

    if not symbols:
        logger.warning("No active trading pairs were discovered")
        return None

    return symbols


async def _fetch_ohlcv_async_inner(
    exchange,
    symbol: str,
    timeframe: str = "1h",
    limit: int = 100,
    since: int | None = None,
    use_websocket: bool = False,
    force_websocket_history: bool = False,
) -> list | Exception:
    """Internal helper for :func:`fetch_ohlcv_async`."""

    if hasattr(exchange, "has") and not exchange.has.get("fetchOHLCV"):
        ex_id = getattr(exchange, "id", "unknown")
        logger.warning("Exchange %s lacks fetchOHLCV capability", ex_id)
        return []
    if getattr(exchange, "timeframes", None) and timeframe not in getattr(
        exchange, "timeframes", {}
    ):
        ex_id = getattr(exchange, "id", "unknown")
        logger.warning("Timeframe %s not supported on %s", timeframe, ex_id)
        return []

    if timeframe in ("4h", "1d"):
        use_websocket = False


    try:
        if hasattr(exchange, "symbols"):
            if not exchange.symbols and hasattr(exchange, "load_markets"):
                try:
                    if asyncio.iscoroutinefunction(
                        getattr(exchange, "load_markets", None)
                    ):
                        await exchange.load_markets()
                    else:
                        await asyncio.to_thread(exchange.load_markets)
                except Exception as exc:
                    logger.warning("load_markets failed: %s", exc)
            if exchange.symbols and symbol not in exchange.symbols:
                logger.warning(
                    "Skipping unsupported symbol %s on %s",
                    symbol,
                    getattr(exchange, "id", "unknown"),
                )
                return []

        if not use_websocket and limit > 0:
            data_all: list = []
            while limit > 0:
                req_limit = min(limit, 720)
                params = {"symbol": symbol, "timeframe": timeframe, "limit": req_limit}
                if since is not None:
                    params["since"] = since
                if asyncio.iscoroutinefunction(getattr(exchange, "fetch_ohlcv", None)):
                    batch = await _call_with_retry(
                        exchange.fetch_ohlcv,
                        timeout=REST_OHLCV_TIMEOUT,
                        **params,
                    )
                else:
                    batch = await _call_with_retry(
                        asyncio.to_thread,
                        exchange.fetch_ohlcv,
                        **params,
                        timeout=REST_OHLCV_TIMEOUT,
                    )
                data_all.extend(batch)
                limit -= len(batch)
                if len(batch) < req_limit:
                    break
                since = batch[-1][0] + timeframe_seconds(exchange, timeframe) * 1000
            return data_all
        if (
            use_websocket
            and since is None
            and timeframe == "1m"
            and limit > MAX_WS_LIMIT
            and not force_websocket_history
        ):
            logger.info(
                "Skipping WebSocket OHLCV for %s limit %d exceeds %d",
                symbol,
                limit,
                MAX_WS_LIMIT,
            )
            use_websocket = False
            limit = min(limit, MAX_WS_LIMIT)
        if use_websocket and since is not None:
            try:
                seconds = timeframe_seconds(exchange, timeframe)
                candles_needed = int((time.time() - since) / seconds) + 1
                if candles_needed < limit:
                    limit = candles_needed
            except Exception:
                pass
        if use_websocket and hasattr(exchange, "watch_ohlcv"):
            params = inspect.signature(exchange.watch_ohlcv).parameters
            ws_limit = limit
            kwargs = {"symbol": symbol, "timeframe": timeframe, "limit": ws_limit}
            if since is not None and "since" in params:
                kwargs["since"] = since
                tf_sec = timeframe_seconds(exchange, timeframe)
                try:
                    if since > 1e10:
                        now_ms = int(time.time() * 1000)
                        expected = max(0, (now_ms - since) // (tf_sec * 1000))
                        ws_limit = max(1, min(ws_limit, int(expected) + 2))
                    else:
                        expected = max(0, (time.time() - since) // tf_sec)
                        ws_limit = max(1, min(ws_limit, int(expected) + 1))
                    kwargs["limit"] = ws_limit
                except Exception:
                    pass
            for attempt in range(3):
                try:
                    data = await _call_with_retry(
                        exchange.watch_ohlcv, timeout=WS_OHLCV_TIMEOUT, **kwargs
                    )
                    WS_FAIL_COUNTS[symbol] = 0
                    break
                except asyncio.CancelledError:
                    if hasattr(exchange, "close"):
                        if asyncio.iscoroutinefunction(getattr(exchange, "close")):
                            with contextlib.suppress(Exception):
                                await exchange.close()
                        else:
                            with contextlib.suppress(Exception):
                                await asyncio.to_thread(exchange.close)
                    raise
                except Exception as exc:
                    WS_FAIL_COUNTS[symbol] = WS_FAIL_COUNTS.get(symbol, 0) + 1
                    if WS_FAIL_COUNTS[symbol] > 2:
                        logger.warning(
                            "WS OHLCV failed: %s - falling back to REST", exc
                        )
                        return await _fetch_ohlcv_async_inner(
                            exchange,
                            symbol,
                            timeframe=timeframe,
                            limit=limit,
                            since=since,
                            use_websocket=False,
                            force_websocket_history=force_websocket_history,
                        )
                    if attempt >= 2:
                        raise
                    logger.warning(
                        "watch_ohlcv failed on attempt %d: %s", attempt + 1, exc
                    )
                    await asyncio.sleep(5)
            if ws_limit and len(data) < ws_limit and force_websocket_history:
                logger.warning(
                    "WebSocket OHLCV for %s %s returned %d of %d candles; disable force_websocket_history to allow REST fallback",
                    symbol,
                    timeframe,
                    len(data),
                    ws_limit,
                )
            if (
                ws_limit
                and len(data) < ws_limit
                and not force_websocket_history
                and hasattr(exchange, "fetch_ohlcv")
            ):
                if asyncio.iscoroutinefunction(getattr(exchange, "fetch_ohlcv", None)):
                    params_f = inspect.signature(exchange.fetch_ohlcv).parameters
                    kwargs_f = {
                        "symbol": symbol,
                        "timeframe": timeframe,
                        "limit": limit,
                    }
                    if since is not None and "since" in params_f:
                        kwargs_f["since"] = since
                    try:
                        data = await _call_with_retry(
                            exchange.fetch_ohlcv,
                            timeout=REST_OHLCV_TIMEOUT,
                            **kwargs_f,
                        )
                    except asyncio.CancelledError:
                        raise
                    expected = limit
                    if since is not None:
                        try:
                            tf_sec = timeframe_seconds(exchange, timeframe)
                            now_ms = int(time.time() * 1000)
                            expected = min(
                                limit, int((now_ms - since) // (tf_sec * 1000)) + 1
                            )
                        except Exception:
                            pass
                    if len(data) < expected:
                        logger.info(
                            "Incomplete OHLCV for %s: got %d of %d",
                            symbol,
                            len(data),
                            expected,
                        )
                    return data
                params_f = inspect.signature(exchange.fetch_ohlcv).parameters
                kwargs_f = {"symbol": symbol, "timeframe": timeframe, "limit": limit}
                if since is not None and "since" in params_f:
                    kwargs_f["since"] = since
                try:
                    data = await _call_with_retry(
                        asyncio.to_thread,
                        exchange.fetch_ohlcv,
                        **kwargs_f,
                        timeout=REST_OHLCV_TIMEOUT,
                    )
                except asyncio.CancelledError:
                    raise
                expected = limit
                if since is not None:
                    try:
                        tf_sec = timeframe_seconds(exchange, timeframe)
                        now_ms = int(time.time() * 1000)
                        expected = min(
                            limit, int((now_ms - since) // (tf_sec * 1000)) + 1
                        )
                    except Exception:
                        pass
                if len(data) < expected:
                    logger.info(
                        "Incomplete OHLCV for %s: got %d of %d",
                        symbol,
                        len(data),
                        expected,
                    )
                return data
            expected = limit
            if since is not None:
                try:
                    tf_sec = timeframe_seconds(exchange, timeframe)
                    now_ms = int(time.time() * 1000)
                    expected = min(limit, int((now_ms - since) // (tf_sec * 1000)) + 1)
                except Exception:
                    pass
            if len(data) < expected:
                logger.info(
                    "Incomplete OHLCV for %s: got %d of %d",
                    symbol,
                    len(data),
                    expected,
                )
                if since is not None and hasattr(exchange, "fetch_ohlcv"):
                    try:
                        kwargs_r = {
                            "symbol": symbol,
                            "timeframe": timeframe,
                            "limit": limit,
                        }
                        if asyncio.iscoroutinefunction(
                            getattr(exchange, "fetch_ohlcv", None)
                        ):
                            try:
                                data_r = await _call_with_retry(
                                    exchange.fetch_ohlcv,
                                    timeout=REST_OHLCV_TIMEOUT,
                                    **kwargs_r,
                                )
                            except asyncio.CancelledError:
                                raise
                        else:
                            try:
                                data_r = await _call_with_retry(
                                    asyncio.to_thread,
                                    exchange.fetch_ohlcv,
                                    **kwargs_r,
                                    timeout=REST_OHLCV_TIMEOUT,
                                )
                            except asyncio.CancelledError:
                                raise
                        if len(data_r) > len(data):
                            data = data_r
                    except Exception:
                        pass
                if (
                    len(data) < expected
                    and since is not None
                    and hasattr(exchange, "fetch_trades")
                ):
                    try:
                        trades_data = await fetch_ohlcv_from_trades(
                            exchange,
                            symbol,
                            timeframe,
                            since,
                            limit,
                        )
                        if len(trades_data) > len(data):
                            data = trades_data
                    except Exception:
                        pass
            return data
        if asyncio.iscoroutinefunction(getattr(exchange, "fetch_ohlcv", None)):
            params_f = inspect.signature(exchange.fetch_ohlcv).parameters
            kwargs_f = {"symbol": symbol, "timeframe": timeframe, "limit": limit}
            if since is not None and "since" in params_f:
                kwargs_f["since"] = since
            try:
                data = await _call_with_retry(
                    exchange.fetch_ohlcv,
                    timeout=REST_OHLCV_TIMEOUT,
                    **kwargs_f,
                )
            except asyncio.CancelledError:
                raise
            expected = limit
            if since is not None:
                try:
                    tf_sec = timeframe_seconds(exchange, timeframe)
                    now_ms = int(time.time() * 1000)
                    expected = min(limit, int((now_ms - since) // (tf_sec * 1000)) + 1)
                except Exception:
                    pass
            if len(data) < expected:
                logger.info(
                    "Incomplete OHLCV for %s: got %d of %d",
                    symbol,
                    len(data),
                    expected,
                )
            if since is not None:
                try:
                    kwargs_r = {
                        "symbol": symbol,
                        "timeframe": timeframe,
                        "limit": limit,
                    }
                    try:
                        data_r = await _call_with_retry(
                            exchange.fetch_ohlcv,
                            timeout=REST_OHLCV_TIMEOUT,
                            **kwargs_r,
                        )
                    except asyncio.CancelledError:
                        raise
                    if len(data_r) > len(data):
                        data = data_r
                except Exception:
                    pass
            if (
                len(data) < expected
                and since is not None
                and hasattr(exchange, "fetch_trades")
            ):
                try:
                    trades_data = await fetch_ohlcv_from_trades(
                        exchange,
                        symbol,
                        timeframe,
                        since,
                        limit,
                    )
                    if len(trades_data) > len(data):
                        data = trades_data
                except Exception:
                    pass
            return data
        params_f = inspect.signature(exchange.fetch_ohlcv).parameters
        kwargs_f = {"symbol": symbol, "timeframe": timeframe, "limit": limit}
        if since is not None and "since" in params_f:
            kwargs_f["since"] = since
        try:
            data = await _call_with_retry(
                asyncio.to_thread,
                exchange.fetch_ohlcv,
                **kwargs_f,
                timeout=REST_OHLCV_TIMEOUT,
            )
        except asyncio.CancelledError:
            raise
        expected = limit
        if since is not None:
            try:
                tf_sec = timeframe_seconds(exchange, timeframe)
                now_ms = int(time.time() * 1000)
                expected = min(limit, int((now_ms - since) // (tf_sec * 1000)) + 1)
            except Exception:
                pass
        if len(data) < expected:
            logger.info(
                "Incomplete OHLCV for %s: got %d of %d",
                symbol,
                len(data),
                expected,
            )
            if since is not None:
                try:
                    kwargs_r = {
                        "symbol": symbol,
                        "timeframe": timeframe,
                        "limit": limit,
                    }
                    try:
                        data_r = await _call_with_retry(
                            asyncio.to_thread,
                            exchange.fetch_ohlcv,
                            **kwargs_r,
                            timeout=REST_OHLCV_TIMEOUT,
                        )
                    except asyncio.CancelledError:
                        raise
                    if len(data_r) > len(data):
                        data = data_r
                except Exception:
                    pass
        if (
            len(data) < expected
            and since is not None
            and hasattr(exchange, "fetch_trades")
        ):
            try:
                trades_data = await fetch_ohlcv_from_trades(
                    exchange,
                    symbol,
                    timeframe,
                    since,
                    limit,
                )
                if len(trades_data) > len(data):
                    data = trades_data
            except Exception:
                pass
        return data
    except asyncio.TimeoutError as exc:
        ex_id = getattr(exchange, "id", "unknown")
        if use_websocket and hasattr(exchange, "watch_ohlcv"):
            logger.error(
                "WS OHLCV timeout for %s on %s (tf=%s limit=%s ws=%s): %s",
                symbol,
                ex_id,
                timeframe,
                limit,
                use_websocket,
                exc,
                exc_info=False,
            )
        else:
            logger.error(
                "REST OHLCV timeout for %s on %s (tf=%s limit=%s ws=%s): %s",
                symbol,
                ex_id,
                timeframe,
                limit,
                use_websocket,
                exc,
                exc_info=False,
            )
        if use_websocket and hasattr(exchange, "fetch_ohlcv"):
            logger.info(
                "Falling back to REST fetch_ohlcv for %s on %s limit %d",
                symbol,
                timeframe,
                limit,
            )
            try:
                if asyncio.iscoroutinefunction(getattr(exchange, "fetch_ohlcv", None)):
                    params_f = inspect.signature(exchange.fetch_ohlcv).parameters
                    kwargs_f = {
                        "symbol": symbol,
                        "timeframe": timeframe,
                        "limit": limit,
                    }
                    if since is not None and "since" in params_f:
                        kwargs_f["since"] = since
                    try:
                        return await _call_with_retry(
                            exchange.fetch_ohlcv,
                            timeout=REST_OHLCV_TIMEOUT,
                            **kwargs_f,
                        )
                    except asyncio.CancelledError:
                        raise
                params_f = inspect.signature(exchange.fetch_ohlcv).parameters
                kwargs_f = {"symbol": symbol, "timeframe": timeframe, "limit": limit}
                if since is not None and "since" in params_f:
                    kwargs_f["since"] = since
                try:
                    return await _call_with_retry(
                        asyncio.to_thread,
                        exchange.fetch_ohlcv,
                        **kwargs_f,
                        timeout=REST_OHLCV_TIMEOUT,
                    )
                except asyncio.CancelledError:
                    raise
            except Exception as exc2:  # pragma: no cover - fallback
                ex_id = getattr(exchange, "id", "unknown")
                logger.error(
                    "REST fallback fetch_ohlcv failed for %s on %s (tf=%s limit=%s ws=%s): %s",
                    symbol,
                    ex_id,
                    timeframe,
                    limit,
                    use_websocket,
                    exc2,
                    exc_info=True,
                )
        return exc
    except asyncio.CancelledError:
        raise
    except Exception as exc:  # pragma: no cover - network
        if (
            use_websocket
            and hasattr(exchange, "fetch_ohlcv")
            and not force_websocket_history
        ):
            try:
                if asyncio.iscoroutinefunction(getattr(exchange, "fetch_ohlcv", None)):
                    params_f = inspect.signature(exchange.fetch_ohlcv).parameters
                    kwargs_f = {
                        "symbol": symbol,
                        "timeframe": timeframe,
                        "limit": limit,
                    }
                    if since is not None and "since" in params_f:
                        kwargs_f["since"] = since
                    try:
                        return await _call_with_retry(
                            exchange.fetch_ohlcv,
                            timeout=REST_OHLCV_TIMEOUT,
                            **kwargs_f,
                        )
                    except asyncio.CancelledError:
                        raise
                params_f = inspect.signature(exchange.fetch_ohlcv).parameters
                kwargs_f = {"symbol": symbol, "timeframe": timeframe, "limit": limit}
                if since is not None and "since" in params_f:
                    kwargs_f["since"] = since
                try:
                    return await _call_with_retry(
                        asyncio.to_thread,
                        exchange.fetch_ohlcv,
                        **kwargs_f,
                        timeout=REST_OHLCV_TIMEOUT,
                    )
                except asyncio.CancelledError:
                    raise
            except Exception:
                pass
        return exc


async def fetch_ohlcv_async(
    exchange,
    symbol: str,
    timeframe: str = "1h",
    limit: int = 100,
    since: int | None = None,
    use_websocket: bool = False,
    force_websocket_history: bool = False,
) -> list | Exception:
    """Return OHLCV data for ``symbol`` with simple retries."""

    for attempt in range(3):
        try:
            return await _fetch_ohlcv_async_inner(
                exchange,
                symbol,
                timeframe=timeframe,
                limit=limit,
                since=since,
                use_websocket=use_websocket,
                force_websocket_history=force_websocket_history,
            )
        except Exception as exc:
            if attempt == 2:
                raise
            logger.warning(
                "OHLCV fetch retry %d for %s: %s",
                attempt + 1,
                symbol,
                exc,
            )
            await asyncio.sleep(2 ** attempt)
    return []


async def fetch_geckoterminal_ohlcv(
    symbol: str,
    timeframe: str = "1h",
    limit: int = 100,
    *,
    min_24h_volume: float = 0.0,
    return_price: bool = False,
) -> tuple[list, float] | tuple[list, float, float] | None:
    """Return OHLCV data and 24h volume for ``symbol`` from GeckoTerminal.

    When ``return_price`` is ``True`` the pool price is returned instead of the
    reserve liquidity value.
    """

    from urllib.parse import quote_plus

    async with GECKO_SEMAPHORE:
        # Validate symbol before making any requests
        try:
            token_mint, quote = symbol.split("/", 1)
        except ValueError:
            token_mint, quote = symbol, ""
        if quote != "USDC" or not _is_valid_base_token(token_mint):
            return None

        cached = GECKO_POOL_CACHE.get(symbol)
        is_cached = cached is not None and cached[4] == limit
        if not _is_valid_base_token(token_mint):
            return None

        volume = 0.0
        reserve = 0.0
        price = 0.0
        data: dict | None = None

        pool_addr = ""
        attrs: dict = {}
        if is_cached:
            pool_addr, volume, reserve, price, _ = cached

        backoff = 1
        for attempt in range(3):
            try:
                if not is_cached:
                    query = quote_plus(symbol)
                    search_url = "https://api.geckoterminal.com/api/v2/search/pools"
                    params = {"query": query, "network": "solana"}
                    search_data = await gecko_request(search_url, params=params)
                    if not search_data:
                        logger.info("token not available on GeckoTerminal: %s", symbol)
                        logger.info("pair not available on GeckoTerminal: %s", symbol)
                        return None

                    items = search_data.get("data") or []
                    if not items:
                        mint = await get_mint_from_gecko(token_mint)
                        if mint and mint != token_mint:
                            params["query"] = quote_plus(f"{mint}/USDC")
                            search_data = await gecko_request(search_url, params=params)
                            items = search_data.get("data") or [] if search_data else []
                        if mint:
                            params = {"query": mint, "network": "solana"}
                            search_data = await gecko_request(search_url, params=params)
                            items = search_data.get("data") or [] if search_data else []
                            token_mint = mint
                        if not items:
                            logger.info("pair not available on GeckoTerminal: %s", symbol)
                            return None

                    first = items[0]
                    attrs = first.get("attributes", {}) if isinstance(first, dict) else {}
                    if not attrs:
                        helius_map = await fetch_from_helius([token_mint])
                        helius_mint = helius_map.get(token_mint.upper()) if isinstance(helius_map, dict) else None
                        if helius_mint:
                            logger.info("Helius mint resolved for %s: %s", symbol, helius_mint)
                            params = {"query": helius_mint, "network": "solana"}
                            search_data = await gecko_request(search_url, params=params)
                            items = search_data.get("data") or [] if search_data else []
                            if items:
                                first = items[0]
                                attrs = first.get("attributes", {}) if isinstance(first, dict) else {}
                                token_mint = helius_mint
                        if not attrs:
                            return None
                    
                    pool_id = str(first.get("id", ""))
                    pool_addr = pool_id.split("_", 1)[-1]
                    try:
                        volume = float(attrs.get("volume_usd", {}).get("h24", 0.0))
                    except Exception:
                        volume = 0.0
                    if volume < float(min_24h_volume):
                        return None
                    try:
                        price = float(attrs.get("base_token_price_quote_token", 0.0))
                    except Exception:
                        price = 0.0
                    try:
                        reserve = float(attrs.get("reserve_in_usd", 0.0))
                    except Exception:
                        reserve = 0.0

                ohlcv_url = (
                    f"https://api.geckoterminal.com/api/v2/networks/solana/pools/{pool_addr}/ohlcv/{timeframe}"
                )
                params = {"aggregate": 1, "limit": limit}
                data = await gecko_request(ohlcv_url, params=params)
                if data is None:
                    raise RuntimeError("request failed")
                break
            except Exception as exc:  # pragma: no cover - network
                if attempt == 2:
                    logger.error("GeckoTerminal OHLCV error for %s: %s", symbol, exc)
                    return None
                await asyncio.sleep(backoff)
                backoff = min(backoff + 1, 3)

        candles = (data.get("data") or {}).get("attributes", {}).get("ohlcv_list") or []

        result: list = []
        multiplier = 1000 if is_cached else 1
        for c in candles[-limit:]:
            try:
                result.append(
                    [
                        int(c[0]) * multiplier,
                        float(c[1]),
                        float(c[2]),
                        float(c[3]),
                        float(c[4]),
                        float(c[5]),
                    ]
                )
            except Exception:
                reserve = 0.0
        GECKO_POOL_CACHE[symbol] = (pool_addr, volume, reserve, price, limit)

        if return_price:
            return result, volume, price
        return result, volume, reserve


async def fetch_coingecko_ohlc(
    coin_id: str,
    timeframe: str = "1h",
    limit: int = 100,
) -> list | None:
    """Return OHLC data from CoinGecko as [timestamp, open, high, low, close, 0]."""

    days = 1
    if timeframe.endswith("d"):
        days = 90
    url = f"https://api.coingecko.com/api/v3/coins/{coin_id}/ohlc"
    params = {"vs_currency": "usd", "days": days}
    try:
        async with aiohttp.ClientSession() as session:
            async with session.get(url, params=params, timeout=10) as resp:
                resp.raise_for_status()
                data = await resp.json()
    except Exception:  # pragma: no cover - network
        return None

    result: list = []
    for c in data[-limit:]:
        if not isinstance(c, list) or len(c) < 5:
            continue
        try:
            ts, o, h, l, cl = c[:5]
            result.append([int(ts), float(o), float(h), float(l), float(cl), 0.0])
        except Exception:
            continue
    return result


async def fetch_dex_ohlcv(
    exchange,
    symbol: str,
    timeframe: str = "1h",
    limit: int = 100,
    *,
    min_volume_usd: float = 0.0,
    gecko_res: list | tuple | None = None,
    use_gecko: bool = True,
) -> list | None:
    """Fetch DEX OHLCV with fallback to CoinGecko, Coinbase then Kraken."""

    res = gecko_res
    if res is None and use_gecko:
        try:
            res = await fetch_geckoterminal_ohlcv(symbol, timeframe=timeframe, limit=limit)
        except Exception as exc:  # pragma: no cover - network
            logger.error("GeckoTerminal OHLCV error for %s: %s", symbol, exc)
            res = None

    data = None
    if res:
        if isinstance(res, tuple):
            data, vol = res
        else:
            data = res
            vol = min_volume_usd
        if data and vol >= min_volume_usd:
            return data

    base, _, quote = symbol.partition("/")
    coin_id = COINGECKO_IDS.get(base)
    if coin_id:
        data = await fetch_coingecko_ohlc(coin_id, timeframe=timeframe, limit=limit)
        if data:
            return data

    if quote.upper() in SUPPORTED_USD_QUOTES:
        try:
            cb = ccxt.coinbase({"enableRateLimit": True})
            data = await fetch_ohlcv_async(cb, symbol, timeframe=timeframe, limit=limit)
        finally:
            close = getattr(cb, "close", None)
            if close:
                try:
                    if asyncio.iscoroutinefunction(close):
                        await close()
                    else:
                        close()
                except Exception:
                    pass
        if data and not isinstance(data, Exception):
            return data

    data = await fetch_ohlcv_async(exchange, symbol, timeframe=timeframe, limit=limit)
    if isinstance(data, Exception):
        return None
    return data


async def fetch_ohlcv_from_trades(
    exchange,
    symbol: str,
    timeframe: str = "1h",
    since: int | None = None,
    limit: int = 100,
) -> list:
    """Aggregate trades into OHLCV format."""

    if hasattr(exchange, "has") and not exchange.has.get("fetchTrades"):
        return []

    fetch_fn = getattr(exchange, "fetch_trades", None)
    if fetch_fn is None:
        return []

    params = inspect.signature(fetch_fn).parameters
    kwargs = {"symbol": symbol, "limit": limit * 100}
    if since is not None and "since" in params:
        kwargs["since"] = since

    try:
        if asyncio.iscoroutinefunction(fetch_fn):
            trades = await _call_with_retry(
                fetch_fn, timeout=REST_OHLCV_TIMEOUT, **kwargs
            )
        else:
            trades = await _call_with_retry(
                asyncio.to_thread,
                fetch_fn,
                **kwargs,
                timeout=REST_OHLCV_TIMEOUT,
            )
    except asyncio.CancelledError:
        raise
    except Exception:
        return []

    if not trades:
        return []

    tf_ms = timeframe_seconds(exchange, timeframe) * 1000
    trades.sort(key=lambda t: t[0])

    ohlcv: list[list] = []
    bucket = trades[0][0] - trades[0][0] % tf_ms
    o = h = l = c = float(trades[0][1])
    vol = float(trades[0][2]) if len(trades[0]) > 2 else 0.0

    for t in trades[1:]:
        ts = int(t[0])
        price = float(t[1])
        amount = float(t[2]) if len(t) > 2 else 0.0
        b = ts - ts % tf_ms
        if b != bucket:
            ohlcv.append([bucket, o, h, l, c, vol])
            if len(ohlcv) >= limit:
                return ohlcv[:limit]
            bucket = b
            o = h = l = c = price
            vol = amount
        else:
            h = max(h, price)
            l = min(l, price)
            c = price
            vol += amount

    ohlcv.append([bucket, o, h, l, c, vol])
    return ohlcv[:limit]


async def fetch_order_book_async(
    exchange,
    symbol: str,
    depth: int = 2,
) -> dict | Exception:
    """Return order book snapshot for ``symbol`` with top ``depth`` levels."""

    if hasattr(exchange, "has") and not exchange.has.get("fetchOrderBook"):
        return {}

    try:
        if asyncio.iscoroutinefunction(getattr(exchange, "fetch_order_book", None)):
            return await asyncio.wait_for(
                exchange.fetch_order_book(symbol, limit=depth), OHLCV_TIMEOUT
            )
        return await asyncio.wait_for(
            asyncio.to_thread(exchange.fetch_order_book, symbol, depth),
            OHLCV_TIMEOUT,
        )
    except asyncio.CancelledError:
        raise
    except Exception as exc:  # pragma: no cover - network
        return exc


async def load_ohlcv_parallel(
    exchange,
    symbols: Iterable[str],
    timeframe: str = "1h",
    limit: int = 100,
    since_map: Dict[str, int] | None = None,
    use_websocket: bool = False,
    force_websocket_history: bool = False,
    max_concurrent: int | None = None,
    notifier: TelegramNotifier | None = None,
) -> Dict[str, list]:
    """Fetch OHLCV data for multiple symbols concurrently.

    Parameters
    ----------
    notifier : TelegramNotifier | None, optional
        If provided, failures will be sent using this notifier.
    """

    since_map = since_map or {}

    now = time.time()
    filtered_symbols: List[str] = []
    for s in symbols:
        info = failed_symbols.get(s)
        if not info:
            filtered_symbols.append(s)
            continue
        if info.get("disabled"):
            continue
        if now - info["time"] >= info["delay"]:
            filtered_symbols.append(s)
    symbols = filtered_symbols

    if not symbols:
        return {}

    if max_concurrent is not None:
        if not isinstance(max_concurrent, int) or max_concurrent < 1:
            raise ValueError("max_concurrent must be a positive integer or None")
        sem = asyncio.Semaphore(max_concurrent)
    elif SEMA is not None:
        sem = SEMA
    else:
        sem = None

    async def sem_fetch(sym: str):
        async def _fetch_and_sleep():
            data = await fetch_ohlcv_async(
                exchange,
                sym,
                timeframe=timeframe,
                limit=limit,
                since=since_map.get(sym),
                use_websocket=use_websocket,
                force_websocket_history=force_websocket_history,
            )
            rl = getattr(exchange, "rateLimit", None)
            if rl:
                await asyncio.sleep(rl / 1000)
            await asyncio.sleep(1)
            return data

        if sem:
            async with sem:
                return await _fetch_and_sleep()

        return await _fetch_and_sleep()

    tasks = [asyncio.create_task(sem_fetch(s)) for s in symbols]

    results = await asyncio.gather(*tasks, return_exceptions=True)

    if any(isinstance(r, asyncio.CancelledError) for r in results):
        for t in tasks:
            if not t.done():
                t.cancel()
        raise asyncio.CancelledError()

    data: Dict[str, list] = {}
    ex_id = getattr(exchange, "id", "unknown")
    mode = "websocket" if use_websocket else "REST"
    for sym, res in zip(symbols, results):
        if isinstance(res, asyncio.CancelledError):
            raise res
        if isinstance(res, asyncio.TimeoutError):
            logger.error(
                "Timeout loading OHLCV for %s on %s limit %d: %s",
                sym,
                timeframe,
                limit,
                res,
                exc_info=True,
            )
            msg = (
                f"Timeout loading OHLCV for {sym} on {ex_id} "
                f"(tf={timeframe} limit={limit} mode={mode})"
            )
            logger.error(msg)
            if notifier and STATUS_UPDATES:
                notifier.notify(
                    f"Timeout loading OHLCV for {sym} on {timeframe} limit {limit}"
                )
            info = failed_symbols.get(sym)
            delay = RETRY_DELAY
            count = 1
            disabled = False
            if info is not None:
                delay = min(info["delay"] * 2, MAX_RETRY_DELAY)
                count = info.get("count", 0) + 1
                disabled = info.get("disabled", False)
            if count >= MAX_OHLCV_FAILURES:
                disabled = True
                if not info or not info.get("disabled"):
                    logger.info("Disabling %s after %d OHLCV failures", sym, count)
            failed_symbols[sym] = {
                "time": time.time(),
                "delay": delay,
                "count": count,
                "disabled": disabled,
            }
            continue
        if (
            isinstance(res, Exception) and not isinstance(res, asyncio.CancelledError)
        ) or not res:
            logger.error(
                "Failed to load OHLCV for %s on %s limit %d: %s",
                sym,
                timeframe,
                limit,
                res,
                exc_info=isinstance(res, Exception),
            )
            msg = (
                f"Failed to load OHLCV for {sym} on {ex_id} "
                f"(tf={timeframe} limit={limit} mode={mode}): {res}"
            )
            logger.error(msg)
            if notifier and STATUS_UPDATES:
                notifier.notify(
                    f"Failed to load OHLCV for {sym} on {timeframe} limit {limit}: {res}"
                )
            info = failed_symbols.get(sym)
            delay = RETRY_DELAY
            count = 1
            disabled = False
            if info is not None:
                delay = min(info["delay"] * 2, MAX_RETRY_DELAY)
                count = info.get("count", 0) + 1
                disabled = info.get("disabled", False)
            if count >= MAX_OHLCV_FAILURES:
                disabled = True
                if not info or not info.get("disabled"):
                    logger.info("Disabling %s after %d OHLCV failures", sym, count)
            failed_symbols[sym] = {
                "time": time.time(),
                "delay": delay,
                "count": count,
                "disabled": disabled,
            }
            continue
        if res and len(res[0]) > 6:
            res = [[c[0], c[1], c[2], c[3], c[4], c[6]] for c in res]
        data[sym] = res
        failed_symbols.pop(sym, None)
    return data


async def update_ohlcv_cache(
    exchange,
    cache: Dict[str, pd.DataFrame],
    symbols: Iterable[str],
    timeframe: str = "1h",
    limit: int = 100,
    start_since: int | None = None,
    use_websocket: bool = False,
    force_websocket_history: bool = False,
    config: Dict | None = None,
    max_concurrent: int | None = None,
    notifier: TelegramNotifier | None = None,
) -> Dict[str, pd.DataFrame]:
    """Update cached OHLCV DataFrames with new candles.

    Parameters
    ----------
    max_concurrent : int | None, optional
        Maximum number of concurrent OHLCV requests. ``None`` means no limit.
    start_since : int | None, optional
        When provided, fetch data starting from this timestamp in milliseconds.
    """

    from crypto_bot.regime.regime_classifier import clear_regime_cache

<<<<<<< HEAD
    # Use the provided limit without enforcing a fixed minimum
    limit = int(limit)
=======
    # Request the number of candles specified by the caller
>>>>>>> 20bc9248

    if max_concurrent is not None:
        if not isinstance(max_concurrent, int) or max_concurrent < 1:
            raise ValueError("max_concurrent must be a positive integer or None")

    global _last_snapshot_time
    config = config or {}
    snapshot_interval = config.get("ohlcv_snapshot_frequency_minutes", 1440) * 60
    now = time.time()
    snapshot_due = now - _last_snapshot_time >= snapshot_interval

    logger.info("Starting OHLCV update for timeframe %s", timeframe)

    since_map: Dict[str, int | None] = {}
    if start_since is not None:
        tf_sec = timeframe_seconds(exchange, timeframe)
        needed = int((time.time() * 1000 - start_since) // (tf_sec * 1000)) + 1
        limit = max(limit, needed)
        since_map = {sym: start_since for sym in symbols}
        snapshot_due = False
    elif snapshot_due:
        _last_snapshot_time = now
        limit = max(config.get("ohlcv_snapshot_limit", limit), limit)
        since_map = {sym: None for sym in symbols}
    else:
        for sym in symbols:
            df = cache.get(sym)
            if df is not None and not df.empty:
                # convert cached second timestamps to milliseconds for ccxt
                since_map[sym] = int(df["timestamp"].iloc[-1]) * 1000 + 1
            elif start_since is not None:
                since_map[sym] = start_since
    now = time.time()
    filtered_symbols: List[str] = []
    for s in symbols:
        info = failed_symbols.get(s)
        if not info:
            filtered_symbols.append(s)
            continue
        if info.get("disabled"):
            continue
        if now - info["time"] >= info["delay"]:
            filtered_symbols.append(s)
    symbols = filtered_symbols
    if not symbols:
        return cache

    logger.info(
        "Fetching %d candles for %d symbols on %s",
        limit,
        len(symbols),
        timeframe,
    )

    data_map: Dict[str, list] = {s: [] for s in symbols}
    remaining = limit
    curr_since = since_map.copy()
    while remaining > 0:
        req_limit = min(remaining, 720)
        batch = await load_ohlcv_parallel(
            exchange,
            symbols,
            timeframe,
            req_limit,
            curr_since,
            use_websocket,
            force_websocket_history,
            max_concurrent,
            notifier,
        )
        for sym, rows in batch.items():
            if rows:
                data_map[sym].extend(rows)
                last_ts = rows[-1][0]
                curr_since[sym] = last_ts + timeframe_seconds(exchange, timeframe) * 1000
        if all(len(batch.get(sym, [])) < req_limit for sym in symbols):
            break
        remaining -= req_limit

    logger.info(
        "Fetched OHLCV for %d/%d symbols on %s",
        len([s for s in symbols if s in data_map]),
        len(symbols),
        timeframe,
    )

    for sym in symbols:
        data = data_map.get(sym)
        if not data:
            info = failed_symbols.get(sym)
            skip_retry = (
                info is not None
                and time.time() - info["time"] < info["delay"]
                and since_map.get(sym) is None
            )
            if skip_retry:
                continue
            failed_symbols.pop(sym, None)
            full = await load_ohlcv_parallel(
                exchange,
                [sym],
                timeframe,
                limit,
                None,
                use_websocket,
                force_websocket_history,
                max_concurrent,
                notifier,
            )
            data = full.get(sym)
            if data:
                failed_symbols.pop(sym, None)
        if data is None:
            continue
        df_new = pd.DataFrame(
            data, columns=["timestamp", "open", "high", "low", "close", "volume"]
        )
        tf_sec = timeframe_seconds(None, timeframe)
        unit = "ms" if df_new["timestamp"].iloc[0] > 1e10 else "s"
        df_new["timestamp"] = pd.to_datetime(df_new["timestamp"], unit=unit)
        df_new = (
            df_new.set_index("timestamp")
            .resample(f"{tf_sec}s")
            .agg({"open": "first", "high": "max", "low": "min", "close": "last", "volume": "sum"})
            .ffill()
            .reset_index()
        )
        df_new["timestamp"] = df_new["timestamp"].astype(int) // 10 ** 9
        frac = config.get("min_history_fraction", 0.5)
        try:
            frac_val = float(frac)
        except (TypeError, ValueError):
            frac_val = 0.5
        min_candles_required = int(limit * frac_val)
        if len(df_new) < min_candles_required:
            since_val = since_map.get(sym)
            retry = await load_ohlcv_parallel(
                exchange,
                [sym],
                timeframe,
                limit * 2,
                {sym: since_val},
                False,
                force_websocket_history,
                max_concurrent,
                notifier,
            )
            retry_data = retry.get(sym)
            if retry_data and len(retry_data) > len(data):
                data = retry_data
                df_new = pd.DataFrame(
                    data,
                    columns=["timestamp", "open", "high", "low", "close", "volume"],
                )
            if len(df_new) < min_candles_required:
                logger.warning(
                    "Skipping %s: only %d/%d candles",
                    sym,
                    len(df_new),
                    limit,
                )
                continue
        changed = False
        if sym in cache and not cache[sym].empty:
            last_ts = cache[sym]["timestamp"].iloc[-1]
            df_new = df_new[df_new["timestamp"] > last_ts]
            if df_new.empty:
                continue
            cache[sym] = pd.concat([cache[sym], df_new], ignore_index=True)
            changed = True
        else:
            cache[sym] = df_new
            changed = True
        if changed:
            cache[sym] = cache[sym].tail(limit).reset_index(drop=True)
            cache[sym]["return"] = cache[sym]["close"].pct_change()
            clear_regime_cache(sym, timeframe)
    logger.info("Completed OHLCV update for timeframe %s", timeframe)
    return cache


async def update_multi_tf_ohlcv_cache(
    exchange,
    cache: Dict[str, Dict[str, pd.DataFrame]],
    symbols: Iterable[str],
    config: Dict,
    limit: int = 100,
    start_since: int | None = None,
    use_websocket: bool = False,
    force_websocket_history: bool = False,
    max_concurrent: int | None = None,
    notifier: TelegramNotifier | None = None,
    priority_queue: Deque[str] | None = None,
) -> Dict[str, Dict[str, pd.DataFrame]]:
    """Update OHLCV caches for multiple timeframes.

    Parameters
    ----------
    config : Dict
        Configuration containing a ``timeframes`` list.
    start_since : int | None, optional
        When provided, fetch historical data starting from this timestamp
        in milliseconds when no cached data is available.
    """
    from crypto_bot.regime.regime_classifier import clear_regime_cache

<<<<<<< HEAD
    limit = int(limit)
=======
    # Use the limit provided by the caller
>>>>>>> 20bc9248

    def add_priority(data: list, symbol: str) -> None:
        """Push ``symbol`` to ``priority_queue`` if volume spike detected."""
        if priority_queue is None or vol_thresh is None or not data:
            return
        try:
            vols = np.array([row[5] for row in data], dtype=float)
            mean = float(np.mean(vols)) if len(vols) else 0.0
            std = float(np.std(vols))
            if std <= 0:
                return
            z_max = float(np.max((vols - mean) / std))
            if z_max > vol_thresh:
                priority_queue.appendleft(symbol)
        except Exception:
            return

    tfs = config.get("timeframes", ["1h"])
    logger.info("Updating OHLCV cache for timeframes: %s", tfs)

    min_volume_usd = float(config.get("min_volume_usd", 0) or 0)
    vol_thresh = config.get("bounce_scalper", {}).get("vol_zscore_threshold")

    for tf in tfs:
        logger.info("Starting update for timeframe %s", tf)
        tf_cache = cache.get(tf, {})

        cex_symbols: list[str] = []
        dex_symbols: list[str] = []
        for s in symbols:
            sym = s
            base, _, quote = s.partition("/")
            is_solana = quote.upper() == "USDC" and base.upper() not in NON_SOLANA_BASES
            if is_solana:
                dex_symbols.append(sym)
            else:
                if "coinbase" in getattr(exchange, "id", "") and "/USDC" in sym:
                    mapped = sym.replace("/USDC", "/USD")
                    if mapped not in getattr(exchange, "symbols", []):
                        continue  # skip unsupported pair
                    sym = mapped
                cex_symbols.append(sym)

        tf_sec = timeframe_seconds(exchange, tf)
        tf_limit = limit
        if start_since is not None:
            needed = int((time.time() * 1000 - start_since) // (tf_sec * 1000)) + 1
            tf_limit = max(limit, needed)

        if cex_symbols and start_since is None:
            tf_cache = await update_ohlcv_cache(
                exchange,
                tf_cache,
                cex_symbols,
                timeframe=tf,
                limit=tf_limit,
                start_since=start_since,
                use_websocket=use_websocket,
                force_websocket_history=force_websocket_history,
                max_concurrent=max_concurrent,
                notifier=notifier,
            )
        elif cex_symbols:
            from crypto_bot.main import update_df_cache

            for sym in cex_symbols:
                batches: list = []
                current_since = start_since
                while True:
                    data = await fetch_ohlcv_async(
                        exchange,
                        sym,
                        timeframe=tf,
                        limit=1000,
                        since=current_since,
                        use_websocket=use_websocket,
                        force_websocket_history=force_websocket_history,
                    )
                    if not data or isinstance(data, Exception):
                        break
                    batches.extend(data)
                    if len(data) < 1000:
                        break
                    current_since = data[-1][0] + 1

                if not batches:
                    continue

                df_new = pd.DataFrame(
                    batches,
                    columns=["timestamp", "open", "high", "low", "close", "volume"],
                )
                tf_sec = timeframe_seconds(None, tf)
                unit = "ms" if df_new["timestamp"].iloc[0] > 1e10 else "s"
                df_new["timestamp"] = pd.to_datetime(df_new["timestamp"], unit=unit)
                df_new = (
                    df_new.set_index("timestamp")
                    .resample(f"{tf_sec}s")
                    .agg({
                        "open": "first",
                        "high": "max",
                        "low": "min",
                        "close": "last",
                        "volume": "sum",
                    })
                    .ffill()
                    .reset_index()
                )
                df_new["timestamp"] = df_new["timestamp"].astype(int) // 10 ** 9

                if sym in tf_cache and not tf_cache[sym].empty:
                    last_ts = tf_cache[sym]["timestamp"].iloc[-1]
                    df_new = df_new[df_new["timestamp"] > last_ts]
                    if df_new.empty:
                        continue
                    df_new = pd.concat([tf_cache[sym], df_new], ignore_index=True)

                update_df_cache(cache, tf, sym, df_new)
                tf_cache = cache.get(tf, {})
                tf_cache[sym]["return"] = tf_cache[sym]["close"].pct_change()
                clear_regime_cache(sym, tf)

        for sym in dex_symbols:
            data = None
            vol = 0.0
            res = None
            gecko_failed = False
            base, _, quote = sym.partition("/")
            is_solana = quote.upper() == "USDC" and base.upper() not in NON_SOLANA_BASES
            if is_solana:
                try:
                    res = await fetch_geckoterminal_ohlcv(
                        sym,
                        timeframe=tf,
                        limit=tf_limit,
                        min_24h_volume=min_volume_usd,
                    )
                except Exception as e:  # pragma: no cover - network
                    logger.warning(
                        f"Gecko failed for {sym}: {e} - using exchange data"
                    )
                    gecko_failed = True
            else:
                gecko_failed = True

            if res and not gecko_failed:
                if isinstance(res, tuple):
                    data, vol, *_ = res
                else:
                    data = res
                    vol = min_volume_usd
                add_priority(data, sym)

            if gecko_failed or not data or vol < min_volume_usd:
                data = await fetch_dex_ohlcv(
                    exchange,
                    sym,
                    timeframe=tf,
                    limit=tf_limit,
                    min_volume_usd=min_volume_usd,
                    gecko_res=res,
                    use_gecko=is_solana,
                )
                if isinstance(data, Exception) or not data:
                    continue

            if not data:
                continue

            if not isinstance(data, list):
                logger.error(
                    "Invalid OHLCV data type for %s on %s (type: %s), skipping",
                    sym,
                    tf,
                    type(data),
                )
                continue

            df_new = pd.DataFrame(
                data,
                columns=["timestamp", "open", "high", "low", "close", "volume"],
            )
            changed = False
            if sym in tf_cache and not tf_cache[sym].empty:
                last_ts = tf_cache[sym]["timestamp"].iloc[-1]
                df_new = df_new[df_new["timestamp"] > last_ts]
                if df_new.empty:
                    continue
                tf_cache[sym] = pd.concat([tf_cache[sym], df_new], ignore_index=True)
                changed = True
            else:
                tf_cache[sym] = df_new
                changed = True
            if changed:
                tf_cache[sym]["return"] = tf_cache[sym]["close"].pct_change()
                clear_regime_cache(sym, tf)

        cache[tf] = tf_cache
        logger.info("Finished update for timeframe %s", tf)

    return cache


async def update_regime_tf_cache(
    exchange,
    cache: Dict[str, Dict[str, pd.DataFrame]],
    symbols: Iterable[str],
    config: Dict,
    limit: int = 100,
    start_since: int | None = None,
    use_websocket: bool = False,
    force_websocket_history: bool = False,
    max_concurrent: int | None = None,
    notifier: TelegramNotifier | None = None,
    df_map: Dict[str, Dict[str, pd.DataFrame]] | None = None,
) -> Dict[str, Dict[str, pd.DataFrame]]:
    """Update OHLCV caches for regime detection timeframes."""
<<<<<<< HEAD
    limit = int(limit)
=======
    # Respect the caller-specified limit
>>>>>>> 20bc9248
    regime_cfg = {**config, "timeframes": config.get("regime_timeframes", [])}
    tfs = regime_cfg["timeframes"]
    logger.info("Updating regime cache for timeframes: %s", tfs)

    missing_tfs: List[str] = []
    if df_map is not None:
        for tf in tfs:
            tf_data = df_map.get(tf)
            if tf_data is None:
                missing_tfs.append(tf)
                continue
            tf_cache = cache.setdefault(tf, {})
            for sym in symbols:
                df = tf_data.get(sym)
                if df is not None:
                    tf_cache[sym] = df
            cache[tf] = tf_cache
    else:
        missing_tfs = tfs

    if missing_tfs:
        fetch_cfg = {**regime_cfg, "timeframes": missing_tfs}
        cache = await update_multi_tf_ohlcv_cache(
            exchange,
            cache,
            symbols,
            fetch_cfg,
            limit=limit,
            start_since=start_since,
            use_websocket=use_websocket,
            force_websocket_history=force_websocket_history,
            max_concurrent=max_concurrent,
            notifier=notifier,
            priority_queue=None,
        )

    return cache<|MERGE_RESOLUTION|>--- conflicted
+++ resolved
@@ -1503,12 +1503,9 @@
 
     from crypto_bot.regime.regime_classifier import clear_regime_cache
 
-<<<<<<< HEAD
     # Use the provided limit without enforcing a fixed minimum
     limit = int(limit)
-=======
     # Request the number of candles specified by the caller
->>>>>>> 20bc9248
 
     if max_concurrent is not None:
         if not isinstance(max_concurrent, int) or max_concurrent < 1:
@@ -1715,11 +1712,8 @@
     """
     from crypto_bot.regime.regime_classifier import clear_regime_cache
 
-<<<<<<< HEAD
     limit = int(limit)
-=======
     # Use the limit provided by the caller
->>>>>>> 20bc9248
 
     def add_priority(data: list, symbol: str) -> None:
         """Push ``symbol`` to ``priority_queue`` if volume spike detected."""
@@ -1937,11 +1931,8 @@
     df_map: Dict[str, Dict[str, pd.DataFrame]] | None = None,
 ) -> Dict[str, Dict[str, pd.DataFrame]]:
     """Update OHLCV caches for regime detection timeframes."""
-<<<<<<< HEAD
     limit = int(limit)
-=======
     # Respect the caller-specified limit
->>>>>>> 20bc9248
     regime_cfg = {**config, "timeframes": config.get("regime_timeframes", [])}
     tfs = regime_cfg["timeframes"]
     logger.info("Updating regime cache for timeframes: %s", tfs)
