"""Utilities for loading trading symbols and fetching OHLCV data."""

from typing import Iterable, List, Dict, Any, Deque, Optional
from dataclasses import dataclass
import asyncio
import inspect
import time
from pathlib import Path
import yaml
import pandas as pd
import numpy as np
try:  # pragma: no cover - optional dependency
    import ccxt.pro as ccxt  # type: ignore
except Exception:  # pragma: no cover - fall back to standard ccxt
    import ccxt  # type: ignore
import ccxt
import aiohttp

try:  # optional redis for caching
    import redis  # type: ignore
except Exception:  # pragma: no cover - redis optional
    redis = None
import datetime
import base58
from .gecko import gecko_request
import contextlib
import logging
from tenacity import (
    retry,
    stop_after_attempt,
    wait_exponential,
    before_log,
    before_sleep_log,
)

from .token_registry import (
    TOKEN_MINTS,
    get_mint_from_gecko,
    fetch_from_helius,
)


<<<<<<< HEAD
async def get_kraken_listing_date(*_a, **_k):  # pragma: no cover - network stub
    """Return ``None`` for Kraken listing date to avoid network calls in tests."""
=======
async def get_kraken_listing_date(symbol: str) -> Optional[int]:
    """Return Kraken listing timestamp for *symbol*.

    This is a lightweight placeholder used in tests; production code may
    provide a more complete implementation elsewhere."""

>>>>>>> c05dd6c0
    return None

from .logger import LOG_DIR, setup_logger
from .constants import NON_SOLANA_BASES

try:  # optional dependency
    from .telegram import TelegramNotifier
except Exception:  # pragma: no cover - optional
    TelegramNotifier = Any


_last_snapshot_time = 0

logger = setup_logger(__name__, LOG_DIR / "bot.log")

UNSUPPORTED_SYMBOLS: set[str] = {
    "AIBTC/EUR",
    "AIBTC/USD",
}
"""Symbols that consistently fail to load OHLCV data.

Extend this set to skip additional markets without making network
requests.
"""

failed_symbols: Dict[str, Dict[str, Any]] = {}
# Track WebSocket OHLCV failures per symbol
WS_FAIL_COUNTS: Dict[str, int] = {}
RETRY_DELAY = 300
MAX_RETRY_DELAY = 3600
# Default timeout when fetching OHLCV data
OHLCV_TIMEOUT = 60
# Default timeout when fetching OHLCV data over WebSocket
WS_OHLCV_TIMEOUT = 60
# REST requests occasionally face Cloudflare delays up to a minute
REST_OHLCV_TIMEOUT = 90
# Number of consecutive failures allowed before disabling a symbol
MAX_OHLCV_FAILURES = 10
MAX_WS_LIMIT = 500
CONFIG_PATH = Path(__file__).resolve().parents[1] / "config.yaml"
STATUS_UPDATES = True
SEMA: asyncio.Semaphore | None = None

# Redis settings
REDIS_TTL = 3600  # cache expiry in seconds
_REDIS_URL: str | None = None
_REDIS_CONN: Any | None = None

def _get_redis_conn(url: str | None):
    """Return Redis connection for ``url`` if available."""
    global _REDIS_URL, _REDIS_CONN
    if not url or redis is None or not hasattr(redis, "Redis"):
        return None
    if _REDIS_CONN is None or url != _REDIS_URL:
        try:
            if hasattr(redis.Redis, "from_url"):
                _REDIS_CONN = redis.Redis.from_url(url)
            else:  # pragma: no cover - older redis package
                _REDIS_CONN = redis.Redis()
            _REDIS_URL = url
        except Exception:
            _REDIS_CONN = None
    return _REDIS_CONN

# Mapping of common symbols to CoinGecko IDs for OHLC fallback
COINGECKO_IDS = {
    "BTC": "bitcoin",
    "ETH": "ethereum",
    "SOL": "solana",
}

# Cache GeckoTerminal pool addresses and metadata per symbol
# Mapping: symbol -> (pool_addr, volume, reserve, price, limit)
GECKO_POOL_CACHE: dict[str, tuple[str, float, float, float, int]] = {}
GECKO_SEMAPHORE = asyncio.Semaphore(10)
# Track symbols that don't exist on GeckoTerminal to avoid repeated lookups
GECKO_UNAVAILABLE: set[str] = set()

# Batch queues for OHLCV updates keyed by request parameters
_OHLCV_BATCH_QUEUES: Dict[tuple, asyncio.Queue] = {}
_OHLCV_BATCH_TASKS: Dict[tuple, asyncio.Task] = {}


@dataclass
class _OhlcvBatchRequest:
    exchange: Any
    cache: Dict[str, pd.DataFrame]
    symbols: List[str]
    timeframe: str
    limit: int
    start_since: int | None
    use_websocket: bool
    force_websocket_history: bool
    config: Dict
    max_concurrent: int | None
    notifier: TelegramNotifier | None
    priority_symbols: List[str] | None
    future: asyncio.Future


async def _ohlcv_batch_worker(
    key: tuple,
    queue: asyncio.Queue,
    batch_size: int,
    delay: float,
) -> None:
    """Process queued OHLCV requests."""
    if not isinstance(batch_size, int) or batch_size < 1:
        logger.warning(
            "Invalid batch_size %r passed to _ohlcv_batch_worker; using 1",
            batch_size,
        )
        batch_size = 1
    try:
        while True:
            try:
                first: _OhlcvBatchRequest = await asyncio.wait_for(queue.get(), timeout=5)
            except asyncio.TimeoutError:
                if queue.empty():
                    break
                continue

            reqs = [first]
            start = time.monotonic()
            while len(reqs) < batch_size:
                timeout = delay - (time.monotonic() - start)
                if timeout <= 0:
                    break
                try:
                    reqs.append(await asyncio.wait_for(queue.get(), timeout=timeout))
                except asyncio.TimeoutError:
                    break

            union_symbols: List[str] = []
            union_priority: List[str] = []
            for r in reqs:
                union_symbols.extend(r.symbols)
                if r.priority_symbols:
                    union_priority.extend(r.priority_symbols)
            # Deduplicate while preserving order
            seen = set()
            union_symbols = [s for s in union_symbols if not (s in seen or seen.add(s))]
            seen_p = set()
            union_priority = [
                s for s in union_priority if s in union_symbols and not (s in seen_p or seen_p.add(s))
            ]

            base = reqs[0]
            cache = await _update_ohlcv_cache_inner(
                base.exchange,
                base.cache,
                union_symbols,
                timeframe=base.timeframe,
                limit=base.limit,
                start_since=base.start_since,
                use_websocket=base.use_websocket,
                force_websocket_history=base.force_websocket_history,
                config=base.config,
                max_concurrent=base.max_concurrent,
                notifier=base.notifier,
                priority_symbols=union_priority,
            )

            for r in reqs:
                if r.cache is not cache:
                    for s in r.symbols:
                        if s in cache:
                            r.cache[s] = cache[s]
                if not r.future.done():
                    r.future.set_result(r.cache)
                queue.task_done()
    finally:
        _OHLCV_BATCH_TASKS.pop(key, None)

# Valid characters for Solana addresses
BASE58_ALPHABET = "123456789ABCDEFGHJKLMNPQRSTUVWXYZabcdefghijkmnopqrstuvwxyz"

# Quote currencies eligible for Coinbase fallback
SUPPORTED_USD_QUOTES = {"USD", "USDC", "USDT"}

def _is_valid_base_token(token: str) -> bool:
    """Return ``True`` if ``token`` is known or looks like a Solana mint."""
    token_upper = token.upper()
    if token_upper in NON_SOLANA_BASES:
        return False
    if token_upper in TOKEN_MINTS:
        return True
    if not isinstance(token, str):
        return False
    if not (32 <= len(token) <= 44):
        return False
    try:
        return len(base58.b58decode(token)) == 32 and all(
            c in BASE58_ALPHABET for c in token
        )
    except Exception:
        return False


def configure(
    ohlcv_timeout: int | float | None = None,
    max_failures: int | None = None,
    max_ws_limit: int | None = None,
    status_updates: bool | None = None,
    ws_ohlcv_timeout: int | float | None = None,
    rest_ohlcv_timeout: int | float | None = None,
    max_concurrent: int | None = None,
    gecko_limit: int | None = None,
) -> None:
    """Configure module-wide settings."""
    global OHLCV_TIMEOUT, MAX_OHLCV_FAILURES, MAX_WS_LIMIT, STATUS_UPDATES, SEMA, GECKO_SEMAPHORE
    try:
        with open(CONFIG_PATH) as f:
            cfg = yaml.safe_load(f) or {}
    except Exception:
        cfg = {}
    if ohlcv_timeout is None:
        cfg_val = cfg.get("ohlcv_timeout")
        if cfg_val is not None:
            ohlcv_timeout = cfg_val
    if max_failures is None:
        cfg_val = cfg.get("max_ohlcv_failures")
        if cfg_val is not None:
            max_failures = cfg_val
    if max_ws_limit is None:
        cfg_val = cfg.get("max_ws_limit")
        if cfg_val is not None:
            max_ws_limit = cfg_val
    if max_concurrent is None:
        cfg_val = cfg.get("max_concurrent_ohlcv")
        if cfg_val is not None:
            max_concurrent = cfg_val
    if ohlcv_timeout is not None:
        try:
            val = max(1, int(ohlcv_timeout))
            OHLCV_TIMEOUT = val
            WS_OHLCV_TIMEOUT = val
            REST_OHLCV_TIMEOUT = val
        except (TypeError, ValueError):
            logger.warning(
                "Invalid ohlcv_timeout %s; using default %s",
                ohlcv_timeout,
                OHLCV_TIMEOUT,
            )
    if ws_ohlcv_timeout is not None:
        try:
            WS_OHLCV_TIMEOUT = max(1, int(ws_ohlcv_timeout))
        except (TypeError, ValueError):
            logger.warning(
                "Invalid WS_OHLCV_TIMEOUT %s; using default %s",
                ws_ohlcv_timeout,
                WS_OHLCV_TIMEOUT,
            )
    if rest_ohlcv_timeout is not None:
        try:
            REST_OHLCV_TIMEOUT = max(1, int(rest_ohlcv_timeout))
        except (TypeError, ValueError):
            logger.warning(
                "Invalid REST_OHLCV_TIMEOUT %s; using default %s",
                rest_ohlcv_timeout,
                REST_OHLCV_TIMEOUT,
            )
    if max_failures is not None:
        try:
            MAX_OHLCV_FAILURES = max(1, int(max_failures))
        except (TypeError, ValueError):
            logger.warning(
                "Invalid MAX_OHLCV_FAILURES %s; using default %s",
                max_failures,
                MAX_OHLCV_FAILURES,
            )
    if max_ws_limit is not None:
        try:
            MAX_WS_LIMIT = max(1, int(max_ws_limit))
        except (TypeError, ValueError):
            logger.warning(
                "Invalid MAX_WS_LIMIT %s; using default %s",
                max_ws_limit,
                MAX_WS_LIMIT,
            )
    if status_updates is not None:
        STATUS_UPDATES = bool(status_updates)
    if max_concurrent is not None:
        try:
            val = int(max_concurrent)
            if val < 1:
                raise ValueError
            SEMA = asyncio.Semaphore(val)
        except (TypeError, ValueError):
            logger.warning(
                "Invalid max_concurrent %s; disabling semaphore", max_concurrent
            )
            SEMA = None

    if gecko_limit is not None:
        try:
            val = int(gecko_limit)
            if val < 1:
                raise ValueError
            GECKO_SEMAPHORE = asyncio.Semaphore(val)
        except (TypeError, ValueError):
            logger.warning("Invalid gecko_limit %s; using default", gecko_limit)


def is_symbol_type(pair_info: dict, allowed: List[str]) -> bool:
    """Return ``True`` if ``pair_info`` matches one of the ``allowed`` types.

    The heuristic checks common CCXT fields like ``type`` and boolean flags
    (``spot``, ``future``, ``swap``) along with nested ``info`` metadata.  If no
    explicit type can be determined, a pair is treated as ``spot`` by default.
    """

    allowed_set = {t.lower() for t in allowed}

    market_type = str(pair_info.get("type", "")).lower()
    if market_type:
        return market_type in allowed_set

    for key in ("spot", "future", "swap", "option"):
        if pair_info.get(key) and key in allowed_set:
            return True

    info = pair_info.get("info", {}) or {}
    asset_class = str(info.get("assetClass", "")).lower()
    if asset_class:
        if asset_class in allowed_set:
            return True
        if asset_class in ("perpetual", "swap") and "swap" in allowed_set:
            return True
        if asset_class in ("future", "futures") and "future" in allowed_set:
            return True

    contract_type = str(info.get("contractType", "")).lower()
    if contract_type:
        if contract_type in allowed_set:
            return True
        if "perp" in contract_type and "swap" in allowed_set:
            return True

    # default to spot if no derivative hints are present
    if "spot" in allowed_set:
        derivative_keys = (
            "future",
            "swap",
            "option",
            "expiry",
            "contract",
            "settlement",
        )
        if not any(k in pair_info for k in derivative_keys) and not any(
            k in info for k in derivative_keys
        ):
            return True

    return False


def timeframe_seconds(exchange, timeframe: str) -> int:
    """Return timeframe length in seconds."""
    if hasattr(exchange, "parse_timeframe"):
        try:
            return int(exchange.parse_timeframe(timeframe))
        except Exception:
            pass
    unit = timeframe[-1]
    value = int(timeframe[:-1])
    if unit == "s":
        return value
    if unit == "m":
        return value * 60
    if unit == "h":
        return value * 3600
    if unit == "d":
        return value * 86400
    if unit == "w":
        return value * 604800
    if unit == "M":
        return value * 2592000
    raise ValueError(f"Unknown timeframe {timeframe}")


def gecko_timeframe_parts(timeframe: str) -> tuple[str, int]:
    """Return (path, aggregate) for GeckoTerminal OHLCV requests."""
    unit = timeframe[-1]
    value = int(timeframe[:-1]) if timeframe[:-1].isdigit() else 1
    if unit == "m":
        return "minute", value
    if unit == "h":
        return "hour", value
    if unit == "d":
        return "day", value
    return timeframe, 1


async def _call_with_retry(func, *args, timeout=None, **kwargs):
    """Call ``func`` with fixed back-off on 520/522 errors."""

    attempts = 3
    delays = [5, 10, 20]
    for attempt in range(attempts):
        try:
            if timeout is not None:
                return await asyncio.wait_for(
                    asyncio.shield(func(*args, **kwargs)), timeout
                )
            return await func(*args, **kwargs)
        except asyncio.CancelledError:
            raise
        except (ccxt.ExchangeError, ccxt.NetworkError) as exc:
            if (
                getattr(exc, "http_status", None) in (520, 522)
                and attempt < attempts - 1
            ):
                await asyncio.sleep(delays[min(attempt, len(delays) - 1)])
                continue
            raise




async def load_kraken_symbols(
    exchange,
    exclude: Iterable[str] | None = None,
    config: Dict | None = None,
) -> List[str] | None:
    """Return a list of active trading pairs on Kraken.

    Parameters
    ----------
    exchange : ccxt Exchange
        Exchange instance connected to Kraken.
    exclude : Iterable[str] | None
        Symbols to exclude from the result.
    """

    exclude_set = set(exclude or [])
    if config and "exchange_market_types" in config:
        allowed_types = set(config["exchange_market_types"])
    else:
        allowed_types = set(getattr(exchange, "exchange_market_types", []))
        if not allowed_types:
            allowed_types = {"spot"}

    markets = None
    if getattr(exchange, "has", {}).get("fetchMarketsByType"):
        fetcher = getattr(exchange, "fetch_markets_by_type", None) or getattr(
            exchange, "fetchMarketsByType", None
        )
        if fetcher:
            markets = {}
            for m_type in allowed_types:
                try:
                    if asyncio.iscoroutinefunction(fetcher):
                        fetched = await fetcher(m_type)
                    else:
                        fetched = await asyncio.to_thread(fetcher, m_type)
                except TypeError:
                    params = {"type": m_type}
                    if asyncio.iscoroutinefunction(fetcher):
                        fetched = await fetcher(params)
                    else:
                        fetched = await asyncio.to_thread(fetcher, params)
                except Exception as exc:  # pragma: no cover - safety
                    logger.warning("fetch_markets_by_type failed: %s", exc)
                    continue
                if isinstance(fetched, dict):
                    for sym, info in fetched.items():
                        info.setdefault("type", m_type)
                        markets[sym] = info
                elif isinstance(fetched, list):
                    for info in fetched:
                        sym = info.get("symbol")
                        if sym:
                            info.setdefault("type", m_type)
                            markets[sym] = info
    if markets is None:
        if asyncio.iscoroutinefunction(getattr(exchange, "load_markets", None)):
            markets = await exchange.load_markets()
        else:
            markets = await asyncio.to_thread(exchange.load_markets)

    df = pd.DataFrame.from_dict(markets, orient="index")
    df.index.name = "symbol"
    if "symbol" in df.columns:
        df.drop(columns=["symbol"], inplace=True)
    df.reset_index(inplace=True)

    df["active"] = df.get("active", True).fillna(True)
    df["reason"] = None
    df.loc[~df["active"], "reason"] = "inactive"

    mask_type = df.apply(lambda r: is_symbol_type(r.to_dict(), allowed_types), axis=1)
    df.loc[df["reason"].isna() & ~mask_type, "reason"] = (
        "type mismatch ("
        + df.get("type", "unknown").fillna("unknown").astype(str)
        + ")"
    )

    df.loc[df["reason"].isna() & df["symbol"].isin(exclude_set), "reason"] = "excluded"

    symbols: List[str] = []
    for row in df.itertuples():
        if row.reason:
            logger.debug("Skipping symbol %s: %s", row.symbol, row.reason)
        else:
            logger.debug("Including symbol %s", row.symbol)
            symbols.append(row.symbol)

    if not symbols:
        logger.warning("No active trading pairs were discovered")
        return None

    logger.info("%d active Kraken pairs discovered", len(symbols))

    return symbols


async def _fetch_ohlcv_async_inner(
    exchange,
    symbol: str,
    timeframe: str = "1h",
    limit: int = 100,
    since: int | None = None,
    use_websocket: bool = False,
    force_websocket_history: bool = False,
) -> list | Exception:
    """Internal helper for :func:`fetch_ohlcv_async`."""

    if hasattr(exchange, "has") and not exchange.has.get("fetchOHLCV"):
        ex_id = getattr(exchange, "id", "unknown")
        logger.warning("Exchange %s lacks fetchOHLCV capability", ex_id)
        return []
    if getattr(exchange, "timeframes", None) and timeframe not in getattr(
        exchange, "timeframes", {}
    ):
        ex_id = getattr(exchange, "id", "unknown")
        logger.warning("Timeframe %s not supported on %s", timeframe, ex_id)
        return []

    if symbol in UNSUPPORTED_SYMBOLS:
        logger.warning("Skipping unsupported symbol %s", symbol)
        return []

    if timeframe in ("4h", "1d"):
        use_websocket = False


    try:
        if hasattr(exchange, "symbols"):
            if not exchange.symbols and hasattr(exchange, "load_markets"):
                try:
                    if asyncio.iscoroutinefunction(
                        getattr(exchange, "load_markets", None)
                    ):
                        await exchange.load_markets()
                    else:
                        await asyncio.to_thread(exchange.load_markets)
                except Exception as exc:
                    logger.warning("load_markets failed: %s", exc)
            if exchange.symbols and symbol not in exchange.symbols:
                logger.warning(
                    "Skipping unsupported symbol %s on %s",
                    symbol,
                    getattr(exchange, "id", "unknown"),
                )
                return []

        if limit > 0:
            data_all: list = []
            orig_limit = limit
            while limit > 0:
                req_limit = min(limit, 720)
                params = {"symbol": symbol, "timeframe": timeframe, "limit": req_limit}
                if since is not None:
                    params["since"] = since
                if asyncio.iscoroutinefunction(getattr(exchange, "fetch_ohlcv", None)):
                    batch = await _call_with_retry(
                        exchange.fetch_ohlcv,
                        timeout=REST_OHLCV_TIMEOUT,
                        **params,
                    )
                else:
                    batch = await _call_with_retry(
                        asyncio.to_thread,
                        exchange.fetch_ohlcv,
                        **params,
                        timeout=REST_OHLCV_TIMEOUT,
                    )
                data_all.extend(batch)
                limit -= len(batch)
                if len(batch) < req_limit:
                    break
                since = batch[-1][0] + timeframe_seconds(exchange, timeframe) * 1000
            if (
                since is not None
                and len(data_all) < orig_limit
                and hasattr(exchange, "fetch_ohlcv")
            ):
                logger.info(
                    "Incomplete OHLCV for %s: got %d of %d",
                    symbol,
                    len(data_all),
                    orig_limit,
                )
                kwargs_r = {"symbol": symbol, "timeframe": timeframe, "limit": orig_limit}
                try:
                    if asyncio.iscoroutinefunction(exchange.fetch_ohlcv):
                        data_r = await _call_with_retry(
                            exchange.fetch_ohlcv,
                            timeout=REST_OHLCV_TIMEOUT,
                            **kwargs_r,
                        )
                    else:
                        data_r = await _call_with_retry(
                            asyncio.to_thread,
                            exchange.fetch_ohlcv,
                            timeout=REST_OHLCV_TIMEOUT,
                            **kwargs_r,
                        )
                except asyncio.CancelledError:
                    raise
                if len(data_r) > len(data_all):
                    data_all = data_r
            return data_all
        if asyncio.iscoroutinefunction(getattr(exchange, "fetch_ohlcv", None)):
            params_f = inspect.signature(exchange.fetch_ohlcv).parameters
            kwargs_f = {"symbol": symbol, "timeframe": timeframe, "limit": limit}
            if since is not None and "since" in params_f:
                kwargs_f["since"] = since
            try:
                data = await _call_with_retry(
                    exchange.fetch_ohlcv,
                    timeout=REST_OHLCV_TIMEOUT,
                    **kwargs_f,
                )
            except asyncio.CancelledError:
                raise
            expected = limit
            if since is not None:
                try:
                    tf_sec = timeframe_seconds(exchange, timeframe)
                    now_ms = int(time.time() * 1000)
                    expected = min(limit, int((now_ms - since) // (tf_sec * 1000)) + 1)
                except Exception:
                    pass
            if len(data) < expected:
                logger.info(
                    "Incomplete OHLCV for %s: got %d of %d",
                    symbol,
                    len(data),
                    expected,
                )
            if since is not None:
                try:
                    kwargs_r = {
                        "symbol": symbol,
                        "timeframe": timeframe,
                        "limit": limit,
                    }
                    try:
                        data_r = await _call_with_retry(
                            exchange.fetch_ohlcv,
                            timeout=REST_OHLCV_TIMEOUT,
                            **kwargs_r,
                        )
                    except asyncio.CancelledError:
                        raise
                    if len(data_r) > len(data):
                        data = data_r
                except Exception:
                    pass
            if (
                len(data) < expected
                and since is not None
                and hasattr(exchange, "fetch_trades")
            ):
                try:
                    trades_data = await fetch_ohlcv_from_trades(
                        exchange,
                        symbol,
                        timeframe,
                        since,
                        limit,
                    )
                    if len(trades_data) > len(data):
                        data = trades_data
                except Exception:
                    pass
            return data
        params_f = inspect.signature(exchange.fetch_ohlcv).parameters
        kwargs_f = {"symbol": symbol, "timeframe": timeframe, "limit": limit}
        if since is not None and "since" in params_f:
            kwargs_f["since"] = since
        try:
            data = await _call_with_retry(
                asyncio.to_thread,
                exchange.fetch_ohlcv,
                **kwargs_f,
                timeout=REST_OHLCV_TIMEOUT,
            )
        except asyncio.CancelledError:
            raise
        expected = limit
        if since is not None:
            try:
                tf_sec = timeframe_seconds(exchange, timeframe)
                now_ms = int(time.time() * 1000)
                expected = min(limit, int((now_ms - since) // (tf_sec * 1000)) + 1)
            except Exception:
                pass
        if len(data) < expected:
            logger.info(
                "Incomplete OHLCV for %s: got %d of %d",
                symbol,
                len(data),
                expected,
            )
            if since is not None:
                try:
                    kwargs_r = {
                        "symbol": symbol,
                        "timeframe": timeframe,
                        "limit": limit,
                    }
                    try:
                        data_r = await _call_with_retry(
                            asyncio.to_thread,
                            exchange.fetch_ohlcv,
                            **kwargs_r,
                            timeout=REST_OHLCV_TIMEOUT,
                        )
                    except asyncio.CancelledError:
                        raise
                    if len(data_r) > len(data):
                        data = data_r
                except Exception:
                    pass
        if (
            len(data) < expected
            and since is not None
            and hasattr(exchange, "fetch_trades")
        ):
            try:
                trades_data = await fetch_ohlcv_from_trades(
                    exchange,
                    symbol,
                    timeframe,
                    since,
                    limit,
                )
                if len(trades_data) > len(data):
                    data = trades_data
            except Exception:
                pass
        return data
    except asyncio.TimeoutError as exc:
        ex_id = getattr(exchange, "id", "unknown")
        logger.error(
            "REST OHLCV timeout for %s on %s (tf=%s limit=%s): %s",
            symbol,
            ex_id,
            timeframe,
            limit,
            exc,
            exc_info=False,
        )
        return []
    except asyncio.CancelledError:
        raise
    except Exception as exc:  # pragma: no cover - network
        return exc


async def fetch_ohlcv_async(
    exchange,
    symbol: str,
    timeframe: str = "1h",
    limit: int = 100,
    since: int | None = None,
    use_websocket: bool = False,
    force_websocket_history: bool = False,
) -> list | Exception:
    """Return OHLCV data for ``symbol`` with simple retries."""

    if symbol in UNSUPPORTED_SYMBOLS:
        logger.info("Skipping unsupported symbol %s", symbol)
        return []

    for attempt in range(3):
        try:
            return await _fetch_ohlcv_async_inner(
                exchange,
                symbol,
                timeframe=timeframe,
                limit=limit,
                since=since,
            )
        except Exception as exc:
            if attempt == 2:
                raise
            logger.warning(
                "OHLCV fetch retry %d for %s: %s",
                attempt + 1,
                symbol,
                exc,
            )
            await asyncio.sleep(2 ** attempt)
    return []

async def fetch_order_book_async(
    exchange,
    symbol: str,
    depth: int = 2,
) -> dict | Exception:
    """Return order book snapshot for ``symbol`` with top ``depth`` levels."""

    if hasattr(exchange, "has") and not exchange.has.get("fetchOrderBook"):
        return {}

    try:
        if asyncio.iscoroutinefunction(getattr(exchange, "fetch_order_book", None)):
            return await asyncio.wait_for(
                exchange.fetch_order_book(symbol, limit=depth), OHLCV_TIMEOUT
            )
        return await asyncio.wait_for(
            asyncio.to_thread(exchange.fetch_order_book, symbol, depth),
            OHLCV_TIMEOUT,
        )
    except asyncio.CancelledError:
        raise
    except Exception as exc:  # pragma: no cover - network
        return exc


async def fetch_ohlcv_from_trades(
    exchange,
    symbol: str,
    timeframe: str,
    since: int | None,
    limit: int,
) -> list:
    if hasattr(exchange, "has") and not exchange.has.get("fetchTrades"):
        return []

    fetch_fn = getattr(exchange, "fetch_trades", None)
    if fetch_fn is None:
        return []

    params = inspect.signature(fetch_fn).parameters
    kwargs = {"symbol": symbol, "limit": limit * 100}
    if since is not None and "since" in params:
        kwargs["since"] = since

    try:
        if asyncio.iscoroutinefunction(fetch_fn):
            trades = await _call_with_retry(
                fetch_fn, timeout=REST_OHLCV_TIMEOUT, **kwargs
            )
        else:
            trades = await _call_with_retry(
                asyncio.to_thread,
                fetch_fn,
                **kwargs,
                timeout=REST_OHLCV_TIMEOUT,
            )
    except asyncio.CancelledError:
        raise
    except Exception:
        return []

    if not trades:
        return []

    tf_ms = timeframe_seconds(exchange, timeframe) * 1000
    trades.sort(key=lambda t: t[0])

    ohlcv: list[list] = []
    bucket = trades[0][0] - trades[0][0] % tf_ms
    o = h = l = c = float(trades[0][1])
    vol = float(trades[0][2]) if len(trades[0]) > 2 else 0.0

    for t in trades[1:]:
        ts = int(t[0])
        price = float(t[1])
        amount = float(t[2]) if len(t) > 2 else 0.0
        b = ts - ts % tf_ms
        if b != bucket:
            ohlcv.append([bucket, o, h, l, c, vol])
            if len(ohlcv) >= limit:
                return ohlcv[:limit]
            bucket = b
            o = h = l = c = price
            vol = amount
        else:
            h = max(h, price)
            l = min(l, price)
            c = price
            vol += amount

    ohlcv.append([bucket, o, h, l, c, vol])
    return ohlcv[:limit]


async def load_ohlcv(
    exchange,
    symbol: str,
    timeframe: str = "1m",
    limit: int = 100,
    mode: str = "rest",
    **kwargs,
) -> list:
    """Load OHLCV data via REST with basic retries.

    ``mode`` is retained for backward compatibility but ignored. On a
    successful call it sleeps for one second to respect exchange rate limits.
    Any exception containing ``"429"`` triggers a 60 second sleep before the
    request is retried.
    """

    while True:
        try:
            fetch_fn = getattr(exchange, "fetch_ohlcv")
            if asyncio.iscoroutinefunction(fetch_fn):
                data = await fetch_fn(
                    symbol, timeframe=timeframe, limit=limit, **kwargs
                )
            else:  # pragma: no cover - synchronous fallback
                data = await asyncio.to_thread(
                    fetch_fn, symbol, timeframe, limit, **kwargs
                )
            await asyncio.sleep(1)
            return data
        except Exception as exc:
            if "429" in str(exc):
                await asyncio.sleep(60)
                continue
            await asyncio.sleep(1)
async def load_ohlcv_parallel(
    exchange,
    symbols: Iterable[str],
    timeframe: str = "1h",
    limit: int = 100,
    since_map: Dict[str, int] | None = None,
    use_websocket: bool = False,
    force_websocket_history: bool = False,
    max_concurrent: int | None = None,
    notifier: TelegramNotifier | None = None,
    priority_symbols: Iterable[str] | None = None,
) -> Dict[str, list]:
    """Fetch OHLCV data for multiple symbols concurrently.

    Parameters
    ----------
    notifier : TelegramNotifier | None, optional
        If provided, failures will be sent using this notifier.
    """

    since_map = since_map or {}

    data: Dict[str, list] = {}
    symbols = list(symbols)
    unsupported = [s for s in symbols if s in UNSUPPORTED_SYMBOLS]
    for s in unsupported:
        logger.info("Skipping unsupported symbol %s", s)
        data[s] = []
    symbols = [s for s in symbols if s not in UNSUPPORTED_SYMBOLS]

    if not symbols:
        return data

    now = time.time()
    filtered_symbols: List[str] = []
    for s in symbols:
        info = failed_symbols.get(s)
        if not info:
            filtered_symbols.append(s)
            continue
        if info.get("disabled"):
            continue
        if now - info["time"] >= info["delay"]:
            filtered_symbols.append(s)
    symbols = filtered_symbols

    if priority_symbols:
        prio_list: List[str] = []
        seen: set[str] = set()
        for s in priority_symbols:
            if s in symbols and s not in seen:
                prio_list.append(s)
                seen.add(s)
        symbols = prio_list + [s for s in symbols if s not in seen]

    if not symbols:
        return data

    if max_concurrent is not None:
        if not isinstance(max_concurrent, int) or max_concurrent < 1:
            raise ValueError("max_concurrent must be a positive integer or None")
        sem = asyncio.Semaphore(max_concurrent)
    elif SEMA is not None:
        sem = SEMA
    else:
        sem = None

    async def sem_fetch(sym: str):
        async def _fetch_and_sleep():
            kwargs_l = {}
            since_val = since_map.get(sym)
            if since_val is not None:
                kwargs_l["since"] = since_val
            data = await load_ohlcv(
                exchange,
                sym,
                timeframe=timeframe,
                limit=limit,
                mode="rest",
                **kwargs_l,
            )
            rl = getattr(exchange, "rateLimit", None)
            if rl:
                await asyncio.sleep(rl / 1000)
            return data

        if sem:
            async with sem:
                return await _fetch_and_sleep()

        return await _fetch_and_sleep()

    tasks = [asyncio.create_task(sem_fetch(s)) for s in symbols]

    results = await asyncio.gather(*tasks, return_exceptions=True)

    if any(isinstance(r, asyncio.CancelledError) for r in results):
        for t in tasks:
            if not t.done():
                t.cancel()
        raise asyncio.CancelledError()

    ex_id = getattr(exchange, "id", "unknown")
    mode = "REST"
    for sym, res in zip(symbols, results):
        if isinstance(res, asyncio.CancelledError):
            raise res
        if isinstance(res, asyncio.TimeoutError):
            logger.error(
                "Timeout loading OHLCV for %s on %s limit %d: %s",
                sym,
                timeframe,
                limit,
                res,
                exc_info=True,
            )
            msg = (
                f"Timeout loading OHLCV for {sym} on {ex_id} "
                f"(tf={timeframe} limit={limit} mode={mode})"
            )
            logger.error(msg)
            if notifier and STATUS_UPDATES:
                notifier.notify(
                    f"Timeout loading OHLCV for {sym} on {timeframe} limit {limit}"
                )
            info = failed_symbols.get(sym)
            delay = RETRY_DELAY
            count = 1
            disabled = False
            if info is not None:
                delay = min(info["delay"] * 2, MAX_RETRY_DELAY)
                count = info.get("count", 0) + 1
                disabled = info.get("disabled", False)
            if count >= MAX_OHLCV_FAILURES:
                disabled = True
                if not info or not info.get("disabled"):
                    logger.info("Disabling %s after %d OHLCV failures", sym, count)
            failed_symbols[sym] = {
                "time": time.time(),
                "delay": delay,
                "count": count,
                "disabled": disabled,
            }
            continue
        if (
            isinstance(res, Exception) and not isinstance(res, asyncio.CancelledError)
        ) or not res:
            logger.error(
                "Failed to load OHLCV for %s on %s limit %d: %s",
                sym,
                timeframe,
                limit,
                res,
                exc_info=isinstance(res, Exception),
            )
            msg = (
                f"Failed to load OHLCV for {sym} on {ex_id} "
                f"(tf={timeframe} limit={limit} mode={mode}): {res}"
            )
            logger.error(msg)
            if notifier and STATUS_UPDATES:
                notifier.notify(
                    f"Failed to load OHLCV for {sym} on {timeframe} limit {limit}: {res}"
                )
            info = failed_symbols.get(sym)
            status = getattr(res, "http_status", getattr(res, "status", None))
            delay = 60 if status == 429 else RETRY_DELAY
            count = 1
            disabled = False
            if info is not None:
                delay = 60 if status == 429 else min(info["delay"] * 2, MAX_RETRY_DELAY)
                count = info.get("count", 0) + 1
                disabled = info.get("disabled", False)
            if count >= MAX_OHLCV_FAILURES:
                disabled = True
                if not info or not info.get("disabled"):
                    logger.info("Disabling %s after %d OHLCV failures", sym, count)
            failed_symbols[sym] = {
                "time": time.time(),
                "delay": delay,
                "count": count,
                "disabled": disabled,
            }
            continue
        if res and len(res[0]) > 6:
            res = [[c[0], c[1], c[2], c[3], c[4], c[6]] for c in res]
        data[sym] = res
        failed_symbols.pop(sym, None)
    return data


async def _update_ohlcv_cache_inner(
    exchange,
    cache: Dict[str, pd.DataFrame],
    symbols: Iterable[str],
    timeframe: str = "1h",
    limit: int = 100,
    start_since: int | None = None,
    use_websocket: bool = False,
    force_websocket_history: bool = False,
    config: Dict | None = None,
    max_concurrent: int | None = None,
    notifier: TelegramNotifier | None = None,
    priority_symbols: Iterable[str] | None = None,
) -> Dict[str, pd.DataFrame]:
    """Update cached OHLCV DataFrames with new candles.

    Parameters
    ----------
    max_concurrent : int | None, optional
        Maximum number of concurrent OHLCV requests. ``None`` means no limit.
    start_since : int | None, optional
        When provided, fetch data starting from this timestamp in milliseconds.
    """

    from crypto_bot.regime.regime_classifier import clear_regime_cache

    # Redis warm cache
    redis_conn = _get_redis_conn((config or {}).get("redis_url"))
    if redis_conn:
        for sym in symbols:
            try:
                raw = redis_conn.get(f"ohlcv:{sym}:{timeframe}")
            except Exception:
                raw = None
            if raw:
                try:
                    if isinstance(raw, bytes):
                        raw = raw.decode()
                    cache[sym] = pd.read_json(raw, orient="split")
                except Exception:
                    pass

    # Use the provided limit without enforcing a fixed minimum
    limit = int(limit)
    # Request the number of candles specified by the caller

    if max_concurrent is not None:
        if not isinstance(max_concurrent, int) or max_concurrent < 1:
            raise ValueError("max_concurrent must be a positive integer or None")

    global _last_snapshot_time
    config = config or {}
    snapshot_interval = config.get("ohlcv_snapshot_frequency_minutes", 1440) * 60
    now = time.time()
    snapshot_due = now - _last_snapshot_time >= snapshot_interval

    logger.info("Starting OHLCV update for timeframe %s", timeframe)

    since_map: Dict[str, int | None] = {}
    if start_since is not None:
        tf_sec = timeframe_seconds(exchange, timeframe)
        needed = int((time.time() * 1000 - start_since) // (tf_sec * 1000)) + 1
        limit = max(limit, needed)
        since_map = {sym: start_since for sym in symbols}
        snapshot_due = False
    elif snapshot_due:
        _last_snapshot_time = now
        limit = max(config.get("ohlcv_snapshot_limit", limit), limit)
        since_map = {sym: None for sym in symbols}
    else:
        for sym in symbols:
            df = cache.get(sym)
            if df is not None and not df.empty:
                # convert cached second timestamps to milliseconds for ccxt
                since_map[sym] = int(df["timestamp"].iloc[-1]) * 1000 + 1
            elif start_since is not None:
                since_map[sym] = start_since
    now = time.time()
    filtered_symbols: List[str] = []
    for s in symbols:
        info = failed_symbols.get(s)
        if not info:
            filtered_symbols.append(s)
            continue
        if info.get("disabled"):
            continue
        if now - info["time"] >= info["delay"]:
            filtered_symbols.append(s)
    symbols = filtered_symbols
    if not symbols:
        return cache

    logger.info(
        "Fetching %d candles for %d symbols on %s",
        limit,
        len(symbols),
        timeframe,
    )

    data_map: Dict[str, list] = {s: [] for s in symbols}
    remaining = limit
    curr_since = since_map.copy()
    while remaining > 0:
        req_limit = min(remaining, 720)
        batch = await load_ohlcv_parallel(
            exchange,
            symbols,
            timeframe,
            req_limit,
            curr_since,
            use_websocket=use_websocket,
            force_websocket_history=force_websocket_history,
            max_concurrent=max_concurrent,
            notifier=notifier,
            priority_symbols=priority_symbols,
        )
        for sym, rows in batch.items():
            if rows:
                data_map[sym].extend(rows)
                last_ts = rows[-1][0]
                curr_since[sym] = last_ts + timeframe_seconds(exchange, timeframe) * 1000
        if all(len(batch.get(sym, [])) < req_limit for sym in symbols):
            break
        remaining -= req_limit

    logger.info(
        "Fetched OHLCV for %d/%d symbols on %s",
        len([s for s in symbols if s in data_map]),
        len(symbols),
        timeframe,
    )

    for sym in symbols:
        data = data_map.get(sym)
        if not data:
            info = failed_symbols.get(sym)
            skip_retry = (
                info is not None
                and time.time() - info["time"] < info["delay"]
                and since_map.get(sym) is None
            )
            if skip_retry:
                continue
            failed_symbols.pop(sym, None)
            full = await load_ohlcv_parallel(
                exchange,
                [sym],
                timeframe,
                limit,
                None,
                use_websocket=use_websocket,
                force_websocket_history=force_websocket_history,
                max_concurrent=max_concurrent,
                notifier=notifier,
                priority_symbols=priority_symbols,
            )
            data = full.get(sym)
            if data:
                failed_symbols.pop(sym, None)
        if data is None:
            continue
        df_new = pd.DataFrame(
            data, columns=["timestamp", "open", "high", "low", "close", "volume"]
        )
        tf_sec = timeframe_seconds(None, timeframe)
        unit = "ms" if df_new["timestamp"].iloc[0] > 1e10 else "s"
        df_new["timestamp"] = pd.to_datetime(df_new["timestamp"], unit=unit)
        df_new = (
            df_new.set_index("timestamp")
            .resample(f"{tf_sec}s")
            .agg({"open": "first", "high": "max", "low": "min", "close": "last", "volume": "sum"})
            .ffill()
            .reset_index()
        )
        df_new["timestamp"] = df_new["timestamp"].astype(int) // 10 ** 9
        frac = config.get("min_history_fraction", 0.5)
        try:
            frac_val = float(frac)
        except (TypeError, ValueError):
            frac_val = 0.5
        min_candles_required = int(limit * frac_val)
        if len(df_new) < min_candles_required:
            since_val = since_map.get(sym)
            retry = await load_ohlcv_parallel(
                exchange,
                [sym],
                timeframe,
                limit * 2,
                {sym: since_val},
                use_websocket=False,
                force_websocket_history=force_websocket_history,
                max_concurrent=max_concurrent,
                notifier=notifier,
                priority_symbols=priority_symbols,
            )
            retry_data = retry.get(sym)
            if retry_data and len(retry_data) > len(data):
                data = retry_data
                df_new = pd.DataFrame(
                    data,
                    columns=["timestamp", "open", "high", "low", "close", "volume"],
                )
            if len(df_new) < min_candles_required:
                logger.warning(
                    "Skipping %s: only %d/%d candles",
                    sym,
                    len(df_new),
                    limit,
                )
                continue
        changed = False
        if sym in cache and not cache[sym].empty:
            last_ts = cache[sym]["timestamp"].iloc[-1]
            df_new = df_new[df_new["timestamp"] > last_ts]
            if df_new.empty:
                continue
            cache[sym] = pd.concat([cache[sym], df_new], ignore_index=True)
            changed = True
        else:
            cache[sym] = df_new
            changed = True
        if changed:
            cache[sym] = cache[sym].tail(limit).reset_index(drop=True)
            cache[sym]["return"] = cache[sym]["close"].pct_change()
            clear_regime_cache(sym, timeframe)
            if redis_conn:
                try:
                    redis_conn.setex(
                        f"ohlcv:{sym}:{timeframe}",
                        REDIS_TTL,
                        cache[sym].to_json(orient="split"),
                    )
                except Exception:
                    pass
    logger.info("Completed OHLCV update for timeframe %s", timeframe)
    return cache


async def update_ohlcv_cache(
    exchange,
    cache: Dict[str, pd.DataFrame],
    symbols: Iterable[str],
    timeframe: str = "1h",
    limit: int = 100,
    start_since: int | None = None,
    use_websocket: bool = False,
    force_websocket_history: bool = False,
    config: Dict | None = None,
    max_concurrent: int | None = None,
    notifier: TelegramNotifier | None = None,
    batch_size: int | None = None,
    priority_symbols: Iterable[str] | None = None,
) -> Dict[str, pd.DataFrame]:
    """Batch OHLCV updates for multiple calls."""

    config = config or {}
    delay = 0.5
    size = (
        batch_size
        if batch_size is not None
        else config.get("ohlcv_batch_size", 3)
    )
    if size is None:
        cfg_size = config.get("ohlcv_batch_size")
        if isinstance(batch_size, int) and batch_size >= 1:
            size = batch_size
        elif isinstance(cfg_size, int) and cfg_size >= 1:
            size = cfg_size
        else:
            if batch_size is not None or cfg_size is not None:
                logger.warning(
                    "Invalid ohlcv_batch_size %r; defaulting to 3",
                    batch_size if batch_size is not None else cfg_size,
                )
            else:
                logger.warning("ohlcv_batch_size not set; defaulting to 3")
            size = 3
    key = (
        timeframe,
        limit,
        start_since,
        use_websocket,
        force_websocket_history,
        max_concurrent,
    )

    req = _OhlcvBatchRequest(
        exchange,
        cache,
        list(symbols),
        timeframe,
        limit,
        start_since,
        use_websocket,
        force_websocket_history,
        config,
        max_concurrent,
        notifier,
        list(priority_symbols) if priority_symbols else None,
        asyncio.get_running_loop().create_future(),
    )

    queue = _OHLCV_BATCH_QUEUES.setdefault(key, asyncio.Queue())
    await queue.put(req)

    if key not in _OHLCV_BATCH_TASKS or _OHLCV_BATCH_TASKS[key].done():
        _OHLCV_BATCH_TASKS[key] = asyncio.create_task(
            _ohlcv_batch_worker(key, queue, size, delay)
        )

    return await req.future


async def update_multi_tf_ohlcv_cache(
    exchange,
    cache: Dict[str, Dict[str, pd.DataFrame]],
    symbols: Iterable[str],
    config: Dict,
    limit: int = 100,
    start_since: int | None = None,
    use_websocket: bool = False,
    force_websocket_history: bool = False,
    max_concurrent: int | None = None,
    notifier: TelegramNotifier | None = None,
    priority_queue: Deque[str] | None = None,
    batch_size: int | None = None,
) -> Dict[str, Dict[str, pd.DataFrame]]:
    """Update OHLCV caches for multiple timeframes.

    Parameters
    ----------
    config : Dict
        Configuration containing a ``timeframes`` list.
    start_since : int | None, optional
        When provided, fetch historical data starting from this timestamp
        in milliseconds when no cached data is available.
    """
    from crypto_bot.regime.regime_classifier import clear_regime_cache

    limit = int(limit)
    # Use the limit provided by the caller

    def add_priority(data: list, symbol: str) -> None:
        """Push ``symbol`` to ``priority_queue`` if volume spike detected."""
        if priority_queue is None or vol_thresh is None or not data:
            return
        try:
            vols = np.array([row[5] for row in data], dtype=float)
            mean = float(np.mean(vols)) if len(vols) else 0.0
            std = float(np.std(vols))
            if std <= 0:
                return
            z_max = float(np.max((vols - mean) / std))
            if z_max > vol_thresh:
                priority_queue.appendleft(symbol)
        except Exception:
            return

    tfs = config.get("timeframes", ["1h"])
    supported = getattr(exchange, "timeframes", None)
    if supported:
        unsupported = [tf for tf in tfs if tf not in supported]
        if unsupported:
            logger.info(
                "Skipping unsupported timeframes on %s: %s",
                getattr(exchange, "id", "unknown"),
                unsupported,
            )
        tfs = [tf for tf in tfs if tf in supported]
    logger.info("Updating OHLCV cache for timeframes: %s", tfs)
    if not tfs:
        return cache

    min_volume_usd = float(config.get("min_volume_usd", 0) or 0)
    vol_thresh = config.get("bounce_scalper", {}).get("vol_zscore_threshold")

    symbols = list(symbols)
    priority_syms: list[str] = []
    if priority_queue is not None:
        seen: set[str] = set()
        while priority_queue:
            sym = priority_queue.popleft()
            if sym in symbols and sym not in seen:
                priority_syms.append(sym)
                seen.add(sym)

    for tf in tfs:
        logger.info("Starting update for timeframe %s", tf)
        tf_cache = cache.get(tf, {})

        now_ms = int(time.time() * 1000)
        dynamic_limits: dict[str, int] = {}
        snapshot_cap = int(config.get("ohlcv_snapshot_limit", limit))
        max_cap = min(snapshot_cap, 720)

        concurrency = int(config.get("listing_date_concurrency", 5) or 0)
        semaphore = asyncio.Semaphore(concurrency) if concurrency > 0 else None

        async def _fetch_listing(sym: str) -> tuple[str, int | None]:
            if semaphore is not None:
                async with semaphore:
                    ts = await get_kraken_listing_date(sym)
            else:
                ts = await get_kraken_listing_date(sym)
            return sym, ts

        start_list = time.perf_counter()
        tasks = [asyncio.create_task(_fetch_listing(sym)) for sym in symbols]
        for sym, listing_ts in await asyncio.gather(*tasks):
            if listing_ts and 0 < listing_ts <= now_ms:
                age_ms = now_ms - listing_ts
                tf_sec = timeframe_seconds(exchange, tf)
                hist_candles = age_ms // (tf_sec * 1000)
                if hist_candles <= 0:
                    continue
                if hist_candles > snapshot_cap * 1000:
                    logger.info(
                        "Skipping OHLCV history for %s on %s (age %d candles)",
                        sym,
                        tf,
                        hist_candles,
                    )
                    continue
                dynamic_limits[sym] = int(min(hist_candles, max_cap))
        logger.debug(
            "listing date fetch for %d symbols took %.2fs",
            len(symbols),
            time.perf_counter() - start_list,
        )

        cex_symbols: list[str] = []
        dex_symbols: list[str] = []
        for s in symbols:
            sym = s
            base, _, quote = s.partition("/")
            is_solana = quote.upper() == "USDC" and base.upper() not in NON_SOLANA_BASES
            if is_solana:
                dex_symbols.append(sym)
            else:
                if "coinbase" in getattr(exchange, "id", "") and "/USDC" in sym:
                    mapped = sym.replace("/USDC", "/USD")
                    if mapped not in getattr(exchange, "symbols", []):
                        continue  # skip unsupported pair
                    sym = mapped
                cex_symbols.append(sym)

        if priority_syms:
            prio_set = set(priority_syms)
            cex_symbols = [s for s in priority_syms if s in cex_symbols] + [s for s in cex_symbols if s not in prio_set]
            dex_symbols = [s for s in priority_syms if s in dex_symbols] + [s for s in dex_symbols if s not in prio_set]

        tf_sec = timeframe_seconds(exchange, tf)
        tf_limit = limit
        if start_since is not None:
            needed = int((time.time() * 1000 - start_since) // (tf_sec * 1000)) + 1
            tf_limit = max(limit, needed)

        if cex_symbols and start_since is None:
            groups: Dict[int, list[str]] = {}
            for sym in cex_symbols:
                sym_limit = dynamic_limits.get(sym, tf_limit)
                groups.setdefault(int(sym_limit), []).append(sym)
            for lim, syms in groups.items():
                curr_limit = tf_limit
                if lim < tf_limit:
                    for s in syms:
                        logger.info(
                            "Adjusting limit for %s on %s to %d", s, tf, lim
                        )
                    curr_limit = lim
                tf_cache = await update_ohlcv_cache(
                    exchange,
                    tf_cache,
                    syms,
                    timeframe=tf,
                    limit=curr_limit,
                    config={
                        "min_history_fraction": 0,
                        "ohlcv_batch_size": config.get("ohlcv_batch_size"),
                    },
                    batch_size=batch_size,
                    start_since=start_since,
                    use_websocket=use_websocket,
                    force_websocket_history=force_websocket_history,
                    max_concurrent=max_concurrent,
                    notifier=notifier,
                    priority_symbols=priority_syms,
                )
        elif cex_symbols:
            from crypto_bot.main import update_df_cache

            for sym in cex_symbols:
                batches: list = []
                current_since = start_since
                sym_total = min(tf_limit, dynamic_limits.get(sym, tf_limit))
                if sym_total < tf_limit:
                    logger.info(
                        "Adjusting limit for %s on %s to %d", sym, tf, sym_total
                    )
                remaining = sym_total
                while remaining > 0:
                    req = min(remaining, 1000)
                    data = await load_ohlcv(
                        exchange,
                        sym,
                        timeframe=tf,
                        limit=req,
                        mode="rest",
                        since=current_since,
                        force_websocket_history=force_websocket_history,
                    )
                    if not data or isinstance(data, Exception):
                        break
                    batches.extend(data)
                    remaining -= len(data)
                    if len(data) < req:
                        break
                    current_since = data[-1][0] + 1

                if not batches:
                    continue

                df_new = pd.DataFrame(
                    batches,
                    columns=["timestamp", "open", "high", "low", "close", "volume"],
                )
                tf_sec = timeframe_seconds(None, tf)
                unit = "ms" if df_new["timestamp"].iloc[0] > 1e10 else "s"
                df_new["timestamp"] = pd.to_datetime(df_new["timestamp"], unit=unit)
                df_new = (
                    df_new.set_index("timestamp")
                    .resample(f"{tf_sec}s")
                    .agg({
                        "open": "first",
                        "high": "max",
                        "low": "min",
                        "close": "last",
                        "volume": "sum",
                    })
                    .ffill()
                    .reset_index()
                )
                df_new["timestamp"] = df_new["timestamp"].astype(int) // 10 ** 9

                if sym in tf_cache and not tf_cache[sym].empty:
                    last_ts = tf_cache[sym]["timestamp"].iloc[-1]
                    df_new = df_new[df_new["timestamp"] > last_ts]
                    if df_new.empty:
                        continue
                    df_new = pd.concat([tf_cache[sym], df_new], ignore_index=True)

                update_df_cache(cache, tf, sym, df_new)
                tf_cache = cache.get(tf, {})
                tf_cache[sym]["return"] = tf_cache[sym]["close"].pct_change()
                clear_regime_cache(sym, tf)

        for sym in dex_symbols:
            data = None
            vol = 0.0
            res = None
            gecko_failed = False
            base, _, quote = sym.partition("/")
            is_solana = quote.upper() == "USDC" and base.upper() not in NON_SOLANA_BASES
            sym_l = min(dynamic_limits.get(sym, tf_limit), tf_limit)
            if sym_l < tf_limit:
                logger.info("Adjusting limit for %s on %s to %d", sym, tf, sym_l)
            if is_solana:
                try:
                    res = await fetch_geckoterminal_ohlcv(
                        sym,
                        timeframe=tf,
                        limit=sym_l,
                        min_24h_volume=min_volume_usd,
                    )
                except Exception as e:  # pragma: no cover - network
                    logger.warning(
                        f"Gecko failed for {sym}: {e} - using exchange data"
                    )
                    gecko_failed = True
            else:
                gecko_failed = True

            if res and not gecko_failed:
                if isinstance(res, tuple):
                    data, vol, *_ = res
                else:
                    data = res
                    vol = min_volume_usd
                add_priority(data, sym)

            if gecko_failed or not data or vol < min_volume_usd:
                data = await fetch_dex_ohlcv(
                    exchange,
                    sym,
                    timeframe=tf,
                    limit=sym_l,
                    min_volume_usd=min_volume_usd,
                    gecko_res=res,
                    use_gecko=is_solana,
                )
                if isinstance(data, Exception) or not data:
                    continue

            if not data:
                continue

            if not isinstance(data, list):
                logger.error(
                    "Invalid OHLCV data type for %s on %s (type: %s), skipping",
                    sym,
                    tf,
                    type(data),
                )
                continue

            df_new = pd.DataFrame(
                data,
                columns=["timestamp", "open", "high", "low", "close", "volume"],
            )
            changed = False
            if sym in tf_cache and not tf_cache[sym].empty:
                last_ts = tf_cache[sym]["timestamp"].iloc[-1]
                df_new = df_new[df_new["timestamp"] > last_ts]
                if df_new.empty:
                    continue
                tf_cache[sym] = pd.concat([tf_cache[sym], df_new], ignore_index=True)
                changed = True
            else:
                tf_cache[sym] = df_new
                changed = True
            if changed:
                tf_cache[sym]["return"] = tf_cache[sym]["close"].pct_change()
                clear_regime_cache(sym, tf)

        cache[tf] = tf_cache
        logger.info("Finished update for timeframe %s", tf)

    return cache


async def update_regime_tf_cache(
    exchange,
    cache: Dict[str, Dict[str, pd.DataFrame]],
    symbols: Iterable[str],
    config: Dict,
    limit: int = 100,
    start_since: int | None = None,
    use_websocket: bool = False,
    force_websocket_history: bool = False,
    max_concurrent: int | None = None,
    notifier: TelegramNotifier | None = None,
    df_map: Dict[str, Dict[str, pd.DataFrame]] | None = None,
    batch_size: int | None = None,
) -> Dict[str, Dict[str, pd.DataFrame]]:
    """Update OHLCV caches for regime detection timeframes."""
    limit = int(limit)
    # Respect the caller-specified limit
    regime_cfg = {**config, "timeframes": config.get("regime_timeframes", [])}
    tfs = regime_cfg["timeframes"]
    logger.info("Updating regime cache for timeframes: %s", tfs)

    missing_tfs: List[str] = []
    if df_map is not None:
        for tf in tfs:
            tf_data = df_map.get(tf)
            if tf_data is None:
                missing_tfs.append(tf)
                continue
            tf_cache = cache.setdefault(tf, {})
            for sym in symbols:
                df = tf_data.get(sym)
                if df is not None:
                    tf_cache[sym] = df
            cache[tf] = tf_cache
    else:
        missing_tfs = tfs

    if missing_tfs:
        fetch_cfg = {**regime_cfg, "timeframes": missing_tfs}
        cache = await update_multi_tf_ohlcv_cache(
            exchange,
            cache,
            symbols,
            fetch_cfg,
            limit=limit,
            start_since=start_since,
            use_websocket=use_websocket,
            force_websocket_history=force_websocket_history,
            max_concurrent=max_concurrent,
            notifier=notifier,
            priority_queue=None,
            batch_size=batch_size,
        )

    return cache<|MERGE_RESOLUTION|>--- conflicted
+++ resolved
@@ -40,17 +40,14 @@
 )
 
 
-<<<<<<< HEAD
 async def get_kraken_listing_date(*_a, **_k):  # pragma: no cover - network stub
     """Return ``None`` for Kraken listing date to avoid network calls in tests."""
-=======
 async def get_kraken_listing_date(symbol: str) -> Optional[int]:
     """Return Kraken listing timestamp for *symbol*.
 
     This is a lightweight placeholder used in tests; production code may
     provide a more complete implementation elsewhere."""
 
->>>>>>> c05dd6c0
     return None
 
 from .logger import LOG_DIR, setup_logger
