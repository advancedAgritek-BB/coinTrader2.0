--- conflicted
+++ resolved
@@ -2089,12 +2089,9 @@
     notifier: TelegramNotifier | None = None,
     priority_queue: Deque[str] | None = None,
     batch_size: int | None = None,
-<<<<<<< HEAD
     chunk_size: int = 20,
-=======
     max_retries: int = 3,
     timeout: float | None = None,
->>>>>>> 2d82d6c5
 ) -> Dict[str, Dict[str, pd.DataFrame]]:
     """Update OHLCV caches for multiple timeframes.
 
@@ -2340,7 +2337,6 @@
                                     "Adjusting limit for %s on %s to %d", s, tf, lim
                                 )
                             curr_limit = lim
-<<<<<<< HEAD
                         for i in range(0, len(syms), chunk_size):
                             chunk = syms[i : i + chunk_size]
                             tf_cache = await update_ohlcv_cache(
@@ -2363,7 +2359,6 @@
                             )
                             processed_syms += len(chunk)
                             log_progress()
-=======
                         tf_cache = await update_ohlcv_cache(
                             exchange,
                             tf_cache,
@@ -2391,7 +2386,6 @@
                         if fetched > 0:
                             state = "bootstrap" if prev == 0 else "tail"
                             logger.info("%s %s fetched=%d", tf, state, fetched)
->>>>>>> 2d82d6c5
                 else:
                     from crypto_bot.main import update_df_cache
 
