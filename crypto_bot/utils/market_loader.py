"""Utilities for loading trading symbols and fetching OHLCV data."""

from typing import Iterable, List, Dict, Any, Deque
from dataclasses import dataclass
import asyncio
import inspect
import time
from pathlib import Path
import yaml
import pandas as pd
import numpy as np
<<<<<<< HEAD
try:  # pragma: no cover - optional dependency
    import ccxt.pro as ccxt  # type: ignore
except Exception:  # pragma: no cover - fall back to standard ccxt
    import ccxt  # type: ignore
=======
import ccxt
>>>>>>> 97a14d1d
import aiohttp

try:  # optional redis for caching
    import redis  # type: ignore
except Exception:  # pragma: no cover - redis optional
    redis = None
import datetime
import base58
from .gecko import gecko_request
import contextlib
import logging
from tenacity import (
    retry,
    stop_after_attempt,
    wait_exponential,
    before_log,
    before_sleep_log,
)

from .token_registry import (
    TOKEN_MINTS,
    get_mint_from_gecko,
    fetch_from_helius,
)

from .logger import LOG_DIR, setup_logger
from .constants import NON_SOLANA_BASES

try:  # optional dependency
    from .telegram import TelegramNotifier
except Exception:  # pragma: no cover - optional
    TelegramNotifier = Any


_last_snapshot_time = 0

logger = setup_logger(__name__, LOG_DIR / "bot.log")

UNSUPPORTED_SYMBOLS: set[str] = {
    "AIBTC/EUR",
    "AIBTC/USD",
}
"""Symbols that consistently fail to load OHLCV data.

Extend this set to skip additional markets without making network
requests.
"""

failed_symbols: Dict[str, Dict[str, Any]] = {}
# Track WebSocket OHLCV failures per symbol
WS_FAIL_COUNTS: Dict[str, int] = {}
RETRY_DELAY = 300
MAX_RETRY_DELAY = 3600
# Default timeout when fetching OHLCV data
OHLCV_TIMEOUT = 60
# Default timeout when fetching OHLCV data over WebSocket
WS_OHLCV_TIMEOUT = 60
# REST requests occasionally face Cloudflare delays up to a minute
REST_OHLCV_TIMEOUT = 90
# Number of consecutive failures allowed before disabling a symbol
MAX_OHLCV_FAILURES = 10
MAX_WS_LIMIT = 500
CONFIG_PATH = Path(__file__).resolve().parents[1] / "config.yaml"
STATUS_UPDATES = True
SEMA: asyncio.Semaphore | None = None

# Redis settings
REDIS_TTL = 3600  # cache expiry in seconds
_REDIS_URL: str | None = None
_REDIS_CONN: Any | None = None

def _get_redis_conn(url: str | None):
    """Return Redis connection for ``url`` if available."""
    global _REDIS_URL, _REDIS_CONN
    if not url or redis is None or not hasattr(redis, "Redis"):
        return None
    if _REDIS_CONN is None or url != _REDIS_URL:
        try:
            if hasattr(redis.Redis, "from_url"):
                _REDIS_CONN = redis.Redis.from_url(url)
            else:  # pragma: no cover - older redis package
                _REDIS_CONN = redis.Redis()
            _REDIS_URL = url
        except Exception:
            _REDIS_CONN = None
    return _REDIS_CONN

# Mapping of common symbols to CoinGecko IDs for OHLC fallback
COINGECKO_IDS = {
    "BTC": "bitcoin",
    "ETH": "ethereum",
    "SOL": "solana",
}

# Cache GeckoTerminal pool addresses and metadata per symbol
# Mapping: symbol -> (pool_addr, volume, reserve, price, limit)
GECKO_POOL_CACHE: dict[str, tuple[str, float, float, float, int]] = {}
GECKO_SEMAPHORE = asyncio.Semaphore(10)
# Track symbols that don't exist on GeckoTerminal to avoid repeated lookups
GECKO_UNAVAILABLE: set[str] = set()

# Batch queues for OHLCV updates keyed by request parameters
_OHLCV_BATCH_QUEUES: Dict[tuple, asyncio.Queue] = {}
_OHLCV_BATCH_TASKS: Dict[tuple, asyncio.Task] = {}


@dataclass
class _OhlcvBatchRequest:
    exchange: Any
    cache: Dict[str, pd.DataFrame]
    symbols: List[str]
    timeframe: str
    limit: int
    start_since: int | None
    use_websocket: bool
    force_websocket_history: bool
    config: Dict
    max_concurrent: int | None
    notifier: TelegramNotifier | None
    priority_symbols: List[str] | None
    future: asyncio.Future


async def _ohlcv_batch_worker(
    key: tuple,
    queue: asyncio.Queue,
    batch_size: int,
    delay: float,
) -> None:
    """Process queued OHLCV requests."""
    if not isinstance(batch_size, int) or batch_size < 1:
        logger.warning(
            "Invalid batch_size %r passed to _ohlcv_batch_worker; using 1",
            batch_size,
        )
        batch_size = 1
    try:
        while True:
            try:
                first: _OhlcvBatchRequest = await asyncio.wait_for(queue.get(), timeout=5)
            except asyncio.TimeoutError:
                if queue.empty():
                    break
                continue

            reqs = [first]
            start = time.monotonic()
            while len(reqs) < batch_size:
                timeout = delay - (time.monotonic() - start)
                if timeout <= 0:
                    break
                try:
                    reqs.append(await asyncio.wait_for(queue.get(), timeout=timeout))
                except asyncio.TimeoutError:
                    break

            union_symbols: List[str] = []
            union_priority: List[str] = []
            for r in reqs:
                union_symbols.extend(r.symbols)
                if r.priority_symbols:
                    union_priority.extend(r.priority_symbols)
            # Deduplicate while preserving order
            seen = set()
            union_symbols = [s for s in union_symbols if not (s in seen or seen.add(s))]
            seen_p = set()
            union_priority = [
                s for s in union_priority if s in union_symbols and not (s in seen_p or seen_p.add(s))
            ]

            base = reqs[0]
            cache = await _update_ohlcv_cache_inner(
                base.exchange,
                base.cache,
                union_symbols,
                timeframe=base.timeframe,
                limit=base.limit,
                start_since=base.start_since,
                use_websocket=base.use_websocket,
                force_websocket_history=base.force_websocket_history,
                config=base.config,
                max_concurrent=base.max_concurrent,
                notifier=base.notifier,
                priority_symbols=union_priority,
            )

            for r in reqs:
                if r.cache is not cache:
                    for s in r.symbols:
                        if s in cache:
                            r.cache[s] = cache[s]
                if not r.future.done():
                    r.future.set_result(r.cache)
                queue.task_done()
    finally:
        _OHLCV_BATCH_TASKS.pop(key, None)

# Valid characters for Solana addresses
BASE58_ALPHABET = "123456789ABCDEFGHJKLMNPQRSTUVWXYZabcdefghijkmnopqrstuvwxyz"

# Quote currencies eligible for Coinbase fallback
SUPPORTED_USD_QUOTES = {"USD", "USDC", "USDT"}

def _is_valid_base_token(token: str) -> bool:
    """Return ``True`` if ``token`` is known or looks like a Solana mint."""
    token_upper = token.upper()
    if token_upper in NON_SOLANA_BASES:
        return False
    if token_upper in TOKEN_MINTS:
        return True
    if not isinstance(token, str):
        return False
    if not (32 <= len(token) <= 44):
        return False
    try:
        return len(base58.b58decode(token)) == 32 and all(
            c in BASE58_ALPHABET for c in token
        )
    except Exception:
        return False


def configure(
    ohlcv_timeout: int | float | None = None,
    max_failures: int | None = None,
    max_ws_limit: int | None = None,
    status_updates: bool | None = None,
    ws_ohlcv_timeout: int | float | None = None,
    rest_ohlcv_timeout: int | float | None = None,
    max_concurrent: int | None = None,
    gecko_limit: int | None = None,
) -> None:
    """Configure module-wide settings."""
    global OHLCV_TIMEOUT, MAX_OHLCV_FAILURES, MAX_WS_LIMIT, STATUS_UPDATES, SEMA, GECKO_SEMAPHORE
    try:
        with open(CONFIG_PATH) as f:
            cfg = yaml.safe_load(f) or {}
    except Exception:
        cfg = {}
    if ohlcv_timeout is None:
        cfg_val = cfg.get("ohlcv_timeout")
        if cfg_val is not None:
            ohlcv_timeout = cfg_val
    if max_failures is None:
        cfg_val = cfg.get("max_ohlcv_failures")
        if cfg_val is not None:
            max_failures = cfg_val
    if max_ws_limit is None:
        cfg_val = cfg.get("max_ws_limit")
        if cfg_val is not None:
            max_ws_limit = cfg_val
    if max_concurrent is None:
        cfg_val = cfg.get("max_concurrent_ohlcv")
        if cfg_val is not None:
            max_concurrent = cfg_val
    if ohlcv_timeout is not None:
        try:
            val = max(1, int(ohlcv_timeout))
            OHLCV_TIMEOUT = val
            WS_OHLCV_TIMEOUT = val
            REST_OHLCV_TIMEOUT = val
        except (TypeError, ValueError):
            logger.warning(
                "Invalid ohlcv_timeout %s; using default %s",
                ohlcv_timeout,
                OHLCV_TIMEOUT,
            )
    if ws_ohlcv_timeout is not None:
        try:
            WS_OHLCV_TIMEOUT = max(1, int(ws_ohlcv_timeout))
        except (TypeError, ValueError):
            logger.warning(
                "Invalid WS_OHLCV_TIMEOUT %s; using default %s",
                ws_ohlcv_timeout,
                WS_OHLCV_TIMEOUT,
            )
    if rest_ohlcv_timeout is not None:
        try:
            REST_OHLCV_TIMEOUT = max(1, int(rest_ohlcv_timeout))
        except (TypeError, ValueError):
            logger.warning(
                "Invalid REST_OHLCV_TIMEOUT %s; using default %s",
                rest_ohlcv_timeout,
                REST_OHLCV_TIMEOUT,
            )
    if max_failures is not None:
        try:
            MAX_OHLCV_FAILURES = max(1, int(max_failures))
        except (TypeError, ValueError):
            logger.warning(
                "Invalid MAX_OHLCV_FAILURES %s; using default %s",
                max_failures,
                MAX_OHLCV_FAILURES,
            )
    if max_ws_limit is not None:
        try:
            MAX_WS_LIMIT = max(1, int(max_ws_limit))
        except (TypeError, ValueError):
            logger.warning(
                "Invalid MAX_WS_LIMIT %s; using default %s",
                max_ws_limit,
                MAX_WS_LIMIT,
            )
    if status_updates is not None:
        STATUS_UPDATES = bool(status_updates)
    if max_concurrent is not None:
        try:
            val = int(max_concurrent)
            if val < 1:
                raise ValueError
            SEMA = asyncio.Semaphore(val)
        except (TypeError, ValueError):
            logger.warning(
                "Invalid max_concurrent %s; disabling semaphore", max_concurrent
            )
            SEMA = None

    if gecko_limit is not None:
        try:
            val = int(gecko_limit)
            if val < 1:
                raise ValueError
            GECKO_SEMAPHORE = asyncio.Semaphore(val)
        except (TypeError, ValueError):
            logger.warning("Invalid gecko_limit %s; using default", gecko_limit)


def is_symbol_type(pair_info: dict, allowed: List[str]) -> bool:
    """Return ``True`` if ``pair_info`` matches one of the ``allowed`` types.

    The heuristic checks common CCXT fields like ``type`` and boolean flags
    (``spot``, ``future``, ``swap``) along with nested ``info`` metadata.  If no
    explicit type can be determined, a pair is treated as ``spot`` by default.
    """

    allowed_set = {t.lower() for t in allowed}

    market_type = str(pair_info.get("type", "")).lower()
    if market_type:
        return market_type in allowed_set

    for key in ("spot", "future", "swap", "option"):
        if pair_info.get(key) and key in allowed_set:
            return True

    info = pair_info.get("info", {}) or {}
    asset_class = str(info.get("assetClass", "")).lower()
    if asset_class:
        if asset_class in allowed_set:
            return True
        if asset_class in ("perpetual", "swap") and "swap" in allowed_set:
            return True
        if asset_class in ("future", "futures") and "future" in allowed_set:
            return True

    contract_type = str(info.get("contractType", "")).lower()
    if contract_type:
        if contract_type in allowed_set:
            return True
        if "perp" in contract_type and "swap" in allowed_set:
            return True

    # default to spot if no derivative hints are present
    if "spot" in allowed_set:
        derivative_keys = (
            "future",
            "swap",
            "option",
            "expiry",
            "contract",
            "settlement",
        )
        if not any(k in pair_info for k in derivative_keys) and not any(
            k in info for k in derivative_keys
        ):
            return True

    return False


def timeframe_seconds(exchange, timeframe: str) -> int:
    """Return timeframe length in seconds."""
    if hasattr(exchange, "parse_timeframe"):
        try:
            return int(exchange.parse_timeframe(timeframe))
        except Exception:
            pass
    unit = timeframe[-1]
    value = int(timeframe[:-1])
    if unit == "s":
        return value
    if unit == "m":
        return value * 60
    if unit == "h":
        return value * 3600
    if unit == "d":
        return value * 86400
    if unit == "w":
        return value * 604800
    if unit == "M":
        return value * 2592000
    raise ValueError(f"Unknown timeframe {timeframe}")


def gecko_timeframe_parts(timeframe: str) -> tuple[str, int]:
    """Return (path, aggregate) for GeckoTerminal OHLCV requests."""
    unit = timeframe[-1]
    value = int(timeframe[:-1]) if timeframe[:-1].isdigit() else 1
    if unit == "m":
        return "minute", value
    if unit == "h":
        return "hour", value
    if unit == "d":
        return "day", value
    return timeframe, 1


async def _call_with_retry(func, *args, timeout=None, **kwargs):
    """Call ``func`` with fixed back-off on 520/522 errors."""

    attempts = 3
    delays = [5, 10, 20]
    for attempt in range(attempts):
        try:
            if timeout is not None:
                return await asyncio.wait_for(
                    asyncio.shield(func(*args, **kwargs)), timeout
                )
            return await func(*args, **kwargs)
        except asyncio.CancelledError:
            raise
        except (ccxt.ExchangeError, ccxt.NetworkError) as exc:
            if (
                getattr(exc, "http_status", None) in (520, 522)
                and attempt < attempts - 1
            ):
                await asyncio.sleep(delays[min(attempt, len(delays) - 1)])
                continue
            raise




async def load_kraken_symbols(
    exchange,
    exclude: Iterable[str] | None = None,
    config: Dict | None = None,
) -> List[str] | None:
    """Return a list of active trading pairs on Kraken.

    Parameters
    ----------
    exchange : ccxt Exchange
        Exchange instance connected to Kraken.
    exclude : Iterable[str] | None
        Symbols to exclude from the result.
    """

    exclude_set = set(exclude or [])
    if config and "exchange_market_types" in config:
        allowed_types = set(config["exchange_market_types"])
    else:
        allowed_types = set(getattr(exchange, "exchange_market_types", []))
        if not allowed_types:
            allowed_types = {"spot"}

    markets = None
    if getattr(exchange, "has", {}).get("fetchMarketsByType"):
        fetcher = getattr(exchange, "fetch_markets_by_type", None) or getattr(
            exchange, "fetchMarketsByType", None
        )
        if fetcher:
            markets = {}
            for m_type in allowed_types:
                try:
                    if asyncio.iscoroutinefunction(fetcher):
                        fetched = await fetcher(m_type)
                    else:
                        fetched = await asyncio.to_thread(fetcher, m_type)
                except TypeError:
                    params = {"type": m_type}
                    if asyncio.iscoroutinefunction(fetcher):
                        fetched = await fetcher(params)
                    else:
                        fetched = await asyncio.to_thread(fetcher, params)
                except Exception as exc:  # pragma: no cover - safety
                    logger.warning("fetch_markets_by_type failed: %s", exc)
                    continue
                if isinstance(fetched, dict):
                    for sym, info in fetched.items():
                        info.setdefault("type", m_type)
                        markets[sym] = info
                elif isinstance(fetched, list):
                    for info in fetched:
                        sym = info.get("symbol")
                        if sym:
                            info.setdefault("type", m_type)
                            markets[sym] = info
    if markets is None:
        if asyncio.iscoroutinefunction(getattr(exchange, "load_markets", None)):
            markets = await exchange.load_markets()
        else:
            markets = await asyncio.to_thread(exchange.load_markets)

    df = pd.DataFrame.from_dict(markets, orient="index")
    df.index.name = "symbol"
    if "symbol" in df.columns:
        df.drop(columns=["symbol"], inplace=True)
    df.reset_index(inplace=True)

    df["active"] = df.get("active", True).fillna(True)
    df["reason"] = None
    df.loc[~df["active"], "reason"] = "inactive"

    mask_type = df.apply(lambda r: is_symbol_type(r.to_dict(), allowed_types), axis=1)
    df.loc[df["reason"].isna() & ~mask_type, "reason"] = (
        "type mismatch ("
        + df.get("type", "unknown").fillna("unknown").astype(str)
        + ")"
    )

    df.loc[df["reason"].isna() & df["symbol"].isin(exclude_set), "reason"] = "excluded"

    symbols: List[str] = []
    for row in df.itertuples():
        if row.reason:
            logger.debug("Skipping symbol %s: %s", row.symbol, row.reason)
        else:
            logger.debug("Including symbol %s", row.symbol)
            symbols.append(row.symbol)

    if not symbols:
        logger.warning("No active trading pairs were discovered")
        return None

    logger.info("%d active Kraken pairs discovered", len(symbols))

    return symbols


async def _fetch_ohlcv_async_inner(
    exchange,
    symbol: str,
    timeframe: str = "1h",
    limit: int = 100,
    since: int | None = None,
    use_websocket: bool = False,
    force_websocket_history: bool = False,
) -> list | Exception:
    """Internal helper for :func:`fetch_ohlcv_async`."""

    if hasattr(exchange, "has") and not exchange.has.get("fetchOHLCV"):
        ex_id = getattr(exchange, "id", "unknown")
        logger.warning("Exchange %s lacks fetchOHLCV capability", ex_id)
        return []
    if getattr(exchange, "timeframes", None) and timeframe not in getattr(
        exchange, "timeframes", {}
    ):
        ex_id = getattr(exchange, "id", "unknown")
        logger.warning("Timeframe %s not supported on %s", timeframe, ex_id)
        return []

    if symbol in UNSUPPORTED_SYMBOLS:
        logger.warning("Skipping unsupported symbol %s", symbol)
        return []

    if timeframe in ("4h", "1d"):
        use_websocket = False


    try:
        if hasattr(exchange, "symbols"):
            if not exchange.symbols and hasattr(exchange, "load_markets"):
                try:
                    if asyncio.iscoroutinefunction(
                        getattr(exchange, "load_markets", None)
                    ):
                        await exchange.load_markets()
                    else:
                        await asyncio.to_thread(exchange.load_markets)
                except Exception as exc:
                    logger.warning("load_markets failed: %s", exc)
            if exchange.symbols and symbol not in exchange.symbols:
                logger.warning(
                    "Skipping unsupported symbol %s on %s",
                    symbol,
                    getattr(exchange, "id", "unknown"),
                )
                return []

        if limit > 0:
            data_all: list = []
            orig_limit = limit
            while limit > 0:
                req_limit = min(limit, 720)
                params = {"symbol": symbol, "timeframe": timeframe, "limit": req_limit}
                if since is not None:
                    params["since"] = since
                if asyncio.iscoroutinefunction(getattr(exchange, "fetch_ohlcv", None)):
                    batch = await _call_with_retry(
                        exchange.fetch_ohlcv,
                        timeout=REST_OHLCV_TIMEOUT,
                        **params,
                    )
                else:
                    batch = await _call_with_retry(
                        asyncio.to_thread,
                        exchange.fetch_ohlcv,
                        **params,
                        timeout=REST_OHLCV_TIMEOUT,
                    )
                data_all.extend(batch)
                limit -= len(batch)
                if len(batch) < req_limit:
                    break
                since = batch[-1][0] + timeframe_seconds(exchange, timeframe) * 1000
            if (
                since is not None
                and len(data_all) < orig_limit
                and hasattr(exchange, "fetch_ohlcv")
            ):
                logger.info(
                    "Incomplete OHLCV for %s: got %d of %d",
                    symbol,
                    len(data_all),
                    orig_limit,
                )
                kwargs_r = {"symbol": symbol, "timeframe": timeframe, "limit": orig_limit}
                try:
                    if asyncio.iscoroutinefunction(exchange.fetch_ohlcv):
                        data_r = await _call_with_retry(
                            exchange.fetch_ohlcv,
                            timeout=REST_OHLCV_TIMEOUT,
                            **kwargs_r,
                        )
                    else:
                        data_r = await _call_with_retry(
                            asyncio.to_thread,
                            exchange.fetch_ohlcv,
                            timeout=REST_OHLCV_TIMEOUT,
                            **kwargs_r,
                        )
                except asyncio.CancelledError:
                    raise
                if len(data_r) > len(data_all):
                    data_all = data_r
            return data_all
        if asyncio.iscoroutinefunction(getattr(exchange, "fetch_ohlcv", None)):
            params_f = inspect.signature(exchange.fetch_ohlcv).parameters
            kwargs_f = {"symbol": symbol, "timeframe": timeframe, "limit": limit}
            if since is not None and "since" in params_f:
                kwargs_f["since"] = since
            try:
                data = await _call_with_retry(
                    exchange.fetch_ohlcv,
                    timeout=REST_OHLCV_TIMEOUT,
                    **kwargs_f,
                )
            except asyncio.CancelledError:
                raise
            expected = limit
            if since is not None:
                try:
                    tf_sec = timeframe_seconds(exchange, timeframe)
                    now_ms = int(time.time() * 1000)
                    expected = min(limit, int((now_ms - since) // (tf_sec * 1000)) + 1)
                except Exception:
                    pass
            if len(data) < expected:
                logger.info(
                    "Incomplete OHLCV for %s: got %d of %d",
                    symbol,
                    len(data),
                    expected,
                )
            if since is not None:
                try:
                    kwargs_r = {
                        "symbol": symbol,
                        "timeframe": timeframe,
                        "limit": limit,
                    }
                    try:
                        data_r = await _call_with_retry(
                            exchange.fetch_ohlcv,
                            timeout=REST_OHLCV_TIMEOUT,
                            **kwargs_r,
                        )
                    except asyncio.CancelledError:
                        raise
                    if len(data_r) > len(data):
                        data = data_r
                except Exception:
                    pass
            if (
                len(data) < expected
                and since is not None
                and hasattr(exchange, "fetch_trades")
            ):
                try:
                    trades_data = await fetch_ohlcv_from_trades(
                        exchange,
                        symbol,
                        timeframe,
                        since,
                        limit,
                    )
                    if len(trades_data) > len(data):
                        data = trades_data
                except Exception:
                    pass
            return data
        params_f = inspect.signature(exchange.fetch_ohlcv).parameters
        kwargs_f = {"symbol": symbol, "timeframe": timeframe, "limit": limit}
        if since is not None and "since" in params_f:
            kwargs_f["since"] = since
        try:
            data = await _call_with_retry(
                asyncio.to_thread,
                exchange.fetch_ohlcv,
                **kwargs_f,
                timeout=REST_OHLCV_TIMEOUT,
            )
        except asyncio.CancelledError:
            raise
        expected = limit
        if since is not None:
            try:
                tf_sec = timeframe_seconds(exchange, timeframe)
                now_ms = int(time.time() * 1000)
                expected = min(limit, int((now_ms - since) // (tf_sec * 1000)) + 1)
            except Exception:
                pass
        if len(data) < expected:
            logger.info(
                "Incomplete OHLCV for %s: got %d of %d",
                symbol,
                len(data),
                expected,
            )
            if since is not None:
                try:
                    kwargs_r = {
                        "symbol": symbol,
                        "timeframe": timeframe,
                        "limit": limit,
                    }
                    try:
                        data_r = await _call_with_retry(
                            asyncio.to_thread,
                            exchange.fetch_ohlcv,
                            **kwargs_r,
                            timeout=REST_OHLCV_TIMEOUT,
                        )
                    except asyncio.CancelledError:
                        raise
                    if len(data_r) > len(data):
                        data = data_r
                except Exception:
                    pass
        if (
            len(data) < expected
            and since is not None
            and hasattr(exchange, "fetch_trades")
        ):
            try:
                trades_data = await fetch_ohlcv_from_trades(
                    exchange,
                    symbol,
                    timeframe,
                    since,
                    limit,
                )
                if len(trades_data) > len(data):
                    data = trades_data
            except Exception:
                pass
        return data
    except asyncio.TimeoutError as exc:
        ex_id = getattr(exchange, "id", "unknown")
        logger.error(
            "REST OHLCV timeout for %s on %s (tf=%s limit=%s): %s",
            symbol,
            ex_id,
            timeframe,
            limit,
            exc,
            exc_info=False,
        )
        return []
    except asyncio.CancelledError:
        raise
    except Exception as exc:  # pragma: no cover - network
        return exc


async def fetch_ohlcv_async(
    exchange,
    symbol: str,
    timeframe: str = "1h",
    limit: int = 100,
    since: int | None = None,
    use_websocket: bool = False,
    force_websocket_history: bool = False,
) -> list | Exception:
    """Return OHLCV data for ``symbol`` with simple retries."""

    if symbol in UNSUPPORTED_SYMBOLS:
        logger.info("Skipping unsupported symbol %s", symbol)
        return []

    for attempt in range(3):
        try:
            return await _fetch_ohlcv_async_inner(
                exchange,
                symbol,
                timeframe=timeframe,
                limit=limit,
                since=since,
            )
        except Exception as exc:
            if attempt == 2:
                raise
            logger.warning(
                "OHLCV fetch retry %d for %s: %s",
                attempt + 1,
                symbol,
                exc,
            )
            await asyncio.sleep(2 ** attempt)
    return []

async def fetch_order_book_async(
    exchange,
    symbol: str,
    depth: int = 2,
) -> dict | Exception:
    """Return order book snapshot for ``symbol`` with top ``depth`` levels."""

    if hasattr(exchange, "has") and not exchange.has.get("fetchOrderBook"):
        return {}

    try:
        if asyncio.iscoroutinefunction(getattr(exchange, "fetch_order_book", None)):
            return await asyncio.wait_for(
                exchange.fetch_order_book(symbol, limit=depth), OHLCV_TIMEOUT
            )
        return await asyncio.wait_for(
            asyncio.to_thread(exchange.fetch_order_book, symbol, depth),
            OHLCV_TIMEOUT,
        )
    except asyncio.CancelledError:
        raise
    except Exception as exc:  # pragma: no cover - network
        return exc


async def fetch_ohlcv_from_trades(
    exchange,
    symbol: str,
    timeframe: str,
    since: int | None,
    limit: int,
) -> list:
    if hasattr(exchange, "has") and not exchange.has.get("fetchTrades"):
        return []

    fetch_fn = getattr(exchange, "fetch_trades", None)
    if fetch_fn is None:
        return []

    params = inspect.signature(fetch_fn).parameters
    kwargs = {"symbol": symbol, "limit": limit * 100}
    if since is not None and "since" in params:
        kwargs["since"] = since

    try:
        if asyncio.iscoroutinefunction(fetch_fn):
            trades = await _call_with_retry(
                fetch_fn, timeout=REST_OHLCV_TIMEOUT, **kwargs
            )
        else:
            trades = await _call_with_retry(
                asyncio.to_thread,
                fetch_fn,
                **kwargs,
                timeout=REST_OHLCV_TIMEOUT,
            )
    except asyncio.CancelledError:
        raise
    except Exception:
        return []

    if not trades:
        return []

    tf_ms = timeframe_seconds(exchange, timeframe) * 1000
    trades.sort(key=lambda t: t[0])

    ohlcv: list[list] = []
    bucket = trades[0][0] - trades[0][0] % tf_ms
    o = h = l = c = float(trades[0][1])
    vol = float(trades[0][2]) if len(trades[0]) > 2 else 0.0

    for t in trades[1:]:
        ts = int(t[0])
        price = float(t[1])
        amount = float(t[2]) if len(t) > 2 else 0.0
        b = ts - ts % tf_ms
        if b != bucket:
            ohlcv.append([bucket, o, h, l, c, vol])
            if len(ohlcv) >= limit:
                return ohlcv[:limit]
            bucket = b
            o = h = l = c = price
            vol = amount
        else:
            h = max(h, price)
            l = min(l, price)
            c = price
            vol += amount

    ohlcv.append([bucket, o, h, l, c, vol])
    return ohlcv[:limit]


async def load_ohlcv(
    exchange,
    symbol: str,
    timeframe: str = "1m",
    limit: int = 100,
    mode: str = "rest",
    **kwargs,
) -> list:
    """Load OHLCV data via REST with basic retries.

    ``mode`` is retained for backward compatibility but ignored. On a
    successful call it sleeps for one second to respect exchange rate limits.
    Any exception containing ``"429"`` triggers a 60 second sleep before the
    request is retried.
    """

    while True:
        try:
            fetch_fn = getattr(exchange, "fetch_ohlcv")
            if asyncio.iscoroutinefunction(fetch_fn):
                data = await fetch_fn(
                    symbol, timeframe=timeframe, limit=limit, **kwargs
                )
            else:  # pragma: no cover - synchronous fallback
                data = await asyncio.to_thread(
                    fetch_fn, symbol, timeframe, limit, **kwargs
                )
            await asyncio.sleep(1)
            return data
        except Exception as exc:
            if "429" in str(exc):
                await asyncio.sleep(60)
                continue
            await asyncio.sleep(1)
async def load_ohlcv_parallel(
    exchange,
    symbols: Iterable[str],
    timeframe: str = "1h",
    limit: int = 100,
    since_map: Dict[str, int] | None = None,
    use_websocket: bool = False,
    force_websocket_history: bool = False,
    max_concurrent: int | None = None,
    notifier: TelegramNotifier | None = None,
    priority_symbols: Iterable[str] | None = None,
) -> Dict[str, list]:
    """Fetch OHLCV data for multiple symbols concurrently.

    Parameters
    ----------
    notifier : TelegramNotifier | None, optional
        If provided, failures will be sent using this notifier.
    """

    since_map = since_map or {}

    data: Dict[str, list] = {}
    symbols = list(symbols)
    unsupported = [s for s in symbols if s in UNSUPPORTED_SYMBOLS]
    for s in unsupported:
        logger.info("Skipping unsupported symbol %s", s)
        data[s] = []
    symbols = [s for s in symbols if s not in UNSUPPORTED_SYMBOLS]

    if not symbols:
        return data

    now = time.time()
    filtered_symbols: List[str] = []
    for s in symbols:
        info = failed_symbols.get(s)
        if not info:
            filtered_symbols.append(s)
            continue
        if info.get("disabled"):
            continue
        if now - info["time"] >= info["delay"]:
            filtered_symbols.append(s)
    symbols = filtered_symbols

    if priority_symbols:
        prio_list: List[str] = []
        seen: set[str] = set()
        for s in priority_symbols:
            if s in symbols and s not in seen:
                prio_list.append(s)
                seen.add(s)
        symbols = prio_list + [s for s in symbols if s not in seen]

    if not symbols:
        return data

    if max_concurrent is not None:
        if not isinstance(max_concurrent, int) or max_concurrent < 1:
            raise ValueError("max_concurrent must be a positive integer or None")
        sem = asyncio.Semaphore(max_concurrent)
    elif SEMA is not None:
        sem = SEMA
    else:
        sem = None

    async def sem_fetch(sym: str):
        async def _fetch_and_sleep():
            kwargs_l = {}
            since_val = since_map.get(sym)
            if since_val is not None:
                kwargs_l["since"] = since_val
            data = await load_ohlcv(
                exchange,
                sym,
                timeframe=timeframe,
                limit=limit,
                mode="rest",
                **kwargs_l,
            )
            rl = getattr(exchange, "rateLimit", None)
            if rl:
                await asyncio.sleep(rl / 1000)
            return data

        if sem:
            async with sem:
                return await _fetch_and_sleep()

        return await _fetch_and_sleep()

    tasks = [asyncio.create_task(sem_fetch(s)) for s in symbols]

    results = await asyncio.gather(*tasks, return_exceptions=True)

    if any(isinstance(r, asyncio.CancelledError) for r in results):
        for t in tasks:
            if not t.done():
                t.cancel()
        raise asyncio.CancelledError()

    ex_id = getattr(exchange, "id", "unknown")
    mode = "REST"
    for sym, res in zip(symbols, results):
        if isinstance(res, asyncio.CancelledError):
            raise res
        if isinstance(res, asyncio.TimeoutError):
            logger.error(
                "Timeout loading OHLCV for %s on %s limit %d: %s",
                sym,
                timeframe,
                limit,
                res,
                exc_info=True,
            )
            msg = (
                f"Timeout loading OHLCV for {sym} on {ex_id} "
                f"(tf={timeframe} limit={limit} mode={mode})"
            )
            logger.error(msg)
            if notifier and STATUS_UPDATES:
                notifier.notify(
                    f"Timeout loading OHLCV for {sym} on {timeframe} limit {limit}"
                )
            info = failed_symbols.get(sym)
            delay = RETRY_DELAY
            count = 1
            disabled = False
            if info is not None:
                delay = min(info["delay"] * 2, MAX_RETRY_DELAY)
                count = info.get("count", 0) + 1
                disabled = info.get("disabled", False)
            if count >= MAX_OHLCV_FAILURES:
                disabled = True
                if not info or not info.get("disabled"):
                    logger.info("Disabling %s after %d OHLCV failures", sym, count)
            failed_symbols[sym] = {
                "time": time.time(),
                "delay": delay,
                "count": count,
                "disabled": disabled,
            }
            continue
        if (
            isinstance(res, Exception) and not isinstance(res, asyncio.CancelledError)
        ) or not res:
            logger.error(
                "Failed to load OHLCV for %s on %s limit %d: %s",
                sym,
                timeframe,
                limit,
                res,
                exc_info=isinstance(res, Exception),
            )
            msg = (
                f"Failed to load OHLCV for {sym} on {ex_id} "
                f"(tf={timeframe} limit={limit} mode={mode}): {res}"
            )
            logger.error(msg)
            if notifier and STATUS_UPDATES:
                notifier.notify(
                    f"Failed to load OHLCV for {sym} on {timeframe} limit {limit}: {res}"
                )
            info = failed_symbols.get(sym)
            status = getattr(res, "http_status", getattr(res, "status", None))
            delay = 60 if status == 429 else RETRY_DELAY
            count = 1
            disabled = False
            if info is not None:
                delay = 60 if status == 429 else min(info["delay"] * 2, MAX_RETRY_DELAY)
                count = info.get("count", 0) + 1
                disabled = info.get("disabled", False)
            if count >= MAX_OHLCV_FAILURES:
                disabled = True
                if not info or not info.get("disabled"):
                    logger.info("Disabling %s after %d OHLCV failures", sym, count)
            failed_symbols[sym] = {
                "time": time.time(),
                "delay": delay,
                "count": count,
                "disabled": disabled,
            }
            continue
        if res and len(res[0]) > 6:
            res = [[c[0], c[1], c[2], c[3], c[4], c[6]] for c in res]
        data[sym] = res
        failed_symbols.pop(sym, None)
    return data


async def _update_ohlcv_cache_inner(
    exchange,
    cache: Dict[str, pd.DataFrame],
    symbols: Iterable[str],
    timeframe: str = "1h",
    limit: int = 100,
    start_since: int | None = None,
    use_websocket: bool = False,
    force_websocket_history: bool = False,
    config: Dict | None = None,
    max_concurrent: int | None = None,
    notifier: TelegramNotifier | None = None,
    priority_symbols: Iterable[str] | None = None,
) -> Dict[str, pd.DataFrame]:
    """Update cached OHLCV DataFrames with new candles.

    Parameters
    ----------
    max_concurrent : int | None, optional
        Maximum number of concurrent OHLCV requests. ``None`` means no limit.
    start_since : int | None, optional
        When provided, fetch data starting from this timestamp in milliseconds.
    """

    from crypto_bot.regime.regime_classifier import clear_regime_cache

    # Redis warm cache
    redis_conn = _get_redis_conn((config or {}).get("redis_url"))
    if redis_conn:
        for sym in symbols:
            try:
                raw = redis_conn.get(f"ohlcv:{sym}:{timeframe}")
            except Exception:
                raw = None
            if raw:
                try:
                    if isinstance(raw, bytes):
                        raw = raw.decode()
                    cache[sym] = pd.read_json(raw, orient="split")
                except Exception:
                    pass

    # Use the provided limit without enforcing a fixed minimum
    limit = int(limit)
    # Request the number of candles specified by the caller

    if max_concurrent is not None:
        if not isinstance(max_concurrent, int) or max_concurrent < 1:
            raise ValueError("max_concurrent must be a positive integer or None")

    global _last_snapshot_time
    config = config or {}
    snapshot_interval = config.get("ohlcv_snapshot_frequency_minutes", 1440) * 60
    now = time.time()
    snapshot_due = now - _last_snapshot_time >= snapshot_interval

    logger.info("Starting OHLCV update for timeframe %s", timeframe)

    since_map: Dict[str, int | None] = {}
    if start_since is not None:
        tf_sec = timeframe_seconds(exchange, timeframe)
        needed = int((time.time() * 1000 - start_since) // (tf_sec * 1000)) + 1
        limit = max(limit, needed)
        since_map = {sym: start_since for sym in symbols}
        snapshot_due = False
    elif snapshot_due:
        _last_snapshot_time = now
        limit = max(config.get("ohlcv_snapshot_limit", limit), limit)
        since_map = {sym: None for sym in symbols}
    else:
        for sym in symbols:
            df = cache.get(sym)
            if df is not None and not df.empty:
                # convert cached second timestamps to milliseconds for ccxt
                since_map[sym] = int(df["timestamp"].iloc[-1]) * 1000 + 1
            elif start_since is not None:
                since_map[sym] = start_since
    now = time.time()
    filtered_symbols: List[str] = []
    for s in symbols:
        info = failed_symbols.get(s)
        if not info:
            filtered_symbols.append(s)
            continue
        if info.get("disabled"):
            continue
        if now - info["time"] >= info["delay"]:
            filtered_symbols.append(s)
    symbols = filtered_symbols
    if not symbols:
        return cache

    logger.info(
        "Fetching %d candles for %d symbols on %s",
        limit,
        len(symbols),
        timeframe,
    )

    data_map: Dict[str, list] = {s: [] for s in symbols}
    remaining = limit
    curr_since = since_map.copy()
    while remaining > 0:
        req_limit = min(remaining, 720)
        batch = await load_ohlcv_parallel(
            exchange,
            symbols,
            timeframe,
            req_limit,
            curr_since,
            use_websocket=use_websocket,
            force_websocket_history=force_websocket_history,
            max_concurrent=max_concurrent,
            notifier=notifier,
            priority_symbols=priority_symbols,
        )
        for sym, rows in batch.items():
            if rows:
                data_map[sym].extend(rows)
                last_ts = rows[-1][0]
                curr_since[sym] = last_ts + timeframe_seconds(exchange, timeframe) * 1000
        if all(len(batch.get(sym, [])) < req_limit for sym in symbols):
            break
        remaining -= req_limit

    logger.info(
        "Fetched OHLCV for %d/%d symbols on %s",
        len([s for s in symbols if s in data_map]),
        len(symbols),
        timeframe,
    )

    for sym in symbols:
        data = data_map.get(sym)
        if not data:
            info = failed_symbols.get(sym)
            skip_retry = (
                info is not None
                and time.time() - info["time"] < info["delay"]
                and since_map.get(sym) is None
            )
            if skip_retry:
                continue
            failed_symbols.pop(sym, None)
            full = await load_ohlcv_parallel(
                exchange,
                [sym],
                timeframe,
                limit,
                None,
                use_websocket=use_websocket,
                force_websocket_history=force_websocket_history,
                max_concurrent=max_concurrent,
                notifier=notifier,
                priority_symbols=priority_symbols,
            )
            data = full.get(sym)
            if data:
                failed_symbols.pop(sym, None)
        if data is None:
            continue
        df_new = pd.DataFrame(
            data, columns=["timestamp", "open", "high", "low", "close", "volume"]
        )
        tf_sec = timeframe_seconds(None, timeframe)
        unit = "ms" if df_new["timestamp"].iloc[0] > 1e10 else "s"
        df_new["timestamp"] = pd.to_datetime(df_new["timestamp"], unit=unit)
        df_new = (
            df_new.set_index("timestamp")
            .resample(f"{tf_sec}s")
            .agg({"open": "first", "high": "max", "low": "min", "close": "last", "volume": "sum"})
            .ffill()
            .reset_index()
        )
        df_new["timestamp"] = df_new["timestamp"].astype(int) // 10 ** 9
        frac = config.get("min_history_fraction", 0.5)
        try:
            frac_val = float(frac)
        except (TypeError, ValueError):
            frac_val = 0.5
        min_candles_required = int(limit * frac_val)
        if len(df_new) < min_candles_required:
            since_val = since_map.get(sym)
            retry = await load_ohlcv_parallel(
                exchange,
                [sym],
                timeframe,
                limit * 2,
                {sym: since_val},
                use_websocket=False,
                force_websocket_history=force_websocket_history,
                max_concurrent=max_concurrent,
                notifier=notifier,
                priority_symbols=priority_symbols,
            )
            retry_data = retry.get(sym)
            if retry_data and len(retry_data) > len(data):
                data = retry_data
                df_new = pd.DataFrame(
                    data,
                    columns=["timestamp", "open", "high", "low", "close", "volume"],
                )
            if len(df_new) < min_candles_required:
                logger.warning(
                    "Skipping %s: only %d/%d candles",
                    sym,
                    len(df_new),
                    limit,
                )
                continue
        changed = False
        if sym in cache and not cache[sym].empty:
            last_ts = cache[sym]["timestamp"].iloc[-1]
            df_new = df_new[df_new["timestamp"] > last_ts]
            if df_new.empty:
                continue
            cache[sym] = pd.concat([cache[sym], df_new], ignore_index=True)
            changed = True
        else:
            cache[sym] = df_new
            changed = True
        if changed:
            cache[sym] = cache[sym].tail(limit).reset_index(drop=True)
            cache[sym]["return"] = cache[sym]["close"].pct_change()
            clear_regime_cache(sym, timeframe)
            if redis_conn:
                try:
                    redis_conn.setex(
                        f"ohlcv:{sym}:{timeframe}",
                        REDIS_TTL,
                        cache[sym].to_json(orient="split"),
                    )
                except Exception:
                    pass
    logger.info("Completed OHLCV update for timeframe %s", timeframe)
    return cache


async def update_ohlcv_cache(
    exchange,
    cache: Dict[str, pd.DataFrame],
    symbols: Iterable[str],
    timeframe: str = "1h",
    limit: int = 100,
    start_since: int | None = None,
    use_websocket: bool = False,
    force_websocket_history: bool = False,
    config: Dict | None = None,
    max_concurrent: int | None = None,
    notifier: TelegramNotifier | None = None,
    batch_size: int | None = None,
    priority_symbols: Iterable[str] | None = None,
) -> Dict[str, pd.DataFrame]:
    """Batch OHLCV updates for multiple calls."""

    config = config or {}
    delay = 0.5
    size = (
        batch_size
        if batch_size is not None
        else config.get("ohlcv_batch_size", 3)
    )
    if size is None:
        cfg_size = config.get("ohlcv_batch_size")
        if isinstance(batch_size, int) and batch_size >= 1:
            size = batch_size
        elif isinstance(cfg_size, int) and cfg_size >= 1:
            size = cfg_size
        else:
            if batch_size is not None or cfg_size is not None:
                logger.warning(
                    "Invalid ohlcv_batch_size %r; defaulting to 3",
                    batch_size if batch_size is not None else cfg_size,
                )
            else:
                logger.warning("ohlcv_batch_size not set; defaulting to 3")
            size = 3
    key = (
        timeframe,
        limit,
        start_since,
        use_websocket,
        force_websocket_history,
        max_concurrent,
    )

    req = _OhlcvBatchRequest(
        exchange,
        cache,
        list(symbols),
        timeframe,
        limit,
        start_since,
        use_websocket,
        force_websocket_history,
        config,
        max_concurrent,
        notifier,
        list(priority_symbols) if priority_symbols else None,
        asyncio.get_running_loop().create_future(),
    )

    queue = _OHLCV_BATCH_QUEUES.setdefault(key, asyncio.Queue())
    await queue.put(req)

    if key not in _OHLCV_BATCH_TASKS or _OHLCV_BATCH_TASKS[key].done():
        _OHLCV_BATCH_TASKS[key] = asyncio.create_task(
            _ohlcv_batch_worker(key, queue, size, delay)
        )

    return await req.future


async def update_multi_tf_ohlcv_cache(
    exchange,
    cache: Dict[str, Dict[str, pd.DataFrame]],
    symbols: Iterable[str],
    config: Dict,
    limit: int = 100,
    start_since: int | None = None,
    use_websocket: bool = False,
    force_websocket_history: bool = False,
    max_concurrent: int | None = None,
    notifier: TelegramNotifier | None = None,
    priority_queue: Deque[str] | None = None,
    batch_size: int | None = None,
) -> Dict[str, Dict[str, pd.DataFrame]]:
    """Update OHLCV caches for multiple timeframes.

    Parameters
    ----------
    config : Dict
        Configuration containing a ``timeframes`` list.
    start_since : int | None, optional
        When provided, fetch historical data starting from this timestamp
        in milliseconds when no cached data is available.
    """
    from crypto_bot.regime.regime_classifier import clear_regime_cache

    limit = int(limit)
    # Use the limit provided by the caller

    def add_priority(data: list, symbol: str) -> None:
        """Push ``symbol`` to ``priority_queue`` if volume spike detected."""
        if priority_queue is None or vol_thresh is None or not data:
            return
        try:
            vols = np.array([row[5] for row in data], dtype=float)
            mean = float(np.mean(vols)) if len(vols) else 0.0
            std = float(np.std(vols))
            if std <= 0:
                return
            z_max = float(np.max((vols - mean) / std))
            if z_max > vol_thresh:
                priority_queue.appendleft(symbol)
        except Exception:
            return

    tfs = config.get("timeframes", ["1h"])
    supported = getattr(exchange, "timeframes", None)
    if supported:
        unsupported = [tf for tf in tfs if tf not in supported]
        if unsupported:
            logger.info(
                "Skipping unsupported timeframes on %s: %s",
                getattr(exchange, "id", "unknown"),
                unsupported,
            )
        tfs = [tf for tf in tfs if tf in supported]
    logger.info("Updating OHLCV cache for timeframes: %s", tfs)
    if not tfs:
        return cache

    min_volume_usd = float(config.get("min_volume_usd", 0) or 0)
    vol_thresh = config.get("bounce_scalper", {}).get("vol_zscore_threshold")

    symbols = list(symbols)
    priority_syms: list[str] = []
    if priority_queue is not None:
        seen: set[str] = set()
        while priority_queue:
            sym = priority_queue.popleft()
            if sym in symbols and sym not in seen:
                priority_syms.append(sym)
                seen.add(sym)

    for tf in tfs:
        logger.info("Starting update for timeframe %s", tf)
        tf_cache = cache.get(tf, {})

        now_ms = int(time.time() * 1000)
        dynamic_limits: dict[str, int] = {}
        snapshot_cap = int(config.get("ohlcv_snapshot_limit", limit))
        max_cap = min(snapshot_cap, 720)

        concurrency = int(config.get("listing_date_concurrency", 5) or 0)
        semaphore = asyncio.Semaphore(concurrency) if concurrency > 0 else None

        async def _fetch_listing(sym: str) -> tuple[str, int | None]:
            if semaphore is not None:
                async with semaphore:
                    ts = await get_kraken_listing_date(sym)
            else:
                ts = await get_kraken_listing_date(sym)
            return sym, ts

        start_list = time.perf_counter()
        tasks = [asyncio.create_task(_fetch_listing(sym)) for sym in symbols]
        for sym, listing_ts in await asyncio.gather(*tasks):
            if listing_ts and 0 < listing_ts <= now_ms:
                age_ms = now_ms - listing_ts
                tf_sec = timeframe_seconds(exchange, tf)
                hist_candles = age_ms // (tf_sec * 1000)
                if hist_candles <= 0:
                    continue
                if hist_candles > snapshot_cap * 1000:
                    logger.info(
                        "Skipping OHLCV history for %s on %s (age %d candles)",
                        sym,
                        tf,
                        hist_candles,
                    )
                    continue
                dynamic_limits[sym] = int(min(hist_candles, max_cap))
        logger.debug(
            "listing date fetch for %d symbols took %.2fs",
            len(symbols),
            time.perf_counter() - start_list,
        )

        cex_symbols: list[str] = []
        dex_symbols: list[str] = []
        for s in symbols:
            sym = s
            base, _, quote = s.partition("/")
            is_solana = quote.upper() == "USDC" and base.upper() not in NON_SOLANA_BASES
            if is_solana:
                dex_symbols.append(sym)
            else:
                if "coinbase" in getattr(exchange, "id", "") and "/USDC" in sym:
                    mapped = sym.replace("/USDC", "/USD")
                    if mapped not in getattr(exchange, "symbols", []):
                        continue  # skip unsupported pair
                    sym = mapped
                cex_symbols.append(sym)

        if priority_syms:
            prio_set = set(priority_syms)
            cex_symbols = [s for s in priority_syms if s in cex_symbols] + [s for s in cex_symbols if s not in prio_set]
            dex_symbols = [s for s in priority_syms if s in dex_symbols] + [s for s in dex_symbols if s not in prio_set]

        tf_sec = timeframe_seconds(exchange, tf)
        tf_limit = limit
        if start_since is not None:
            needed = int((time.time() * 1000 - start_since) // (tf_sec * 1000)) + 1
            tf_limit = max(limit, needed)

        if cex_symbols and start_since is None:
            groups: Dict[int, list[str]] = {}
            for sym in cex_symbols:
                sym_limit = dynamic_limits.get(sym, tf_limit)
                groups.setdefault(int(sym_limit), []).append(sym)
            for lim, syms in groups.items():
                curr_limit = tf_limit
                if lim < tf_limit:
                    for s in syms:
                        logger.info(
                            "Adjusting limit for %s on %s to %d", s, tf, lim
                        )
                    curr_limit = lim
                tf_cache = await update_ohlcv_cache(
                    exchange,
                    tf_cache,
                    syms,
                    timeframe=tf,
                    limit=curr_limit,
                    config={
                        "min_history_fraction": 0,
                        "ohlcv_batch_size": config.get("ohlcv_batch_size"),
                    },
                    batch_size=batch_size,
                    start_since=start_since,
                    use_websocket=use_websocket,
                    force_websocket_history=force_websocket_history,
                    max_concurrent=max_concurrent,
                    notifier=notifier,
                    priority_symbols=priority_syms,
                )
        elif cex_symbols:
            from crypto_bot.main import update_df_cache

            for sym in cex_symbols:
                batches: list = []
                current_since = start_since
                sym_total = min(tf_limit, dynamic_limits.get(sym, tf_limit))
                if sym_total < tf_limit:
                    logger.info(
                        "Adjusting limit for %s on %s to %d", sym, tf, sym_total
                    )
                remaining = sym_total
                while remaining > 0:
                    req = min(remaining, 1000)
                    data = await load_ohlcv(
                        exchange,
                        sym,
                        timeframe=tf,
                        limit=req,
                        mode="rest",
                        since=current_since,
                        force_websocket_history=force_websocket_history,
                    )
                    if not data or isinstance(data, Exception):
                        break
                    batches.extend(data)
                    remaining -= len(data)
                    if len(data) < req:
                        break
                    current_since = data[-1][0] + 1

                if not batches:
                    continue

                df_new = pd.DataFrame(
                    batches,
                    columns=["timestamp", "open", "high", "low", "close", "volume"],
                )
                tf_sec = timeframe_seconds(None, tf)
                unit = "ms" if df_new["timestamp"].iloc[0] > 1e10 else "s"
                df_new["timestamp"] = pd.to_datetime(df_new["timestamp"], unit=unit)
                df_new = (
                    df_new.set_index("timestamp")
                    .resample(f"{tf_sec}s")
                    .agg({
                        "open": "first",
                        "high": "max",
                        "low": "min",
                        "close": "last",
                        "volume": "sum",
                    })
                    .ffill()
                    .reset_index()
                )
                df_new["timestamp"] = df_new["timestamp"].astype(int) // 10 ** 9

                if sym in tf_cache and not tf_cache[sym].empty:
                    last_ts = tf_cache[sym]["timestamp"].iloc[-1]
                    df_new = df_new[df_new["timestamp"] > last_ts]
                    if df_new.empty:
                        continue
                    df_new = pd.concat([tf_cache[sym], df_new], ignore_index=True)

                update_df_cache(cache, tf, sym, df_new)
                tf_cache = cache.get(tf, {})
                tf_cache[sym]["return"] = tf_cache[sym]["close"].pct_change()
                clear_regime_cache(sym, tf)

        for sym in dex_symbols:
            data = None
            vol = 0.0
            res = None
            gecko_failed = False
            base, _, quote = sym.partition("/")
            is_solana = quote.upper() == "USDC" and base.upper() not in NON_SOLANA_BASES
            sym_l = min(dynamic_limits.get(sym, tf_limit), tf_limit)
            if sym_l < tf_limit:
                logger.info("Adjusting limit for %s on %s to %d", sym, tf, sym_l)
            if is_solana:
                try:
                    res = await fetch_geckoterminal_ohlcv(
                        sym,
                        timeframe=tf,
                        limit=sym_l,
                        min_24h_volume=min_volume_usd,
                    )
                except Exception as e:  # pragma: no cover - network
                    logger.warning(
                        f"Gecko failed for {sym}: {e} - using exchange data"
                    )
                    gecko_failed = True
            else:
                gecko_failed = True

            if res and not gecko_failed:
                if isinstance(res, tuple):
                    data, vol, *_ = res
                else:
                    data = res
                    vol = min_volume_usd
                add_priority(data, sym)

            if gecko_failed or not data or vol < min_volume_usd:
                data = await fetch_dex_ohlcv(
                    exchange,
                    sym,
                    timeframe=tf,
                    limit=sym_l,
                    min_volume_usd=min_volume_usd,
                    gecko_res=res,
                    use_gecko=is_solana,
                )
                if isinstance(data, Exception) or not data:
                    continue

            if not data:
                continue

            if not isinstance(data, list):
                logger.error(
                    "Invalid OHLCV data type for %s on %s (type: %s), skipping",
                    sym,
                    tf,
                    type(data),
                )
                continue

            df_new = pd.DataFrame(
                data,
                columns=["timestamp", "open", "high", "low", "close", "volume"],
            )
            changed = False
            if sym in tf_cache and not tf_cache[sym].empty:
                last_ts = tf_cache[sym]["timestamp"].iloc[-1]
                df_new = df_new[df_new["timestamp"] > last_ts]
                if df_new.empty:
                    continue
                tf_cache[sym] = pd.concat([tf_cache[sym], df_new], ignore_index=True)
                changed = True
            else:
                tf_cache[sym] = df_new
                changed = True
            if changed:
                tf_cache[sym]["return"] = tf_cache[sym]["close"].pct_change()
                clear_regime_cache(sym, tf)

        cache[tf] = tf_cache
        logger.info("Finished update for timeframe %s", tf)

    return cache


async def update_regime_tf_cache(
    exchange,
    cache: Dict[str, Dict[str, pd.DataFrame]],
    symbols: Iterable[str],
    config: Dict,
    limit: int = 100,
    start_since: int | None = None,
    use_websocket: bool = False,
    force_websocket_history: bool = False,
    max_concurrent: int | None = None,
    notifier: TelegramNotifier | None = None,
    df_map: Dict[str, Dict[str, pd.DataFrame]] | None = None,
    batch_size: int | None = None,
) -> Dict[str, Dict[str, pd.DataFrame]]:
    """Update OHLCV caches for regime detection timeframes."""
    limit = int(limit)
    # Respect the caller-specified limit
    regime_cfg = {**config, "timeframes": config.get("regime_timeframes", [])}
    tfs = regime_cfg["timeframes"]
    logger.info("Updating regime cache for timeframes: %s", tfs)

    missing_tfs: List[str] = []
    if df_map is not None:
        for tf in tfs:
            tf_data = df_map.get(tf)
            if tf_data is None:
                missing_tfs.append(tf)
                continue
            tf_cache = cache.setdefault(tf, {})
            for sym in symbols:
                df = tf_data.get(sym)
                if df is not None:
                    tf_cache[sym] = df
            cache[tf] = tf_cache
    else:
        missing_tfs = tfs

    if missing_tfs:
        fetch_cfg = {**regime_cfg, "timeframes": missing_tfs}
        cache = await update_multi_tf_ohlcv_cache(
            exchange,
            cache,
            symbols,
            fetch_cfg,
            limit=limit,
            start_since=start_since,
            use_websocket=use_websocket,
            force_websocket_history=force_websocket_history,
            max_concurrent=max_concurrent,
            notifier=notifier,
            priority_queue=None,
            batch_size=batch_size,
        )

    return cache<|MERGE_RESOLUTION|>--- conflicted
+++ resolved
@@ -9,14 +9,11 @@
 import yaml
 import pandas as pd
 import numpy as np
-<<<<<<< HEAD
 try:  # pragma: no cover - optional dependency
     import ccxt.pro as ccxt  # type: ignore
 except Exception:  # pragma: no cover - fall back to standard ccxt
     import ccxt  # type: ignore
-=======
 import ccxt
->>>>>>> 97a14d1d
 import aiohttp
 
 try:  # optional redis for caching
