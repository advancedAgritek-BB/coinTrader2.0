--- conflicted
+++ resolved
@@ -112,36 +112,30 @@
                 return await fetch_ohlcv_async(
                     exchange,
                     sym,
-<<<<<<< HEAD
                     timeframe=timeframe,
                     limit=limit,
                     since=since_map.get(sym),
                     use_websocket=use_websocket,
                     force_websocket_history=force_websocket_history,
-=======
                     timeframe,
                     limit,
                     since_map.get(sym),
                     use_websocket,
                     force_websocket_history,
->>>>>>> 49950122
                 )
         return await fetch_ohlcv_async(
             exchange,
             sym,
-<<<<<<< HEAD
             timeframe=timeframe,
             limit=limit,
             since=since_map.get(sym),
             use_websocket=use_websocket,
             force_websocket_history=force_websocket_history,
-=======
             timeframe,
             limit,
             since_map.get(sym),
             use_websocket,
             force_websocket_history,
->>>>>>> 49950122
         )
 
     tasks = [asyncio.create_task(sem_fetch(s)) for s in symbols]
