--- conflicted
+++ resolved
@@ -1636,7 +1636,6 @@
                         ts = await get_kraken_listing_date(sym)
                 else:
                     ts = await get_kraken_listing_date(sym)
-<<<<<<< HEAD
                 return sym, ts
     
             start_list = time.perf_counter()
@@ -1720,7 +1719,6 @@
                         max_concurrent=max_concurrent,
                         notifier=notifier,
                         priority_symbols=priority_syms,
-=======
             else:
                 ts = await get_kraken_listing_date(sym)
             return sym, ts
@@ -1750,7 +1748,6 @@
                         sym,
                         tf,
                         hist_candles,
->>>>>>> 3146dc86
                     )
             elif cex_symbols:
                 from crypto_bot.main import update_df_cache
