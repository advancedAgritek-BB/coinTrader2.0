"""Utilities for loading trading symbols and fetching OHLCV data."""

from typing import Iterable, List, Dict, Any
import asyncio
import inspect
import time
from pathlib import Path
import yaml
import pandas as pd
import ccxt
import aiohttp
import warnings

from .telegram import TelegramNotifier
from .logger import LOG_DIR, setup_logger
from pathlib import Path


_last_snapshot_time = 0

logger = setup_logger(__name__, LOG_DIR / "bot.log")

failed_symbols: Dict[str, Dict[str, Any]] = {}
RETRY_DELAY = 300
MAX_RETRY_DELAY = 3600
OHLCV_TIMEOUT = 30
# Default timeout when fetching OHLCV data over WebSocket
WS_OHLCV_TIMEOUT = 30
# REST requests occasionally face Cloudflare delays up to a minute
REST_OHLCV_TIMEOUT = 120
MAX_OHLCV_FAILURES = 3
MAX_WS_LIMIT = 500
CONFIG_PATH = Path(__file__).resolve().parents[1] / "config.yaml"
UNSUPPORTED_SYMBOL = object()
STATUS_UPDATES = True
SEMA: asyncio.Semaphore | None = None


def configure(
    ohlcv_timeout: int | float | None = None,
    max_failures: int | None = None,
    max_ws_limit: int | None = None,
    status_updates: bool | None = None,
    ws_ohlcv_timeout: int | float | None = None,
    rest_ohlcv_timeout: int | float | None = None,
    max_concurrent: int | None = None,
) -> None:
    """Configure module-wide settings."""
    global OHLCV_TIMEOUT, MAX_OHLCV_FAILURES, MAX_WS_LIMIT, STATUS_UPDATES, SEMA
    if ohlcv_timeout is not None:
        try:
            val = max(1, int(ohlcv_timeout))
            OHLCV_TIMEOUT = val
            WS_OHLCV_TIMEOUT = val
            REST_OHLCV_TIMEOUT = val
        except (TypeError, ValueError):
            logger.warning(
                "Invalid ohlcv_timeout %s; using default %s",
                ohlcv_timeout,
                OHLCV_TIMEOUT,
            )
    if ws_ohlcv_timeout is not None:
        try:
            WS_OHLCV_TIMEOUT = max(1, int(ws_ohlcv_timeout))
        except (TypeError, ValueError):
            logger.warning(
                "Invalid WS_OHLCV_TIMEOUT %s; using default %s",
                ws_ohlcv_timeout,
                WS_OHLCV_TIMEOUT,
            )
    if rest_ohlcv_timeout is not None:
        try:
            REST_OHLCV_TIMEOUT = max(1, int(rest_ohlcv_timeout))
        except (TypeError, ValueError):
            logger.warning(
                "Invalid REST_OHLCV_TIMEOUT %s; using default %s",
                rest_ohlcv_timeout,
                REST_OHLCV_TIMEOUT,
            )
    if max_failures is not None:
        try:
            MAX_OHLCV_FAILURES = max(1, int(max_failures))
        except (TypeError, ValueError):
            logger.warning(
                "Invalid MAX_OHLCV_FAILURES %s; using default %s",
                max_failures,
                MAX_OHLCV_FAILURES,
            )
    if max_ws_limit is None:
        try:
            with open(CONFIG_PATH) as f:
                cfg = yaml.safe_load(f) or {}
            cfg_val = cfg.get("max_ws_limit")
            if cfg_val is not None:
                max_ws_limit = cfg_val
        except Exception:
            pass
    if max_ws_limit is not None:
        try:
            MAX_WS_LIMIT = max(1, int(max_ws_limit))
        except (TypeError, ValueError):
            logger.warning(
                "Invalid MAX_WS_LIMIT %s; using default %s",
                max_ws_limit,
                MAX_WS_LIMIT,
            )
    if status_updates is not None:
        STATUS_UPDATES = bool(status_updates)
    if max_concurrent is None:
        try:
            with open(CONFIG_PATH) as f:
                cfg = yaml.safe_load(f) or {}
            cfg_val = cfg.get("max_concurrent_ohlcv")
            if cfg_val is not None:
                max_concurrent = cfg_val
        except Exception:
            pass
    if max_concurrent is not None:
        try:
            val = int(max_concurrent)
            if val < 1:
                raise ValueError
            SEMA = asyncio.Semaphore(val)
        except (TypeError, ValueError):
            logger.warning(
                "Invalid max_concurrent %s; disabling semaphore", max_concurrent
            )
            SEMA = None


def is_symbol_type(pair_info: dict, allowed: List[str]) -> bool:
    """Return ``True`` if ``pair_info`` matches one of the ``allowed`` types.

    The heuristic checks common CCXT fields like ``type`` and boolean flags
    (``spot``, ``future``, ``swap``) along with nested ``info`` metadata.  If no
    explicit type can be determined, a pair is treated as ``spot`` by default.
    """

    allowed_set = {t.lower() for t in allowed}

    market_type = str(pair_info.get("type", "")).lower()
    if market_type:
        return market_type in allowed_set

    for key in ("spot", "future", "swap", "option"):
        if pair_info.get(key) and key in allowed_set:
            return True

    info = pair_info.get("info", {}) or {}
    asset_class = str(info.get("assetClass", "")).lower()
    if asset_class:
        if asset_class in allowed_set:
            return True
        if asset_class in ("perpetual", "swap") and "swap" in allowed_set:
            return True
        if asset_class in ("future", "futures") and "future" in allowed_set:
            return True

    contract_type = str(info.get("contractType", "")).lower()
    if contract_type:
        if contract_type in allowed_set:
            return True
        if "perp" in contract_type and "swap" in allowed_set:
            return True

    # default to spot if no derivative hints are present
    if "spot" in allowed_set:
        derivative_keys = (
            "future",
            "swap",
            "option",
            "expiry",
            "contract",
            "settlement",
        )
        if not any(k in pair_info for k in derivative_keys) and not any(
            k in info for k in derivative_keys
        ):
            return True

    return False


def timeframe_seconds(exchange, timeframe: str) -> int:
    """Return timeframe length in seconds."""
    if hasattr(exchange, "parse_timeframe"):
        try:
            return int(exchange.parse_timeframe(timeframe))
        except Exception:
            pass
    unit = timeframe[-1]
    value = int(timeframe[:-1])
    if unit == "s":
        return value
    if unit == "m":
        return value * 60
    if unit == "h":
        return value * 3600
    if unit == "d":
        return value * 86400
    if unit == "w":
        return value * 604800
    if unit == "M":
        return value * 2592000
    raise ValueError(f"Unknown timeframe {timeframe}")


async def _call_with_retry(func, *args, timeout=None, **kwargs):
    """Call ``func`` with exponential back-off on 520/522 errors."""

    attempts = 3
    for attempt in range(attempts):
        try:
            if timeout is not None:
                return await asyncio.wait_for(
                    asyncio.shield(func(*args, **kwargs)), timeout
                )
            return await func(*args, **kwargs)
        except asyncio.CancelledError:
            raise
        except (ccxt.ExchangeError, ccxt.NetworkError) as exc:
            if getattr(exc, "http_status", None) in (520, 522) and attempt < attempts - 1:
                await asyncio.sleep(2 ** attempt)
                continue
            raise


async def load_kraken_symbols(
    exchange,
    exclude: Iterable[str] | None = None,
    config: Dict | None = None,
) -> List[str] | None:
    """Return a list of active trading pairs on Kraken.

    Parameters
    ----------
    exchange : ccxt Exchange
        Exchange instance connected to Kraken.
    exclude : Iterable[str] | None
        Symbols to exclude from the result.
    """

    exclude_set = set(exclude or [])
    if config and "exchange_market_types" in config:
        allowed_types = set(config["exchange_market_types"])
    else:
        allowed_types = set(getattr(exchange, "exchange_market_types", []))
        if not allowed_types:
            allowed_types = {"spot"}

    markets = None
    if getattr(exchange, "has", {}).get("fetchMarketsByType"):
        fetcher = (
            getattr(exchange, "fetch_markets_by_type", None)
            or getattr(exchange, "fetchMarketsByType", None)
        )
        if fetcher:
            markets = {}
            for m_type in allowed_types:
                try:
                    if asyncio.iscoroutinefunction(fetcher):
                        fetched = await fetcher(m_type)
                    else:
                        fetched = await asyncio.to_thread(fetcher, m_type)
                except TypeError:
                    params = {"type": m_type}
                    if asyncio.iscoroutinefunction(fetcher):
                        fetched = await fetcher(params)
                    else:
                        fetched = await asyncio.to_thread(fetcher, params)
                except Exception as exc:  # pragma: no cover - safety
                    logger.warning("fetch_markets_by_type failed: %s", exc)
                    continue
                if isinstance(fetched, dict):
                    for sym, info in fetched.items():
                        info.setdefault("type", m_type)
                        markets[sym] = info
                elif isinstance(fetched, list):
                    for info in fetched:
                        sym = info.get("symbol")
                        if sym:
                            info.setdefault("type", m_type)
                            markets[sym] = info
    if markets is None:
        if asyncio.iscoroutinefunction(getattr(exchange, "load_markets", None)):
            markets = await exchange.load_markets()
        else:
            markets = await asyncio.to_thread(exchange.load_markets)

    df = pd.DataFrame.from_dict(markets, orient="index")
    df.index.name = "symbol"
    if "symbol" in df.columns:
        df.drop(columns=["symbol"], inplace=True)
    df.reset_index(inplace=True)

    df["active"] = df.get("active", True).fillna(True)
    df["reason"] = None
    df.loc[~df["active"], "reason"] = "inactive"

    mask_type = df.apply(lambda r: is_symbol_type(r.to_dict(), allowed_types), axis=1)
    df.loc[df["reason"].isna() & ~mask_type, "reason"] = (
        "type mismatch (" + df.get("type", "unknown").fillna("unknown").astype(str) + ")"
    )

    df.loc[df["reason"].isna() & df["symbol"].isin(exclude_set), "reason"] = "excluded"

    symbols: List[str] = []
    for row in df.itertuples():
        if row.reason:
            logger.debug("Skipping symbol %s: %s", row.symbol, row.reason)
        else:
            logger.debug("Including symbol %s", row.symbol)
            symbols.append(row.symbol)

    if not symbols:
        logger.warning("No active trading pairs were discovered")
        return None

    return symbols


async def fetch_ohlcv_async(
    exchange,
    symbol: str,
    timeframe: str = "1h",
    limit: int = 100,
    since: int | None = None,
    use_websocket: bool = False,
    force_websocket_history: bool = False,
) -> list | Exception:
    """Return OHLCV data for ``symbol`` using async I/O."""

    if hasattr(exchange, "has") and not exchange.has.get("fetchOHLCV"):
        ex_id = getattr(exchange, "id", "unknown")
        logger.warning("Exchange %s lacks fetchOHLCV capability", ex_id)
        return []
    if (
        getattr(exchange, "timeframes", None)
        and timeframe not in getattr(exchange, "timeframes", {})
    ):
        ex_id = getattr(exchange, "id", "unknown")
        logger.warning("Timeframe %s not supported on %s", timeframe, ex_id)
        return []

    if timeframe in ("1h", "4h", "1d"):
        use_websocket = False

    try:
        if hasattr(exchange, "symbols"):
            if not exchange.symbols and hasattr(exchange, "load_markets"):
                try:
                    if asyncio.iscoroutinefunction(getattr(exchange, "load_markets", None)):
                        await exchange.load_markets()
                    else:
                        await asyncio.to_thread(exchange.load_markets)
                except Exception as exc:
                    logger.warning("load_markets failed: %s", exc)
            if exchange.symbols and symbol not in exchange.symbols:
                logger.warning(
                    "Skipping unsupported symbol %s on %s",
                    symbol,
                    getattr(exchange, "id", "unknown"),
                )
                failed_symbols[symbol] = {
                    "time": time.time(),
                    "delay": MAX_RETRY_DELAY,
                    "count": MAX_OHLCV_FAILURES,
                    "disabled": True,
                }
                return UNSUPPORTED_SYMBOL
        if (
            use_websocket
            and since is None
            and timeframe == "1m"
            and limit > MAX_WS_LIMIT
            and not force_websocket_history
        ):
            logger.info(
                "Skipping WebSocket OHLCV for %s limit %d exceeds %d",
                symbol,
                limit,
                MAX_WS_LIMIT,
            )
            use_websocket = False
            limit = min(limit, MAX_WS_LIMIT)
        if use_websocket and since is not None:
            try:
                seconds = timeframe_seconds(exchange, timeframe)
                candles_needed = int((time.time() - since) / seconds) + 1
                if candles_needed < limit:
                    limit = candles_needed
            except Exception:
                pass
        if use_websocket and hasattr(exchange, "watch_ohlcv"):
            params = inspect.signature(exchange.watch_ohlcv).parameters
            ws_limit = limit
            kwargs = {"symbol": symbol, "timeframe": timeframe, "limit": ws_limit}
            if since is not None and "since" in params:
                kwargs["since"] = since
                tf_sec = timeframe_seconds(exchange, timeframe)
                try:
                    if since > 1e10:
                        now_ms = int(time.time() * 1000)
                        expected = max(0, (now_ms - since) // (tf_sec * 1000))
                        ws_limit = max(1, min(ws_limit, int(expected) + 2))
                    else:
                        expected = max(0, (time.time() - since) // tf_sec)
                        ws_limit = max(1, min(ws_limit, int(expected) + 1))
                    kwargs["limit"] = ws_limit
                except Exception:
                    pass
            try:
                data = await _call_with_retry(
                    exchange.watch_ohlcv, timeout=WS_OHLCV_TIMEOUT, **kwargs
                )
            except asyncio.CancelledError:
                raise
            if (
                ws_limit
                and len(data) < ws_limit
                and not force_websocket_history
                and hasattr(exchange, "fetch_ohlcv")
            ):
                if asyncio.iscoroutinefunction(getattr(exchange, "fetch_ohlcv", None)):
                    params_f = inspect.signature(exchange.fetch_ohlcv).parameters
                    kwargs_f = {
                        "symbol": symbol,
                        "timeframe": timeframe,
                        "limit": limit,
                    }
                    if since is not None and "since" in params_f:
                        kwargs_f["since"] = since
                    try:
                        data = await _call_with_retry(
                            exchange.fetch_ohlcv,
                            timeout=REST_OHLCV_TIMEOUT,
                            **kwargs_f,
                        )
                    except asyncio.CancelledError:
                        raise
                    expected = limit
                    if since is not None:
                        try:
                            tf_sec = timeframe_seconds(exchange, timeframe)
                            now_ms = int(time.time() * 1000)
                            expected = min(limit, int((now_ms - since) // (tf_sec * 1000)) + 1)
                        except Exception:
                            pass
                    if len(data) < expected:
                        logger.warning(
                            "Incomplete OHLCV for %s: got %d of %d",
                            symbol,
                            len(data),
                            expected,
                        )
                    return data
                params_f = inspect.signature(exchange.fetch_ohlcv).parameters
                kwargs_f = {"symbol": symbol, "timeframe": timeframe, "limit": limit}
                if since is not None and "since" in params_f:
                    kwargs_f["since"] = since
                try:
                    data = await _call_with_retry(
                        asyncio.to_thread,
                        exchange.fetch_ohlcv,
                        **kwargs_f,
                        timeout=REST_OHLCV_TIMEOUT,
                    )
                except asyncio.CancelledError:
                    raise
                expected = limit
                if since is not None:
                    try:
                        tf_sec = timeframe_seconds(exchange, timeframe)
                        now_ms = int(time.time() * 1000)
                        expected = min(limit, int((now_ms - since) // (tf_sec * 1000)) + 1)
                    except Exception:
                        pass
                if len(data) < expected:
                    logger.warning(
                        "Incomplete OHLCV for %s: got %d of %d",
                        symbol,
                        len(data),
                        expected,
                    )
                return data
            expected = limit
            if since is not None:
                try:
                    tf_sec = timeframe_seconds(exchange, timeframe)
                    now_ms = int(time.time() * 1000)
                    expected = min(limit, int((now_ms - since) // (tf_sec * 1000)) + 1)
                except Exception:
                    pass
            if len(data) < expected:
                logger.warning(
                    "Incomplete OHLCV for %s: got %d of %d",
                    symbol,
                    len(data),
                    expected,
                )
                if since is not None and hasattr(exchange, "fetch_ohlcv"):
                    try:
                        kwargs_r = {"symbol": symbol, "timeframe": timeframe, "limit": limit}
                        if asyncio.iscoroutinefunction(getattr(exchange, "fetch_ohlcv", None)):
                            try:
                                data_r = await _call_with_retry(
                                    exchange.fetch_ohlcv,
                                    timeout=REST_OHLCV_TIMEOUT,
                                    **kwargs_r,
                                )
                            except asyncio.CancelledError:
                                raise
                        else:
                            try:
                                data_r = await _call_with_retry(
                                    asyncio.to_thread,
                                    exchange.fetch_ohlcv,
                                    **kwargs_r,
                                    timeout=REST_OHLCV_TIMEOUT,
                                )
                            except asyncio.CancelledError:
                                raise
                        if len(data_r) > len(data):
                            data = data_r
                    except Exception:
                        pass
            return data
        if asyncio.iscoroutinefunction(getattr(exchange, "fetch_ohlcv", None)):
            params_f = inspect.signature(exchange.fetch_ohlcv).parameters
            kwargs_f = {"symbol": symbol, "timeframe": timeframe, "limit": limit}
            if since is not None and "since" in params_f:
                kwargs_f["since"] = since
            try:
                data = await _call_with_retry(
                    exchange.fetch_ohlcv,
                    timeout=REST_OHLCV_TIMEOUT,
                    **kwargs_f,
                )
            except asyncio.CancelledError:
                raise
            expected = limit
            if since is not None:
                try:
                    tf_sec = timeframe_seconds(exchange, timeframe)
                    now_ms = int(time.time() * 1000)
                    expected = min(limit, int((now_ms - since) // (tf_sec * 1000)) + 1)
                except Exception:
                    pass
            if len(data) < expected:
                logger.warning(
                    "Incomplete OHLCV for %s: got %d of %d",
                    symbol,
                    len(data),
                    expected,
                )
            if since is not None:
                    try:
                        kwargs_r = {"symbol": symbol, "timeframe": timeframe, "limit": limit}
                        try:
                            data_r = await _call_with_retry(
                                exchange.fetch_ohlcv,
                                timeout=REST_OHLCV_TIMEOUT,
                                **kwargs_r,
                            )
                        except asyncio.CancelledError:
                            raise
                        if len(data_r) > len(data):
                            data = data_r
                    except Exception:
                        pass
            return data
        params_f = inspect.signature(exchange.fetch_ohlcv).parameters
        kwargs_f = {"symbol": symbol, "timeframe": timeframe, "limit": limit}
        if since is not None and "since" in params_f:
            kwargs_f["since"] = since
        try:
            data = await _call_with_retry(
                asyncio.to_thread,
                exchange.fetch_ohlcv,
                **kwargs_f,
                timeout=REST_OHLCV_TIMEOUT,
            )
        except asyncio.CancelledError:
            raise
        expected = limit
        if since is not None:
            try:
                tf_sec = timeframe_seconds(exchange, timeframe)
                now_ms = int(time.time() * 1000)
                expected = min(limit, int((now_ms - since) // (tf_sec * 1000)) + 1)
            except Exception:
                pass
        if len(data) < expected:
            logger.warning(
                "Incomplete OHLCV for %s: got %d of %d",
                symbol,
                len(data),
                expected,
            )
            if since is not None:
                try:
                    kwargs_r = {"symbol": symbol, "timeframe": timeframe, "limit": limit}
                    try:
                        data_r = await _call_with_retry(
                            asyncio.to_thread,
                            exchange.fetch_ohlcv,
                            **kwargs_r,
                            timeout=REST_OHLCV_TIMEOUT,
                        )
                    except asyncio.CancelledError:
                        raise
                    if len(data_r) > len(data):
                        data = data_r
                except Exception:
                    pass
        return data
    except asyncio.TimeoutError as exc:
        ex_id = getattr(exchange, "id", "unknown")
        if use_websocket and hasattr(exchange, "watch_ohlcv"):
            logger.error(
                "WS OHLCV timeout for %s on %s (tf=%s limit=%s ws=%s): %s",
                symbol,
                ex_id,
                timeframe,
                limit,
                use_websocket,
                exc,
                exc_info=False,
            )
        else:
            logger.error(
                "REST OHLCV timeout for %s on %s (tf=%s limit=%s ws=%s): %s",
                symbol,
                ex_id,
                timeframe,
                limit,
                use_websocket,
                exc,
                exc_info=False,
            )
        if use_websocket and hasattr(exchange, "fetch_ohlcv"):
            logger.info(
                "Falling back to REST fetch_ohlcv for %s on %s limit %d",
                symbol,
                timeframe,
                limit,
            )
            try:
                if asyncio.iscoroutinefunction(getattr(exchange, "fetch_ohlcv", None)):
                    params_f = inspect.signature(exchange.fetch_ohlcv).parameters
                    kwargs_f = {"symbol": symbol, "timeframe": timeframe, "limit": limit}
                    if since is not None and "since" in params_f:
                        kwargs_f["since"] = since
                    try:
                        return await _call_with_retry(
                            exchange.fetch_ohlcv,
                            timeout=REST_OHLCV_TIMEOUT,
                            **kwargs_f,
                        )
                    except asyncio.CancelledError:
                        raise
                params_f = inspect.signature(exchange.fetch_ohlcv).parameters
                kwargs_f = {"symbol": symbol, "timeframe": timeframe, "limit": limit}
                if since is not None and "since" in params_f:
                    kwargs_f["since"] = since
                try:
                    return await _call_with_retry(
                        asyncio.to_thread,
                        exchange.fetch_ohlcv,
                        **kwargs_f,
                        timeout=REST_OHLCV_TIMEOUT,
                    )
                except asyncio.CancelledError:
                    raise
            except Exception as exc2:  # pragma: no cover - fallback
                ex_id = getattr(exchange, "id", "unknown")
                logger.error(
                    "REST fallback fetch_ohlcv failed for %s on %s (tf=%s limit=%s ws=%s): %s",
                    symbol,
                    ex_id,
                    timeframe,
                    limit,
                    use_websocket,
                    exc2,
                    exc_info=True,
            )
        return exc
    except asyncio.CancelledError:
        raise
    except Exception as exc:  # pragma: no cover - network
        if (
            use_websocket
            and hasattr(exchange, "fetch_ohlcv")
            and not force_websocket_history
        ):
            try:
                if asyncio.iscoroutinefunction(getattr(exchange, "fetch_ohlcv", None)):
                    params_f = inspect.signature(exchange.fetch_ohlcv).parameters
                    kwargs_f = {
                        "symbol": symbol,
                        "timeframe": timeframe,
                        "limit": limit,
                    }
                    if since is not None and "since" in params_f:
                        kwargs_f["since"] = since
                    try:
                        return await _call_with_retry(
                            exchange.fetch_ohlcv,
                            timeout=REST_OHLCV_TIMEOUT,
                            **kwargs_f,
                        )
                    except asyncio.CancelledError:
                        raise
                params_f = inspect.signature(exchange.fetch_ohlcv).parameters
                kwargs_f = {"symbol": symbol, "timeframe": timeframe, "limit": limit}
                if since is not None and "since" in params_f:
                    kwargs_f["since"] = since
                try:
                    return await _call_with_retry(
                        asyncio.to_thread,
                        exchange.fetch_ohlcv,
                        **kwargs_f,
                        timeout=REST_OHLCV_TIMEOUT,
                    )
                except asyncio.CancelledError:
                    raise
            except Exception:
                pass
        return exc


async def fetch_geckoterminal_ohlcv(
    mint: str,
    timeframe: str = "1h",
    limit: int = 100,
    *,
    aggregate: int | None = None,
) -> list | None:
    """Return OHLCV data for ``mint`` from GeckoTerminal.

    The function chooses the pool with the highest 24h volume and returns
    OHLCV candles in ``[timestamp_ms, open, high, low, close, volume]`` format.
    ``None`` is returned on API errors or if no pool data is available.
    """

    base = mint.split("/")[0]

    tf_unit = timeframe
    agg = aggregate or 1
    if timeframe.endswith("m"):
        tf_unit = "minute"
        try:
            agg = aggregate or int(timeframe[:-1])
        except Exception:
            agg = aggregate or 1
    elif timeframe.endswith("h"):
        tf_unit = "hour"
        try:
            agg = aggregate or int(timeframe[:-1])
        except Exception:
            agg = aggregate or 1
    elif timeframe.endswith("d"):
        tf_unit = "day"
        try:
            agg = aggregate or int(timeframe[:-1])
        except Exception:
            agg = aggregate or 1

    pools_url = (
        "https://api.geckoterminal.com/api/v2/networks/solana/tokens/"
        f"{base}/pools"
    )

    try:
        async with aiohttp.ClientSession() as session:
            async with session.get(pools_url, timeout=10) as resp:
                if resp.status == 404:
                    logger.info("token not available on GeckoTerminal: %s", mint)
                    return None
                resp.raise_for_status()
                pools_data = await resp.json()
    except Exception:  # pragma: no cover - network
        return None

    pools = pools_data.get("data") if isinstance(pools_data, dict) else []
    best_pool = None
    best_vol = -1.0
    for item in pools or []:
        attrs = item.get("attributes", {}) if isinstance(item, dict) else {}
        vol_str = (attrs.get("volume_usd") or {}).get("h24")
        try:
            vol = float(vol_str) if vol_str is not None else 0.0
        except Exception:
            vol = 0.0
        if vol > best_vol:
            best_vol = vol
            best_pool = attrs.get("address")

    if not best_pool:
        return None

    candles_url = (
        "https://api.geckoterminal.com/api/v2/networks/solana/pools/"
        f"{best_pool}/ohlcv/{tf_unit}?aggregate={agg}&limit={limit}"
    )

    try:
        async with aiohttp.ClientSession() as session:
            async with session.get(candles_url, timeout=10) as resp:
                resp.raise_for_status()
                data = await resp.json()
    except Exception:  # pragma: no cover - network
        return None

    candles = (
        data.get("data", {})
        .get("attributes", {})
        .get("ohlcv_list", [])
    )

    result: list[list[float]] = []
    for c in candles[-limit:]:
        if not isinstance(c, list) or len(c) < 6:
            continue
        try:
            ts, o, h, l, cl, v = c[:6]
            result.append(
                [
                    int(float(ts) * 1000),
                    float(o),
                    float(h),
                    float(l),
                    float(cl),
                    float(v),
                ]
            )
        except Exception:
            continue

    return result


async def fetch_dexscreener_ohlcv(
    symbol: str,
    timeframe: str = "1h",
    limit: int = 100,
) -> list | None:
    """Deprecated: use :func:`fetch_geckoterminal_ohlcv` instead."""

    warnings.warn(
        "fetch_dexscreener_ohlcv is deprecated; use fetch_geckoterminal_ohlcv",
        DeprecationWarning,
        stacklevel=2,
    )
    return await fetch_geckoterminal_ohlcv(symbol, timeframe=timeframe, limit=limit)


async def fetch_geckoterminal_ohlcv(
    symbol: str,
    timeframe: str = "1h",
    limit: int = 100,
) -> list | None:
    """Return OHLCV data for ``symbol`` from the GeckoTerminal API."""

    pair = symbol.replace("/", "_").lower()

    async with aiohttp.ClientSession() as session:
        async with session.get(
            f"https://api.geckoterminal.com/api/v2/search/pools?q={pair}",
            timeout=10,
        ) as resp:
            if resp.status == 404:
                logger.info("pair not available on GeckoTerminal: %s", symbol)
                return None
            resp.raise_for_status()
            data = await resp.json()

        pools = data.get("data") or []
        if not pools:
            logger.info("pair not available on GeckoTerminal: %s", symbol)
            return None

        pool_id = pools[0].get("id")
        vol = pools[0].get("attributes", {}).get("volume_usd")
        if pool_id is None or vol is None:
            logger.info("pair not available on GeckoTerminal: %s", symbol)
            return None

        async with session.get(
            f"https://api.geckoterminal.com/api/v2/pools/{pool_id}/ohlcv/{timeframe}?limit={limit}",
            timeout=10,
        ) as resp:
            if resp.status == 404:
                logger.info("pair not available on GeckoTerminal: %s", symbol)
                return None
            resp.raise_for_status()
            data = await resp.json()

    candles = data.get("data") or []

    result = []
    for c in candles[-limit:]:
        attrs = c.get("attributes", {})
        result.append(
            [
                int(attrs.get("timestamp", 0)),
                float(attrs.get("open", 0)),
                float(attrs.get("high", 0)),
                float(attrs.get("low", 0)),
                float(attrs.get("close", 0)),
                float(attrs.get("volume", 0)),
            ]
        )

    return result


async def fetch_geckoterminal_ohlcv(
    symbol: str,
    timeframe: str = "1h",
    limit: int = 100,
) -> tuple[list, float] | None:
    """Return OHLCV data and 24h volume for ``symbol`` from the GeckoTerminal API."""

    from urllib.parse import quote_plus

    query = quote_plus(symbol)
    search_url = (
        "https://api.geckoterminal.com/api/v2/search/pools"
        f"?query={query}&network=solana"
    )

    async with aiohttp.ClientSession() as session:
        async with session.get(search_url, timeout=10) as resp:
            if resp.status == 404:
                logger.info("pair not available on GeckoTerminal: %s", symbol)
                return None
            resp.raise_for_status()
            search_data = await resp.json()

        items = search_data.get("data") or []
        if not items:
            logger.info("pair not available on GeckoTerminal: %s", symbol)
            return None

        pool_id = str(items[0].get("id", ""))
        pool_addr = pool_id.split("_", 1)[-1]
        try:
            volume = float(
                items[0]
                .get("attributes", {})
                .get("volume_usd", {})
                .get("h24", 0.0)
            )
        except Exception:
            volume = 0.0

        ohlcv_url = (
            "https://api.geckoterminal.com/api/v2/networks/solana/pools/"
            f"{pool_addr}/ohlcv/{timeframe}?aggregate=1&limit={limit}"
        )

        async with session.get(ohlcv_url, timeout=10) as resp:
            resp.raise_for_status()
            data = await resp.json()

    candles = (
        (data.get("data") or {}).get("attributes", {}).get("ohlcv_list") or []
    )

    result: list = []
    for c in candles[-limit:]:
        result.append(
            [
                int(c[0]),
                float(c[1]),
                float(c[2]),
                float(c[3]),
                float(c[4]),
                float(c[5]),
            ]
        )

    return result, volume


async def fetch_order_book_async(
    exchange,
    symbol: str,
    depth: int = 2,
) -> dict | Exception:
    """Return order book snapshot for ``symbol`` with top ``depth`` levels."""

    if hasattr(exchange, "has") and not exchange.has.get("fetchOrderBook"):
        return {}

    try:
        if asyncio.iscoroutinefunction(getattr(exchange, "fetch_order_book", None)):
            return await asyncio.wait_for(
                exchange.fetch_order_book(symbol, limit=depth), OHLCV_TIMEOUT
            )
        return await asyncio.wait_for(
            asyncio.to_thread(exchange.fetch_order_book, symbol, depth),
            OHLCV_TIMEOUT,
        )
    except asyncio.CancelledError:
        raise
    except Exception as exc:  # pragma: no cover - network
        return exc


async def load_ohlcv_parallel(
    exchange,
    symbols: Iterable[str],
    timeframe: str = "1h",
    limit: int = 100,
    since_map: Dict[str, int] | None = None,
    use_websocket: bool = False,
    force_websocket_history: bool = False,
    max_concurrent: int | None = None,
    notifier: TelegramNotifier | None = None,
) -> Dict[str, list]:
    """Fetch OHLCV data for multiple symbols concurrently.

    Parameters
    ----------
    notifier : TelegramNotifier | None, optional
        If provided, failures will be sent using this notifier.
    """

    since_map = since_map or {}

    now = time.time()
    filtered_symbols: List[str] = []
    for s in symbols:
        info = failed_symbols.get(s)
        if not info:
            filtered_symbols.append(s)
            continue
        if info.get("disabled"):
            continue
        if now - info["time"] >= info["delay"]:
            filtered_symbols.append(s)
    symbols = filtered_symbols

    if not symbols:
        return {}

    if max_concurrent is not None:
        if not isinstance(max_concurrent, int) or max_concurrent < 1:
            raise ValueError("max_concurrent must be a positive integer or None")
        sem = asyncio.Semaphore(max_concurrent)
    elif SEMA is not None:
        sem = SEMA
    else:
        sem = None

    async def sem_fetch(sym: str):
        async def _fetch_and_sleep():
            data = await fetch_ohlcv_async(
                exchange,
                sym,
                timeframe=timeframe,
                limit=limit,
                since=since_map.get(sym),
                use_websocket=use_websocket,
                force_websocket_history=force_websocket_history,
            )
            rl = getattr(exchange, "rateLimit", None)
            if rl:
                await asyncio.sleep(rl / 1000)
            return data

        if sem:
            async with sem:
                return await _fetch_and_sleep()

        return await _fetch_and_sleep()

    tasks = [asyncio.create_task(sem_fetch(s)) for s in symbols]

    results = await asyncio.gather(*tasks, return_exceptions=True)

    if any(isinstance(r, asyncio.CancelledError) for r in results):
        for t in tasks:
            if not t.done():
                t.cancel()
        raise asyncio.CancelledError()

    data: Dict[str, list] = {}
    ex_id = getattr(exchange, "id", "unknown")
    mode = "websocket" if use_websocket else "REST"
    for sym, res in zip(symbols, results):
        if res is UNSUPPORTED_SYMBOL:
            continue
        if isinstance(res, asyncio.CancelledError):
            raise res
        if isinstance(res, asyncio.TimeoutError):
            logger.error(
                "Timeout loading OHLCV for %s on %s limit %d: %s",
                sym,
                timeframe,
                limit,
                res,
                exc_info=True,
            )
            msg = (
                f"Timeout loading OHLCV for {sym} on {ex_id} "
                f"(tf={timeframe} limit={limit} mode={mode})"
            )
            logger.error(msg)
            if notifier and STATUS_UPDATES:
                notifier.notify(
                    f"Timeout loading OHLCV for {sym} on {timeframe} limit {limit}"
                )
            info = failed_symbols.get(sym)
            delay = RETRY_DELAY
            count = 1
            disabled = False
            if info is not None:
                delay = min(info["delay"] * 2, MAX_RETRY_DELAY)
                count = info.get("count", 0) + 1
                disabled = info.get("disabled", False)
            if count >= MAX_OHLCV_FAILURES:
                disabled = True
                if not info or not info.get("disabled"):
                    logger.info("Disabling %s after %d OHLCV failures", sym, count)
            failed_symbols[sym] = {
                "time": time.time(),
                "delay": delay,
                "count": count,
                "disabled": disabled,
            }
            continue
        if (isinstance(res, Exception) and not isinstance(res, asyncio.CancelledError)) or not res:
            logger.error(
                "Failed to load OHLCV for %s on %s limit %d: %s",
                sym,
                timeframe,
                limit,
                res,
                exc_info=isinstance(res, Exception),
            )
            msg = (
                f"Failed to load OHLCV for {sym} on {ex_id} "
                f"(tf={timeframe} limit={limit} mode={mode}): {res}"
            )
            logger.error(msg)
            if notifier and STATUS_UPDATES:
                notifier.notify(
                    f"Failed to load OHLCV for {sym} on {timeframe} limit {limit}: {res}"
                )
            info = failed_symbols.get(sym)
            delay = RETRY_DELAY
            count = 1
            disabled = False
            if info is not None:
                delay = min(info["delay"] * 2, MAX_RETRY_DELAY)
                count = info.get("count", 0) + 1
                disabled = info.get("disabled", False)
            if count >= MAX_OHLCV_FAILURES:
                disabled = True
                if not info or not info.get("disabled"):
                    logger.info("Disabling %s after %d OHLCV failures", sym, count)
            failed_symbols[sym] = {
                "time": time.time(),
                "delay": delay,
                "count": count,
                "disabled": disabled,
            }
            continue
        if res and len(res[0]) > 6:
            res = [[c[0], c[1], c[2], c[3], c[4], c[6]] for c in res]
        data[sym] = res
        failed_symbols.pop(sym, None)
    return data


async def update_ohlcv_cache(
    exchange,
    cache: Dict[str, pd.DataFrame],
    symbols: Iterable[str],
    timeframe: str = "1h",
    limit: int = 100,
    use_websocket: bool = False,
    force_websocket_history: bool = False,
    config: Dict | None = None,
    max_concurrent: int | None = None,
    notifier: TelegramNotifier | None = None,
) -> Dict[str, pd.DataFrame]:
    """Update cached OHLCV DataFrames with new candles.

    Parameters
    ----------
    max_concurrent : int | None, optional
        Maximum number of concurrent OHLCV requests. ``None`` means no limit.
    """

    from crypto_bot.regime.regime_classifier import clear_regime_cache

    if max_concurrent is not None:
        if not isinstance(max_concurrent, int) or max_concurrent < 1:
            raise ValueError("max_concurrent must be a positive integer or None")

    global _last_snapshot_time
    config = config or {}
    snapshot_interval = config.get("ohlcv_snapshot_frequency_minutes", 1440) * 60
    now = time.time()
    snapshot_due = now - _last_snapshot_time >= snapshot_interval

    logger.info("Starting OHLCV update for timeframe %s", timeframe)

    since_map: Dict[str, int | None] = {}
    if snapshot_due:
        _last_snapshot_time = now
        limit = config.get("ohlcv_snapshot_limit", limit)
        since_map = {sym: None for sym in symbols}
    else:
        for sym in symbols:
            df = cache.get(sym)
            if df is not None and not df.empty:
                since_map[sym] = int(df["timestamp"].iloc[-1]) + 1
    now = time.time()
    filtered_symbols: List[str] = []
    for s in symbols:
        info = failed_symbols.get(s)
        if not info:
            filtered_symbols.append(s)
            continue
        if info.get("disabled"):
            continue
        if now - info["time"] >= info["delay"]:
            filtered_symbols.append(s)
    symbols = filtered_symbols
    if not symbols:
        return cache

    logger.info(
        "Fetching %d candles for %d symbols on %s",
        limit,
        len(symbols),
        timeframe,
    )

    data_map = await load_ohlcv_parallel(
        exchange,
        symbols,
        timeframe,
        limit,
        since_map,
        use_websocket,
        force_websocket_history,
        max_concurrent,
        notifier,
    )

    logger.info(
        "Fetched OHLCV for %d/%d symbols on %s",
        len([s for s in symbols if s in data_map]),
        len(symbols),
        timeframe,
    )

    for sym in symbols:
        data = data_map.get(sym)
        if not data:
            info = failed_symbols.get(sym)
            skip_retry = (
                info is not None
                and time.time() - info["time"] < info["delay"]
                and since_map.get(sym) is None
            )
            if skip_retry:
                continue
            failed_symbols.pop(sym, None)
            full = await load_ohlcv_parallel(
                exchange,
                [sym],
                timeframe,
                limit,
                None,
                use_websocket,
                force_websocket_history,
                max_concurrent,
                notifier,
            )
            data = full.get(sym)
            if data:
                failed_symbols.pop(sym, None)
        if data is None:
            continue
        df_new = pd.DataFrame(
            data, columns=["timestamp", "open", "high", "low", "close", "volume"]
        )
        changed = False
        if sym in cache and not cache[sym].empty:
            last_ts = cache[sym]["timestamp"].iloc[-1]
            df_new = df_new[df_new["timestamp"] > last_ts]
            if df_new.empty:
                continue
            cache[sym] = pd.concat([cache[sym], df_new], ignore_index=True)
            changed = True
        else:
            cache[sym] = df_new
            changed = True
        if changed:
            cache[sym]["return"] = cache[sym]["close"].pct_change()
            clear_regime_cache(sym, timeframe)
    logger.info("Completed OHLCV update for timeframe %s", timeframe)
    return cache


async def update_multi_tf_ohlcv_cache(
    exchange,
    cache: Dict[str, Dict[str, pd.DataFrame]],
    symbols: Iterable[str],
    config: Dict,
    limit: int = 100,
    use_websocket: bool = False,
    force_websocket_history: bool = False,
    max_concurrent: int | None = None,
    notifier: TelegramNotifier | None = None,
    min_volume_usd: float | None = None,
) -> Dict[str, Dict[str, pd.DataFrame]]:
    """Update OHLCV caches for multiple timeframes.

    Parameters
    ----------
    config : Dict
        Configuration containing a ``timeframes`` list.
    """
    from crypto_bot.regime.regime_classifier import clear_regime_cache

    tfs = config.get("timeframes", ["1h"])
    logger.info("Updating OHLCV cache for timeframes: %s", tfs)

    min_volume_usd = float(min_volume_usd or 0)

    for tf in tfs:
        logger.info("Starting update for timeframe %s", tf)
        tf_cache = cache.get(tf, {})

        cex_symbols = [s for s in symbols if not s.endswith("/USDC")]
        dex_symbols = [s for s in symbols if s.endswith("/USDC")]

        if cex_symbols:
            tf_cache = await update_ohlcv_cache(
                exchange,
                tf_cache,
                cex_symbols,
                timeframe=tf,
                limit=limit,
                use_websocket=use_websocket,
                force_websocket_history=force_websocket_history,
                max_concurrent=max_concurrent,
                notifier=notifier,
            )

        for sym in dex_symbols:
            try:
<<<<<<< HEAD
                data, vol = await fetch_geckoterminal_ohlcv(sym, timeframe=tf, limit=limit)
=======
                data = await fetch_geckoterminal_ohlcv(sym, timeframe=tf, limit=limit)
>>>>>>> 9f610ba4
            except Exception as exc:  # pragma: no cover - network
                logger.error("GeckoTerminal OHLCV error for %s: %s", sym, exc)
                continue
            if not data or vol < min_volume_usd:
                continue
            df_new = pd.DataFrame(
                data,
                columns=["timestamp", "open", "high", "low", "close", "volume"],
            )
            changed = False
            if sym in tf_cache and not tf_cache[sym].empty:
                last_ts = tf_cache[sym]["timestamp"].iloc[-1]
                df_new = df_new[df_new["timestamp"] > last_ts]
                if df_new.empty:
                    continue
                tf_cache[sym] = pd.concat([tf_cache[sym], df_new], ignore_index=True)
                changed = True
            else:
                tf_cache[sym] = df_new
                changed = True
            if changed:
                tf_cache[sym]["return"] = tf_cache[sym]["close"].pct_change()
                clear_regime_cache(sym, tf)

        cache[tf] = tf_cache
        logger.info("Finished update for timeframe %s", tf)

    return cache


async def update_regime_tf_cache(
    exchange,
    cache: Dict[str, Dict[str, pd.DataFrame]],
    symbols: Iterable[str],
    config: Dict,
    limit: int = 100,
    use_websocket: bool = False,
    force_websocket_history: bool = False,
    max_concurrent: int | None = None,
    notifier: TelegramNotifier | None = None,
    df_map: Dict[str, Dict[str, pd.DataFrame]] | None = None,
) -> Dict[str, Dict[str, pd.DataFrame]]:
    """Update OHLCV caches for regime detection timeframes."""
    regime_cfg = {**config, "timeframes": config.get("regime_timeframes", [])}
    tfs = regime_cfg["timeframes"]
    logger.info("Updating regime cache for timeframes: %s", tfs)

    missing_tfs: List[str] = []
    if df_map is not None:
        for tf in tfs:
            tf_data = df_map.get(tf)
            if tf_data is None:
                missing_tfs.append(tf)
                continue
            tf_cache = cache.setdefault(tf, {})
            for sym in symbols:
                df = tf_data.get(sym)
                if df is not None:
                    tf_cache[sym] = df
            cache[tf] = tf_cache
    else:
        missing_tfs = tfs

    if missing_tfs:
        fetch_cfg = {**regime_cfg, "timeframes": missing_tfs}
        cache = await update_multi_tf_ohlcv_cache(
            exchange,
            cache,
            symbols,
            fetch_cfg,
            limit=limit,
            use_websocket=use_websocket,
            force_websocket_history=force_websocket_history,
            max_concurrent=max_concurrent,
            notifier=notifier,
        )

    return cache<|MERGE_RESOLUTION|>--- conflicted
+++ resolved
@@ -1358,11 +1358,8 @@
 
         for sym in dex_symbols:
             try:
-<<<<<<< HEAD
                 data, vol = await fetch_geckoterminal_ohlcv(sym, timeframe=tf, limit=limit)
-=======
                 data = await fetch_geckoterminal_ohlcv(sym, timeframe=tf, limit=limit)
->>>>>>> 9f610ba4
             except Exception as exc:  # pragma: no cover - network
                 logger.error("GeckoTerminal OHLCV error for %s: %s", sym, exc)
                 continue
