from typing import Iterable, List, Dict
import asyncio
import inspect
import pandas as pd


async def load_kraken_symbols(
    exchange, exclude: Iterable[str] | None = None
) -> List[str]:
    """Return a list of active trading pairs on Kraken.

    Parameters
    ----------
    exchange : ccxt Exchange
        Exchange instance connected to Kraken.
    exclude : Iterable[str] | None
        Symbols to exclude from the result.
    """

    exclude_set = set(exclude or [])

    if asyncio.iscoroutinefunction(getattr(exchange, "load_markets", None)):
        markets = await exchange.load_markets()
    else:
        markets = await asyncio.to_thread(exchange.load_markets)

    symbols: List[str] = []
    for symbol, data in markets.items():
        if not data.get("active", True):
            continue
        if symbol in exclude_set:
            continue
        symbols.append(symbol)
    return symbols


async def fetch_ohlcv_async(
    exchange,
    symbol: str,
    timeframe: str = "1h",
    limit: int = 100,
    since: int | None = None,
    use_websocket: bool = False,
    force_websocket_history: bool = False,
) -> list | Exception:
    """Return OHLCV data for ``symbol`` using async I/O."""
    try:
        if use_websocket and hasattr(exchange, "watch_ohlcv"):
            params = inspect.signature(exchange.watch_ohlcv).parameters
            kwargs = {"symbol": symbol, "timeframe": timeframe, "limit": limit}
            if since is not None and "since" in params:
                kwargs["since"] = since
            data = await exchange.watch_ohlcv(**kwargs)
            if (
                limit
                and len(data) < limit
                and not force_websocket_history
                and hasattr(exchange, "fetch_ohlcv")
            ):
                if asyncio.iscoroutinefunction(getattr(exchange, "fetch_ohlcv", None)):
                    params_f = inspect.signature(exchange.fetch_ohlcv).parameters
                    kwargs_f = {"symbol": symbol, "timeframe": timeframe, "limit": limit}
                    if since is not None and "since" in params_f:
                        kwargs_f["since"] = since
                    return await exchange.fetch_ohlcv(**kwargs_f)
                params_f = inspect.signature(exchange.fetch_ohlcv).parameters
                kwargs_f = {"symbol": symbol, "timeframe": timeframe, "limit": limit}
                if since is not None and "since" in params_f:
                    kwargs_f["since"] = since
                return await asyncio.to_thread(exchange.fetch_ohlcv, **kwargs_f)
            return data
        if asyncio.iscoroutinefunction(getattr(exchange, "fetch_ohlcv", None)):
            params_f = inspect.signature(exchange.fetch_ohlcv).parameters
            kwargs_f = {"symbol": symbol, "timeframe": timeframe, "limit": limit}
            if since is not None and "since" in params_f:
                kwargs_f["since"] = since
            return await exchange.fetch_ohlcv(**kwargs_f)
        params_f = inspect.signature(exchange.fetch_ohlcv).parameters
        kwargs_f = {"symbol": symbol, "timeframe": timeframe, "limit": limit}
        if since is not None and "since" in params_f:
            kwargs_f["since"] = since
        return await asyncio.to_thread(exchange.fetch_ohlcv, **kwargs_f)
    except Exception as exc:  # pragma: no cover - network
        return exc


async def load_ohlcv_parallel(
    exchange,
    symbols: Iterable[str],
    timeframe: str = "1h",
    limit: int = 100,
    since_map: Dict[str, int] | None = None,
    use_websocket: bool = False,
    force_websocket_history: bool = False,
    max_concurrent: int | None = None,
) -> Dict[str, list]:
    """Fetch OHLCV data for multiple symbols concurrently.

<<<<<<< HEAD
    since_map = since_map or {}
    tasks = [
        fetch_ohlcv_async(
=======
    Parameters
    ----------
    max_concurrent : int | None, optional
        Maximum number of concurrent OHLCV requests. ``None`` means no limit.
    """

    sem = asyncio.Semaphore(max_concurrent) if max_concurrent else None

    async def sem_fetch(sym: str):
        if sem:
            async with sem:
                return await fetch_ohlcv_async(
                    exchange,
                    sym,
                    timeframe,
                    limit,
                    use_websocket,
                    force_websocket_history,
                )
        return await fetch_ohlcv_async(
>>>>>>> 29a570f0
            exchange,
            sym,
            timeframe,
            limit,
            since_map.get(s),
            use_websocket,
            force_websocket_history,
        )

    tasks = [asyncio.create_task(sem_fetch(s)) for s in symbols]

    results = await asyncio.gather(*tasks, return_exceptions=True)

    data: Dict[str, list] = {}
    for sym, res in zip(symbols, results):
        if isinstance(res, Exception):
            continue
        if res and len(res[0]) > 6:
            res = [[c[0], c[1], c[2], c[3], c[4], c[6]] for c in res]
        data[sym] = res
    return data


async def update_ohlcv_cache(
    exchange,
    cache: Dict[str, pd.DataFrame],
    symbols: Iterable[str],
    timeframe: str = "1h",
    limit: int = 100,
    use_websocket: bool = False,
    force_websocket_history: bool = False,
) -> Dict[str, pd.DataFrame]:
    """Update cached OHLCV DataFrames with new candles."""

    since_map: Dict[str, int] = {}
    for sym in symbols:
        df = cache.get(sym)
        if df is not None and not df.empty:
            since_map[sym] = int(df["timestamp"].iloc[-1])

    data_map = await load_ohlcv_parallel(
        exchange,
        symbols,
        timeframe,
        limit,
        since_map,
        use_websocket,
        force_websocket_history,
    )

    for sym in symbols:
        data = data_map.get(sym)
        if not data:
            full = await load_ohlcv_parallel(
                exchange,
                [sym],
                timeframe,
                limit,
                None,
                use_websocket,
                force_websocket_history,
            )
            data = full.get(sym)
        if data is None:
            continue
        df_new = pd.DataFrame(
            data, columns=["timestamp", "open", "high", "low", "close", "volume"]
        )
        if sym in cache and not cache[sym].empty:
            last_ts = cache[sym]["timestamp"].iloc[-1]
            df_new = df_new[df_new["timestamp"] > last_ts]
            if df_new.empty:
                continue
            cache[sym] = pd.concat([cache[sym], df_new], ignore_index=True)
        else:
            cache[sym] = df_new
    return cache<|MERGE_RESOLUTION|>--- conflicted
+++ resolved
@@ -96,11 +96,9 @@
 ) -> Dict[str, list]:
     """Fetch OHLCV data for multiple symbols concurrently.
 
-<<<<<<< HEAD
     since_map = since_map or {}
     tasks = [
         fetch_ohlcv_async(
-=======
     Parameters
     ----------
     max_concurrent : int | None, optional
@@ -121,7 +119,6 @@
                     force_websocket_history,
                 )
         return await fetch_ohlcv_async(
->>>>>>> 29a570f0
             exchange,
             sym,
             timeframe,
