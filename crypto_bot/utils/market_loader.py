"""Utilities for loading trading symbols and fetching OHLCV data."""

from typing import Any, Dict, Optional, List, Iterable, Deque
from dataclasses import dataclass
import asyncio
import inspect
import time
import os
from pathlib import Path
from datetime import datetime, timezone
import yaml
import pandas as pd
import numpy as np
import aiohttp
import base58
import contextlib
import logging
from tenacity import (
    retry,
    stop_after_attempt,
    wait_exponential,
    before_log,
    before_sleep_log,
)

try:  # pragma: no cover - optional dependency
    import ccxt.pro as ccxt  # type: ignore
except Exception:  # pragma: no cover - fall back to standard ccxt
    import ccxt  # type: ignore

try:  # optional redis for caching
    import redis  # type: ignore
except Exception:  # pragma: no cover - redis optional
    redis = None

from .gecko import gecko_request
from .token_registry import (
    TOKEN_MINTS,
    get_mint_from_gecko,
    fetch_from_helius,
)
from crypto_bot.strategy.evaluator import get_stream_evaluator, StreamEvaluator
from crypto_bot.strategy.registry import load_enabled
from .logger import LOG_DIR, setup_logger
from .constants import NON_SOLANA_BASES
from crypto_bot.data.locks import timeframe_lock, TF_LOCKS as _TF_LOCKS

try:  # optional dependency
    from .telegram import TelegramNotifier
except Exception:  # pragma: no cover - optional
    TelegramNotifier = Any


def utc_now_ms() -> int:
    """Return current UTC time in milliseconds."""
    return int(time.time() * 1000)


def iso_utc(ms: int) -> str:
    """Return an ISO 8601 UTC timestamp for ``ms`` milliseconds."""
    return datetime.fromtimestamp(ms / 1000, tz=timezone.utc).isoformat()
 
 
async def get_kraken_listing_date(symbol: str) -> Optional[int]:
    """Return Kraken listing timestamp for *symbol*.

    This is a lightweight placeholder used in tests; production code may
    provide a more complete implementation elsewhere."""

    return None


_last_snapshot_time = 0

logger = setup_logger(__name__, LOG_DIR / "bot.log")

UNSUPPORTED_SYMBOLS: set[str] = {
    "AIBTC/EUR",
    "AIBTC/USD",
}
"""Symbols that consistently fail to load OHLCV data.

Extend this set to skip additional markets without making network
requests.
"""

_UNSUPPORTED_LOGGED: set[str] = set()


def _log_unsupported(symbol: str) -> None:
    if symbol not in _UNSUPPORTED_LOGGED:
        logger.debug("Skipping unsupported symbol %s", symbol)
        _UNSUPPORTED_LOGGED.add(symbol)

# Base suffixes that indicate a synthetic or index pair when appended to
# another asset (e.g. ``AIBTC/USD`` represents the AI/BTC index).
_SYNTH_SUFFIXES = {"BTC", "ETH", "USD", "EUR", "USDT"}


def is_synthetic_symbol(symbol: str) -> bool:
    """Return ``True`` if *symbol* appears to be a synthetic/index pair."""

    base, _, _ = symbol.partition("/")
    base = base.upper()
    return any(base.endswith(sfx) and base != sfx for sfx in _SYNTH_SUFFIXES)


def is_supported_symbol(symbol: str) -> bool:
    """Return ``True`` if *symbol* should be processed for OHLCV."""

    return symbol not in UNSUPPORTED_SYMBOLS and not is_synthetic_symbol(symbol)

async def _maybe_enqueue_eval(symbol: str, timeframe: str, cache: Dict[str, Dict[str, pd.DataFrame]], config: Dict[str, Any]) -> None:
    if timeframe not in ("1m", "5m"):
        return
    try:
        if warmup_reached_for(symbol, timeframe, cache, config):
            logger.info("OHLCV[%s] warmup met for %s \u2192 enqueue for evaluation", timeframe, symbol)
            ctx = {"timeframes": ["1m", "5m"], "symbol": symbol}
            try:
                evaluator = get_stream_evaluator()
            except Exception:
                return
            await evaluator.enqueue(symbol, ctx)
    except Exception:
        pass

failed_symbols: Dict[str, Dict[str, Any]] = {}
# Track WebSocket OHLCV failures per symbol
WS_FAIL_COUNTS: Dict[str, int] = {}
RETRY_DELAY = 300
MAX_RETRY_DELAY = 3600
# Default timeout when fetching OHLCV data
OHLCV_TIMEOUT = 60
# Default timeout when fetching OHLCV data over WebSocket
WS_OHLCV_TIMEOUT = 60
# REST requests occasionally face Cloudflare delays up to a minute
REST_OHLCV_TIMEOUT = 90
# Number of consecutive failures allowed before disabling a symbol
MAX_OHLCV_FAILURES = 10
MAX_WS_LIMIT = 500
CONFIG_PATH = Path(__file__).resolve().parents[1] / "config.yaml"
STATUS_UPDATES = True
SEMA: asyncio.Semaphore | None = None
# Per-timeframe locks are provided by crypto_bot.data.locks

# Shared StreamEvaluator instance set by main
STREAM_EVALUATOR: StreamEvaluator | None = None
_WARMED_UP: set[str] = set()

# Redis settings
REDIS_TTL = 3600  # cache expiry in seconds
_REDIS_URL: str | None = None
_REDIS_CONN: Any | None = None

def _get_redis_conn(url: str | None):
    """Return Redis connection for ``url`` if available."""
    global _REDIS_URL, _REDIS_CONN
    if not url or redis is None or not hasattr(redis, "Redis"):
        return None
    if _REDIS_CONN is None or url != _REDIS_URL:
        try:
            if hasattr(redis.Redis, "from_url"):
                _REDIS_CONN = redis.Redis.from_url(url)
            else:  # pragma: no cover - older redis package
                _REDIS_CONN = redis.Redis()
            _REDIS_URL = url
        except Exception:
            _REDIS_CONN = None
    return _REDIS_CONN


def set_stream_evaluator(ev: StreamEvaluator | None) -> None:
    """Assign global StreamEvaluator used for streaming symbol evaluation."""
    global STREAM_EVALUATOR
    STREAM_EVALUATOR = ev


def warmup_reached_for(
    symbol: str,
    timeframe: str,
    cache: Dict[str, Dict[str, pd.DataFrame]],
    config: Dict,
) -> bool:
    """Return ``True`` if 1m and 5m warmup requirements are met for ``symbol``."""
    warmup_map = config.get("warmup_candles", {}) or {}
    for tf in ("1m", "5m"):
        required = int(warmup_map.get(tf, 1))
        df = cache.get(tf, {}).get(symbol)
        if df is None or len(df) < required:
            return False
    return True

# Mapping of common symbols to CoinGecko IDs for OHLC fallback
COINGECKO_IDS = {
    "BTC": "bitcoin",
    "ETH": "ethereum",
    "SOL": "solana",
}

# Cache GeckoTerminal pool addresses and metadata per symbol
# Mapping: symbol -> (pool_addr, volume, reserve, price, limit)
GECKO_POOL_CACHE: dict[str, tuple[str, float, float, float, int]] = {}
GECKO_SEMAPHORE = asyncio.Semaphore(10)
# Track symbols that don't exist on GeckoTerminal to avoid repeated lookups
GECKO_UNAVAILABLE: set[str] = set()

# Batch queues for OHLCV updates keyed by request parameters
_OHLCV_BATCH_QUEUES: Dict[tuple, asyncio.Queue] = {}
_OHLCV_BATCH_TASKS: Dict[tuple, asyncio.Task] = {}


@dataclass
class _OhlcvBatchRequest:
    exchange: Any
    cache: Dict[str, pd.DataFrame]
    symbols: List[str]
    timeframe: str
    limit: int
    start_since: int | None
    use_websocket: bool
    force_websocket_history: bool
    config: Dict
    max_concurrent: int | None
    notifier: TelegramNotifier | None
    priority_symbols: List[str] | None
    future: asyncio.Future


async def _ohlcv_batch_worker(
    key: tuple,
    queue: asyncio.Queue,
    batch_size: int,
    delay: float,
) -> None:
    """Process queued OHLCV requests."""
    if not isinstance(batch_size, int) or batch_size < 1:
        logger.warning(
            "Invalid batch_size %r passed to _ohlcv_batch_worker; using 1",
            batch_size,
        )
        batch_size = 1
    try:
        while True:
            try:
                first: _OhlcvBatchRequest = await asyncio.wait_for(queue.get(), timeout=5)
            except asyncio.TimeoutError:
                if queue.empty():
                    break
                continue

            reqs = [first]
            start = time.monotonic()
            while len(reqs) < batch_size:
                timeout = delay - (time.monotonic() - start)
                if timeout <= 0:
                    break
                try:
                    reqs.append(await asyncio.wait_for(queue.get(), timeout=timeout))
                except asyncio.TimeoutError:
                    break

            union_symbols: List[str] = []
            union_priority: List[str] = []
            for r in reqs:
                union_symbols.extend(r.symbols)
                if r.priority_symbols:
                    union_priority.extend(r.priority_symbols)
            # Deduplicate while preserving order
            seen = set()
            union_symbols = [s for s in union_symbols if not (s in seen or seen.add(s))]
            seen_p = set()
            union_priority = [
                s for s in union_priority if s in union_symbols and not (s in seen_p or seen_p.add(s))
            ]

            base = reqs[0]
            try:
                cache = await _update_ohlcv_cache_inner(
                    base.exchange,
                    base.cache,
                    union_symbols,
                    timeframe=base.timeframe,
                    limit=base.limit,
                    start_since=base.start_since,
                    use_websocket=base.use_websocket,
                    force_websocket_history=base.force_websocket_history,
                    config=base.config,
                    max_concurrent=base.max_concurrent,
                    notifier=base.notifier,
                    priority_symbols=union_priority,
                )
            except Exception as e:  # pragma: no cover - defensive
                logger.exception(
                    "OHLCV worker: failed on timeframe=%s (batch size=%s). Continuing. Error: %s",
                    base.timeframe,
                    len(union_symbols),
                    e,
                )
                cache = base.cache

            for r in reqs:
                if r.cache is not cache:
                    for s in r.symbols:
                        if s in cache:
                            r.cache[s] = cache[s]
                if not r.future.done():
                    r.future.set_result(r.cache)
                queue.task_done()
    finally:
        _OHLCV_BATCH_TASKS.pop(key, None)

# Valid characters for Solana addresses
BASE58_ALPHABET = "123456789ABCDEFGHJKLMNPQRSTUVWXYZabcdefghijkmnopqrstuvwxyz"

# Quote currencies eligible for Coinbase fallback
SUPPORTED_USD_QUOTES = {"USD", "USDC", "USDT"}

def _is_valid_base_token(token: str) -> bool:
    """Return ``True`` if ``token`` is known or looks like a Solana mint."""
    token_upper = token.upper()
    if token_upper in NON_SOLANA_BASES:
        return False
    if token_upper in TOKEN_MINTS:
        return True
    if not isinstance(token, str):
        return False
    if not (32 <= len(token) <= 44):
        return False
    try:
        return len(base58.b58decode(token)) == 32 and all(
            c in BASE58_ALPHABET for c in token
        )
    except Exception:
        return False


def configure(
    ohlcv_timeout: int | float | None = None,
    max_failures: int | None = None,
    max_ws_limit: int | None = None,
    status_updates: bool | None = None,
    ws_ohlcv_timeout: int | float | None = None,
    rest_ohlcv_timeout: int | float | None = None,
    max_concurrent: int | None = None,
    gecko_limit: int | None = None,
) -> None:
    """Configure module-wide settings."""
    global OHLCV_TIMEOUT, MAX_OHLCV_FAILURES, MAX_WS_LIMIT, STATUS_UPDATES, SEMA, GECKO_SEMAPHORE
    try:
        with open(CONFIG_PATH) as f:
            cfg = yaml.safe_load(f) or {}
    except Exception:
        cfg = {}
    if ohlcv_timeout is None:
        cfg_val = cfg.get("ohlcv_timeout")
        if cfg_val is not None:
            ohlcv_timeout = cfg_val
    if max_failures is None:
        cfg_val = cfg.get("max_ohlcv_failures")
        if cfg_val is not None:
            max_failures = cfg_val
    if max_ws_limit is None:
        cfg_val = cfg.get("max_ws_limit")
        if cfg_val is not None:
            max_ws_limit = cfg_val
    if max_concurrent is None:
        cfg_val = cfg.get("max_concurrent_ohlcv")
        if cfg_val is not None:
            max_concurrent = cfg_val
    if ohlcv_timeout is not None:
        try:
            val = max(1, int(ohlcv_timeout))
            OHLCV_TIMEOUT = val
            WS_OHLCV_TIMEOUT = val
            REST_OHLCV_TIMEOUT = val
        except (TypeError, ValueError):
            logger.warning(
                "Invalid ohlcv_timeout %s; using default %s",
                ohlcv_timeout,
                OHLCV_TIMEOUT,
            )
    if ws_ohlcv_timeout is not None:
        try:
            WS_OHLCV_TIMEOUT = max(1, int(ws_ohlcv_timeout))
        except (TypeError, ValueError):
            logger.warning(
                "Invalid WS_OHLCV_TIMEOUT %s; using default %s",
                ws_ohlcv_timeout,
                WS_OHLCV_TIMEOUT,
            )
    if rest_ohlcv_timeout is not None:
        try:
            REST_OHLCV_TIMEOUT = max(1, int(rest_ohlcv_timeout))
        except (TypeError, ValueError):
            logger.warning(
                "Invalid REST_OHLCV_TIMEOUT %s; using default %s",
                rest_ohlcv_timeout,
                REST_OHLCV_TIMEOUT,
            )
    if max_failures is not None:
        try:
            MAX_OHLCV_FAILURES = max(1, int(max_failures))
        except (TypeError, ValueError):
            logger.warning(
                "Invalid MAX_OHLCV_FAILURES %s; using default %s",
                max_failures,
                MAX_OHLCV_FAILURES,
            )
    if max_ws_limit is not None:
        try:
            MAX_WS_LIMIT = max(1, int(max_ws_limit))
        except (TypeError, ValueError):
            logger.warning(
                "Invalid MAX_WS_LIMIT %s; using default %s",
                max_ws_limit,
                MAX_WS_LIMIT,
            )
    if status_updates is not None:
        STATUS_UPDATES = bool(status_updates)
    if max_concurrent is not None:
        try:
            val = int(max_concurrent)
            if val < 1:
                raise ValueError
            SEMA = asyncio.Semaphore(val)
        except (TypeError, ValueError):
            logger.warning(
                "Invalid max_concurrent %s; disabling semaphore", max_concurrent
            )
            SEMA = None

    if gecko_limit is not None:
        try:
            val = int(gecko_limit)
            if val < 1:
                raise ValueError
            GECKO_SEMAPHORE = asyncio.Semaphore(val)
        except (TypeError, ValueError):
            logger.warning("Invalid gecko_limit %s; using default", gecko_limit)


def is_symbol_type(pair_info: dict, allowed: List[str]) -> bool:
    """Return ``True`` if ``pair_info`` matches one of the ``allowed`` types.

    The heuristic checks common CCXT fields like ``type`` and boolean flags
    (``spot``, ``future``, ``swap``) along with nested ``info`` metadata.  If no
    explicit type can be determined, a pair is treated as ``spot`` by default.
    """

    allowed_set = {t.lower() for t in allowed}

    market_type = str(pair_info.get("type", "")).lower()
    if market_type:
        return market_type in allowed_set

    for key in ("spot", "future", "swap", "option"):
        if pair_info.get(key) and key in allowed_set:
            return True

    info = pair_info.get("info", {}) or {}
    asset_class = str(info.get("assetClass", "")).lower()
    if asset_class:
        if asset_class in allowed_set:
            return True
        if asset_class in ("perpetual", "swap") and "swap" in allowed_set:
            return True
        if asset_class in ("future", "futures") and "future" in allowed_set:
            return True

    contract_type = str(info.get("contractType", "")).lower()
    if contract_type:
        if contract_type in allowed_set:
            return True
        if "perp" in contract_type and "swap" in allowed_set:
            return True

    # default to spot if no derivative hints are present
    if "spot" in allowed_set:
        derivative_keys = (
            "future",
            "swap",
            "option",
            "expiry",
            "contract",
            "settlement",
        )
        if not any(k in pair_info for k in derivative_keys) and not any(
            k in info for k in derivative_keys
        ):
            return True

    return False


def timeframe_seconds(exchange, timeframe: str) -> int:
    """Return timeframe length in seconds."""
    if hasattr(exchange, "parse_timeframe"):
        try:
            return int(exchange.parse_timeframe(timeframe))
        except Exception:
            pass
    unit = timeframe[-1]
    value = int(timeframe[:-1])
    if unit == "s":
        return value
    if unit == "m":
        return value * 60
    if unit == "h":
        return value * 3600
    if unit == "d":
        return value * 86400
    if unit == "w":
        return value * 604800
    if unit == "M":
        return value * 2592000
    raise ValueError(f"Unknown timeframe {timeframe}")


def gecko_timeframe_parts(timeframe: str) -> tuple[str, int]:
    """Return (path, aggregate) for GeckoTerminal OHLCV requests."""
    unit = timeframe[-1]
    value = int(timeframe[:-1]) if timeframe[:-1].isdigit() else 1
    if unit == "m":
        return "minute", value
    if unit == "h":
        return "hour", value
    if unit == "d":
        return "day", value
    return timeframe, 1


async def _call_with_retry(func, *args, timeout=None, **kwargs):
    """Call ``func`` with fixed back-off on 520/522 errors."""

    attempts = 3
    delays = [5, 10, 20]
    for attempt in range(attempts):
        try:
            if timeout is not None:
                return await asyncio.wait_for(
                    asyncio.shield(func(*args, **kwargs)), timeout
                )
            return await func(*args, **kwargs)
        except asyncio.CancelledError:
            raise
        except (ccxt.ExchangeError, ccxt.NetworkError) as exc:
            if (
                getattr(exc, "http_status", None) in (520, 522)
                and attempt < attempts - 1
            ):
                await asyncio.sleep(delays[min(attempt, len(delays) - 1)])
                continue
            raise




async def load_kraken_symbols(
    exchange,
    exclude: Iterable[str] | None = None,
    config: Dict | None = None,
) -> List[str] | None:
    """Return a list of active trading pairs on Kraken.

    Parameters
    ----------
    exchange : ccxt Exchange
        Exchange instance connected to Kraken.
    exclude : Iterable[str] | None
        Symbols to exclude from the result.
    """

    exclude_set = set(exclude or [])
    if config and "exchange_market_types" in config:
        allowed_types = set(config["exchange_market_types"])
    else:
        allowed_types = set(getattr(exchange, "exchange_market_types", []))
        if not allowed_types:
            allowed_types = {"spot"}

    markets = None
    if getattr(exchange, "has", {}).get("fetchMarketsByType"):
        fetcher = getattr(exchange, "fetch_markets_by_type", None) or getattr(
            exchange, "fetchMarketsByType", None
        )
        if fetcher:
            markets = {}
            for m_type in allowed_types:
                try:
                    if asyncio.iscoroutinefunction(fetcher):
                        fetched = await fetcher(m_type)
                    else:
                        fetched = await asyncio.to_thread(fetcher, m_type)
                except TypeError:
                    params = {"type": m_type}
                    if asyncio.iscoroutinefunction(fetcher):
                        fetched = await fetcher(params)
                    else:
                        fetched = await asyncio.to_thread(fetcher, params)
                except Exception as exc:  # pragma: no cover - safety
                    logger.warning("fetch_markets_by_type failed: %s", exc)
                    continue
                if isinstance(fetched, dict):
                    for sym, info in fetched.items():
                        info.setdefault("type", m_type)
                        markets[sym] = info
                elif isinstance(fetched, list):
                    for info in fetched:
                        sym = info.get("symbol")
                        if sym:
                            info.setdefault("type", m_type)
                            markets[sym] = info
    if markets is None:
        if asyncio.iscoroutinefunction(getattr(exchange, "load_markets", None)):
            markets = await exchange.load_markets()
        else:
            markets = await asyncio.to_thread(exchange.load_markets)

    df = pd.DataFrame.from_dict(markets, orient="index")
    df.index.name = "symbol"
    if "symbol" in df.columns:
        df.drop(columns=["symbol"], inplace=True)
    df.reset_index(inplace=True)

    df["active"] = df.get("active", True).fillna(True)
    df["reason"] = None
    df.loc[~df["active"], "reason"] = "inactive"

    mask_type = df.apply(lambda r: is_symbol_type(r.to_dict(), allowed_types), axis=1)
    df.loc[df["reason"].isna() & ~mask_type, "reason"] = (
        "type mismatch ("
        + df.get("type", "unknown").fillna("unknown").astype(str)
        + ")"
    )

    # Restrict to commonly traded quotes on Kraken
    allowed_quotes = {"USD", "USDT", "EUR"}
    quotes = df.get("quote", "").astype(str).str.upper()
    mask_quote = quotes.isin(allowed_quotes)
    df.loc[df["reason"].isna() & ~mask_quote, "reason"] = "disallowed_quote"

    df.loc[df["reason"].isna() & df["symbol"].isin(exclude_set), "reason"] = "excluded"

    mask_synth = df["symbol"].apply(is_synthetic_symbol)
    df.loc[df["reason"].isna() & mask_synth, "reason"] = "synthetic"
    synth_count = int((df["reason"] == "synthetic").sum())

    symbols: List[str] = []
    for row in df.itertuples():
        if row.reason:
            logger.debug("Skipping symbol %s: %s", row.symbol, row.reason)
        else:
            logger.debug("Including symbol %s", row.symbol)
            symbols.append(row.symbol)

    if not symbols:
        logger.warning("No active trading pairs were discovered")
        return None

    logger.info("%d active Kraken pairs discovered", len(symbols))
    if synth_count:
        logger.info("Excluded %d synthetic/index pairs", synth_count)

    return symbols


async def _fetch_ohlcv_async_inner(
    exchange,
    symbol: str,
    timeframe: str = "1h",
    limit: int = 100,
    since: int | None = None,
    use_websocket: bool = False,
    force_websocket_history: bool = False,
) -> list | Exception:
    """Internal helper for :func:`fetch_ohlcv_async`."""

    if hasattr(exchange, "has") and not exchange.has.get("fetchOHLCV"):
        ex_id = getattr(exchange, "id", "unknown")
        logger.debug("Skipping %s: OHLCV not supported on %s", symbol, ex_id)
        return []
    if getattr(exchange, "timeframes", None) and timeframe not in getattr(
        exchange, "timeframes", {}
    ):
        ex_id = getattr(exchange, "id", "unknown")
        logger.warning("Timeframe %s not supported on %s", timeframe, ex_id)
        return []

    if not is_supported_symbol(symbol):
        logger.debug("Skipping %s: OHLCV not supported", symbol)
        return []

    if use_websocket or force_websocket_history:
        logger.debug(
            "Websocket flags set for %s but functionality is disabled; using REST",
            symbol,
        )

    if timeframe in ("4h", "1d"):
        use_websocket = False


    try:
        if hasattr(exchange, "markets"):
            markets = getattr(exchange, "markets", {})
            if not markets and hasattr(exchange, "load_markets"):
                try:
                    if asyncio.iscoroutinefunction(
                        getattr(exchange, "load_markets", None)
                    ):
                        markets = await exchange.load_markets()
                    else:
                        markets = await asyncio.to_thread(exchange.load_markets)
                except Exception as exc:
                    logger.warning("load_markets failed: %s", exc)
            if markets and symbol not in markets:
                _log_unsupported(symbol)
                return []
            market_id = markets.get(symbol, {}).get("id", symbol)
        else:
            market_id = symbol

        if limit > 0:
            data_all: list = []
            orig_limit = limit
            while limit > 0:
                req_limit = min(limit, 720)
                params = {"symbol": market_id, "timeframe": timeframe, "limit": req_limit}
                if since is not None:
                    params["since"] = since
                if asyncio.iscoroutinefunction(getattr(exchange, "fetch_ohlcv", None)):
                    batch = await _call_with_retry(
                        exchange.fetch_ohlcv,
                        timeout=REST_OHLCV_TIMEOUT,
                        **params,
                    )
                else:
                    batch = await _call_with_retry(
                        asyncio.to_thread,
                        exchange.fetch_ohlcv,
                        **params,
                        timeout=REST_OHLCV_TIMEOUT,
                    )
                data_all.extend(batch)
                limit -= len(batch)
                if len(batch) < req_limit:
                    break
                since = batch[-1][0] + timeframe_seconds(exchange, timeframe) * 1000
            if (
                since is not None
                and len(data_all) < orig_limit
                and hasattr(exchange, "fetch_ohlcv")
            ):
                logger.info(
                    "Incomplete OHLCV for %s: got %d of %d",
                    symbol,
                    len(data_all),
                    orig_limit,
                )
                kwargs_r = {"symbol": symbol, "timeframe": timeframe, "limit": orig_limit}
                try:
                    if asyncio.iscoroutinefunction(exchange.fetch_ohlcv):
                        data_r = await _call_with_retry(
                            exchange.fetch_ohlcv,
                            timeout=REST_OHLCV_TIMEOUT,
                            **kwargs_r,
                        )
                    else:
                        data_r = await _call_with_retry(
                            asyncio.to_thread,
                            exchange.fetch_ohlcv,
                            timeout=REST_OHLCV_TIMEOUT,
                            **kwargs_r,
                        )
                except asyncio.CancelledError:
                    raise
                if len(data_r) > len(data_all):
                    data_all = data_r
            return data_all
        if asyncio.iscoroutinefunction(getattr(exchange, "fetch_ohlcv", None)):
            params_f = inspect.signature(exchange.fetch_ohlcv).parameters
            kwargs_f = {"symbol": symbol, "timeframe": timeframe, "limit": limit}
            if since is not None and "since" in params_f:
                kwargs_f["since"] = since
            try:
                data = await _call_with_retry(
                    exchange.fetch_ohlcv,
                    timeout=REST_OHLCV_TIMEOUT,
                    **kwargs_f,
                )
            except asyncio.CancelledError:
                raise
            expected = limit
            if since is not None:
                try:
                    tf_sec = timeframe_seconds(exchange, timeframe)
                    now_ms = utc_now_ms()
                    expected = min(limit, int((now_ms - since) // (tf_sec * 1000)) + 1)
                except Exception:
                    pass
            if len(data) < expected:
                logger.info(
                    "Incomplete OHLCV for %s: got %d of %d",
                    symbol,
                    len(data),
                    expected,
                )
            if since is not None:
                try:
                    kwargs_r = {
                        "symbol": symbol,
                        "timeframe": timeframe,
                        "limit": limit,
                    }
                    try:
                        data_r = await _call_with_retry(
                            exchange.fetch_ohlcv,
                            timeout=REST_OHLCV_TIMEOUT,
                            **kwargs_r,
                        )
                    except asyncio.CancelledError:
                        raise
                    if len(data_r) > len(data):
                        data = data_r
                except Exception:
                    pass
            if (
                len(data) < expected
                and since is not None
                and hasattr(exchange, "fetch_trades")
            ):
                try:
                    trades_data = await fetch_ohlcv_from_trades(
                        exchange,
                        symbol,
                        timeframe,
                        since,
                        limit,
                    )
                    if len(trades_data) > len(data):
                        data = trades_data
                except Exception:
                    pass
            return data
        params_f = inspect.signature(exchange.fetch_ohlcv).parameters
        kwargs_f = {"symbol": symbol, "timeframe": timeframe, "limit": limit}
        if since is not None and "since" in params_f:
            kwargs_f["since"] = since
        try:
            data = await _call_with_retry(
                asyncio.to_thread,
                exchange.fetch_ohlcv,
                **kwargs_f,
                timeout=REST_OHLCV_TIMEOUT,
            )
        except asyncio.CancelledError:
            raise
        expected = limit
        if since is not None:
            try:
                tf_sec = timeframe_seconds(exchange, timeframe)
                now_ms = utc_now_ms()
                expected = min(limit, int((now_ms - since) // (tf_sec * 1000)) + 1)
            except Exception:
                pass
        if len(data) < expected:
            logger.info(
                "Incomplete OHLCV for %s: got %d of %d",
                symbol,
                len(data),
                expected,
            )
            if since is not None:
                try:
                    kwargs_r = {
                        "symbol": symbol,
                        "timeframe": timeframe,
                        "limit": limit,
                    }
                    try:
                        data_r = await _call_with_retry(
                            asyncio.to_thread,
                            exchange.fetch_ohlcv,
                            **kwargs_r,
                            timeout=REST_OHLCV_TIMEOUT,
                        )
                    except asyncio.CancelledError:
                        raise
                    if len(data_r) > len(data):
                        data = data_r
                except Exception:
                    pass
        if (
            len(data) < expected
            and since is not None
            and hasattr(exchange, "fetch_trades")
        ):
            try:
                trades_data = await fetch_ohlcv_from_trades(
                    exchange,
                    symbol,
                    timeframe,
                    since,
                    limit,
                )
                if len(trades_data) > len(data):
                    data = trades_data
            except Exception:
                pass
        return data
    except asyncio.TimeoutError as exc:
        ex_id = getattr(exchange, "id", "unknown")
        logger.error(
            "REST OHLCV timeout for %s on %s (tf=%s limit=%s): %s",
            symbol,
            ex_id,
            timeframe,
            limit,
            exc,
            exc_info=False,
        )
        return []
    except asyncio.CancelledError:
        raise
    except Exception as exc:  # pragma: no cover - network
        return exc


async def fetch_ohlcv_async(
    exchange,
    symbol: str,
    timeframe: str = "1h",
    limit: int = 100,
    since: int | None = None,
    use_websocket: bool = False,
    force_websocket_history: bool = False,
) -> list | Exception:
    """Return OHLCV data for ``symbol`` with simple retries."""

    if not is_supported_symbol(symbol):
        _log_unsupported(symbol)
        return []

    for attempt in range(3):
        try:
            return await _fetch_ohlcv_async_inner(
                exchange,
                symbol,
                timeframe=timeframe,
                limit=limit,
                since=since,
                use_websocket=use_websocket,
                force_websocket_history=force_websocket_history,
            )
        except Exception as exc:
            if attempt == 2:
                raise
            logger.warning(
                "OHLCV fetch retry %d for %s: %s",
                attempt + 1,
                symbol,
                exc,
            )
            await asyncio.sleep(2 ** attempt)
    return []

async def fetch_order_book_async(
    exchange,
    symbol: str,
    depth: int = 2,
) -> dict | Exception:
    """Return order book snapshot for ``symbol`` with top ``depth`` levels."""

    if hasattr(exchange, "has") and not exchange.has.get("fetchOrderBook"):
        return {}

    try:
        if asyncio.iscoroutinefunction(getattr(exchange, "fetch_order_book", None)):
            return await asyncio.wait_for(
                exchange.fetch_order_book(symbol, limit=depth), OHLCV_TIMEOUT
            )
        return await asyncio.wait_for(
            asyncio.to_thread(exchange.fetch_order_book, symbol, depth),
            OHLCV_TIMEOUT,
        )
    except asyncio.CancelledError:
        raise
    except Exception as exc:  # pragma: no cover - network
        return exc


async def fetch_ohlcv_from_trades(
    exchange,
    symbol: str,
    timeframe: str,
    since: int | None,
    limit: int,
) -> list:
    if hasattr(exchange, "has") and not exchange.has.get("fetchTrades"):
        return []

    fetch_fn = getattr(exchange, "fetch_trades", None)
    if fetch_fn is None:
        return []

    params = inspect.signature(fetch_fn).parameters
    kwargs = {"symbol": symbol, "limit": limit * 100}
    if since is not None and "since" in params:
        kwargs["since"] = since

    try:
        if asyncio.iscoroutinefunction(fetch_fn):
            trades = await _call_with_retry(
                fetch_fn, timeout=REST_OHLCV_TIMEOUT, **kwargs
            )
        else:
            trades = await _call_with_retry(
                asyncio.to_thread,
                fetch_fn,
                **kwargs,
                timeout=REST_OHLCV_TIMEOUT,
            )
    except asyncio.CancelledError:
        raise
    except Exception:
        return []

    if not trades:
        return []

    tf_ms = timeframe_seconds(exchange, timeframe) * 1000
    trades.sort(key=lambda t: t[0])

    ohlcv: list[list] = []
    bucket = trades[0][0] - trades[0][0] % tf_ms
    open_price = high = low = close = float(trades[0][1])
    volume = float(trades[0][2]) if len(trades[0]) > 2 else 0.0

    for t in trades[1:]:
        ts = int(t[0])
        price = float(t[1])
        amount = float(t[2]) if len(t) > 2 else 0.0
        b = ts - ts % tf_ms
        if b != bucket:
            ohlcv.append([bucket, open_price, high, low, close, volume])
            if len(ohlcv) >= limit:
                return ohlcv[:limit]
            bucket = b
            open_price = high = low = close = price
            volume = amount
        else:
            high = max(high, price)
            low = min(low, price)
            close = price
            volume += amount

    ohlcv.append([bucket, open_price, high, low, close, volume])
    return ohlcv[:limit]


async def load_ohlcv(
    exchange,
    symbol: str,
    timeframe: str = "1m",
    limit: int = 100,
    mode: str = "rest",
    **kwargs,
) -> list:
    """Load OHLCV data via REST with basic retries.

    ``mode`` is retained for backward compatibility but ignored. On a
    successful call it sleeps for one second to respect exchange rate limits.
    Any exception containing ``"429"`` triggers a 60 second sleep before the
    request is retried.
    """

    markets = getattr(exchange, "markets", None)
    if markets is not None:
        if not markets and hasattr(exchange, "load_markets"):
            try:
                if asyncio.iscoroutinefunction(exchange.load_markets):
                    markets = await exchange.load_markets()
                else:
                    markets = await asyncio.to_thread(exchange.load_markets)
            except Exception as exc:  # pragma: no cover - best effort
                logger.warning("load_markets failed: %s", exc)
        if markets and symbol not in markets:
            _log_unsupported(symbol)
            return []
        market_id = markets.get(symbol, {}).get("id", symbol)
    else:
        market_id = symbol

    while True:
        try:
            fetch_fn = getattr(exchange, "fetch_ohlcv")
            if asyncio.iscoroutinefunction(fetch_fn):
                data = await fetch_fn(
                    market_id, timeframe=timeframe, limit=limit, **kwargs
                )
            else:  # pragma: no cover - synchronous fallback
                data = await asyncio.to_thread(
                    fetch_fn, market_id, timeframe, limit, **kwargs
                )
            await asyncio.sleep(1)
            return data
        except Exception as exc:
            if "429" in str(exc):
                await asyncio.sleep(60)
                continue
            await asyncio.sleep(1)
async def load_ohlcv_parallel(
    exchange,
    symbols: Iterable[str],
    timeframe: str = "1h",
    limit: int = 100,
    since_map: Dict[str, int] | None = None,
    use_websocket: bool = False,
    force_websocket_history: bool = False,
    max_concurrent: int | None = None,
    notifier: TelegramNotifier | None = None,
    priority_symbols: Iterable[str] | None = None,
) -> Dict[str, list]:
    """Fetch OHLCV data for multiple symbols concurrently.

    Parameters
    ----------
    notifier : TelegramNotifier | None, optional
        If provided, failures will be sent using this notifier.
    """
    if use_websocket or force_websocket_history:
        logger.debug(
            "Websocket parameters ignored in load_ohlcv_parallel; using REST"
        )

    since_map = since_map or {}

    data: Dict[str, list] = {}
    symbols = list(symbols)
    unsupported = [s for s in symbols if not is_supported_symbol(s)]
    for s in unsupported:
        _log_unsupported(s)
        data[s] = []
    symbols = [s for s in symbols if is_supported_symbol(s)]

    markets = getattr(exchange, "markets", None)
    if markets is not None:
        if not markets and hasattr(exchange, "load_markets"):
            try:
                if asyncio.iscoroutinefunction(exchange.load_markets):
                    markets = await exchange.load_markets()
                else:
                    markets = await asyncio.to_thread(exchange.load_markets)
            except Exception as exc:
                logger.warning("load_markets failed: %s", exc)
        missing = [s for s in symbols if s not in markets]
        for s in missing:
            _log_unsupported(s)
            data[s] = []
        symbols = [s for s in symbols if s in markets]

    if not symbols:
        return data

    now = time.time()
    filtered_symbols: List[str] = []
    for s in symbols:
        info = failed_symbols.get(s)
        if not info:
            filtered_symbols.append(s)
            continue
        if info.get("disabled"):
            continue
        if now - info["time"] >= info["delay"]:
            filtered_symbols.append(s)
    symbols = filtered_symbols

    if priority_symbols:
        prio_list: List[str] = []
        seen: set[str] = set()
        for s in priority_symbols:
            if s in symbols and s not in seen:
                prio_list.append(s)
                seen.add(s)
        symbols = prio_list + [s for s in symbols if s not in seen]

    if not symbols:
        return data

    if max_concurrent is not None:
        if not isinstance(max_concurrent, int) or max_concurrent < 1:
            raise ValueError("max_concurrent must be a positive integer or None")
        sem = asyncio.Semaphore(max_concurrent)
    elif SEMA is not None:
        sem = SEMA
    else:
        sem = None

    async def sem_fetch(sym: str):
        async def _fetch_and_sleep():
            kwargs_l = {}
            since_val = since_map.get(sym)
            if since_val is not None:
                kwargs_l["since"] = since_val
            data = await load_ohlcv(
                exchange,
                sym,
                timeframe=timeframe,
                limit=limit,
                mode="rest",
                **kwargs_l,
            )
            rl = getattr(exchange, "rateLimit", None)
            if rl:
                await asyncio.sleep(rl / 1000)
            return data

        if sem:
            async with sem:
                return await _fetch_and_sleep()

        return await _fetch_and_sleep()

    tasks = [asyncio.create_task(sem_fetch(s)) for s in symbols]

    results = await asyncio.gather(*tasks, return_exceptions=True)

    if any(isinstance(r, asyncio.CancelledError) for r in results):
        for t in tasks:
            if not t.done():
                t.cancel()
        raise asyncio.CancelledError()

    ex_id = getattr(exchange, "id", "unknown")
    mode = "REST"
    for sym, res in zip(symbols, results):
        if isinstance(res, asyncio.CancelledError):
            raise res
        if isinstance(res, asyncio.TimeoutError):
            logger.error(
                "Timeout loading OHLCV for %s on %s limit %d: %s",
                sym,
                timeframe,
                limit,
                res,
                exc_info=True,
            )
            msg = (
                f"Timeout loading OHLCV for {sym} on {ex_id} "
                f"(tf={timeframe} limit={limit} mode={mode})"
            )
            logger.error(msg)
            if notifier and STATUS_UPDATES:
                notifier.notify(
                    f"Timeout loading OHLCV for {sym} on {timeframe} limit {limit}"
                )
            info = failed_symbols.get(sym)
            delay = RETRY_DELAY
            count = 1
            disabled = False
            if info is not None:
                delay = min(info["delay"] * 2, MAX_RETRY_DELAY)
                count = info.get("count", 0) + 1
                disabled = info.get("disabled", False)
            if count >= MAX_OHLCV_FAILURES:
                disabled = True
                if not info or not info.get("disabled"):
                    logger.info("Disabling %s after %d OHLCV failures", sym, count)
            failed_symbols[sym] = {
                "time": time.time(),
                "delay": delay,
                "count": count,
                "disabled": disabled,
            }
            continue
        if (
            isinstance(res, Exception) and not isinstance(res, asyncio.CancelledError)
        ) or not res:
            logger.error(
                "Failed to load OHLCV for %s on %s limit %d: %s",
                sym,
                timeframe,
                limit,
                res,
                exc_info=isinstance(res, Exception),
            )
            msg = (
                f"Failed to load OHLCV for {sym} on {ex_id} "
                f"(tf={timeframe} limit={limit} mode={mode}): {res}"
            )
            logger.error(msg)
            if notifier and STATUS_UPDATES:
                notifier.notify(
                    f"Failed to load OHLCV for {sym} on {timeframe} limit {limit}: {res}"
                )
            info = failed_symbols.get(sym)
            status = getattr(res, "http_status", getattr(res, "status", None))
            delay = 60 if status == 429 else RETRY_DELAY
            count = 1
            disabled = False
            if info is not None:
                delay = 60 if status == 429 else min(info["delay"] * 2, MAX_RETRY_DELAY)
                count = info.get("count", 0) + 1
                disabled = info.get("disabled", False)
            if count >= MAX_OHLCV_FAILURES:
                disabled = True
                if not info or not info.get("disabled"):
                    logger.info("Disabling %s after %d OHLCV failures", sym, count)
            failed_symbols[sym] = {
                "time": time.time(),
                "delay": delay,
                "count": count,
                "disabled": disabled,
            }
            continue
        if res and len(res[0]) > 6:
            res = [[c[0], c[1], c[2], c[3], c[4], c[6]] for c in res]
        data[sym] = res
        failed_symbols.pop(sym, None)
    return data


async def _update_ohlcv_cache_inner(
    exchange,
    cache: Dict[str, pd.DataFrame],
    symbols: Iterable[str],
    timeframe: str = "1h",
    limit: int = 100,
    start_since: int | None = None,
    use_websocket: bool = False,
    force_websocket_history: bool = False,
    config: Dict | None = None,
    max_concurrent: int | None = None,
    notifier: TelegramNotifier | None = None,
    priority_symbols: Iterable[str] | None = None,
) -> Dict[str, pd.DataFrame]:
    """Update cached OHLCV DataFrames with new candles.

    Parameters
    ----------
    max_concurrent : int | None, optional
        Maximum number of concurrent OHLCV requests. ``None`` means no limit.
    start_since : int | None, optional
        When provided, fetch data starting from this timestamp in milliseconds.
    """

    try:  # pragma: no cover - optional regime dependency
        from crypto_bot.regime.regime_classifier import clear_regime_cache
    except Exception:  # pragma: no cover - optional
        clear_regime_cache = lambda *_a, **_k: None

    # Redis warm cache
    redis_conn = _get_redis_conn((config or {}).get("redis_url"))
    if redis_conn:
        for sym in symbols:
            try:
                raw = redis_conn.get(f"ohlcv:{sym}:{timeframe}")
            except Exception:
                raw = None
            if raw:
                try:
                    if isinstance(raw, bytes):
                        raw = raw.decode()
                    cache[sym] = pd.read_json(raw, orient="split")
                except Exception:
                    pass

    # Use the provided limit without enforcing a fixed minimum
    limit = int(limit)
    # Request the number of candles specified by the caller

    if max_concurrent is not None:
        if not isinstance(max_concurrent, int) or max_concurrent < 1:
            raise ValueError("max_concurrent must be a positive integer or None")

    global _last_snapshot_time
    config = config or {}
    snapshot_interval = config.get("ohlcv_snapshot_frequency_minutes", 1440) * 60
    now = time.time()
    snapshot_due = now - _last_snapshot_time >= snapshot_interval

    logger.info("Starting OHLCV update for timeframe %s", timeframe)

    since_map: Dict[str, int | None] = {}
    if start_since is not None:
        tf_sec = timeframe_seconds(exchange, timeframe)
        needed = int((utc_now_ms() - start_since) // (tf_sec * 1000)) + 1
        limit = max(limit, needed)
        since_map = {sym: start_since for sym in symbols}
        snapshot_due = False
    elif snapshot_due:
        _last_snapshot_time = now
        limit = max(config.get("ohlcv_snapshot_limit", limit), limit)
        since_map = {sym: None for sym in symbols}
    else:
        for sym in symbols:
            df = cache.get(sym)
            if df is not None and not df.empty:
                # convert cached second timestamps to milliseconds for ccxt
                since_map[sym] = int(df["timestamp"].iloc[-1]) * 1000 + 1
            elif start_since is not None:
                since_map[sym] = start_since
    now = time.time()
    filtered_symbols: List[str] = []
    for s in symbols:
        info = failed_symbols.get(s)
        if not info:
            filtered_symbols.append(s)
            continue
        if info.get("disabled"):
            continue
        if now - info["time"] >= info["delay"]:
            filtered_symbols.append(s)
    symbols = filtered_symbols
    if not symbols:
        return cache

    logger.info(
        "Fetching %d candles for %d symbols on %s",
        limit,
        len(symbols),
        timeframe,
    )

    t0 = time.time()
    data_map: Dict[str, list] = {s: [] for s in symbols}
    remaining = limit
    curr_since = since_map.copy()
    while remaining > 0:
        req_limit = min(remaining, 720)
        batch = await load_ohlcv_parallel(
            exchange,
            symbols,
            timeframe,
            req_limit,
            curr_since,
            use_websocket=use_websocket,
            force_websocket_history=force_websocket_history,
            max_concurrent=max_concurrent,
            notifier=notifier,
            priority_symbols=priority_symbols,
        )
        for sym, rows in batch.items():
            if rows:
                data_map[sym].extend(rows)
                last_ts = rows[-1][0]
                curr_since[sym] = last_ts + timeframe_seconds(exchange, timeframe) * 1000
        if all(len(batch.get(sym, [])) < req_limit for sym in symbols):
            break
        remaining -= req_limit

    count_ok = sum(1 for rows in data_map.values() if rows)
    logger.info(
        "Fetched OHLCV for %d/%d symbols on %s in %.1fs",
        count_ok,
        len(symbols),
        timeframe,
        time.time() - t0,
    )

    for sym in symbols:
        data = data_map.get(sym)
        if not data:
            info = failed_symbols.get(sym)
            skip_retry = (
                info is not None
                and time.time() - info["time"] < info["delay"]
                and since_map.get(sym) is None
            )
            if skip_retry:
                continue
            failed_symbols.pop(sym, None)
            full = await load_ohlcv_parallel(
                exchange,
                [sym],
                timeframe,
                limit,
                None,
                use_websocket=use_websocket,
                force_websocket_history=force_websocket_history,
                max_concurrent=max_concurrent,
                notifier=notifier,
                priority_symbols=priority_symbols,
            )
            data = full.get(sym)
            if data:
                failed_symbols.pop(sym, None)
        if data is None:
            continue
        df_new = pd.DataFrame(
            data, columns=["timestamp", "open", "high", "low", "close", "volume"]
        )
        tf_sec = timeframe_seconds(None, timeframe)

        if df_new is None or df_new.empty or "timestamp" not in df_new.columns:
            logger.info(
                "OHLCV: no new data for %s @ %s; keeping existing cache", sym, timeframe
            )
            continue

        df_new["timestamp"] = pd.to_numeric(df_new["timestamp"], errors="coerce")
        df_new = df_new.dropna(subset=["timestamp"])
        if df_new.empty:
            logger.info(
                "OHLCV: non-numeric/empty timestamps for %s @ %s; skipping update",
                sym,
                timeframe,
            )
            continue

        unit = "ms" if df_new["timestamp"].max() > 1e12 else "s"
        df_new["timestamp"] = pd.to_datetime(df_new["timestamp"], unit=unit, utc=True)
        df_new = df_new.sort_values("timestamp").drop_duplicates("timestamp", keep="last")
        df_new = (
            df_new.set_index("timestamp")
            .resample(f"{tf_sec}s")
            .agg({"open": "first", "high": "max", "low": "min", "close": "last", "volume": "sum"})
            .ffill()
            .reset_index()
        )
        df_new["timestamp"] = df_new["timestamp"].astype(int) // 10 ** 9
        frac = config.get("min_history_fraction", 0.5)
        try:
            frac_val = float(frac)
        except (TypeError, ValueError):
            frac_val = 0.5
        min_candles_required = int(limit * frac_val)
        if len(df_new) < min_candles_required:
            since_val = since_map.get(sym)
            retry = await load_ohlcv_parallel(
                exchange,
                [sym],
                timeframe,
                limit * 2,
                {sym: since_val},
                use_websocket=False,
                force_websocket_history=force_websocket_history,
                max_concurrent=max_concurrent,
                notifier=notifier,
                priority_symbols=priority_symbols,
            )
            retry_data = retry.get(sym)
            if retry_data and len(retry_data) > len(data):
                data = retry_data
                df_new = pd.DataFrame(
                    data,
                    columns=["timestamp", "open", "high", "low", "close", "volume"],
                )
            if len(df_new) < min_candles_required:
                logger.warning(
                    "Skipping %s: only %d/%d candles",
                    sym,
                    len(df_new),
                    limit,
                )
                continue
        changed = False
        if sym in cache and not cache[sym].empty:
            last_ts = cache[sym]["timestamp"].iloc[-1]
            df_new = df_new[df_new["timestamp"] > last_ts]
            if df_new.empty:
                continue
            cache[sym] = pd.concat([cache[sym], df_new], ignore_index=True)
            changed = True
        else:
            cache[sym] = df_new
            changed = True
        if changed:
            cache[sym] = cache[sym].tail(limit).reset_index(drop=True)
            cache[sym]["return"] = cache[sym]["close"].pct_change()
            clear_regime_cache(sym, timeframe)
            if redis_conn:
                try:
                    redis_conn.setex(
                        f"ohlcv:{sym}:{timeframe}",
                        REDIS_TTL,
                        cache[sym].to_json(orient="split"),
                    )
                except Exception:
                    pass
    logger.info("Completed OHLCV update for timeframe %s", timeframe)
    return cache


# --- Additional helpers ----------------------------------------------------


async def fetch_coingecko_ohlc(symbol: str, days: int = 1) -> List[List[float]] | None:
    """Return OHLC data from CoinGecko for ``symbol``.

    The returned rows follow the CCXT OHLCV format with volume set to ``0`` as
    the CoinGecko endpoint does not provide volume information.
    """

    base, _, quote = symbol.partition("/")
    coin_id = COINGECKO_IDS.get(base.upper())
    if not coin_id:
        return None
    url = f"https://api.coingecko.com/api/v3/coins/{coin_id}/ohlc"
    params = {"vs_currency": quote.lower(), "days": days}
    try:
        data = await gecko_request(url, params=params)
        return [
            [int(row[0]), float(row[1]), float(row[2]), float(row[3]), float(row[4]), 0.0]
            for row in data
        ]
    except Exception:
        return None


async def fetch_dex_ohlcv(
    exchange,
    symbol: str,
    timeframe: str = "1h",
    limit: int = 100,
    min_volume_usd: float | int = 0,
    gecko_res: Any | None = None,
    use_gecko: bool = True,
) -> List[List[float]] | None:
    """Fetch OHLCV data for DEX tokens with several fallbacks."""

    if min_volume_usd:
        logger.debug(
            "min_volume_usd parameter is deprecated and ignored (value=%s)",
            min_volume_usd,
        )

    if gecko_res:
        return gecko_res[0] if isinstance(gecko_res, tuple) else gecko_res

    base, _, quote = symbol.partition("/")
    quote = quote.upper()

    # Try CoinGecko for known USD-quoted pairs
    if use_gecko and quote in SUPPORTED_USD_QUOTES:
        data = await fetch_coingecko_ohlc(symbol)
        if data:
            return data

        # Fallback to Coinbase if available
        try:
            if hasattr(ccxt, "coinbase"):
                cb = ccxt.coinbase()
                return await load_ohlcv(cb, symbol, timeframe=timeframe, limit=limit)
        except Exception:
            pass

    # Final fallback: use the provided exchange
    try:
        return await load_ohlcv(
            exchange, symbol, timeframe=timeframe, limit=limit
        )
    except Exception:
        return None


# --- Back-compat: GeckoTerminal OHLCV wrapper using CCXT (real fetch, no stubs) ---
from typing import Optional, Any, List
import os

try:
    import ccxt  # type: ignore
except Exception:
    ccxt = None


def fetch_geckoterminal_ohlcv(
    symbol: str,
    timeframe: str = "1h",
    since: Optional[int] = None,
    limit: int = 500,
    exchange: Any = None,
) -> List[List[float]]:
    """
    Compatibility wrapper for older code paths that expected a GeckoTerminal OHLCV loader.
    This uses CCXT to fetch OHLCV from the active exchange (or the provided `exchange`).
    Returns CCXT-standard rows: [timestamp_ms, open, high, low, close, volume].
    """
    if exchange is not None and hasattr(exchange, "fetch_ohlcv"):
        return exchange.fetch_ohlcv(symbol, timeframe=timeframe, since=since, limit=limit)

    if ccxt is None:
        raise RuntimeError(
            "ccxt is required for OHLCV fetching. Install ccxt or pass an exchange instance."
        )

    # Choose exchange from ENV (fallback to kraken, which supports OHLCV for many pairs)
    ex_name = os.environ.get("EXCHANGE", "kraken").lower()
    ex_cls = getattr(ccxt, ex_name, None) or getattr(ccxt, "kraken")
    ex = ex_cls({"enableRateLimit": True})
    return ex.fetch_ohlcv(symbol, timeframe=timeframe, since=since, limit=limit)


async def update_ohlcv_cache(
    exchange,
    cache: Dict[str, pd.DataFrame],
    symbols: Iterable[str],
    timeframe: str = "1h",
    limit: int = 100,
    start_since: int | None = None,
    use_websocket: bool = False,
    force_websocket_history: bool = False,
    config: Dict | None = None,
    max_concurrent: int | None = None,
    notifier: TelegramNotifier | None = None,
    batch_size: int | None = None,
    priority_symbols: Iterable[str] | None = None,
) -> Dict[str, pd.DataFrame]:
    """Batch OHLCV updates for multiple calls."""

    config = config or {}
    backfill_map = config.get("backfill_days", {}) or {}
    warmup_map = config.get("warmup_candles", {}) or {}
    now_ms = utc_now_ms()
    if start_since is not None:
        bf_days = backfill_map.get(timeframe)
        if bf_days is not None:
            cutoff = now_ms - int(float(bf_days) * 86400000)
            if start_since < cutoff:
                logger.info(
                    "Clamping backfill for %s to %d days (%s)",
                    timeframe,
                    bf_days,
                    iso_utc(cutoff),
                )
                start_since = cutoff
    warmup = warmup_map.get(timeframe)
    if warmup is not None and limit > int(warmup):
        logger.info(
            "Clamping warmup candles for %s to %d (was %d)",
            timeframe,
            warmup,
            limit,
        )
        limit = int(warmup)
    delay = 0.5
    size = (
        batch_size
        if batch_size is not None
        else config.get("ohlcv_batch_size", 3)
    )
    if size is None:
        cfg_size = config.get("ohlcv_batch_size")
        if isinstance(batch_size, int) and batch_size >= 1:
            size = batch_size
        elif isinstance(cfg_size, int) and cfg_size >= 1:
            size = cfg_size
        else:
            if batch_size is not None or cfg_size is not None:
                logger.warning(
                    "Invalid ohlcv_batch_size %r; defaulting to 3",
                    batch_size if batch_size is not None else cfg_size,
                )
            else:
                logger.warning("ohlcv_batch_size not set; defaulting to 3")
            size = 3
    key = (
        timeframe,
        limit,
        start_since,
        use_websocket,
        force_websocket_history,
        max_concurrent,
    )

    req = _OhlcvBatchRequest(
        exchange,
        cache,
        list(symbols),
        timeframe,
        limit,
        start_since,
        use_websocket,
        force_websocket_history,
        config,
        max_concurrent,
        notifier,
        list(priority_symbols) if priority_symbols else None,
        asyncio.get_running_loop().create_future(),
    )

    queue = _OHLCV_BATCH_QUEUES.setdefault(key, asyncio.Queue())
    await queue.put(req)

    if key not in _OHLCV_BATCH_TASKS or _OHLCV_BATCH_TASKS[key].done():
        _OHLCV_BATCH_TASKS[key] = asyncio.create_task(
            _ohlcv_batch_worker(key, queue, size, delay)
        )

    return await req.future


async def update_multi_tf_ohlcv_cache(
    exchange,
    cache: Dict[str, Dict[str, pd.DataFrame]],
    symbols: Iterable[str],
    config: Dict,
    limit: int = 100,
    start_since: int | None = None,
    use_websocket: bool = False,
    force_websocket_history: bool = False,
    max_concurrent: int | None = None,
    notifier: TelegramNotifier | None = None,
    priority_queue: Deque[str] | None = None,
    batch_size: int | None = None,
) -> Dict[str, Dict[str, pd.DataFrame]]:
    """Update OHLCV caches for multiple timeframes.

    Parameters
    ----------
    config : Dict
        Configuration containing a ``timeframes`` list.
    start_since : int | None, optional
        When provided, fetch historical data starting from this timestamp
        in milliseconds when no cached data is available.
    """
    try:  # pragma: no cover - optional regime dependency
        from crypto_bot.regime.regime_classifier import clear_regime_cache
    except Exception:  # pragma: no cover - optional
        clear_regime_cache = lambda *_a, **_k: None

    limit = int(limit)
    # Use the limit provided by the caller

    # Ensure warmup candles satisfy strategy indicator lookbacks. This will
    # either raise the configured warmup or disable strategies requiring more
    # history, depending on ``data.auto_raise_warmup``.
    load_enabled(config)

    def add_priority(data: list, symbol: str) -> None:
        """Push ``symbol`` to ``priority_queue`` if volume spike detected."""
        if priority_queue is None or vol_thresh is None or not data:
            return
        try:
            vols = np.array([row[5] for row in data], dtype=float)
            mean = float(np.mean(vols)) if len(vols) else 0.0
            std = float(np.std(vols))
            if std <= 0:
                return
            z_max = float(np.max((vols - mean) / std))
            if z_max > vol_thresh:
                priority_queue.appendleft(symbol)
        except Exception:
            return

    tfs = config.get("timeframes", ["1h"])
    supported = getattr(exchange, "timeframes", None)
    if supported:
        unsupported = [tf for tf in tfs if tf not in supported]
        if unsupported:
            logger.info(
                "Skipping unsupported timeframes on %s: %s",
                getattr(exchange, "id", "unknown"),
                unsupported,
            )
        tfs = [tf for tf in tfs if tf in supported]
    logger.info("Updating OHLCV cache for timeframes: %s", tfs)
    if not tfs:
        return cache

    min_volume_usd = float(config.get("min_volume_usd", 0) or 0)
    vol_thresh = config.get("bounce_scalper", {}).get("vol_zscore_threshold")

    symbols = list(symbols)
    priority_syms: list[str] = []
    if priority_queue is not None:
        seen: set[str] = set()
        while priority_queue:
            sym = priority_queue.popleft()
            if sym in symbols and sym not in seen:
                priority_syms.append(sym)
                seen.add(sym)

    for tf in tfs:
        lock = timeframe_lock(tf)
        if lock.locked():
            logger.info("Skip: %s update already running.", tf)
            continue
        async with lock:
            logger.info("Starting OHLCV update for timeframe %s", tf)
            tf_cache = cache.get(tf, {})

            now_ms = utc_now_ms()
            tf_sec = timeframe_seconds(exchange, tf)
            dynamic_limits: dict[str, int] = {}
            snapshot_cap = int(config.get("ohlcv_snapshot_limit", limit))
            max_cap = min(snapshot_cap, 720)

            backfill_map = config.get("backfill_days", {}) or {}
            warmup_map = config.get("warmup_candles", {}) or {}
            tf_start = start_since
            bf_days = backfill_map.get(tf)
            if tf_start is not None and bf_days is not None:
                cutoff = now_ms - int(float(bf_days) * 86400000)
                if tf_start < cutoff:
                    logger.info(
                        "Clamping backfill for %s to %d days (%s)",
                        tf,
                        bf_days,
                        iso_utc(cutoff),
                    )
                    tf_start = cutoff
            tf_limit = int(limit)
            needed: int | None = None
            if tf_start is not None:
                needed = int((now_ms - tf_start) // (tf_sec * 1000)) + 1
                tf_limit = max(tf_limit, needed)
            warmup = warmup_map.get(tf)
            if warmup is not None and tf_limit > int(warmup):
                logger.info(
                    "Clamping warmup candles for %s to %d (was %d)",
                    tf,
                    warmup,
                    tf_limit,
                )
                tf_limit = int(warmup)
            tf_start_since = tf_start
            if needed is not None and tf_limit < needed:
                logger.info(
                    "Warmup limit %d smaller than requested range %d for %s; dropping start_since",
                    tf_limit,
                    needed,
                    tf,
                )
                tf_start_since = None

            concurrency = int(config.get("listing_date_concurrency", 5) or 0)
            semaphore = asyncio.Semaphore(concurrency) if concurrency > 0 else None

            async def _fetch_listing(sym: str) -> tuple[str, int | None]:
                if semaphore is not None:
                    async with semaphore:
                        ts = await get_kraken_listing_date(sym)
                else:
                    ts = await get_kraken_listing_date(sym)
                return sym, ts

            start_list = time.perf_counter()
            tasks = [asyncio.create_task(_fetch_listing(sym)) for sym in symbols]
            results = await asyncio.gather(*tasks, return_exceptions=True)
            for sym, res in zip(symbols, results):
                if isinstance(res, Exception):
                    logger.exception(
                        "OHLCV task failed for %s @ %s: %s",
                        sym,
                        tf,
                        res,
                    )
                    continue
                _, listing_ts = res
                if listing_ts and 0 < listing_ts <= now_ms:
                    age_ms = now_ms - listing_ts
                    tf_sec = timeframe_seconds(exchange, tf)
                    hist_candles = age_ms // (tf_sec * 1000)
                    if hist_candles <= 0:
                        continue
                    if hist_candles > snapshot_cap * 1000:
                        logger.info(
                            "Skipping OHLCV history for %s on %s (age %d candles)",
                            sym,
                            tf,
                            hist_candles,
                        )
                        continue
                    dynamic_limits[sym] = int(min(hist_candles, max_cap))
            logger.debug(
                "listing date fetch for %d symbols took %.2fs",
                len(symbols),
                time.perf_counter() - start_list,
            )

            cex_symbols: list[str] = []
            dex_symbols: list[str] = []
            for s in symbols:
                sym = s
                base, _, quote = s.partition("/")
                is_solana = quote.upper() == "USDC" and base.upper() not in NON_SOLANA_BASES
                if is_solana:
                    dex_symbols.append(sym)
                else:
                    if "coinbase" in getattr(exchange, "id", "") and "/USDC" in sym:
                        mapped = sym.replace("/USDC", "/USD")
                        if mapped not in getattr(exchange, "symbols", []):
                            continue  # skip unsupported pair
                        sym = mapped
                    cex_symbols.append(sym)

            if priority_syms:
                prio_set = set(priority_syms)
                cex_symbols = [s for s in priority_syms if s in cex_symbols] + [s for s in cex_symbols if s not in prio_set]
                dex_symbols = [s for s in priority_syms if s in dex_symbols] + [s for s in dex_symbols if s not in prio_set]

            if cex_symbols:
                if tf_start_since is None:
                    groups: Dict[int, list[str]] = {}
                    for sym in cex_symbols:
                        sym_limit = dynamic_limits.get(sym, tf_limit)
                        groups.setdefault(int(sym_limit), []).append(sym)
                    for lim, syms in groups.items():
                        curr_limit = tf_limit
                        if lim < tf_limit:
                            for s in syms:
                                logger.info(
                                    "Adjusting limit for %s on %s to %d", s, tf, lim
                                )
                            curr_limit = lim
                        tf_cache = await update_ohlcv_cache(
                            exchange,
                            tf_cache,
                            syms,
                            timeframe=tf,
                            limit=curr_limit,
                            config={
                                "min_history_fraction": 0,
                                "ohlcv_batch_size": config.get("ohlcv_batch_size"),
                            },
                            batch_size=batch_size,
                            start_since=tf_start_since,
                            use_websocket=use_websocket,
                            force_websocket_history=force_websocket_history,
                            max_concurrent=max_concurrent,
                            notifier=notifier,
                            priority_symbols=priority_syms,
                        )
                else:
                    from crypto_bot.main import update_df_cache

                    for sym in cex_symbols:
                        batches: list = []
                        current_since = tf_start_since
                        sym_total = min(tf_limit, dynamic_limits.get(sym, tf_limit))
                        if sym_total < tf_limit:
                            logger.info(
                                "Adjusting limit for %s on %s to %d", sym, tf, sym_total
                            )
                        remaining = sym_total
                        while remaining > 0:
                            req = min(remaining, 1000)
                            data = await load_ohlcv(
                                exchange,
                                sym,
                                timeframe=tf,
                                limit=req,
                                mode="rest",
                                since=current_since,
                                force_websocket_history=force_websocket_history,
                            )
                            if not data or isinstance(data, Exception):
                                break
                            batches.extend(data)
                            remaining -= len(data)
                            if len(data) < req:
                                break
                            current_since = data[-1][0] + 1

                        if not batches:
                            logger.info(
                                "OHLCV: empty or missing 'timestamp' for %s @ %s; skipping update.",
                                sym,
                                tf,
                            )
                            continue

                        df_new = pd.DataFrame(
                            batches,
                            columns=["timestamp", "open", "high", "low", "close", "volume"],
                        )
                        tf_sec = timeframe_seconds(None, tf)

                        # Guard for empty/malformed OHLCV responses.
                        if df_new is None or df_new.empty or "timestamp" not in df_new.columns:
                            logger.info(
                                "OHLCV: empty or missing 'timestamp' for %s @ %s; skipping update.",
                                sym,
                                tf,
                            )
                            continue

                        # Coerce and validate the first timestamp safely (avoid out-of-bounds on iloc[0]).
                        try:
                            ts0 = pd.to_numeric(df_new["timestamp"].iloc[0], errors="coerce")
                        except Exception:
                            ts0 = None

                        if ts0 is None or pd.isna(ts0):
                            logger.info(
                                "OHLCV: first timestamp is NaN/invalid for %s @ %s; skipping update.",
                                sym,
                                tf,
                            )
                            continue

                        # Robust unit detection:
                        if ts0 > 1e14:
                            unit = "ns"
                        elif ts0 > 1e12:
                            unit = "us"
                        elif ts0 > 1e10:
                            unit = "ms"
                        else:
                            unit = "s"

                        df_new["timestamp"] = pd.to_datetime(df_new["timestamp"], unit=unit)
                        df_new = (
                            df_new.set_index("timestamp")
                            .resample(f"{tf_sec}s")
                            .agg(
                                {
                                    "open": "first",
                                    "high": "max",
                                    "low": "min",
                                    "close": "last",
                                    "volume": "sum",
                                }
                            )
                            .ffill()
                            .reset_index()
                        )
                        df_new["timestamp"] = df_new["timestamp"].astype(int) // 10 ** 9

                        if sym in tf_cache and not tf_cache[sym].empty:
                            last_ts = tf_cache[sym]["timestamp"].iloc[-1]
                            df_new = df_new[df_new["timestamp"] > last_ts]
                            if df_new.empty:
                                continue
                            df_new = pd.concat([tf_cache[sym], df_new], ignore_index=True)

                        update_df_cache(cache, tf, sym, df_new)
                        tf_cache = cache.get(tf, {})
                        tf_cache[sym]["return"] = tf_cache[sym]["close"].pct_change()
                        clear_regime_cache(sym, tf)
                        if (
                            STREAM_EVALUATOR
                            and tf in ("1m", "5m")
                            and warmup_reached_for(sym, tf, cache, config)
                        ):
                            if sym not in _WARMED_UP:
                                logger.info(
                                    "OHLCV[%s] warmup met for %s → enqueue for evaluation",
                                    tf,
                                    sym,
                                )
                                _WARMED_UP.add(sym)
                            await STREAM_EVALUATOR.enqueue(
                                sym, {"df_cache": cache, "symbol": sym}
                            )
                        await _maybe_enqueue_eval(sym, tf, cache, config)

            for sym in dex_symbols:
                data = None
                vol = 0.0
                res = None
                gecko_failed = False
                base, _, quote = sym.partition("/")
                is_solana = quote.upper() == "USDC" and base.upper() not in NON_SOLANA_BASES
                sym_l = min(dynamic_limits.get(sym, tf_limit), tf_limit)
                if sym_l < tf_limit:
                    logger.info("Adjusting limit for %s on %s to %d", sym, tf, sym_l)
                if is_solana:
                    try:
<<<<<<< HEAD
                        res = fetch_geckoterminal_ohlcv(
                            sym,
                            timeframe=tf,
                            limit=sym_l,
                        )
=======
                        try:
                            res = await fetch_geckoterminal_ohlcv(
                                sym,
                                timeframe=tf,
                                limit=sym_l,
                            )
                        except TypeError:
                            res = await fetch_geckoterminal_ohlcv(
                                sym,
                                timeframe=tf,
                                limit=sym_l,
                                min_24h_volume=min_volume_usd,
                            )
>>>>>>> 8a07de5f
                    except Exception as e:  # pragma: no cover - network
                        logger.warning(
                            f"Gecko failed for {sym}: {e} - using exchange data"
                        )
                        gecko_failed = True
                else:
                    gecko_failed = True

                if res and not gecko_failed:
                    data = res
                    vol = min_volume_usd
                    add_priority(data, sym)

                if gecko_failed or not data or vol < min_volume_usd:
                    data = await fetch_dex_ohlcv(
                        exchange,
                        sym,
                        timeframe=tf,
                        limit=sym_l,
                        min_volume_usd=min_volume_usd,
                        gecko_res=res,
                        use_gecko=is_solana,
                    )
                    if isinstance(data, Exception) or not data:
                        continue

                if not data:
                    continue

                if not isinstance(data, list):
                    logger.error(
                        "Invalid OHLCV data type for %s on %s (type: %s), skipping",
                        sym,
                        tf,
                        type(data),
                    )
                    continue

                df_new = pd.DataFrame(
                    data,
                    columns=["timestamp", "open", "high", "low", "close", "volume"],
                )
                changed = False
                if sym in tf_cache and not tf_cache[sym].empty:
                    last_ts = tf_cache[sym]["timestamp"].iloc[-1]
                    df_new = df_new[df_new["timestamp"] > last_ts]
                    if df_new.empty:
                        continue
                    tf_cache[sym] = pd.concat([tf_cache[sym], df_new], ignore_index=True)
                    changed = True
                else:
                    tf_cache[sym] = df_new
                    changed = True
                if changed:
                    tf_cache[sym]["return"] = tf_cache[sym]["close"].pct_change()
                    clear_regime_cache(sym, tf)
                    if (
                        STREAM_EVALUATOR
                        and tf in ("1m", "5m")
                        and warmup_reached_for(sym, tf, cache, config)
                    ):
                        if sym not in _WARMED_UP:
                            logger.info(
                                "OHLCV[%s] warmup met for %s → enqueue for evaluation",
                                tf,
                                sym,
                            )
                            _WARMED_UP.add(sym)
                        await STREAM_EVALUATOR.enqueue(
                            sym, {"df_cache": cache, "symbol": sym}
                        )

                    cache[tf] = tf_cache
                    await _maybe_enqueue_eval(sym, tf, cache, config)
            cache[tf] = tf_cache
            logger.info("Completed OHLCV update for timeframe %s", tf)

    return cache


async def update_regime_tf_cache(
    exchange,
    cache: Dict[str, Dict[str, pd.DataFrame]],
    symbols: Iterable[str],
    config: Dict,
    limit: int = 100,
    start_since: int | None = None,
    use_websocket: bool = False,
    force_websocket_history: bool = False,
    max_concurrent: int | None = None,
    notifier: TelegramNotifier | None = None,
    df_map: Dict[str, Dict[str, pd.DataFrame]] | None = None,
    batch_size: int | None = None,
) -> Dict[str, Dict[str, pd.DataFrame]]:
    """Update OHLCV caches for regime detection timeframes."""
    limit = int(limit)
    # Respect the caller-specified limit
    regime_cfg = {**config, "timeframes": config.get("regime_timeframes", [])}
    tfs = regime_cfg["timeframes"]
    logger.info("Updating regime cache for timeframes: %s", tfs)

    missing_tfs: List[str] = []
    if df_map is not None:
        for tf in tfs:
            tf_data = df_map.get(tf)
            if tf_data is None:
                missing_tfs.append(tf)
                continue
            tf_cache = cache.setdefault(tf, {})
            for sym in symbols:
                df = tf_data.get(sym)
                if df is not None:
                    tf_cache[sym] = df
            cache[tf] = tf_cache
    else:
        missing_tfs = tfs

    if missing_tfs:
        fetch_cfg = {**regime_cfg, "timeframes": missing_tfs}
        cache = await update_multi_tf_ohlcv_cache(
            exchange,
            cache,
            symbols,
            fetch_cfg,
            limit=limit,
            start_since=start_since,
            use_websocket=use_websocket,
            force_websocket_history=force_websocket_history,
            max_concurrent=max_concurrent,
            notifier=notifier,
            priority_queue=None,
            batch_size=batch_size,
        )

    return cache<|MERGE_RESOLUTION|>--- conflicted
+++ resolved
@@ -2159,13 +2159,11 @@
                     logger.info("Adjusting limit for %s on %s to %d", sym, tf, sym_l)
                 if is_solana:
                     try:
-<<<<<<< HEAD
                         res = fetch_geckoterminal_ohlcv(
                             sym,
                             timeframe=tf,
                             limit=sym_l,
                         )
-=======
                         try:
                             res = await fetch_geckoterminal_ohlcv(
                                 sym,
@@ -2179,7 +2177,6 @@
                                 limit=sym_l,
                                 min_24h_volume=min_volume_usd,
                             )
->>>>>>> 8a07de5f
                     except Exception as e:  # pragma: no cover - network
                         logger.warning(
                             f"Gecko failed for {sym}: {e} - using exchange data"
