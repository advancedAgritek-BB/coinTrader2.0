"""Utilities for loading trading symbols and fetching OHLCV data."""

from typing import Any, Dict, Optional, List, Iterable, Deque
from dataclasses import dataclass
import asyncio
import inspect
import time
import os
from collections import deque
from pathlib import Path
from collections import deque
from datetime import datetime, timezone, timedelta
import yaml
import pandas as pd
import numpy as np
import aiohttp
import base58
import contextlib
import logging
import json
from tenacity import (
    retry,
    stop_after_attempt,
    wait_exponential,
    before_log,
    before_sleep_log,
)

# ensure we are using async ccxt
import ccxt.async_support as ccxt  # type: ignore

try:  # optional redis for caching
    import redis  # type: ignore
except Exception:  # pragma: no cover - redis optional
    redis = None

from .gecko import gecko_request
from .token_registry import (
    TOKEN_MINTS,
    get_mint_from_gecko,
    fetch_from_helius,
)
from crypto_bot.solana.prices import fetch_onchain_ohlcv
from crypto_bot.strategy.evaluator import get_stream_evaluator, StreamEvaluator
from crypto_bot.strategy.registry import load_enabled
from .logger import LOG_DIR, setup_logger
from .constants import NON_SOLANA_BASES
from crypto_bot.data.locks import timeframe_lock, TF_LOCKS as _TF_LOCKS

try:  # optional dependency
    from .telegram import TelegramNotifier
except Exception:  # pragma: no cover - optional
    TelegramNotifier = Any


def utc_now_ms() -> int:
    """Return current UTC time in milliseconds."""
    return int(time.time() * 1000)


def iso_utc(ms: int) -> str:
    """Return an ISO 8601 UTC timestamp for ``ms`` milliseconds."""
    return datetime.fromtimestamp(ms / 1000, tz=timezone.utc).isoformat()
 
 
async def get_kraken_listing_date(symbol: str) -> Optional[int]:
    """Return Kraken listing timestamp for *symbol*.

    This is a lightweight placeholder used in tests; production code may
    provide a more complete implementation elsewhere."""

    return None


_last_snapshot_time = 0

# cache of Kraken listing dates: symbol -> (timestamp_ms | None, fetch_time)
_LISTING_DATE_CACHE: Dict[str, tuple[Optional[int], float]] = {}


async def _get_listing_dates(
    symbols: Iterable[str],
    config: Dict[str, Any],
    refresh: bool = False,
    ttl: int | None = None,
) -> Dict[str, Optional[int]]:
    """Return listing dates for *symbols* with optional caching.

    Parameters
    ----------
    refresh : bool, optional
        If ``True`` all cached values are ignored and fetched again.
    ttl : int | None, optional
        Maximum age in seconds for cached values. ``None`` disables expiry.
    """

    now = time.time()
    results: Dict[str, Optional[int]] = {}
    to_fetch: list[str] = []
    for sym in set(symbols):
        if not refresh:
            cached = _LISTING_DATE_CACHE.get(sym)
            if cached and (ttl is None or now - cached[1] < ttl):
                results[sym] = cached[0]
                continue
        to_fetch.append(sym)

    if to_fetch:
        concurrency = int(config.get("listing_date_concurrency", 5) or 0)
        semaphore = asyncio.Semaphore(concurrency) if concurrency > 0 else None

        async def _fetch(sym: str) -> tuple[str, Optional[int]]:
            if semaphore:
                async with semaphore:
                    ts = await get_kraken_listing_date(sym)
            else:
                ts = await get_kraken_listing_date(sym)
            return sym, ts

        start_list = time.perf_counter()
        tasks = [asyncio.create_task(_fetch(sym)) for sym in to_fetch]
        fetched = await asyncio.gather(*tasks, return_exceptions=True)
        for res in fetched:
            if isinstance(res, Exception):
                logger.exception("listing date fetch failed: %s", res)
                continue
            sym, ts = res
            _LISTING_DATE_CACHE[sym] = (ts, now)
            results[sym] = ts
        logger.debug(
            "listing date fetch for %d symbols took %.2fs",
            len(to_fetch),
            time.perf_counter() - start_list,
        )

    return results

logger = setup_logger(__name__, LOG_DIR / "bot.log")

CACHE_DIR = Path(__file__).resolve().parents[2] / "cache"
BOOTSTRAP_STATE_FILE = CACHE_DIR / "ohlcv_bootstrap_state.json"

UNSUPPORTED_SYMBOLS: set[str] = {
    "AIBTC/EUR",
    "AIBTC/USD",
}
"""Symbols that consistently fail to load OHLCV data.

Extend this set to skip additional markets without making network
requests.
"""

_UNSUPPORTED_LOGGED: set[str] = set()


def _log_unsupported(symbol: str) -> None:
    if symbol not in _UNSUPPORTED_LOGGED:
        logger.debug("Skipping unsupported symbol %s", symbol)
        _UNSUPPORTED_LOGGED.add(symbol)

# Base suffixes that indicate a synthetic or index pair when appended to
# another asset (e.g. ``AIBTC/USD`` represents the AI/BTC index).
_SYNTH_SUFFIXES = {"BTC", "ETH", "USD", "EUR", "USDT"}


def is_synthetic_symbol(symbol: str) -> bool:
    """Return ``True`` if *symbol* appears to be a synthetic/index pair."""

    base, _, _ = symbol.partition("/")
    base = base.upper()
    return any(base.endswith(sfx) and base != sfx for sfx in _SYNTH_SUFFIXES)


def is_supported_symbol(symbol: str) -> bool:
    """Return ``True`` if *symbol* should be processed for OHLCV."""

    return symbol not in UNSUPPORTED_SYMBOLS and not is_synthetic_symbol(symbol)


def save_ohlcv(
    df: pd.DataFrame, symbol: str, timeframe: str, storage_path: str | Path
) -> None:
    """Persist OHLCV ``df`` for ``symbol`` under ``storage_path``.

    The file is written as ``<storage_path>/<timeframe>/<symbol>.csv`` where
    ``symbol`` has ``/`` replaced by ``_``. Directories are created as needed.
    """

    if not storage_path:
        return
    path = Path(storage_path) / timeframe
    path.mkdir(parents=True, exist_ok=True)
    filename = symbol.replace("/", "_") + ".csv"
    df.to_csv(path / filename, index=False)

async def _maybe_enqueue_eval(symbol: str, timeframe: str, cache: Dict[str, Dict[str, pd.DataFrame]], config: Dict[str, Any]) -> None:
    if timeframe not in ("1m", "5m"):
        return
    try:
        if warmup_reached_for(symbol, timeframe, cache, config):
            logger.info("OHLCV[%s] warmup met for %s \u2192 enqueue for evaluation", timeframe, symbol)
            ctx = {"timeframes": ["1m", "5m"], "symbol": symbol}
            try:
                evaluator = get_stream_evaluator()
            except Exception:
                return
            await evaluator.enqueue(symbol, ctx)
    except Exception:
        pass

failed_symbols: Dict[str, Dict[str, Any]] = {}
# Track WebSocket OHLCV failures per symbol
WS_FAIL_COUNTS: Dict[str, int] = {}
RETRY_DELAY = 300
MAX_RETRY_DELAY = 3600
# Default timeout when fetching OHLCV data
OHLCV_TIMEOUT = 60
# Default timeout when fetching OHLCV data over WebSocket
WS_OHLCV_TIMEOUT = 120
# REST requests occasionally face Cloudflare delays up to a minute
REST_OHLCV_TIMEOUT = 90
# Number of consecutive failures allowed before disabling a symbol
MAX_OHLCV_FAILURES = 10
MAX_WS_LIMIT = 500
CONFIG_PATH = Path(__file__).resolve().parents[1] / "config.yaml"
STATUS_UPDATES = True
# Per-timeframe locks are provided by crypto_bot.data.locks

# Shared StreamEvaluator instance set by main
STREAM_EVALUATOR: StreamEvaluator | None = None
_WARMED_UP: set[str] = set()

# Rolling window of OHLCV fetch timestamps for IOPS calculation
IOPS_WINDOW = 5.0
IO_TIMESTAMPS: Deque[float] = deque()


def record_io() -> None:
    """Record an OHLCV fetch completion timestamp."""
    now = time.time()
    IO_TIMESTAMPS.append(now)
    while IO_TIMESTAMPS and now - IO_TIMESTAMPS[0] > IOPS_WINDOW:
        IO_TIMESTAMPS.popleft()


def get_iops() -> float:
    """Return recent I/O operations per second."""
    now = time.time()
    while IO_TIMESTAMPS and now - IO_TIMESTAMPS[0] > IOPS_WINDOW:
        IO_TIMESTAMPS.popleft()
    return len(IO_TIMESTAMPS) / IOPS_WINDOW

# Redis settings
REDIS_TTL = 3600  # cache expiry in seconds
_REDIS_URL: str | None = None
_REDIS_CONN: Any | None = None

def _get_redis_conn(url: str | None):
    """Return Redis connection for ``url`` if available."""
    global _REDIS_URL, _REDIS_CONN
    if not url or redis is None or not hasattr(redis, "Redis"):
        return None
    if _REDIS_CONN is None or url != _REDIS_URL:
        try:
            if hasattr(redis.Redis, "from_url"):
                _REDIS_CONN = redis.Redis.from_url(url)
            else:  # pragma: no cover - older redis package
                _REDIS_CONN = redis.Redis()
            _REDIS_URL = url
        except Exception:
            _REDIS_CONN = None
    return _REDIS_CONN


def set_stream_evaluator(ev: StreamEvaluator | None) -> None:
    """Assign global StreamEvaluator used for streaming symbol evaluation."""
    global STREAM_EVALUATOR
    STREAM_EVALUATOR = ev


def warmup_reached_for(
    symbol: str,
    timeframe: str,
    cache: Dict[str, Dict[str, pd.DataFrame]],
    config: Dict,
) -> bool:
    """Return ``True`` if 1m and 5m warmup requirements are met for ``symbol``."""
    warmup_map = config.get("warmup_candles", {}) or {}
    for tf in ("1m", "5m"):
        required = int(warmup_map.get(tf, 1))
        df = cache.get(tf, {}).get(symbol)
        if df is None or len(df) < required:
            return False
    return True

# Mapping of common symbols to CoinGecko IDs for OHLC fallback
COINGECKO_IDS = {
    "BTC": "bitcoin",
    "ETH": "ethereum",
    "SOL": "solana",
}


def resolve_listed_symbol(exchange, base: str, allowed_quotes: list[str]) -> str | None:
    """Return the first listed symbol for ``base`` across ``allowed_quotes``."""
    markets = getattr(exchange, "markets", {}) or {}
    if not markets:
        return f"{base}/{allowed_quotes[0]}" if allowed_quotes else f"{base}/USD"
    for q in allowed_quotes:
        sym = f"{base}/{q}"
        if sym in markets:
            return sym
    for m in markets.values():
        try:
            if m.get("base") == base and m.get("quote") in allowed_quotes:
                return m.get("symbol") or f"{m['base']}/{m['quote']}"
        except Exception:
            continue
    return None


# --- NEW: safe closing helpers for ccxt / aiohttp ---
async def _safe_exchange_close(exchange, where: str = ""):
    """Attempt to close ``exchange`` without raising."""
    close = getattr(exchange, "close", None)
    if not close:
        return
    try:
        if inspect.iscoroutinefunction(close):
            await close()
        else:
            close()
    except asyncio.CancelledError:
        raise
    except Exception as e:  # pragma: no cover - best effort
        logger.warning(f"Exchange.close() failed {where}: {e!r}")


async def fetch_ohlcv_block(exchange_id: str, bases: list[str], timeframe: str, limit: int,
                            allowed_quotes: list[str]):
    """Fetch OHLCV data for a set of base symbols.

    Parameters
    ----------
    exchange_id:
        CCXT exchange identifier.
    bases:
        List of base symbols to request.
    timeframe:
        CCXT timeframe string such as ``"1m"``.
    limit:
        Number of candles to request for each symbol.
    allowed_quotes:
        Preferred quote currencies used when resolving markets.

    Returns
    -------
    Dict[str, Any]
        Mapping of resolved symbol to its raw OHLCV candles.
    """
    ex = getattr(ccxt, exchange_id)({"enableRateLimit": True})
    try:
        await ex.load_markets()
        results = {}
        bases_dedup = list(dict.fromkeys(bases))
        for base in bases_dedup:
            symbol = resolve_listed_symbol(ex, base, allowed_quotes)
            if not symbol:
                logger.debug(
                    f"Skipping {base}: no listed market on {exchange_id} for quotes {allowed_quotes}"
                )
                continue
            try:
                candles = await ex.fetch_ohlcv(symbol, timeframe=timeframe, limit=limit)
                if candles:
                    results[symbol] = candles
                else:
                    logger.debug(f"No candles returned for {symbol} @ {timeframe}")
            except asyncio.CancelledError:
                raise
            except Exception as e:  # pragma: no cover - network errors
                logger.warning(
                    f"fetch_ohlcv failed for {symbol} @ {timeframe}: {e!r}"
                )
        return results
    finally:
        await _safe_exchange_close(ex, where=f"{exchange_id}:{timeframe}")

# Cache GeckoTerminal pool addresses and metadata per symbol
# Mapping: symbol -> (pool_addr, volume, reserve, price, limit)
GECKO_POOL_CACHE: dict[str, tuple[str, float, float, float, int]] = {}
GECKO_SEMAPHORE = asyncio.Semaphore(10)
# Track symbols that don't exist on GeckoTerminal to avoid repeated lookups
GECKO_UNAVAILABLE: set[str] = set()

# Batch queues for OHLCV updates keyed by request parameters
_OHLCV_BATCH_QUEUES: Dict[tuple, asyncio.Queue] = {}
_OHLCV_BATCH_TASKS: Dict[tuple, asyncio.Task] = {}


@dataclass
class _OhlcvBatchRequest:
    exchange: Any
    cache: Dict[str, pd.DataFrame]
    symbols: List[str]
    timeframe: str
    limit: int
    start_since: int | None
    use_websocket: bool
    force_websocket_history: bool
    config: Dict
    max_concurrent: int | None
    notifier: TelegramNotifier | None
    priority_symbols: List[str] | None
    future: asyncio.Future
    max_retries: int
    timeout: float | None


async def _ohlcv_batch_worker(
    key: tuple,
    queue: asyncio.Queue,
    batch_size: int,
    delay: float,
) -> None:
    """Process queued OHLCV requests."""
    if not isinstance(batch_size, int) or batch_size < 1:
        logger.warning(
            "Invalid batch_size %r passed to _ohlcv_batch_worker; using 1",
            batch_size,
        )
        batch_size = 1
    try:
        while True:
            try:
                first: _OhlcvBatchRequest = await asyncio.wait_for(queue.get(), timeout=5)
            except asyncio.TimeoutError:
                if queue.empty():
                    break
                continue

            reqs = [first]
            start = time.monotonic()
            while len(reqs) < batch_size:
                timeout = delay - (time.monotonic() - start)
                if timeout <= 0:
                    break
                try:
                    reqs.append(await asyncio.wait_for(queue.get(), timeout=timeout))
                except asyncio.TimeoutError:
                    break

            union_symbols: List[str] = []
            union_priority: List[str] = []
            for r in reqs:
                union_symbols.extend(r.symbols)
                if r.priority_symbols:
                    union_priority.extend(r.priority_symbols)
            # Deduplicate while preserving order
            seen = set()
            union_symbols = [s for s in union_symbols if not (s in seen or seen.add(s))]
            seen_p = set()
            union_priority = [
                s for s in union_priority if s in union_symbols and not (s in seen_p or seen_p.add(s))
            ]

            base = reqs[0]
            try:
                cache = await _update_ohlcv_cache_inner(
                    base.exchange,
                    base.cache,
                    union_symbols,
                    timeframe=base.timeframe,
                    limit=base.limit,
                    start_since=base.start_since,
                    use_websocket=base.use_websocket,
                    force_websocket_history=base.force_websocket_history,
                    config=base.config,
                    max_concurrent=base.max_concurrent,
                    notifier=base.notifier,
                    priority_symbols=union_priority,
                    max_retries=base.max_retries,
                    timeout=base.timeout,
                )
            except Exception as e:  # pragma: no cover - defensive
                logger.exception(
                    "OHLCV worker: failed on timeframe=%s (batch size=%s). Continuing. Error: %s",
                    base.timeframe,
                    len(union_symbols),
                    e,
                )
                cache = base.cache

            for r in reqs:
                if r.cache is not cache:
                    for s in r.symbols:
                        if s in cache:
                            r.cache[s] = cache[s]
                if not r.future.done():
                    r.future.set_result(r.cache)
                queue.task_done()
    finally:
        _OHLCV_BATCH_TASKS.pop(key, None)

# Valid characters for Solana addresses
BASE58_ALPHABET = "123456789ABCDEFGHJKLMNPQRSTUVWXYZabcdefghijkmnopqrstuvwxyz"

# Quote currencies eligible for Coinbase fallback
SUPPORTED_USD_QUOTES = {"USD", "USDC", "USDT"}

def _is_valid_base_token(token: str) -> bool:
    """Return ``True`` if ``token`` is known or looks like a Solana mint."""
    token_upper = token.upper()
    if token_upper in NON_SOLANA_BASES:
        return False
    if token_upper in TOKEN_MINTS:
        return True
    if not isinstance(token, str):
        return False
    if not (32 <= len(token) <= 44):
        return False
    try:
        return len(base58.b58decode(token)) == 32 and all(
            c in BASE58_ALPHABET for c in token
        )
    except Exception:
        return False


def configure(
    ohlcv_timeout: int | float | None = None,
    max_failures: int | None = None,
    max_ws_limit: int | None = None,
    status_updates: bool | None = None,
    ws_ohlcv_timeout: int | float | None = None,
    rest_ohlcv_timeout: int | float | None = None,
    max_concurrent: int | None = None,
    gecko_limit: int | None = None,
) -> None:
    """Configure module-wide settings."""
    global OHLCV_TIMEOUT, MAX_OHLCV_FAILURES, MAX_WS_LIMIT, STATUS_UPDATES, GECKO_SEMAPHORE
    try:
        with open(CONFIG_PATH) as f:
            cfg = yaml.safe_load(f) or {}
    except Exception:
        cfg = {}
    if ohlcv_timeout is None:
        cfg_val = cfg.get("ohlcv_timeout")
        if cfg_val is not None:
            ohlcv_timeout = cfg_val
    if max_failures is None:
        cfg_val = cfg.get("max_ohlcv_failures")
        if cfg_val is not None:
            max_failures = cfg_val
    if max_ws_limit is None:
        cfg_val = cfg.get("max_ws_limit")
        if cfg_val is not None:
            max_ws_limit = cfg_val
    if max_concurrent is None:
        cfg_val = cfg.get("max_concurrent_ohlcv")
        if cfg_val is not None:
            max_concurrent = cfg_val
    if ohlcv_timeout is not None:
        try:
            val = max(1, int(ohlcv_timeout))
            OHLCV_TIMEOUT = val
            WS_OHLCV_TIMEOUT = val
            REST_OHLCV_TIMEOUT = val
        except (TypeError, ValueError):
            logger.warning(
                "Invalid ohlcv_timeout %s; using default %s",
                ohlcv_timeout,
                OHLCV_TIMEOUT,
            )
    if ws_ohlcv_timeout is not None:
        try:
            WS_OHLCV_TIMEOUT = max(1, int(ws_ohlcv_timeout))
        except (TypeError, ValueError):
            logger.warning(
                "Invalid WS_OHLCV_TIMEOUT %s; using default %s",
                ws_ohlcv_timeout,
                WS_OHLCV_TIMEOUT,
            )
    if rest_ohlcv_timeout is not None:
        try:
            REST_OHLCV_TIMEOUT = max(1, int(rest_ohlcv_timeout))
        except (TypeError, ValueError):
            logger.warning(
                "Invalid REST_OHLCV_TIMEOUT %s; using default %s",
                rest_ohlcv_timeout,
                REST_OHLCV_TIMEOUT,
            )
    if max_failures is not None:
        try:
            MAX_OHLCV_FAILURES = max(1, int(max_failures))
        except (TypeError, ValueError):
            logger.warning(
                "Invalid MAX_OHLCV_FAILURES %s; using default %s",
                max_failures,
                MAX_OHLCV_FAILURES,
            )
    if max_ws_limit is not None:
        try:
            MAX_WS_LIMIT = max(1, int(max_ws_limit))
        except (TypeError, ValueError):
            logger.warning(
                "Invalid MAX_WS_LIMIT %s; using default %s",
                max_ws_limit,
                MAX_WS_LIMIT,
            )
    if status_updates is not None:
        STATUS_UPDATES = bool(status_updates)
    # max_concurrent is retained for backward compatibility but concurrency
    # limits are now handled internally by the KrakenClient

    if gecko_limit is not None:
        try:
            val = int(gecko_limit)
            if val < 1:
                raise ValueError
            GECKO_SEMAPHORE = asyncio.Semaphore(val)
        except (TypeError, ValueError):
            logger.warning("Invalid gecko_limit %s; using default", gecko_limit)


def is_symbol_type(pair_info: dict, allowed: List[str]) -> bool:
    """Return ``True`` if ``pair_info`` matches one of the ``allowed`` types.

    The heuristic checks common CCXT fields like ``type`` and boolean flags
    (``spot``, ``future``, ``swap``) along with nested ``info`` metadata.  If no
    explicit type can be determined, a pair is treated as ``spot`` by default.
    """

    allowed_set = {t.lower() for t in allowed}

    market_type = str(pair_info.get("type", "")).lower()
    if market_type:
        return market_type in allowed_set

    for key in ("spot", "future", "swap", "option"):
        if pair_info.get(key) and key in allowed_set:
            return True

    info = pair_info.get("info", {}) or {}
    asset_class = str(info.get("assetClass", "")).lower()
    if asset_class:
        if asset_class in allowed_set:
            return True
        if asset_class in ("perpetual", "swap") and "swap" in allowed_set:
            return True
        if asset_class in ("future", "futures") and "future" in allowed_set:
            return True

    contract_type = str(info.get("contractType", "")).lower()
    if contract_type:
        if contract_type in allowed_set:
            return True
        if "perp" in contract_type and "swap" in allowed_set:
            return True

    # default to spot if no derivative hints are present
    if "spot" in allowed_set:
        derivative_keys = (
            "future",
            "swap",
            "option",
            "expiry",
            "contract",
            "settlement",
        )
        if not any(k in pair_info for k in derivative_keys) and not any(
            k in info for k in derivative_keys
        ):
            return True

    return False


def timeframe_seconds(exchange, timeframe: str) -> int:
    """Return timeframe length in seconds."""
    if hasattr(exchange, "parse_timeframe"):
        try:
            return int(exchange.parse_timeframe(timeframe))
        except Exception:
            pass
    unit = timeframe[-1]
    value = int(timeframe[:-1])
    if unit == "s":
        return value
    if unit == "m":
        return value * 60
    if unit == "h":
        return value * 3600
    if unit == "d":
        return value * 86400
    if unit == "w":
        return value * 604800
    if unit == "M":
        return value * 2592000
    raise ValueError(f"Unknown timeframe {timeframe}")


def gecko_timeframe_parts(timeframe: str) -> tuple[str, int]:
    """Return (path, aggregate) for GeckoTerminal OHLCV requests."""
    unit = timeframe[-1]
    value = int(timeframe[:-1]) if timeframe[:-1].isdigit() else 1
    if unit == "m":
        return "minute", value
    if unit == "h":
        return "hour", value
    if unit == "d":
        return "day", value
    return timeframe, 1


async def supports_timeframe(exchange, symbol: str, timeframe: str) -> bool:
    """Return ``True`` if *symbol* supports *timeframe* on *exchange*.

    The check first consults the exchange's ``timeframes`` map and then
    performs a lightweight ``fetch_ohlcv`` request, returning ``False`` if the
    exchange raises an error for the requested combination.
    """

    tfs = getattr(exchange, "timeframes", None)
    if tfs and timeframe not in tfs:
        return False
    fetch = getattr(exchange, "fetch_ohlcv", None)
    if fetch is None:
        return False
    try:
        if asyncio.iscoroutinefunction(fetch):
            await fetch(symbol, timeframe=timeframe, limit=1)
        else:
            await asyncio.to_thread(fetch, symbol, timeframe, 1)
        return True
    except Exception:
        return False


async def split_symbols_by_timeframe(
    exchange, symbols: Iterable[str]
) -> tuple[list[str], list[str]]:
    """Split *symbols* into those supporting 1m and those falling back to 5m."""

    symbols = list(symbols)
    one_min: list[str] = []
    missing: list[str] = []

    checks = await asyncio.gather(
        *[supports_timeframe(exchange, s, "1m") for s in symbols]
    )
    for sym, ok in zip(symbols, checks):
        if ok:
            one_min.append(sym)
        else:
            missing.append(sym)

    five_min_only: list[str] = []
    if missing:
        checks5 = await asyncio.gather(
            *[supports_timeframe(exchange, s, "5m") for s in missing]
        )
        for sym, ok in zip(missing, checks5):
            if ok:
                five_min_only.append(sym)

    return one_min, five_min_only


async def _call_with_retry(func, *args, timeout=None, **kwargs):
    """Call ``func`` with fixed back-off on 520/522 errors."""

    attempts = 3
    delays = [5, 10, 20]
    for attempt in range(attempts):
        try:
            if timeout is not None:
                return await asyncio.wait_for(
                    asyncio.shield(func(*args, **kwargs)), timeout
                )
            return await func(*args, **kwargs)
        except asyncio.CancelledError:
            raise
        except (ccxt.ExchangeError, ccxt.NetworkError) as exc:
            if (
                getattr(exc, "http_status", None) in (520, 522)
                and attempt < attempts - 1
            ):
                await asyncio.sleep(delays[min(attempt, len(delays) - 1)])
                continue
            raise




async def load_kraken_symbols(
    exchange,
    exclude: Iterable[str] | None = None,
    config: Dict | None = None,
) -> List[str] | None:
    """Return a list of active trading pairs on Kraken.

    Parameters
    ----------
    exchange : ccxt Exchange
        Exchange instance connected to Kraken.
    exclude : Iterable[str] | None
        Symbols to exclude from the result.
    """

    exclude_set = set(exclude or [])
    timeout = config.get("symbol_scan_timeout", 30) if config else 30
    if config and "exchange_market_types" in config:
        allowed_types = set(config["exchange_market_types"])
    else:
        allowed_types = set(getattr(exchange, "exchange_market_types", []))
        if not allowed_types:
            allowed_types = {"spot"}

    async def _call_with_retry(func, *args, **kwargs):
        delay = 1
        for attempt in range(2):
            try:
                if asyncio.iscoroutinefunction(func):
                    return await asyncio.wait_for(
                        func(*args, **kwargs), timeout=timeout
                    )
                return await asyncio.wait_for(
                    asyncio.to_thread(func, *args, **kwargs), timeout=timeout
                )
            except asyncio.TimeoutError:
                logger.warning(
                    "%s timed out while loading markets (attempt %d/%d)",
                    getattr(func, "__name__", "call"),
                    attempt + 1,
                    2,
                )
                if attempt + 1 >= 2:
                    return None
                await asyncio.sleep(delay)
                delay *= 2

    markets = None
    if getattr(exchange, "has", {}).get("fetchMarketsByType"):
        fetcher = getattr(exchange, "fetch_markets_by_type", None) or getattr(
            exchange, "fetchMarketsByType", None
        )
        if fetcher:
            markets = {}
            for m_type in allowed_types:
                try:
                    fetched = await _call_with_retry(fetcher, m_type)
                except TypeError:
                    params = {"type": m_type}
                    fetched = await _call_with_retry(fetcher, params)
                if fetched is None:
                    return None
                if isinstance(fetched, dict):
                    for sym, info in fetched.items():
                        info.setdefault("type", m_type)
                        markets[sym] = info
                elif isinstance(fetched, list):
                    for info in fetched:
                        sym = info.get("symbol")
                        if sym:
                            info.setdefault("type", m_type)
                            markets[sym] = info
    if markets is None:
        load_fn = getattr(exchange, "load_markets", None)
        if load_fn:
            markets = await _call_with_retry(load_fn)
            if markets is None:
                return None
        else:
            markets = {}

    df = pd.DataFrame.from_dict(markets, orient="index")
    df.index.name = "symbol"
    if "symbol" in df.columns:
        df.drop(columns=["symbol"], inplace=True)
    df.reset_index(inplace=True)

    df["active"] = df.get("active", True).fillna(True)
    df["reason"] = None
    df.loc[~df["active"], "reason"] = "inactive"

    mask_type = df.apply(lambda r: is_symbol_type(r.to_dict(), allowed_types), axis=1)
    df.loc[df["reason"].isna() & ~mask_type, "reason"] = (
        "type mismatch ("
        + df.get("type", "unknown").fillna("unknown").astype(str)
        + ")"
    )

    # Restrict to commonly traded quotes on Kraken
    allowed_quotes = {"USD", "USDT", "EUR"}
    quotes = df.get("quote", "").astype(str).str.upper()
    mask_quote = quotes.isin(allowed_quotes)
    df.loc[df["reason"].isna() & ~mask_quote, "reason"] = "disallowed_quote"

    df.loc[df["reason"].isna() & df["symbol"].isin(exclude_set), "reason"] = "excluded"

    mask_synth = df["symbol"].apply(is_synthetic_symbol)
    df.loc[df["reason"].isna() & mask_synth, "reason"] = "synthetic"
    synth_count = int((df["reason"] == "synthetic").sum())

    symbols: List[str] = []
    for row in df.itertuples():
        if row.reason:
            logger.debug("Skipping symbol %s: %s", row.symbol, row.reason)
        else:
            logger.debug("Including symbol %s", row.symbol)
            symbols.append(row.symbol)

    if not symbols:
        logger.warning("No active trading pairs were discovered")
        return None

    logger.info("%d active Kraken pairs discovered", len(symbols))
    if synth_count:
        logger.info("Excluded %d synthetic/index pairs", synth_count)

    return symbols


async def _fetch_ohlcv_async_inner(
    exchange,
    symbol: str,
    timeframe: str = "1h",
    limit: int = 100,
    since: int | None = None,
    use_websocket: bool = False,
    force_websocket_history: bool = False,
) -> list | Exception:
    """Internal helper for :func:`fetch_ohlcv_async`."""

    if hasattr(exchange, "has") and not exchange.has.get("fetchOHLCV"):
        ex_id = getattr(exchange, "id", "unknown")
        logger.debug("Skipping %s: OHLCV not supported on %s", symbol, ex_id)
        return []
    if getattr(exchange, "timeframes", None) and timeframe not in getattr(
        exchange, "timeframes", {}
    ):
        ex_id = getattr(exchange, "id", "unknown")
        logger.warning("Timeframe %s not supported on %s", timeframe, ex_id)
        return []

    if not is_supported_symbol(symbol):
        logger.debug("Skipping %s: OHLCV not supported", symbol)
        return []

    if use_websocket or force_websocket_history:
        logger.debug(
            "Websocket flags set for %s but functionality is disabled; using REST",
            symbol,
        )

    if timeframe in ("4h", "1d"):
        use_websocket = False


    try:
        if hasattr(exchange, "markets"):
            markets = getattr(exchange, "markets", {})
            if not markets and hasattr(exchange, "load_markets"):
                try:
                    if asyncio.iscoroutinefunction(
                        getattr(exchange, "load_markets", None)
                    ):
                        markets = await exchange.load_markets()
                    else:
                        markets = await asyncio.to_thread(exchange.load_markets)
                except Exception as exc:
                    logger.warning("load_markets failed: %s", exc)
            if markets and symbol not in markets:
                _log_unsupported(symbol)
                return []
            market_id = markets.get(symbol, {}).get("id", symbol)
        else:
            market_id = symbol

        if limit > 0:
            data_all: list = []
            orig_limit = limit
            while limit > 0:
                req_limit = min(limit, 720)
                params = {"symbol": market_id, "timeframe": timeframe, "limit": req_limit}
                if since is not None:
                    params["since"] = since
                if asyncio.iscoroutinefunction(getattr(exchange, "fetch_ohlcv", None)):
                    batch = await _call_with_retry(
                        exchange.fetch_ohlcv,
                        timeout=REST_OHLCV_TIMEOUT,
                        **params,
                    )
                else:
                    batch = await _call_with_retry(
                        asyncio.to_thread,
                        exchange.fetch_ohlcv,
                        **params,
                        timeout=REST_OHLCV_TIMEOUT,
                    )
                data_all.extend(batch)
                limit -= len(batch)
                if len(batch) < req_limit:
                    break
                since = batch[-1][0] + timeframe_seconds(exchange, timeframe) * 1000
            if (
                since is not None
                and len(data_all) < orig_limit
                and hasattr(exchange, "fetch_ohlcv")
            ):
                logger.info(
                    "Incomplete OHLCV for %s: got %d of %d",
                    symbol,
                    len(data_all),
                    orig_limit,
                )
                kwargs_r = {"symbol": symbol, "timeframe": timeframe, "limit": orig_limit}
                try:
                    if asyncio.iscoroutinefunction(exchange.fetch_ohlcv):
                        data_r = await _call_with_retry(
                            exchange.fetch_ohlcv,
                            timeout=REST_OHLCV_TIMEOUT,
                            **kwargs_r,
                        )
                    else:
                        data_r = await _call_with_retry(
                            asyncio.to_thread,
                            exchange.fetch_ohlcv,
                            timeout=REST_OHLCV_TIMEOUT,
                            **kwargs_r,
                        )
                except asyncio.CancelledError:
                    raise
                if len(data_r) > len(data_all):
                    data_all = data_r
            return data_all
        if asyncio.iscoroutinefunction(getattr(exchange, "fetch_ohlcv", None)):
            params_f = inspect.signature(exchange.fetch_ohlcv).parameters
            kwargs_f = {"symbol": symbol, "timeframe": timeframe, "limit": limit}
            if since is not None and "since" in params_f:
                kwargs_f["since"] = since
            try:
                data = await _call_with_retry(
                    exchange.fetch_ohlcv,
                    timeout=REST_OHLCV_TIMEOUT,
                    **kwargs_f,
                )
            except asyncio.CancelledError:
                raise
            expected = limit
            if since is not None:
                try:
                    tf_sec = timeframe_seconds(exchange, timeframe)
                    now_ms = utc_now_ms()
                    expected = min(limit, int((now_ms - since) // (tf_sec * 1000)) + 1)
                except Exception:
                    pass
            if len(data) < expected:
                logger.info(
                    "Incomplete OHLCV for %s: got %d of %d",
                    symbol,
                    len(data),
                    expected,
                )
            if since is not None:
                try:
                    kwargs_r = {
                        "symbol": symbol,
                        "timeframe": timeframe,
                        "limit": limit,
                    }
                    try:
                        data_r = await _call_with_retry(
                            exchange.fetch_ohlcv,
                            timeout=REST_OHLCV_TIMEOUT,
                            **kwargs_r,
                        )
                    except asyncio.CancelledError:
                        raise
                    if len(data_r) > len(data):
                        data = data_r
                except Exception:
                    pass
            if (
                len(data) < expected
                and since is not None
                and hasattr(exchange, "fetch_trades")
            ):
                try:
                    trades_data = await fetch_ohlcv_from_trades(
                        exchange,
                        symbol,
                        timeframe,
                        since,
                        limit,
                    )
                    if len(trades_data) > len(data):
                        data = trades_data
                except Exception:
                    pass
            return data
        params_f = inspect.signature(exchange.fetch_ohlcv).parameters
        kwargs_f = {"symbol": symbol, "timeframe": timeframe, "limit": limit}
        if since is not None and "since" in params_f:
            kwargs_f["since"] = since
        try:
            data = await _call_with_retry(
                asyncio.to_thread,
                exchange.fetch_ohlcv,
                **kwargs_f,
                timeout=REST_OHLCV_TIMEOUT,
            )
        except asyncio.CancelledError:
            raise
        expected = limit
        if since is not None:
            try:
                tf_sec = timeframe_seconds(exchange, timeframe)
                now_ms = utc_now_ms()
                expected = min(limit, int((now_ms - since) // (tf_sec * 1000)) + 1)
            except Exception:
                pass
        if len(data) < expected:
            logger.info(
                "Incomplete OHLCV for %s: got %d of %d",
                symbol,
                len(data),
                expected,
            )
            if since is not None:
                try:
                    kwargs_r = {
                        "symbol": symbol,
                        "timeframe": timeframe,
                        "limit": limit,
                    }
                    try:
                        data_r = await _call_with_retry(
                            asyncio.to_thread,
                            exchange.fetch_ohlcv,
                            **kwargs_r,
                            timeout=REST_OHLCV_TIMEOUT,
                        )
                    except asyncio.CancelledError:
                        raise
                    if len(data_r) > len(data):
                        data = data_r
                except Exception:
                    pass
        if (
            len(data) < expected
            and since is not None
            and hasattr(exchange, "fetch_trades")
        ):
            try:
                trades_data = await fetch_ohlcv_from_trades(
                    exchange,
                    symbol,
                    timeframe,
                    since,
                    limit,
                )
                if len(trades_data) > len(data):
                    data = trades_data
            except Exception:
                pass
        return data
    except asyncio.TimeoutError as exc:
        ex_id = getattr(exchange, "id", "unknown")
        logger.error(
            "REST OHLCV timeout for %s on %s (tf=%s limit=%s): %s",
            symbol,
            ex_id,
            timeframe,
            limit,
            exc,
            exc_info=False,
        )
        return []
    except asyncio.CancelledError:
        raise
    except Exception as exc:  # pragma: no cover - network
        return exc


async def fetch_ohlcv_async(
    exchange,
    symbol: str,
    timeframe: str = "1h",
    limit: int = 100,
    since: int | None = None,
    use_websocket: bool = False,
    force_websocket_history: bool = False,
) -> list | Exception:
    """Return OHLCV data for ``symbol`` with simple retries."""

    if not is_supported_symbol(symbol):
        _log_unsupported(symbol)
        return []

    for attempt in range(3):
        try:
            return await _fetch_ohlcv_async_inner(
                exchange,
                symbol,
                timeframe=timeframe,
                limit=limit,
                since=since,
                use_websocket=use_websocket,
                force_websocket_history=force_websocket_history,
            )
        except Exception as exc:
            if attempt == 2:
                raise
            logger.warning(
                "OHLCV fetch retry %d for %s: %s",
                attempt + 1,
                symbol,
                exc,
            )
            await asyncio.sleep(2 ** attempt)
    return []

async def fetch_order_book_async(
    exchange,
    symbol: str,
    depth: int = 2,
) -> dict | Exception:
    """Return order book snapshot for ``symbol`` with top ``depth`` levels."""

    if hasattr(exchange, "has") and not exchange.has.get("fetchOrderBook"):
        return {}

    if not is_supported_symbol(symbol):
        _log_unsupported(symbol)
        return {}

    markets = getattr(exchange, "markets", {})
    if not markets and hasattr(exchange, "load_markets"):
        try:
            if asyncio.iscoroutinefunction(getattr(exchange, "load_markets", None)):
                markets = await exchange.load_markets()
            else:
                markets = await asyncio.to_thread(exchange.load_markets)
        except Exception as exc:
            logger.warning("load_markets failed: %s", exc)
    if markets and symbol not in markets:
        _log_unsupported(symbol)
        return {}

    try:
        if asyncio.iscoroutinefunction(getattr(exchange, "fetch_order_book", None)):
            return await asyncio.wait_for(
                exchange.fetch_order_book(symbol, limit=depth), OHLCV_TIMEOUT
            )
        return await asyncio.wait_for(
            asyncio.to_thread(exchange.fetch_order_book, symbol, depth),
            OHLCV_TIMEOUT,
        )
    except asyncio.CancelledError:
        raise
    except Exception as exc:  # pragma: no cover - network
        return exc


async def fetch_ohlcv_from_trades(
    exchange,
    symbol: str,
    timeframe: str,
    since: int | None,
    limit: int,
) -> list:
    if hasattr(exchange, "has") and not exchange.has.get("fetchTrades"):
        return []

    fetch_fn = getattr(exchange, "fetch_trades", None)
    if fetch_fn is None:
        return []

    params = inspect.signature(fetch_fn).parameters
    kwargs = {"symbol": symbol, "limit": limit * 100}
    if since is not None and "since" in params:
        kwargs["since"] = since

    try:
        if asyncio.iscoroutinefunction(fetch_fn):
            trades = await _call_with_retry(
                fetch_fn, timeout=REST_OHLCV_TIMEOUT, **kwargs
            )
        else:
            trades = await _call_with_retry(
                asyncio.to_thread,
                fetch_fn,
                **kwargs,
                timeout=REST_OHLCV_TIMEOUT,
            )
    except asyncio.CancelledError:
        raise
    except Exception:
        return []

    if not trades:
        return []

    tf_ms = timeframe_seconds(exchange, timeframe) * 1000
    trades.sort(key=lambda t: t[0])

    ohlcv: list[list] = []
    bucket = trades[0][0] - trades[0][0] % tf_ms
    open_price = high = low = close = float(trades[0][1])
    volume = float(trades[0][2]) if len(trades[0]) > 2 else 0.0

    for t in trades[1:]:
        ts = int(t[0])
        price = float(t[1])
        amount = float(t[2]) if len(t) > 2 else 0.0
        b = ts - ts % tf_ms
        if b != bucket:
            ohlcv.append([bucket, open_price, high, low, close, volume])
            if len(ohlcv) >= limit:
                return ohlcv[:limit]
            bucket = b
            open_price = high = low = close = price
            volume = amount
        else:
            high = max(high, price)
            low = min(low, price)
            close = price
            volume += amount

    ohlcv.append([bucket, open_price, high, low, close, volume])
    return ohlcv[:limit]


async def load_ohlcv(
    exchange,
    symbol: str,
    timeframe: str = "1m",
    limit: int = 100,
    mode: str = "rest",
    *,
    max_retries: int = 3,
    timeout: float | None = None,
    **kwargs,
) -> list:
    """Load OHLCV data either from REST or from cached files.

    When ``mode`` is ``"file"`` this will attempt to load a previously cached
    OHLCV file from ``LOG_DIR/ohlcv/<timeframe>/<symbol>.json``.  If the file is
    missing or unreadable an empty list is returned.  Otherwise the data is
    returned as a list of lists matching the CCXT OHLCV schema.

    For ``mode`` other than ``"file"`` the function falls back to fetching data
    from the provided ``exchange`` with basic retry handling for rate limits.
    On a successful REST call it sleeps for one second to respect exchange rate
    limits.  Any exception containing ``"429"`` triggers a 60 second sleep
    before the request is retried.
    """

    if mode == "file":
        path = LOG_DIR / "ohlcv" / timeframe / f"{symbol.replace('/', '-')}.json"
        try:
            df = pd.read_json(path, orient="split")
        except Exception:
            return []
        return (
            df[["timestamp", "open", "high", "low", "close", "volume"]]
            .to_records(index=False)
            .tolist()
        )

    markets = getattr(exchange, "markets", None)
    if markets is not None:
        if not markets and hasattr(exchange, "load_markets"):
            try:
                if asyncio.iscoroutinefunction(exchange.load_markets):
                    markets = await exchange.load_markets()
                else:
                    markets = await asyncio.to_thread(exchange.load_markets)
            except Exception as exc:  # pragma: no cover - best effort
                logger.warning("load_markets failed: %s", exc)
        if markets and symbol not in markets:
            _log_unsupported(symbol)
            return []
        market_id = markets.get(symbol, {}).get("id", symbol)
    else:
        market_id = symbol

    timeout = timeout or REST_OHLCV_TIMEOUT
    for attempt in range(1, max_retries + 1):
        try:
            fetch_fn = getattr(exchange, "fetch_ohlcv")
            if asyncio.iscoroutinefunction(fetch_fn):
                coro = fetch_fn(market_id, timeframe=timeframe, limit=limit, **kwargs)
            else:  # pragma: no cover - synchronous fallback
                coro = asyncio.to_thread(fetch_fn, market_id, timeframe, limit, **kwargs)
            data = await asyncio.wait_for(coro, timeout)
            record_io()
            await asyncio.sleep(1)
            return data
        except Exception as exc:
            if "429" in str(exc):
                await asyncio.sleep(60)
            else:
                await asyncio.sleep(1)
            if attempt >= max_retries:
                logger.error(
                    "Failed to load OHLCV for %s after %d retries: %s",
                    symbol,
                    attempt,
                    exc,
                )
                break
    return []


async def load_ohlcv_parallel(
    exchange,
    symbols: Iterable[str],
    timeframe: str = "1h",
    limit: int = 100,
    since_map: Dict[str, int] | None = None,
    use_websocket: bool = False,
    force_websocket_history: bool = False,
    max_concurrent: int | None = None,
    notifier: TelegramNotifier | None = None,
    priority_symbols: Iterable[str] | None = None,
    max_retries: int = 3,
    timeout: float | None = None,
) -> Dict[str, list]:
    """Fetch OHLCV data for multiple symbols concurrently.

    Parameters
    ----------
    notifier : TelegramNotifier | None, optional
        If provided, failures will be sent using this notifier.
    """
    if use_websocket or force_websocket_history:
        logger.debug(
            "Websocket parameters ignored in load_ohlcv_parallel; using REST"
        )

    since_map = since_map or {}

    data: Dict[str, list] = {}
    symbols = list(symbols)
    unsupported = [s for s in symbols if not is_supported_symbol(s)]
    for s in unsupported:
        _log_unsupported(s)
        data[s] = []
    symbols = [s for s in symbols if is_supported_symbol(s)]

    markets = getattr(exchange, "markets", None)
    if markets is not None:
        if not markets and hasattr(exchange, "load_markets"):
            try:
                if asyncio.iscoroutinefunction(exchange.load_markets):
                    markets = await exchange.load_markets()
                else:
                    markets = await asyncio.to_thread(exchange.load_markets)
            except Exception as exc:
                logger.warning("load_markets failed: %s", exc)
        missing = [s for s in symbols if s not in markets]
        for s in missing:
            _log_unsupported(s)
            data[s] = []
        symbols = [s for s in symbols if s in markets]

    if not symbols:
        return data

    now = time.time()
    filtered_symbols: List[str] = []
    for s in symbols:
        info = failed_symbols.get(s)
        if not info:
            filtered_symbols.append(s)
            continue
        if info.get("disabled"):
            continue
        if now - info["time"] >= info["delay"]:
            filtered_symbols.append(s)
    symbols = filtered_symbols

    if priority_symbols:
        prio_list: List[str] = []
        seen: set[str] = set()
        for s in priority_symbols:
            if s in symbols and s not in seen:
                prio_list.append(s)
                seen.add(s)
        symbols = prio_list + [s for s in symbols if s not in seen]

    if not symbols:
        return data

    if max_concurrent is not None:
        if not isinstance(max_concurrent, int) or max_concurrent < 1:
            raise ValueError("max_concurrent must be a positive integer or None")
        sem = asyncio.Semaphore(max_concurrent)
    else:
        sem = None

    async def sem_fetch(sym: str):
        async def _fetch_and_sleep():
            kwargs_l = {}
            since_val = since_map.get(sym)
            if since_val is not None:
                kwargs_l["since"] = since_val
            data = await load_ohlcv(
                exchange,
                sym,
                timeframe=timeframe,
                limit=limit,
                mode="rest",
                max_retries=max_retries,
                timeout=timeout,
                **kwargs_l,
            )
            rl = getattr(exchange, "rateLimit", None)
            if rl:
                await asyncio.sleep(rl / 1000)
            return data

        if sem:
            async with sem:
                return await _fetch_and_sleep()

        return await _fetch_and_sleep()

    tasks = [asyncio.create_task(sem_fetch(s)) for s in symbols]

    results = await asyncio.gather(*tasks, return_exceptions=True)

    if any(isinstance(r, asyncio.CancelledError) for r in results):
        for t in tasks:
            if not t.done():
                t.cancel()
        raise asyncio.CancelledError()

    ex_id = getattr(exchange, "id", "unknown")
    mode = "REST"
    for sym, res in zip(symbols, results):
        if isinstance(res, asyncio.CancelledError):
            raise res
        if isinstance(res, asyncio.TimeoutError):
            logger.error(
                "Timeout loading OHLCV for %s on %s limit %d: %s",
                sym,
                timeframe,
                limit,
                res,
                exc_info=True,
            )
            msg = (
                f"Timeout loading OHLCV for {sym} on {ex_id} "
                f"(tf={timeframe} limit={limit} mode={mode})"
            )
            logger.error(msg)
            if notifier and STATUS_UPDATES:
                notifier.notify(
                    f"Timeout loading OHLCV for {sym} on {timeframe} limit {limit}"
                )
            info = failed_symbols.get(sym)
            delay = RETRY_DELAY
            count = 1
            disabled = False
            if info is not None:
                delay = min(info["delay"] * 2, MAX_RETRY_DELAY)
                count = info.get("count", 0) + 1
                disabled = info.get("disabled", False)
            if count >= MAX_OHLCV_FAILURES:
                disabled = True
                if not info or not info.get("disabled"):
                    logger.info("Disabling %s after %d OHLCV failures", sym, count)
            failed_symbols[sym] = {
                "time": time.time(),
                "delay": delay,
                "count": count,
                "disabled": disabled,
            }
            continue
        if (
            isinstance(res, Exception) and not isinstance(res, asyncio.CancelledError)
        ) or not res:
            logger.error(
                "Failed to load OHLCV for %s on %s limit %d: %s",
                sym,
                timeframe,
                limit,
                res,
                exc_info=isinstance(res, Exception),
            )
            msg = (
                f"Failed to load OHLCV for {sym} on {ex_id} "
                f"(tf={timeframe} limit={limit} mode={mode}): {res}"
            )
            logger.error(msg)
            if notifier and STATUS_UPDATES:
                notifier.notify(
                    f"Failed to load OHLCV for {sym} on {timeframe} limit {limit}: {res}"
                )
            info = failed_symbols.get(sym)
            status = getattr(res, "http_status", getattr(res, "status", None))
            delay = 60 if status == 429 else RETRY_DELAY
            count = 1
            disabled = False
            if info is not None:
                delay = 60 if status == 429 else min(info["delay"] * 2, MAX_RETRY_DELAY)
                count = info.get("count", 0) + 1
                disabled = info.get("disabled", False)
            if count >= MAX_OHLCV_FAILURES:
                disabled = True
                if not info or not info.get("disabled"):
                    logger.info("Disabling %s after %d OHLCV failures", sym, count)
            failed_symbols[sym] = {
                "time": time.time(),
                "delay": delay,
                "count": count,
                "disabled": disabled,
            }
            continue
        if res and len(res[0]) > 6:
            res = [[c[0], c[1], c[2], c[3], c[4], c[6]] for c in res]
        data[sym] = res
        record_io()
        failed_symbols.pop(sym, None)
    return data


async def _update_ohlcv_cache_inner(
    exchange,
    cache: Dict[str, pd.DataFrame],
    symbols: Iterable[str],
    timeframe: str = "1h",
    limit: int = 100,
    start_since: int | None = None,
    use_websocket: bool = False,
    force_websocket_history: bool = False,
    config: Dict | None = None,
    max_concurrent: int | None = None,
    notifier: TelegramNotifier | None = None,
    priority_symbols: Iterable[str] | None = None,
    max_retries: int = 3,
    timeout: float | None = None,
) -> Dict[str, pd.DataFrame]:
    """Update cached OHLCV DataFrames with new candles.

    Parameters
    ----------
    max_concurrent : int | None, optional
        Maximum number of concurrent OHLCV requests. ``None`` means no limit.
    start_since : int | None, optional
        When provided, fetch data starting from this timestamp in milliseconds.
    """

    try:  # pragma: no cover - optional regime dependency
        from crypto_bot.regime.regime_classifier import clear_regime_cache
    except Exception:  # pragma: no cover - optional
        clear_regime_cache = lambda *_a, **_k: None

    # Redis warm cache
    redis_conn = _get_redis_conn((config or {}).get("redis_url"))
    if redis_conn:
        for sym in symbols:
            try:
                raw = redis_conn.get(f"ohlcv:{sym}:{timeframe}")
            except Exception:
                raw = None
            if raw:
                try:
                    if isinstance(raw, bytes):
                        raw = raw.decode()
                    cache[sym] = pd.read_json(raw, orient="split")
                except Exception:
                    pass

    # Use the provided limit without enforcing a fixed minimum
    limit = int(limit)
    # Request the number of candles specified by the caller

    if max_concurrent is not None:
        if not isinstance(max_concurrent, int) or max_concurrent < 1:
            raise ValueError("max_concurrent must be a positive integer or None")

    global _last_snapshot_time
    config = config or {}
    snapshot_interval = config.get("ohlcv_snapshot_frequency_minutes", 1440) * 60
    now = time.time()
    snapshot_due = now - _last_snapshot_time >= snapshot_interval

    since_map: Dict[str, int | None] = {}
    if start_since is not None:
        tf_sec = timeframe_seconds(exchange, timeframe)
        needed = int((utc_now_ms() - start_since) // (tf_sec * 1000)) + 1
        limit = max(limit, needed)
        since_map = {sym: start_since for sym in symbols}
        snapshot_due = False
    elif snapshot_due:
        _last_snapshot_time = now
        limit = max(config.get("ohlcv_snapshot_limit", limit), limit)
        since_map = {sym: None for sym in symbols}
    else:
        ohlcv_cfg = config.get("ohlcv", {}) if isinstance(config, dict) else {}
        tail = int(ohlcv_cfg.get("tail_overlap_bars", 0))
        bootstrap = int(ohlcv_cfg.get("max_bootstrap_bars", limit))
        tail = int((config.get("tail_overlap_bars") or 0))
        need_tail = False
        tf_sec = timeframe_seconds(exchange, timeframe)
        for sym in symbols:
            df = cache.get(sym)
            if df is not None and not df.empty:
                last_ts = int(df["timestamp"].iloc[-1])
                since_map[sym] = int((last_ts - tail * tf_sec) * 1000)
            else:
                since_map[sym] = None
                limit = max(limit, bootstrap)
                last_ts = int(df["timestamp"].iloc[-1]) * 1000
                if tail > 0:
                    since_map[sym] = last_ts - tail * tf_sec * 1000
                    need_tail = True
                else:
                    since_map[sym] = last_ts + 1
            elif start_since is not None:
                since_map[sym] = start_since
        if need_tail:
            limit += tail
    now = time.time()
    filtered_symbols: List[str] = []
    for s in symbols:
        info = failed_symbols.get(s)
        if not info:
            filtered_symbols.append(s)
            continue
        if info.get("disabled"):
            continue
        if now - info["time"] >= info["delay"]:
            filtered_symbols.append(s)
    symbols = filtered_symbols
    if not symbols:
        return cache

    logger.info(
        "Fetching %d candles for %d symbols on %s",
        limit,
        len(symbols),
        timeframe,
    )

    t0 = time.time()
    data_map: Dict[str, list] = {s: [] for s in symbols}
    remaining = limit
    curr_since = since_map.copy()
    while remaining > 0:
        req_limit = min(remaining, 720)
        batch = await load_ohlcv_parallel(
            exchange,
            symbols,
            timeframe,
            req_limit,
            curr_since,
            use_websocket=use_websocket,
            force_websocket_history=force_websocket_history,
            max_concurrent=max_concurrent,
            notifier=notifier,
            priority_symbols=priority_symbols,
            max_retries=max_retries,
            timeout=timeout,
        )
        for sym, rows in batch.items():
            if rows:
                data_map[sym].extend(rows)
                last_ts = rows[-1][0]
                curr_since[sym] = last_ts + timeframe_seconds(exchange, timeframe) * 1000
        if all(len(batch.get(sym, [])) < req_limit for sym in symbols):
            break
        remaining -= req_limit

    count_ok = sum(1 for rows in data_map.values() if rows)
    logger.info(
        "Fetched OHLCV for %d/%d symbols on %s in %.1fs",
        count_ok,
        len(symbols),
        timeframe,
        time.time() - t0,
    )

    for sym in symbols:
        data = data_map.get(sym)
        if not data:
            info = failed_symbols.get(sym)
            skip_retry = (
                info is not None
                and time.time() - info["time"] < info["delay"]
                and since_map.get(sym) is None
            )
            if skip_retry:
                continue
            failed_symbols.pop(sym, None)
            full = await load_ohlcv_parallel(
                exchange,
                [sym],
                timeframe,
                limit,
                None,
                use_websocket=use_websocket,
                force_websocket_history=force_websocket_history,
                max_concurrent=max_concurrent,
                notifier=notifier,
                priority_symbols=priority_symbols,
                max_retries=max_retries,
                timeout=timeout,
            )
            data = full.get(sym)
            if data:
                failed_symbols.pop(sym, None)
        if data is None:
            continue
        df_new = pd.DataFrame(
            data, columns=["timestamp", "open", "high", "low", "close", "volume"]
        )
        tf_sec = timeframe_seconds(None, timeframe)

        if df_new is None or df_new.empty or "timestamp" not in df_new.columns:
            logger.info(
                "OHLCV: no new data for %s @ %s; keeping existing cache", sym, timeframe
            )
            continue

        df_new["timestamp"] = pd.to_numeric(df_new["timestamp"], errors="coerce")
        df_new = df_new.dropna(subset=["timestamp"])
        if df_new.empty:
            logger.info(
                "OHLCV: non-numeric/empty timestamps for %s @ %s; skipping update",
                sym,
                timeframe,
            )
            continue

        unit = "ms" if df_new["timestamp"].max() > 1e12 else "s"
        df_new["timestamp"] = pd.to_datetime(df_new["timestamp"], unit=unit, utc=True)
        df_new = df_new.sort_values("timestamp").drop_duplicates("timestamp", keep="last")
        df_new = await asyncio.to_thread(
            lambda df=df_new: (
                df.set_index("timestamp")
                .resample(f"{tf_sec}s")
                .agg(
                    {
                        "open": "first",
                        "high": "max",
                        "low": "min",
                        "close": "last",
                        "volume": "sum",
                    }
                )
                .ffill()
                .reset_index()
            )
        )
        df_new["timestamp"] = df_new["timestamp"].astype(int) // 10 ** 9
        frac = config.get("min_history_fraction", 0.5)
        try:
            frac_val = float(frac)
        except (TypeError, ValueError):
            frac_val = 0.5
        min_candles_required = int(limit * frac_val)
        if len(df_new) < min_candles_required:
            since_val = since_map.get(sym)
            retry = await load_ohlcv_parallel(
                exchange,
                [sym],
                timeframe,
                limit * 2,
                {sym: since_val},
                use_websocket=False,
                force_websocket_history=force_websocket_history,
                max_concurrent=max_concurrent,
                notifier=notifier,
                priority_symbols=priority_symbols,
                max_retries=max_retries,
                timeout=timeout,
            )
            retry_data = retry.get(sym)
            if retry_data and len(retry_data) > len(data):
                data = retry_data
                df_new = pd.DataFrame(
                    data,
                    columns=["timestamp", "open", "high", "low", "close", "volume"],
                )
            if len(df_new) < min_candles_required:
                logger.warning(
                    "Skipping %s: only %d/%d candles",
                    sym,
                    len(df_new),
                    limit,
                )
                continue
        existing = None
        async with timeframe_lock(timeframe):
            if sym in cache:
                existing = cache[sym].copy()
        if existing is not None and not existing.empty:
            last_ts = existing["timestamp"].iloc[-1]
            df_new = df_new[df_new["timestamp"] > last_ts]
            if df_new.empty:
                continue
            combined = await asyncio.to_thread(
                pd.concat, [existing, df_new], ignore_index=True
            )
        else:
            combined = df_new
        combined = await asyncio.to_thread(
            lambda df=combined, limit=limit: df.tail(limit).reset_index(drop=True)
        )
        returns = await asyncio.to_thread(lambda s=combined["close"]: s.pct_change())
        combined["return"] = returns
        async with timeframe_lock(timeframe):
            cache[sym] = combined
            clear_regime_cache(sym, timeframe)
            if redis_conn:
                try:
                    await asyncio.to_thread(
                        redis_conn.setex,
                        f"ohlcv:{sym}:{timeframe}",
                        REDIS_TTL,
                        combined.to_json(orient="split"),
                    )
                except Exception:
                    pass
            storage_path = config.get("storage_path")
            if storage_path:
                max_bars = config.get("max_bootstrap_bars")
                try:
                    max_bars = int(max_bars) if max_bars is not None else None
                except (TypeError, ValueError):
                    max_bars = None
                df_save = cache[sym].tail(max_bars) if max_bars else cache[sym]
                df_save = df_save.reset_index(drop=True)
                save_ohlcv(df_save, sym, timeframe, storage_path)
    return cache


# --- Additional helpers ----------------------------------------------------


async def fetch_coingecko_ohlc(symbol: str, days: int = 1) -> List[List[float]] | None:
    """Return OHLC data from CoinGecko for ``symbol``.

    The returned rows follow the CCXT OHLCV format with volume set to ``0`` as
    the CoinGecko endpoint does not provide volume information.
    """

    base, _, quote = symbol.partition("/")
    coin_id = COINGECKO_IDS.get(base.upper())
    if not coin_id:
        return None
    url = f"https://api.coingecko.com/api/v3/coins/{coin_id}/ohlc"
    params = {"vs_currency": quote.lower(), "days": days}
    try:
        data = await gecko_request(url, params=params)
        return [
            [int(row[0]), float(row[1]), float(row[2]), float(row[3]), float(row[4]), 0.0]
            for row in data
        ]
    except Exception:
        return None


async def fetch_dex_ohlcv(
    exchange,
    symbol: str,
    timeframe: str = "1h",
    limit: int = 100,
    min_volume_usd: float | int = 0,
    gecko_res: Any | None = None,
    use_gecko: bool = True,
    max_retries: int = 3,
    timeout: float | None = None,
) -> List[List[float]] | None:
    """Fetch OHLCV data for DEX tokens with several fallbacks."""

    if min_volume_usd:
        logger.debug(
            "min_volume_usd parameter is deprecated and ignored (value=%s)",
            min_volume_usd,
        )

    if gecko_res:
        return gecko_res[0] if isinstance(gecko_res, tuple) else gecko_res

    base, _, quote = symbol.partition("/")
    quote = quote.upper()

    # Try CoinGecko for known USD-quoted pairs
    if use_gecko and quote in SUPPORTED_USD_QUOTES:
        data = fetch_coingecko_ohlc(symbol)
        if inspect.isawaitable(data):
            data = await data
        if data:
            return data

        # Fallback to Coinbase if available
        try:
            if hasattr(ccxt, "coinbase"):
                cb = ccxt.coinbase()
                return await load_ohlcv(
                    cb,
                    symbol,
                    timeframe=timeframe,
                    limit=limit,
                    max_retries=max_retries,
                    timeout=timeout,
                )
        except Exception:
            pass

    # Final fallback: use the provided exchange
    try:
        return await load_ohlcv(
            exchange,
            symbol,
            timeframe=timeframe,
            limit=limit,
            max_retries=max_retries,
            timeout=timeout,
        )
    except Exception:
        return None


async def fetch_geckoterminal_ohlcv(
    symbol: str,
    timeframe: str = "1h",
    since: Optional[int] = None,
    limit: int = 500,
    exchange: Any = None,
) -> List[List[float]]:
    """Compatibility wrapper for GeckoTerminal OHLCV lookups.

    Resolves *symbol* to a listed market on the active exchange (or the
    provided ``exchange``) and returns CCXT-standard OHLCV rows:
    ``[timestamp_ms, open, high, low, close, volume]``.
    """
    if exchange is not None and hasattr(exchange, "fetch_ohlcv"):
        fetch_fn = getattr(exchange, "fetch_ohlcv")
        if asyncio.iscoroutinefunction(fetch_fn):
            return await fetch_fn(symbol, timeframe=timeframe, since=since, limit=limit)
        return await asyncio.to_thread(fetch_fn, symbol, timeframe, since, limit)

    if ccxt is None:
        raise RuntimeError(
            "ccxt is required for OHLCV fetching. Install ccxt or pass an exchange instance."
        )

    ex_name = os.environ.get("EXCHANGE", "kraken").lower()
    ex_cls = getattr(ccxt, ex_name, None) or getattr(ccxt, "kraken")
    ex = ex_cls({"enableRateLimit": True})
    try:
        await ex.load_markets()
        base, _, quote = symbol.partition("/")
        allowed = [quote, "USD", "USDT", "EUR"]
        allowed = [q for i, q in enumerate(allowed) if q and q not in allowed[:i]]
        resolved = resolve_listed_symbol(ex, base, allowed)
        if not resolved:
            logger.debug(
                f"Skipping {base}: no listed market on {ex_name} for quotes {allowed}"
            )
            return []
        return await ex.fetch_ohlcv(
            resolved, timeframe=timeframe, since=since, limit=limit
        )
        symbol = resolved
        if asyncio.iscoroutinefunction(ex.fetch_ohlcv):
            return await ex.fetch_ohlcv(symbol, timeframe=timeframe, since=since, limit=limit)
        return await asyncio.to_thread(ex.fetch_ohlcv, symbol, timeframe, since, limit)
    finally:
        await _safe_exchange_close(ex, where=f"{ex_name}:{timeframe}")


async def update_ohlcv_cache(
    exchange,
    cache: Dict[str, pd.DataFrame],
    symbols: Iterable[str],
    timeframe: str = "1h",
    limit: int = 100,
    start_since: int | None = None,
    use_websocket: bool = False,
    force_websocket_history: bool = False,
    config: Dict | None = None,
    max_concurrent: int | None = None,
    notifier: TelegramNotifier | None = None,
    batch_size: int | None = None,
    priority_symbols: Iterable[str] | None = None,
    max_retries: int = 3,
    timeout: float | None = None,
) -> Dict[str, pd.DataFrame]:
    """Batch OHLCV updates for multiple calls."""

    config = config or {}
    backfill_map = config.get("backfill_days", {}) or {}
    warmup_map = config.get("warmup_candles", {}) or {}
    now_ms = utc_now_ms()
    if start_since is not None:
        bf_days = backfill_map.get(timeframe)
        if bf_days is not None:
            cutoff = now_ms - int(float(bf_days) * 86400000)
            if start_since < cutoff:
                logger.info(
                    "Clamping backfill for %s to %d days (%s)",
                    timeframe,
                    bf_days,
                    iso_utc(cutoff),
                )
                start_since = cutoff
    warmup = warmup_map.get(timeframe)
    if warmup is not None and limit > int(warmup):
        logger.info(
            "Clamping warmup candles for %s to %d (was %d)",
            timeframe,
            warmup,
            limit,
        )
        limit = int(warmup)
    delay = 0.5
    size = (
        batch_size
        if batch_size is not None
        else config.get("ohlcv_batch_size", 3)
    )
    if size is None:
        cfg_size = config.get("ohlcv_batch_size")
        if isinstance(batch_size, int) and batch_size >= 1:
            size = batch_size
        elif isinstance(cfg_size, int) and cfg_size >= 1:
            size = cfg_size
        else:
            if batch_size is not None or cfg_size is not None:
                logger.warning(
                    "Invalid ohlcv_batch_size %r; defaulting to 3",
                    batch_size if batch_size is not None else cfg_size,
                )
            else:
                logger.warning("ohlcv_batch_size not set; defaulting to 3")
            size = 3

    # Normalize symbols to their exchange-listed forms before enqueueing.
    allowed_quotes = config.get("allowed_quotes", ["USD", "USDT", "EUR"])
    symbols = list(symbols)
    priority_list = list(priority_symbols) if priority_symbols else None

    markets = getattr(exchange, "markets", None)
    if markets is not None and not markets and hasattr(exchange, "load_markets"):
        try:
            if asyncio.iscoroutinefunction(exchange.load_markets):
                await exchange.load_markets()
            else:
                await asyncio.to_thread(exchange.load_markets)
        except Exception as exc:  # pragma: no cover - best effort
            logger.debug(
                "load_markets failed during symbol resolution: %s", exc
            )

    resolved: list[str] = []
    for sym in symbols:
        base, *_ = sym.partition("/")
        listed = resolve_listed_symbol(exchange, base, allowed_quotes)
        if listed:
            resolved.append(listed)
        elif not markets:
            resolved.append(sym)
        else:
            logger.debug(
                "Skipping %s: no listed market on %s for quotes %s",
                sym,
                getattr(exchange, "id", "exchange"),
                allowed_quotes,
            )
    symbols = resolved

    if priority_list:
        resolved_prio: list[str] = []
        for sym in priority_list:
            base, *_ = sym.partition("/")
            listed = resolve_listed_symbol(exchange, base, allowed_quotes)
            if listed and listed in symbols:
                resolved_prio.append(listed)
        priority_symbols = resolved_prio if resolved_prio else None
    else:
        priority_symbols = None

    if not symbols:
        return cache
    key = (
        timeframe,
        limit,
        start_since,
        use_websocket,
        force_websocket_history,
        max_concurrent,
        max_retries,
        timeout,
    )

    req = _OhlcvBatchRequest(
        exchange,
        cache,
        list(symbols),
        timeframe,
        limit,
        start_since,
        use_websocket,
        force_websocket_history,
        config,
        max_concurrent,
        notifier,
        list(priority_symbols) if priority_symbols else None,
        asyncio.get_running_loop().create_future(),
        max_retries,
        timeout,
    )

    queue = _OHLCV_BATCH_QUEUES.setdefault(key, asyncio.Queue())
    await queue.put(req)

    if key not in _OHLCV_BATCH_TASKS or _OHLCV_BATCH_TASKS[key].done():
        _OHLCV_BATCH_TASKS[key] = asyncio.create_task(
            _ohlcv_batch_worker(key, queue, size, delay)
        )

    return await req.future


class MultiTFUpdateResult(dict):
    """Dict-like result from :func:`update_multi_tf_ohlcv_cache`.

    The mapping itself represents the updated cache while the ``remaining``
    attribute describes unprocessed timeframes and symbols that can be used to
    resume an incomplete bootstrap operation.
    """

    def __init__(
        self,
        cache: Dict[str, Dict[str, pd.DataFrame]],
        remaining: Dict[str, List[str]],
    ) -> None:
        super().__init__(cache)
        self.remaining = remaining


async def update_multi_tf_ohlcv_cache(
    exchange,
    cache: Dict[str, Dict[str, pd.DataFrame]],
    symbols: Iterable[str],
    config: Dict,
    limit: int = 100,
    start_since: int | None = None,
    use_websocket: bool = False,
    force_websocket_history: bool = False,
    max_concurrent: int | None = None,
    notifier: TelegramNotifier | None = None,
    priority_queue: Deque[str] | None = None,
    batch_size: int | None = None,
<<<<<<< HEAD
    chunk_size: int | None = None,
) -> Dict[str, Dict[str, pd.DataFrame]]:
=======
    refresh_listing_cache: bool = False,
    listing_cache_ttl: int | None = None,
    chunk_size: int = 20,
    max_retries: int = 3,
    timeout: float | None = None,
    bootstrap_timeout: float | None = None,
) -> MultiTFUpdateResult:
>>>>>>> 947a4716
    """Update OHLCV caches for multiple timeframes.

    Parameters
    ----------
    config : Dict
        Configuration containing a ``timeframes`` list.
    start_since : int | None, optional
        When provided, fetch historical data starting from this timestamp
        in milliseconds when no cached data is available.
    bootstrap_timeout : float | None, optional
        Maximum number of seconds to spend bootstrapping each timeframe before
        returning early. Remaining work is reported via the ``remaining``
        attribute of the returned object.
    chunk_size : int, optional
        Number of symbols to process per batch when fetching OHLCV data.
        Defaults to ``20``.
    """
    try:  # pragma: no cover - optional regime dependency
        from crypto_bot.regime.regime_classifier import clear_regime_cache
    except Exception:  # pragma: no cover - optional
        clear_regime_cache = lambda *_a, **_k: None

    limit = int(limit)
    if start_since is None:
        start_since = int((datetime.utcnow() - timedelta(days=2)).timestamp() * 1000)
    # Use the limit provided by the caller

    # Ensure warmup candles satisfy strategy indicator lookbacks. This will
    # either raise the configured warmup or disable strategies requiring more
    # history, depending on ``data.auto_raise_warmup``.
    load_enabled(config)

    CACHE_DIR.mkdir(parents=True, exist_ok=True)
    progress_state: dict[str, list[str]] = {}
    completed_pairs: set[tuple[str, str]] = set()
    if BOOTSTRAP_STATE_FILE.exists():
        try:
            with BOOTSTRAP_STATE_FILE.open() as f:
                progress_state = json.load(f)
            for tf, syms in progress_state.items():
                for sym in syms:
                    completed_pairs.add((sym, tf))
        except Exception:
            progress_state = {}
            completed_pairs = set()

    def mark_completed(sym: str, tf: str) -> None:
        if sym in progress_state.get(tf, []):
            return
        progress_state.setdefault(tf, []).append(sym)
        with BOOTSTRAP_STATE_FILE.open("w") as f:
            json.dump(progress_state, f)

    def add_priority(data: list, symbol: str) -> None:
        """Push ``symbol`` to ``priority_queue`` if volume spike detected."""
        if priority_queue is None or vol_thresh is None or not data:
            return
        try:
            vols = np.array([row[5] for row in data], dtype=float)
            mean = float(np.mean(vols)) if len(vols) else 0.0
            std = float(np.std(vols))
            if std <= 0:
                return
            z_max = float(np.max((vols - mean) / std))
            if z_max > vol_thresh:
                priority_queue.appendleft(symbol)
        except Exception:
            return

    tfs = config.get("timeframes", ["1h"])
    supported = getattr(exchange, "timeframes", None)
    if supported:
        unsupported = [tf for tf in tfs if tf not in supported]
        if unsupported:
            logger.info(
                "Skipping unsupported timeframes on %s: %s",
                getattr(exchange, "id", "unknown"),
                unsupported,
            )
        tfs = [tf for tf in tfs if tf in supported]
    logger.info("Updating OHLCV cache for timeframes: %s", tfs)
    if not tfs:
        return cache

    tele_cfg = config.get("telegram", {})
    send_bootstrap = bool(tele_cfg.get("bootstrap_updates")) and STATUS_UPDATES
    total_tfs = len(tfs)

    min_volume_usd = float(config.get("min_volume_usd", 0) or 0)
    vol_thresh = config.get("bounce_scalper", {}).get("vol_zscore_threshold")

    symbols = list(symbols)
    if chunk_size is None:
        chunk_size = int(config.get("ohlcv_chunk_size", 20) or 20)
    else:
        chunk_size = int(chunk_size)
    if chunk_size < 1:
        chunk_size = 1
    priority_syms: list[str] = []
    if priority_queue is not None:
        seen: set[str] = set()
        while priority_queue:
            sym = priority_queue.popleft()
            if sym in symbols and sym not in seen:
                priority_syms.append(sym)
                seen.add(sym)

    symbols_all = list(symbols)
    one_min_syms: list[str] = []
    five_min_only: list[str] = []
    if "1m" in tfs or "5m" in tfs:
        one_min_syms, five_min_only = await split_symbols_by_timeframe(
            exchange, symbols_all
        )
        if not one_min_syms and not five_min_only:
            one_min_syms = symbols_all
            five_min_only = symbols_all

    tf_symbol_map: Dict[str, List[str]] = {}
    for tf in tfs:
    listing_dates = await _get_listing_dates(
        symbols_all,
        config,
        refresh=refresh_listing_cache,
        ttl=listing_cache_ttl,
    )

    for idx, tf in enumerate(tfs, 1):
        if tf == "1m":
            tf_symbol_map[tf] = one_min_syms
        elif tf == "5m":
            tf_symbol_map[tf] = five_min_only
        else:
            tf_symbol_map[tf] = symbols_all

    remaining: Dict[str, List[str]] = {}
    for idx, tf in enumerate(tfs):
        symbols = tf_symbol_map.get(tf, [])
            symbols = symbols_all
        symbols = [s for s in symbols if (s, tf) not in completed_pairs]
        if not symbols:
            continue
        remaining_syms = list(symbols)
        lock = timeframe_lock(tf)
        if lock.locked():
            logger.info("Skip: %s update already running.", tf)
            continue
        async with lock:
            if notifier and send_bootstrap:
                try:
                    await notifier.notify_async(
                        f"Starting OHLCV update for {tf} ({idx}/{total_tfs})"
                    )
                except Exception:  # pragma: no cover - best effort
                    logger.exception("Failed to send Telegram notification")
            logger.info("Starting OHLCV update for timeframe %s", tf)
            start_time = time.monotonic()
            tf_cache = cache.get(tf, {})

            # Load any previously cached OHLCV files for missing symbols
            for sym in symbols:
                df = tf_cache.get(sym)
                if df is not None and not df.empty:
                    continue
                try:
                    rows = await load_ohlcv(
                        exchange, sym, timeframe=tf, limit=0, mode="file"
                    )
                except Exception:
                    rows = []
                if rows:
                    tf_cache[sym] = pd.DataFrame(
                        rows,
                        columns=[
                            "timestamp",
                            "open",
                            "high",
                            "low",
                            "close",
                            "volume",
                        ],
                    )
            cache[tf] = tf_cache

            now_ms = utc_now_ms()
            tf_sec = timeframe_seconds(exchange, tf)
            dynamic_limits: dict[str, int] = {}
            snapshot_cap = int(config.get("ohlcv_snapshot_limit", limit))
            max_cap = min(snapshot_cap, 720)

            backfill_map = config.get("backfill_days", {}) or {}
            warmup_map = config.get("warmup_candles", {}) or {}
            tf_start = start_since
            bf_days = backfill_map.get(tf)
            if tf_start is not None and bf_days is not None:
                cutoff = now_ms - int(float(bf_days) * 86400000)
                if tf_start < cutoff:
                    logger.info(
                        "Clamping backfill for %s to %d days (%s)",
                        tf,
                        bf_days,
                        iso_utc(cutoff),
                    )
                    tf_start = cutoff
            tf_limit = int(limit)
            needed: int | None = None
            if tf_start is not None:
                needed = int((now_ms - tf_start) // (tf_sec * 1000)) + 1
                tf_limit = max(tf_limit, needed)
            warmup = warmup_map.get(tf)
            if warmup is not None and tf_limit > int(warmup):
                logger.info(
                    "Clamping warmup candles for %s to %d (was %d)",
                    tf,
                    warmup,
                    tf_limit,
                )
                tf_limit = int(warmup)
            tf_start_since = tf_start
            if needed is not None and tf_limit < needed:
                logger.info(
                    "Warmup limit %d smaller than requested range %d for %s; dropping start_since",
                    tf_limit,
                    needed,
                    tf,
                )
                tf_start_since = None

            concurrency = int(config.get("listing_date_concurrency", 5) or 0)
            semaphore = asyncio.Semaphore(concurrency) if concurrency > 0 else None

            async def _fetch_listing(sym: str) -> tuple[str, int | None]:
                if semaphore is not None:
                    async with semaphore:
                        ts = await get_kraken_listing_date(sym)
                else:
                    ts = await get_kraken_listing_date(sym)
                return sym, ts

            start_list = time.perf_counter()
            tasks = [asyncio.create_task(_fetch_listing(sym)) for sym in symbols]
            if bootstrap_timeout is not None:
                remaining_time = bootstrap_timeout - (time.monotonic() - start_time)
                if remaining_time <= 0:
                    remaining[tf] = remaining_syms
                    for tf_rest in tfs[idx + 1 :]:
                        remaining[tf_rest] = list(tf_symbol_map.get(tf_rest, []))
                    return MultiTFUpdateResult(cache, remaining)
                try:
                    results = await asyncio.wait_for(
                        asyncio.gather(*tasks, return_exceptions=True),
                        remaining_time,
                    )
                except asyncio.TimeoutError:
                    remaining[tf] = remaining_syms
                    for tf_rest in tfs[idx + 1 :]:
                        remaining[tf_rest] = list(tf_symbol_map.get(tf_rest, []))
                    return MultiTFUpdateResult(cache, remaining)
            else:
                results = await asyncio.gather(*tasks, return_exceptions=True)
            for sym, res in zip(symbols, results):
                if isinstance(res, Exception):
                    logger.exception(
                        "OHLCV task failed for %s @ %s: %s",
                        sym,
                        tf,
                        res,
                    )
                    continue
                _, listing_ts = res
            for sym in symbols:
                listing_ts = listing_dates.get(sym)
                if listing_ts and 0 < listing_ts <= now_ms:
                    age_ms = now_ms - listing_ts
                    tf_sec = timeframe_seconds(exchange, tf)
                    hist_candles = age_ms // (tf_sec * 1000)
                    if hist_candles <= 0:
                        continue
                    if hist_candles > snapshot_cap * 1000:
                        logger.info(
                            "Skipping OHLCV history for %s on %s (age %d candles)",
                            sym,
                            tf,
                            hist_candles,
                        )
                        continue
                    dynamic_limits[sym] = int(min(hist_candles, max_cap))
            logger.debug(
                "listing date fetch for %d symbols took %.2fs",
                len(symbols),
                time.perf_counter() - start_list,
            )
            if bootstrap_timeout is not None and time.monotonic() - start_time > bootstrap_timeout:
                remaining[tf] = remaining_syms
                for tf_rest in tfs[idx + 1 :]:
                    remaining[tf_rest] = list(tf_symbol_map.get(tf_rest, []))
                return MultiTFUpdateResult(cache, remaining)

            cex_symbols: list[str] = []
            dex_symbols: list[str] = []
            for s in symbols:
                sym = s
                base, _, quote = s.partition("/")
                is_solana = quote.upper() == "USDC" and base.upper() not in NON_SOLANA_BASES
                if is_solana:
                    dex_symbols.append(sym)
                else:
                    if "coinbase" in getattr(exchange, "id", "") and "/USDC" in sym:
                        mapped = sym.replace("/USDC", "/USD")
                        if mapped not in getattr(exchange, "symbols", []):
                            continue  # skip unsupported pair
                        sym = mapped
                    cex_symbols.append(sym)

            if priority_syms:
                prio_set = set(priority_syms)
                cex_symbols = [s for s in priority_syms if s in cex_symbols] + [s for s in cex_symbols if s not in prio_set]
                dex_symbols = [s for s in priority_syms if s in dex_symbols] + [s for s in dex_symbols if s not in prio_set]

            total_syms = len(cex_symbols) + len(dex_symbols)
            completed = 0
            recent_times: Deque[float] = deque(maxlen=50)

            def log_progress(ts: float | None = None) -> None:
                """Log progress with a moving average request rate."""
                nonlocal completed
                if total_syms <= 0:
                    return
                completed += 1
                now_t = ts if ts is not None else time.perf_counter()
                recent_times.append(now_t)
                rate = 0.0
                if len(recent_times) > 1:
                    span = recent_times[-1] - recent_times[0]
                    if span > 0:
                        rate = (len(recent_times) - 1) / span
                remaining = total_syms - completed
                eta = remaining / rate if rate > 0 else float("inf")
                eta_str = f"{eta:.1f}s" if eta != float("inf") else "?"
                logger.info(
                    "Progress[%s] %d/%d (%.2f req/s, ETA %s)",
                    tf,
                    completed,
                    total_syms,
            processed_syms = 0
            start_fetch = time.perf_counter()

            def log_progress() -> None:
                if total_syms <= 0:
                    return
                elapsed = time.perf_counter() - start_fetch
                rate = processed_syms / elapsed if elapsed > 0 else 0.0
                pct = processed_syms / total_syms * 100
                eta = (total_syms - processed_syms) / rate if rate > 0 else 0
                eta_str = str(timedelta(seconds=int(eta))) if rate > 0 else "?"
                logger.info(
                    "%s: %d/%d fetched (%.0f%%), avg %.1f req/s, ETA %s",
                    tf,
                    processed_syms,
                    total_syms,
                    pct,
                    rate,
                    eta_str,
                )

            if cex_symbols:
                if tf_start_since is None:
                    prev_lengths = {s: len(tf_cache[s]) if s in tf_cache else 0 for s in cex_symbols}
                    groups: Dict[int, list[str]] = {}
                    for sym in cex_symbols:
                        sym_limit = dynamic_limits.get(sym, tf_limit)
                        groups.setdefault(int(sym_limit), []).append(sym)
                    for lim, syms in groups.items():
                        if bootstrap_timeout is not None:
                            elapsed = time.monotonic() - start_time
                            remaining_time = bootstrap_timeout - elapsed
                            if remaining_time <= 0:
                                remaining[tf] = remaining_syms
                                for tf_rest in tfs[idx + 1 :]:
                                    remaining[tf_rest] = list(tf_symbol_map.get(tf_rest, []))
                                return MultiTFUpdateResult(cache, remaining)
                        curr_limit = tf_limit
                        if lim < tf_limit:
                            for s in syms:
                                logger.info(
                                    "Adjusting limit for %s on %s to %d", s, tf, lim
                                )
                            curr_limit = lim
<<<<<<< HEAD
                        for i in range(0, len(syms), chunk_size):
                            chunk = syms[i : i + chunk_size]
                            prio = [s for s in (priority_syms or []) if s in chunk]
=======
                        try:
                            if bootstrap_timeout is not None:
                                tf_cache = await asyncio.wait_for(
                                    update_ohlcv_cache(
                                        exchange,
                                        tf_cache,
                                        syms,
                                        timeframe=tf,
                                        limit=curr_limit,
                                        config={
                                            "min_history_fraction": 0,
                                            "ohlcv_batch_size": config.get("ohlcv_batch_size"),
                                        },
                                        batch_size=batch_size,
                                        start_since=tf_start_since,
                                        use_websocket=use_websocket,
                                        force_websocket_history=force_websocket_history,
                                        max_concurrent=max_concurrent,
                                        notifier=notifier,
                                        priority_symbols=priority_syms,
                                        max_retries=max_retries,
                                        timeout=timeout,
                                    ),
                                    remaining_time,
                                )
                            else:
                                tf_cache = await update_ohlcv_cache(
                                    exchange,
                                    tf_cache,
                                    syms,
                                    timeframe=tf,
                                    limit=curr_limit,
                                    config={
                                        "min_history_fraction": 0,
                                        "ohlcv_batch_size": config.get("ohlcv_batch_size"),
                                    },
                                    batch_size=batch_size,
                                    start_since=tf_start_since,
                                    use_websocket=use_websocket,
                                    force_websocket_history=force_websocket_history,
                                    max_concurrent=max_concurrent,
                                    notifier=notifier,
                                    priority_symbols=priority_syms,
                                    max_retries=max_retries,
                                    timeout=timeout,
                                )
                        except asyncio.TimeoutError:
                            remaining[tf] = remaining_syms
                            for tf_rest in tfs[idx + 1 :]:
                                remaining[tf_rest] = list(tf_symbol_map.get(tf_rest, []))
                            return MultiTFUpdateResult(cache, remaining)
                        for s in syms:
                            if s in remaining_syms:
                                remaining_syms.remove(s)
                        if bootstrap_timeout is not None and time.monotonic() - start_time > bootstrap_timeout:
                            remaining[tf] = remaining_syms
                            for tf_rest in tfs[idx + 1 :]:
                                remaining[tf_rest] = list(tf_symbol_map.get(tf_rest, []))
                            return MultiTFUpdateResult(cache, remaining)
                        for i in range(0, len(syms), chunk_size):
                            chunk = syms[i : i + chunk_size]
>>>>>>> 947a4716
                            tf_cache = await update_ohlcv_cache(
                                exchange,
                                tf_cache,
                                chunk,
                                timeframe=tf,
                                limit=curr_limit,
                                config={
                                    "min_history_fraction": 0,
                                    "ohlcv_batch_size": config.get("ohlcv_batch_size"),
                                },
                                batch_size=batch_size,
                                start_since=tf_start_since,
                                use_websocket=use_websocket,
                                force_websocket_history=force_websocket_history,
                                max_concurrent=max_concurrent,
                                notifier=notifier,
<<<<<<< HEAD
                                priority_symbols=prio if prio else None,
                            )
=======
                                priority_symbols=priority_syms,
                            )
                            processed_syms += len(chunk)
                            log_progress()
                        tf_cache = await update_ohlcv_cache(
                            exchange,
                            tf_cache,
                            syms,
                            timeframe=tf,
                            limit=curr_limit,
                            config={
                                "min_history_fraction": 0,
                                "ohlcv_batch_size": config.get("ohlcv_batch_size"),
                            },
                            batch_size=batch_size,
                            start_since=tf_start_since,
                            use_websocket=use_websocket,
                            force_websocket_history=force_websocket_history,
                            max_concurrent=max_concurrent,
                            notifier=notifier,
                            priority_symbols=[s for s in priority_syms if s in syms],
                        )
                        for s in syms:
                            if s in tf_cache and not getattr(tf_cache.get(s), "empty", True):
                                mark_completed(s, tf)
                            priority_symbols=priority_syms,
                            max_retries=max_retries,
                            timeout=timeout,
                        )
                        done_time = time.perf_counter()
                        for _ in syms:
                            log_progress(done_time)
                    for s in cex_symbols:
                        curr_len = len(tf_cache[s]) if s in tf_cache else 0
                        prev = prev_lengths.get(s, 0)
                        fetched = curr_len - prev
                        if fetched > 0:
                            state = "bootstrap" if prev == 0 else "tail"
                            logger.info("%s %s fetched=%d", tf, state, fetched)
>>>>>>> 947a4716
                else:
                    from crypto_bot.main import update_df_cache

                    for sym in cex_symbols:
                        if bootstrap_timeout is not None and time.monotonic() - start_time > bootstrap_timeout:
                            remaining[tf] = remaining_syms
                            for tf_rest in tfs[idx + 1 :]:
                                remaining[tf_rest] = list(tf_symbol_map.get(tf_rest, []))
                            return MultiTFUpdateResult(cache, remaining)
                        batches: list = []
                        current_since = tf_start_since
                        sym_total = min(tf_limit, dynamic_limits.get(sym, tf_limit))
                        if sym_total < tf_limit:
                            logger.info(
                                "Adjusting limit for %s on %s to %d", sym, tf, sym_total
                            )
                        remaining = sym_total
                        while remaining > 0:
                            if bootstrap_timeout is not None:
                                elapsed = time.monotonic() - start_time
                                remaining_time = bootstrap_timeout - elapsed
                                if remaining_time <= 0:
                                    remaining[tf] = remaining_syms
                                    for tf_rest in tfs[idx + 1 :]:
                                        remaining[tf_rest] = list(tf_symbol_map.get(tf_rest, []))
                                    return MultiTFUpdateResult(cache, remaining)
                            req = min(remaining, 1000)
                            data = load_ohlcv(
                                exchange,
                                sym,
                                timeframe=tf,
                                limit=req,
                                mode="rest",
                                since=current_since,
                                force_websocket_history=force_websocket_history,
                                max_retries=max_retries,
                                timeout=timeout,
                            )
                            if inspect.isawaitable(data):
                                if bootstrap_timeout is not None:
                                    try:
                                        data = await asyncio.wait_for(data, remaining_time)
                                    except asyncio.TimeoutError:
                                        remaining[tf] = remaining_syms
                                        for tf_rest in tfs[idx + 1 :]:
                                            remaining[tf_rest] = list(tf_symbol_map.get(tf_rest, []))
                                        return MultiTFUpdateResult(cache, remaining)
                                else:
                                    data = await data
                            if not data or isinstance(data, Exception):
                                break
                            batches.extend(data)
                            remaining -= len(data)
                            if len(data) < req:
                                break
                            current_since = data[-1][0] + 1

                        if not batches:
                            logger.info(
                                "OHLCV: empty or missing 'timestamp' for %s @ %s; skipping update.",
                                sym,
                                tf,
                            )
                            processed_syms += 1
                            log_progress()
                            continue

                        df_new = pd.DataFrame(
                            batches,
                            columns=["timestamp", "open", "high", "low", "close", "volume"],
                        )
                        tf_sec = timeframe_seconds(None, tf)

                        # Guard for empty/malformed OHLCV responses.
                        if df_new is None or df_new.empty or "timestamp" not in df_new.columns:
                            logger.info(
                                "OHLCV: empty or missing 'timestamp' for %s @ %s; skipping update.",
                                sym,
                                tf,
                            )
                            continue

                        # Coerce and validate the first timestamp safely (avoid out-of-bounds on iloc[0]).
                        try:
                            ts0 = pd.to_numeric(df_new["timestamp"].iloc[0], errors="coerce")
                        except Exception:
                            ts0 = None

                        if ts0 is None or pd.isna(ts0):
                            logger.info(
                                "OHLCV: first timestamp is NaN/invalid for %s @ %s; skipping update.",
                                sym,
                                tf,
                            )
                            continue

                        # Robust unit detection:
                        if ts0 > 1e14:
                            unit = "ns"
                        elif ts0 > 1e12:
                            unit = "us"
                        elif ts0 > 1e10:
                            unit = "ms"
                        else:
                            unit = "s"

                        df_new["timestamp"] = pd.to_datetime(df_new["timestamp"], unit=unit)
                        df_new = (
                            df_new.set_index("timestamp")
                            .resample(f"{tf_sec}s")
                            .agg(
                                {
                                    "open": "first",
                                    "high": "max",
                                    "low": "min",
                                    "close": "last",
                                    "volume": "sum",
                                }
                            )
                            .ffill()
                            .reset_index()
                        )
                        df_new["timestamp"] = df_new["timestamp"].astype(int) // 10 ** 9

                        new_rows = len(df_new)
                        state = "bootstrap"
                        if sym in tf_cache and not tf_cache[sym].empty:
                            last_ts = tf_cache[sym]["timestamp"].iloc[-1]
                            df_new = df_new[df_new["timestamp"] > last_ts]
                            if df_new.empty:
                                continue
                            new_rows = len(df_new)
                            df_new = pd.concat([tf_cache[sym], df_new], ignore_index=True)
                            state = "tail"

                        update_df_cache(cache, tf, sym, df_new)
                        tf_cache = cache.get(tf, {})
                        tf_cache[sym]["return"] = tf_cache[sym]["close"].pct_change()
                        logger.info("%s %s fetched=%d", tf, state, new_rows)
                        clear_regime_cache(sym, tf)
                        if (
                            STREAM_EVALUATOR
                            and tf in ("1m", "5m")
                            and warmup_reached_for(sym, tf, cache, config)
                        ):
                            if sym not in _WARMED_UP:
                                logger.info(
                                    "OHLCV[%s] warmup met for %s → enqueue for evaluation",
                                    tf,
                                    sym,
                                )
                                _WARMED_UP.add(sym)
                            await STREAM_EVALUATOR.enqueue(
                                sym, {"df_cache": cache, "symbol": sym}
                            )
                        await _maybe_enqueue_eval(sym, tf, cache, config)
                        if sym in remaining_syms:
                            remaining_syms.remove(sym)
                        if bootstrap_timeout is not None and time.monotonic() - start_time > bootstrap_timeout:
                            remaining[tf] = remaining_syms
                            for tf_rest in tfs[idx + 1 :]:
                                remaining[tf_rest] = list(tf_symbol_map.get(tf_rest, []))
                            return MultiTFUpdateResult(cache, remaining)
                        mark_completed(sym, tf)
                        processed_syms += 1
                        log_progress()

            for sym in dex_symbols:
                if bootstrap_timeout is not None and time.monotonic() - start_time > bootstrap_timeout:
                    remaining[tf] = remaining_syms
                    for tf_rest in tfs[idx + 1 :]:
                        remaining[tf_rest] = list(tf_symbol_map.get(tf_rest, []))
                    return MultiTFUpdateResult(cache, remaining)
                data = None
                vol = 0.0
                res = None
                gecko_failed = False
                base, _, quote = sym.partition("/")
                is_solana = quote.upper() == "USDC" and base.upper() not in NON_SOLANA_BASES
                sym_l = min(dynamic_limits.get(sym, tf_limit), tf_limit)
                if sym_l < tf_limit:
                    logger.info("Adjusting limit for %s on %s to %d", sym, tf, sym_l)
                if is_solana:
                    try:
                        res = fetch_geckoterminal_ohlcv(
                            sym,
                            timeframe=tf,
                            limit=sym_l,
                        )
                        if inspect.isawaitable(res):
                            res = await res
                        if res:
                            vol_24h = None
                            if isinstance(res, tuple):
                                vol_24h = res[1]
                            else:
                                vol_24h = getattr(res, "vol_24h_usd", None)
                            if vol_24h is not None and vol_24h < min_volume_usd:
                                res = None
                    except Exception as e:  # pragma: no cover - network
                        logger.warning(
                            f"Gecko failed for {sym}: {e} - using exchange data"
                        )
                        gecko_failed = True
                else:
                    gecko_failed = True

                if res and not gecko_failed:
                    if isinstance(res, tuple):
                        data, vol, *_ = res
                    else:
                        data = res
                        vol = getattr(res, "vol_24h_usd", min_volume_usd)
                    add_priority(data, sym)

                if gecko_failed or not data or vol < min_volume_usd:
                    data = fetch_onchain_ohlcv(sym, timeframe=tf, limit=sym_l)
                    if inspect.isawaitable(data):
                        data = await data
                    if bootstrap_timeout is not None and time.monotonic() - start_time > bootstrap_timeout:
                        remaining[tf] = remaining_syms
                        for tf_rest in tfs[idx + 1 :]:
                            remaining[tf_rest] = list(tf_symbol_map.get(tf_rest, []))
                        return MultiTFUpdateResult(cache, remaining)
                    if not data:
                        data = await fetch_dex_ohlcv(
                            exchange,
                            sym,
                            timeframe=tf,
                            limit=sym_l,
                            min_volume_usd=min_volume_usd,
                            gecko_res=None,
                            use_gecko=is_solana,
                            max_retries=max_retries,
                            timeout=timeout,
                        )
                        if bootstrap_timeout is not None and time.monotonic() - start_time > bootstrap_timeout:
                            remaining[tf] = remaining_syms
                            for tf_rest in tfs[idx + 1 :]:
                                remaining[tf_rest] = list(tf_symbol_map.get(tf_rest, []))
                            return MultiTFUpdateResult(cache, remaining)
                        if isinstance(data, Exception) or not data:
                            processed_syms += 1
                            log_progress()
                            continue
                    add_priority(data, sym)

                if not data:
                    processed_syms += 1
                    log_progress()
                    continue

                if not isinstance(data, list):
                    logger.error(
                        "Invalid OHLCV data type for %s on %s (type: %s), skipping",
                        sym,
                        tf,
                        type(data),
                    )
                    processed_syms += 1
                    log_progress()
                    continue

                df_new = pd.DataFrame(
                    data,
                    columns=["timestamp", "open", "high", "low", "close", "volume"],
                )
                changed = False
                new_rows = len(df_new)
                state = "bootstrap"
                if sym in tf_cache and not tf_cache[sym].empty:
                    last_ts = tf_cache[sym]["timestamp"].iloc[-1]
                    df_new = df_new[df_new["timestamp"] > last_ts]
                    if df_new.empty:
                        processed_syms += 1
                        log_progress()
                        continue
                    new_rows = len(df_new)
                    tf_cache[sym] = pd.concat([tf_cache[sym], df_new], ignore_index=True)
                    changed = True
                    state = "tail"
                else:
                    tf_cache[sym] = df_new
                    changed = True
                if changed:
                    tf_cache[sym]["return"] = tf_cache[sym]["close"].pct_change()
                    logger.info("%s %s fetched=%d", tf, state, new_rows)
                    clear_regime_cache(sym, tf)
                    if (
                        STREAM_EVALUATOR
                        and tf in ("1m", "5m")
                        and warmup_reached_for(sym, tf, cache, config)
                    ):
                        if sym not in _WARMED_UP:
                            logger.info(
                                "OHLCV[%s] warmup met for %s → enqueue for evaluation",
                                tf,
                                sym,
                            )
                            _WARMED_UP.add(sym)
                        await STREAM_EVALUATOR.enqueue(
                            sym, {"df_cache": cache, "symbol": sym}
                        )

                    cache[tf] = tf_cache
                    await _maybe_enqueue_eval(sym, tf, cache, config)
                    if sym in remaining_syms:
                        remaining_syms.remove(sym)
                    if bootstrap_timeout is not None and time.monotonic() - start_time > bootstrap_timeout:
                        remaining[tf] = remaining_syms
                        for tf_rest in tfs[idx + 1 :]:
                            remaining[tf_rest] = list(tf_symbol_map.get(tf_rest, []))
                        return MultiTFUpdateResult(cache, remaining)
            cache[tf] = tf_cache
            logger.info("Completed OHLCV update for timeframe %s", tf)

    return MultiTFUpdateResult(cache, remaining)
                    mark_completed(sym, tf)
                processed_syms += 1
                log_progress()
            cache[tf] = tf_cache
            logger.info("Completed OHLCV update for timeframe %s", tf)

        if notifier and send_bootstrap:
            try:
                await notifier.notify_async(
                    f"Completed OHLCV update for {tf} ({idx}/{total_tfs})"
                )
            except Exception:  # pragma: no cover - best effort
                logger.exception("Failed to send Telegram notification")

    return cache


async def update_regime_tf_cache(
    exchange,
    cache: Dict[str, Dict[str, pd.DataFrame]],
    symbols: Iterable[str],
    config: Dict,
    limit: int = 100,
    start_since: int | None = None,
    use_websocket: bool = False,
    force_websocket_history: bool = False,
    max_concurrent: int | None = None,
    notifier: TelegramNotifier | None = None,
    df_map: Dict[str, Dict[str, pd.DataFrame]] | None = None,
    batch_size: int | None = None,
    max_retries: int = 3,
    timeout: float | None = None,
) -> Dict[str, Dict[str, pd.DataFrame]]:
    """Update OHLCV caches for regime detection timeframes."""
    limit = int(limit)
    # Respect the caller-specified limit
    regime_cfg = {**config, "timeframes": config.get("regime_timeframes", [])}
    tfs = regime_cfg["timeframes"]
    logger.info("Updating regime cache for timeframes: %s", tfs)

    missing_tfs: List[str] = []
    if df_map is not None:
        for tf in tfs:
            tf_data = df_map.get(tf)
            if tf_data is None:
                missing_tfs.append(tf)
                continue
            tf_cache = cache.setdefault(tf, {})
            for sym in symbols:
                df = tf_data.get(sym)
                if df is not None:
                    tf_cache[sym] = df
            cache[tf] = tf_cache
    else:
        missing_tfs = tfs

    if missing_tfs:
        fetch_cfg = {**regime_cfg, "timeframes": missing_tfs}
        cache = await update_multi_tf_ohlcv_cache(
            exchange,
            cache,
            symbols,
            fetch_cfg,
            limit=limit,
            start_since=start_since,
            use_websocket=use_websocket,
            force_websocket_history=force_websocket_history,
            max_concurrent=max_concurrent,
            notifier=notifier,
            priority_queue=None,
            batch_size=batch_size,
            max_retries=max_retries,
            timeout=timeout,
        )

    return cache<|MERGE_RESOLUTION|>--- conflicted
+++ resolved
@@ -2261,10 +2261,8 @@
     notifier: TelegramNotifier | None = None,
     priority_queue: Deque[str] | None = None,
     batch_size: int | None = None,
-<<<<<<< HEAD
     chunk_size: int | None = None,
 ) -> Dict[str, Dict[str, pd.DataFrame]]:
-=======
     refresh_listing_cache: bool = False,
     listing_cache_ttl: int | None = None,
     chunk_size: int = 20,
@@ -2272,7 +2270,6 @@
     timeout: float | None = None,
     bootstrap_timeout: float | None = None,
 ) -> MultiTFUpdateResult:
->>>>>>> 947a4716
     """Update OHLCV caches for multiple timeframes.
 
     Parameters
@@ -2661,11 +2658,9 @@
                                     "Adjusting limit for %s on %s to %d", s, tf, lim
                                 )
                             curr_limit = lim
-<<<<<<< HEAD
                         for i in range(0, len(syms), chunk_size):
                             chunk = syms[i : i + chunk_size]
                             prio = [s for s in (priority_syms or []) if s in chunk]
-=======
                         try:
                             if bootstrap_timeout is not None:
                                 tf_cache = await asyncio.wait_for(
@@ -2727,7 +2722,6 @@
                             return MultiTFUpdateResult(cache, remaining)
                         for i in range(0, len(syms), chunk_size):
                             chunk = syms[i : i + chunk_size]
->>>>>>> 947a4716
                             tf_cache = await update_ohlcv_cache(
                                 exchange,
                                 tf_cache,
@@ -2744,10 +2738,8 @@
                                 force_websocket_history=force_websocket_history,
                                 max_concurrent=max_concurrent,
                                 notifier=notifier,
-<<<<<<< HEAD
                                 priority_symbols=prio if prio else None,
                             )
-=======
                                 priority_symbols=priority_syms,
                             )
                             processed_syms += len(chunk)
@@ -2787,7 +2779,6 @@
                         if fetched > 0:
                             state = "bootstrap" if prev == 0 else "tail"
                             logger.info("%s %s fetched=%d", tf, state, fetched)
->>>>>>> 947a4716
                 else:
                     from crypto_bot.main import update_df_cache
 
