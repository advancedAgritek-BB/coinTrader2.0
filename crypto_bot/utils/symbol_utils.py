import asyncio
import time
from threading import Lock
<<<<<<< HEAD
import logging
=======
from typing import AsyncIterator

import contextlib
>>>>>>> cbedc91e

from .logger import LOG_DIR, setup_logger
try:
    from .symbol_pre_filter import filter_symbols  # legacy dependency
except Exception:
    # Safe default: return the list unchanged when pre-filter module isn't present
    def filter_symbols(symbols):
        return symbols
from .telemetry import telemetry
from .token_registry import TOKEN_MINTS


def fix_symbol(sym: str) -> str:
    """Normalize different notations of Bitcoin."""
    if not isinstance(sym, str):
        return sym
    return sym.replace("XBT/", "BTC/").replace("XBT", "BTC")

logger = setup_logger("bot", LOG_DIR / "bot.log")
pipeline_logger = logging.getLogger("pipeline")


_cached_symbols: tuple[list[tuple[str, float]], list[str]] | None = None
_last_refresh: float = 0.0
_CACHE_INVALIDATION_LOCK = Lock()
_INVALIDATION_GUARD = asyncio.Lock()
_LAST_INVALIDATION_TS = 0.0
_PENDING_INVALIDATION = False
_INVALIDATION_DEBOUNCE_SEC = 300.0


def _apply_invalidation(ts: float | None = None) -> None:
    """Apply the symbol cache invalidation."""
    global _cached_symbols, _last_refresh, _LAST_INVALIDATION_TS, _PENDING_INVALIDATION
    _LAST_INVALIDATION_TS = ts if ts is not None else time.time()
    _cached_symbols = None
    _last_refresh = 0.0
    _PENDING_INVALIDATION = False
    logger.info("Symbol cache invalidated")


def invalidate_symbol_cache() -> None:
    """Clear cached symbols and reset refresh timestamp."""
    global _PENDING_INVALIDATION
    with _CACHE_INVALIDATION_LOCK:
        now = time.time()
        if now - _LAST_INVALIDATION_TS < _INVALIDATION_DEBOUNCE_SEC:
            logger.debug("Symbol cache invalidation suppressed (debounced).")
            return
        if _INVALIDATION_GUARD.locked():
            _PENDING_INVALIDATION = True
            logger.info("Deferring cache invalidation until after evaluation.")
            return
        _apply_invalidation(now)


@contextlib.asynccontextmanager
async def symbol_cache_guard() -> AsyncIterator[None]:
    """Guard operations that should block cache invalidation."""
    await _INVALIDATION_GUARD.acquire()
    try:
        yield
    finally:
        _INVALIDATION_GUARD.release()
        if _PENDING_INVALIDATION:
            invalidate_symbol_cache()


async def get_filtered_symbols(exchange, config) -> tuple[list[tuple[str, float]], list[str]]:
    """Return CEX symbols plus onchain symbols.

    Results are cached for ``symbol_refresh_minutes`` minutes to avoid
    unnecessary API calls.
    """
    global _cached_symbols, _last_refresh

    refresh_m = config.get("symbol_refresh_minutes", 30)
    now = time.time()
    sf = config.get("symbol_filter", {})

    if (
        _cached_symbols is not None
        and now - _last_refresh < refresh_m * 60
    ):
        pipeline_logger.info(
            "discovered_cex=%d discovered_onchain=%d",
            len(_cached_symbols[0]),
            len(_cached_symbols[1]),
        )
        pipeline_logger.info(
            "filtered_liquidity=%d", len(_cached_symbols[0]) + len(_cached_symbols[1])
        )
        return _cached_symbols

    logger.info("Refreshing symbol cache")

    if config.get("skip_symbol_filters"):
        syms = config.get("symbols", [config.get("symbol")])
        result = [(s, 0.0) for s in syms]
        _cached_symbols = (result, [])
        _last_refresh = now
        return result, []

    symbols = config.get("symbols", [config.get("symbol")])
    onchain = list(config.get("onchain_symbols", []))
    pipeline_logger.info(
        "discovered_cex=%d discovered_onchain=%d",
        len(symbols),
        len(onchain),
    )
    if not symbols:
        _cached_symbols = []
        _last_refresh = now
        return [], onchain
    cleaned_symbols = []
    onchain_syms: list[str] = []
    markets = getattr(exchange, "markets", {}) or {}
    for sym in symbols:
        if not isinstance(sym, str):
            cleaned_symbols.append(sym)
            continue
        base, _, quote = sym.partition("/")
        if quote.upper() == "USDC":
            if base.upper() in TOKEN_MINTS:
                onchain_syms.append(sym)
                continue
            if markets is not None and sym in markets:
                cleaned_symbols.append(sym)
                continue
            logger.info("Dropping unsupported USDC pair %s (no mint/market)", sym)
            continue
        cleaned_symbols.append(sym)

    symbols = cleaned_symbols
    skipped_before = telemetry.snapshot().get("scan.symbols_skipped", 0)
    if asyncio.iscoroutinefunction(filter_symbols):
        scored, extra_onchain = await filter_symbols(exchange, symbols, config)
    else:
        scored, extra_onchain = await asyncio.to_thread(
            filter_symbols, exchange, symbols, config
        )
    pipeline_logger.info(
        "filtered_liquidity=%d",
        len(scored) + len(extra_onchain),
    )
    onchain_syms.extend([s for s, _ in extra_onchain])
    skipped_main = telemetry.snapshot().get("scan.symbols_skipped", 0) - skipped_before
    if not scored:
        fallback = config.get("symbol")
        excluded = [s.upper() for s in config.get("excluded_symbols", [])]
        if fallback and fallback.upper() in excluded:
            logger.warning("Fallback symbol %s is excluded", fallback)
            logger.warning(
                "No symbols met volume/spread requirements; consider adjusting symbol_filter in config. Rejected %d symbols",
                skipped_main,
            )
            return [], onchain

        skipped_before = telemetry.snapshot().get("scan.symbols_skipped", 0)
        if asyncio.iscoroutinefunction(filter_symbols):
            check, extra_onchain = await filter_symbols(exchange, [fallback], config)
        else:
            check, extra_onchain = await asyncio.to_thread(
                filter_symbols, exchange, [fallback], config
            )
        onchain_syms.extend([s for s, _ in extra_onchain])
        skipped_fb = telemetry.snapshot().get("scan.symbols_skipped", 0) - skipped_before

        if not check:
            logger.warning(
                "Fallback symbol %s does not meet volume requirements", fallback
            )
            logger.warning(
                "No symbols met volume/spread requirements; consider adjusting symbol_filter in config. Rejected %d symbols initially, %d on fallback",
                skipped_main,
                skipped_fb,
            )
            return [], onchain

        logger.warning(
            "No symbols passed filters, falling back to %s",
            fallback,
        )
        scored = [(fallback, 0.0)]

    logger.info("%d symbols passed filtering", len(scored))

    if not scored:
        logger.warning(
            "No symbols met volume/spread requirements; consider adjusting symbol_filter in config. Rejected %d symbols",
            skipped_main,
        )

    if scored or onchain_syms:
        _cached_symbols = (scored, onchain_syms)
        _last_refresh = now

    exchange_id = getattr(exchange, "id", "unknown")
    quote_whitelist = sf.get("quote_whitelist")
    min_vol = sf.get("min_volume_usd")
    logger.info(
        "Loaded %d markets from %s; %d symbols selected after filters (quote in %s, min_vol=%s)",
        len(markets),
        exchange_id,
        len(scored),
        quote_whitelist,
        min_vol,
    )

    return scored, onchain_syms<|MERGE_RESOLUTION|>--- conflicted
+++ resolved
@@ -1,13 +1,9 @@
 import asyncio
 import time
 from threading import Lock
-<<<<<<< HEAD
 import logging
-=======
 from typing import AsyncIterator
-
 import contextlib
->>>>>>> cbedc91e
 
 from .logger import LOG_DIR, setup_logger
 try:
