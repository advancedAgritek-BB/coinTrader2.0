import asyncio
import time
from threading import Lock
import logging
from typing import AsyncIterator
import contextlib

from .logger import LOG_DIR, setup_logger
try:
    from .symbol_pre_filter import filter_symbols  # legacy dependency
except Exception:
    # Safe default: return the list unchanged when pre-filter module isn't present
    def filter_symbols(symbols):
        return symbols
from .telemetry import telemetry
from .token_registry import TOKEN_MINTS


def fix_symbol(sym: str) -> str:
    """Normalize different notations of Bitcoin."""
    if not isinstance(sym, str):
        return sym
    return sym.replace("XBT/", "BTC/").replace("XBT", "BTC")

logger = setup_logger("bot", LOG_DIR / "bot.log")
pipeline_logger = logging.getLogger("pipeline")


_cached_symbols: tuple[list[tuple[str, float]], list[str]] | None = None
_last_refresh: float = 0.0
_CACHE_INVALIDATION_LOCK = Lock()
_INVALIDATION_GUARD = asyncio.Lock()
_LAST_INVALIDATION_TS = 0.0
<<<<<<< HEAD
_INVALIDATION_DEBOUNCE_SEC = 10.0
_AUTO_FALLBACK_WARNED = False
=======
_PENDING_INVALIDATION = False
_INVALIDATION_DEBOUNCE_SEC = 300.0


def _apply_invalidation(ts: float | None = None) -> None:
    """Apply the symbol cache invalidation."""
    global _cached_symbols, _last_refresh, _LAST_INVALIDATION_TS, _PENDING_INVALIDATION
    _LAST_INVALIDATION_TS = ts if ts is not None else time.time()
    _cached_symbols = None
    _last_refresh = 0.0
    _PENDING_INVALIDATION = False
    logger.info("Symbol cache invalidated")
>>>>>>> ec0fc6bb


def invalidate_symbol_cache() -> None:
    """Clear cached symbols and reset refresh timestamp."""
    global _PENDING_INVALIDATION
    with _CACHE_INVALIDATION_LOCK:
        now = time.time()
        if now - _LAST_INVALIDATION_TS < _INVALIDATION_DEBOUNCE_SEC:
            logger.debug("Symbol cache invalidation suppressed (debounced).")
            return
        if _INVALIDATION_GUARD.locked():
            _PENDING_INVALIDATION = True
            logger.info("Deferring cache invalidation until after evaluation.")
            return
        _apply_invalidation(now)


@contextlib.asynccontextmanager
async def symbol_cache_guard() -> AsyncIterator[None]:
    """Guard operations that should block cache invalidation."""
    await _INVALIDATION_GUARD.acquire()
    try:
        yield
    finally:
        _INVALIDATION_GUARD.release()
        if _PENDING_INVALIDATION:
            invalidate_symbol_cache()


async def get_filtered_symbols(exchange, config) -> tuple[list[tuple[str, float]], list[str]]:
    """Return CEX symbols plus onchain symbols.

    Results are cached for ``symbol_refresh_minutes`` minutes to avoid
    unnecessary API calls.
    """
    global _cached_symbols, _last_refresh

    refresh_m = config.get("symbol_refresh_minutes", 30)
    now = time.time()
    sf = config.get("symbol_filter", {})

    if (
        _cached_symbols is not None
        and now - _last_refresh < refresh_m * 60
    ):
        pipeline_logger.info(
            "discovered_cex=%d discovered_onchain=%d",
            len(_cached_symbols[0]),
            len(_cached_symbols[1]),
        )
        pipeline_logger.info(
            "filtered_liquidity=%d", len(_cached_symbols[0]) + len(_cached_symbols[1])
        )
        return _cached_symbols

    logger.info("Refreshing symbol cache")

    if config.get("skip_symbol_filters"):
        syms = config.get("symbols", [config.get("symbol")])
        result = [(s, 0.0) for s in syms]
        _cached_symbols = (result, [])
        _last_refresh = now
        return result, []

    symbols = config.get("symbols", [config.get("symbol")])
    onchain = list(config.get("onchain_symbols", []))
    pipeline_logger.info(
        "discovered_cex=%d discovered_onchain=%d",
        len(symbols),
        len(onchain),
    )
    if not symbols:
        _cached_symbols = []
        _last_refresh = now
        return [], onchain
    cleaned_symbols = []
    onchain_syms: list[str] = []
    markets = getattr(exchange, "markets", {}) or {}
    for sym in symbols:
        if not isinstance(sym, str):
            cleaned_symbols.append(sym)
            continue
        base, _, quote = sym.partition("/")
        if quote.upper() == "USDC":
            if base.upper() in TOKEN_MINTS:
                onchain_syms.append(sym)
                continue
            if markets is not None and sym in markets:
                cleaned_symbols.append(sym)
                continue
            logger.info("Dropping unsupported USDC pair %s (no mint/market)", sym)
            continue
        cleaned_symbols.append(sym)

    symbols = cleaned_symbols
    skipped_before = telemetry.snapshot().get("scan.symbols_skipped", 0)
    if asyncio.iscoroutinefunction(filter_symbols):
        scored, extra_onchain = await filter_symbols(exchange, symbols, config)
    else:
        scored, extra_onchain = await asyncio.to_thread(
            filter_symbols, exchange, symbols, config
        )
    pipeline_logger.info(
        "filtered_liquidity=%d",
        len(scored) + len(extra_onchain),
    )
    onchain_syms.extend([s for s, _ in extra_onchain])
    skipped_main = telemetry.snapshot().get("scan.symbols_skipped", 0) - skipped_before
    if not scored:
        fallback = config.get("symbol")
        excluded = [s.upper() for s in config.get("excluded_symbols", [])]
        if fallback and fallback.upper() in excluded:
            logger.warning("Fallback symbol %s is excluded", fallback)
            logger.warning(
                "No symbols met volume/spread requirements; consider adjusting symbol_filter in config. Rejected %d symbols",
                skipped_main,
            )
            return [], onchain

        skipped_before = telemetry.snapshot().get("scan.symbols_skipped", 0)
        if asyncio.iscoroutinefunction(filter_symbols):
            check, extra_onchain = await filter_symbols(exchange, [fallback], config)
        else:
            check, extra_onchain = await asyncio.to_thread(
                filter_symbols, exchange, [fallback], config
            )
        onchain_syms.extend([s for s, _ in extra_onchain])
        skipped_fb = telemetry.snapshot().get("scan.symbols_skipped", 0) - skipped_before

        if not check:
            logger.warning(
                "Fallback symbol %s does not meet volume requirements", fallback
            )
            logger.warning(
                "No symbols met volume/spread requirements; consider adjusting symbol_filter in config. Rejected %d symbols initially, %d on fallback",
                skipped_main,
                skipped_fb,
            )
            return [], onchain

        logger.warning(
            "No symbols passed filters, falling back to %s",
            fallback,
        )
        scored = [(fallback, 0.0)]

    logger.info("%d symbols passed filtering", len(scored))

    if not scored:
        logger.warning(
            "No symbols met volume/spread requirements; consider adjusting symbol_filter in config. Rejected %d symbols",
            skipped_main,
        )

    if scored or onchain_syms:
        _cached_symbols = (scored, onchain_syms)
        _last_refresh = now

    exchange_id = getattr(exchange, "id", "unknown")
    quote_whitelist = sf.get("quote_whitelist")
    min_vol = sf.get("min_volume_usd")
    logger.info(
        "Loaded %d markets from %s; %d symbols selected after filters (quote in %s, min_vol=%s)",
        len(markets),
        exchange_id,
        len(scored),
        quote_whitelist,
        min_vol,
    )

    mode = config.get("mode", "cex")
    cex_candidates = [s for s, _ in scored]
    active_universe = cex_candidates if mode == "cex" else list(onchain_syms)
    if not active_universe:
        if mode == "auto" and cex_candidates:
            global _AUTO_FALLBACK_WARNED
            if not _AUTO_FALLBACK_WARNED:
                logger.warning("Universe empty; falling back to CEX mode")
                _AUTO_FALLBACK_WARNED = True
            config["mode"] = "cex"
        else:
            raise RuntimeError(
                f"Universe is empty (mode={mode}). Check on-chain metadata provider and liquidity filters."
            )

    return scored, onchain_syms<|MERGE_RESOLUTION|>--- conflicted
+++ resolved
@@ -31,12 +31,9 @@
 _CACHE_INVALIDATION_LOCK = Lock()
 _INVALIDATION_GUARD = asyncio.Lock()
 _LAST_INVALIDATION_TS = 0.0
-<<<<<<< HEAD
 _INVALIDATION_DEBOUNCE_SEC = 10.0
 _AUTO_FALLBACK_WARNED = False
-=======
 _PENDING_INVALIDATION = False
-_INVALIDATION_DEBOUNCE_SEC = 300.0
 
 
 def _apply_invalidation(ts: float | None = None) -> None:
@@ -47,7 +44,6 @@
     _last_refresh = 0.0
     _PENDING_INVALIDATION = False
     logger.info("Symbol cache invalidated")
->>>>>>> ec0fc6bb
 
 
 def invalidate_symbol_cache() -> None:
