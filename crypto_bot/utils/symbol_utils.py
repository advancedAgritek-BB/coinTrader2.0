--- conflicted
+++ resolved
@@ -1,9 +1,6 @@
-<<<<<<< HEAD
 import asyncio
 import time
 
-=======
->>>>>>> 2e77c2e0
 from .logger import setup_logger
 from .symbol_pre_filter import filter_symbols
 
