import asyncio
import time

from .logger import LOG_DIR, setup_logger
from .symbol_pre_filter import filter_symbols
from .telemetry import telemetry
from .market_loader import _is_valid_base_token
from .token_registry import TOKEN_MINTS


def fix_symbol(sym: str) -> str:
    """Normalize different notations of Bitcoin."""
    if not isinstance(sym, str):
        return sym
    return sym.replace("XBT/", "BTC/").replace("XBT", "BTC")

logger = setup_logger("bot", LOG_DIR / "bot.log")


_cached_symbols: tuple[list[tuple[str, float]], list[str]] | None = None
_last_refresh: float = 0.0


<<<<<<< HEAD
async def get_filtered_symbols(exchange, config) -> tuple[list, list]:
    """Return filtered CEX symbols and onchain tokens.
=======
async def get_filtered_symbols(exchange, config) -> tuple[list[tuple[str, float]], list[str]]:
    """Return CEX symbols plus onchain symbols.
>>>>>>> d23bc1ac

    Results are cached for ``symbol_refresh_minutes`` minutes to avoid
    unnecessary API calls.
    """
    global _cached_symbols, _last_refresh

    refresh_m = config.get("symbol_refresh_minutes", 30)
    now = time.time()

    if (
        _cached_symbols is not None
        and now - _last_refresh < refresh_m * 60
    ):
        return _cached_symbols, list(config.get("onchain_symbols", []))

    if config.get("skip_symbol_filters"):
        syms = config.get("symbols", [config.get("symbol")])
        result = [(s, 0.0) for s in syms]
        _cached_symbols = (result, [])
        _last_refresh = now
<<<<<<< HEAD
        return result, list(config.get("onchain_symbols", []))
=======
        return result, []
>>>>>>> d23bc1ac

    symbols = config.get("symbols", [config.get("symbol")])
    onchain = list(config.get("onchain_symbols", []))
    if not symbols:
        _cached_symbols = []
        _last_refresh = now
        return [], onchain
    cleaned_symbols = []
    onchain_syms: list[str] = []
    markets = getattr(exchange, "markets", None)
    for sym in symbols:
        if not isinstance(sym, str):
            cleaned_symbols.append(sym)
            continue
        base, _, quote = sym.partition("/")
        if quote.upper() == "USDC":
            if (
                base.upper() in TOKEN_MINTS
                and markets is not None
                and sym not in markets
            ):
                onchain_syms.append(sym)
                continue
            if not _is_valid_base_token(base):
                logger.info("Dropping invalid USDC pair %s", sym)
                continue
        cleaned_symbols.append(sym)

    symbols = cleaned_symbols
    skipped_before = telemetry.snapshot().get("scan.symbols_skipped", 0)
    if asyncio.iscoroutinefunction(filter_symbols):
        scored = await filter_symbols(exchange, symbols, config)
    else:
        scored = await asyncio.to_thread(filter_symbols, exchange, symbols, config)
    skipped_main = telemetry.snapshot().get("scan.symbols_skipped", 0) - skipped_before
    if not scored:
        fallback = config.get("symbol")
        excluded = [s.upper() for s in config.get("excluded_symbols", [])]
        if fallback and fallback.upper() in excluded:
            logger.warning("Fallback symbol %s is excluded", fallback)
            logger.warning(
                "No symbols met volume/spread requirements; consider adjusting symbol_filter in config. Rejected %d symbols",
                skipped_main,
            )
<<<<<<< HEAD
            return [], onchain
=======
            return [], onchain_syms
>>>>>>> d23bc1ac

        skipped_before = telemetry.snapshot().get("scan.symbols_skipped", 0)
        if asyncio.iscoroutinefunction(filter_symbols):
            check = await filter_symbols(exchange, [fallback], config)
        else:
            check = await asyncio.to_thread(filter_symbols, exchange, [fallback], config)
        skipped_fb = telemetry.snapshot().get("scan.symbols_skipped", 0) - skipped_before

        if not check:
            logger.warning(
                "Fallback symbol %s does not meet volume requirements", fallback
            )
            logger.warning(
                "No symbols met volume/spread requirements; consider adjusting symbol_filter in config. Rejected %d symbols initially, %d on fallback",
                skipped_main,
                skipped_fb,
            )
<<<<<<< HEAD
            return [], onchain
=======
            return [], onchain_syms
>>>>>>> d23bc1ac

        logger.warning(
            "No symbols passed filters, falling back to %s",
            fallback,
        )
        scored = [(fallback, 0.0)]

    logger.info("%d symbols passed filtering", len(scored))

    if not scored:
        logger.warning(
            "No symbols met volume/spread requirements; consider adjusting symbol_filter in config. Rejected %d symbols",
            skipped_main,
        )

    if scored or onchain_syms:
        _cached_symbols = (scored, onchain_syms)
        _last_refresh = now

<<<<<<< HEAD
    return scored, onchain
=======
    return scored, onchain_syms
>>>>>>> d23bc1ac
<|MERGE_RESOLUTION|>--- conflicted
+++ resolved
@@ -21,13 +21,10 @@
 _last_refresh: float = 0.0
 
 
-<<<<<<< HEAD
 async def get_filtered_symbols(exchange, config) -> tuple[list, list]:
     """Return filtered CEX symbols and onchain tokens.
-=======
 async def get_filtered_symbols(exchange, config) -> tuple[list[tuple[str, float]], list[str]]:
     """Return CEX symbols plus onchain symbols.
->>>>>>> d23bc1ac
 
     Results are cached for ``symbol_refresh_minutes`` minutes to avoid
     unnecessary API calls.
@@ -48,11 +45,8 @@
         result = [(s, 0.0) for s in syms]
         _cached_symbols = (result, [])
         _last_refresh = now
-<<<<<<< HEAD
         return result, list(config.get("onchain_symbols", []))
-=======
         return result, []
->>>>>>> d23bc1ac
 
     symbols = config.get("symbols", [config.get("symbol")])
     onchain = list(config.get("onchain_symbols", []))
@@ -97,11 +91,8 @@
                 "No symbols met volume/spread requirements; consider adjusting symbol_filter in config. Rejected %d symbols",
                 skipped_main,
             )
-<<<<<<< HEAD
             return [], onchain
-=======
             return [], onchain_syms
->>>>>>> d23bc1ac
 
         skipped_before = telemetry.snapshot().get("scan.symbols_skipped", 0)
         if asyncio.iscoroutinefunction(filter_symbols):
@@ -119,11 +110,8 @@
                 skipped_main,
                 skipped_fb,
             )
-<<<<<<< HEAD
             return [], onchain
-=======
             return [], onchain_syms
->>>>>>> d23bc1ac
 
         logger.warning(
             "No symbols passed filters, falling back to %s",
@@ -143,8 +131,5 @@
         _cached_symbols = (scored, onchain_syms)
         _last_refresh = now
 
-<<<<<<< HEAD
     return scored, onchain
-=======
-    return scored, onchain_syms
->>>>>>> d23bc1ac
+    return scored, onchain_syms