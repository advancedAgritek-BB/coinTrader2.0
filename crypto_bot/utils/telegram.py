from telegram import Bot
from typing import Optional
import inspect
import asyncio

from .logger import setup_logger

logger = setup_logger(__name__, "crypto_bot/logs/bot.log")


def send_message(token: str, chat_id: str, text: str) -> Optional[str]:
    try:
        bot = Bot(token)

        async def _send() -> None:
            try:
                await bot.send_message(chat_id=chat_id, text=text)
            except Exception as exc:
                logger.error(
                    "Failed to send message: %s. Verify your Telegram token "
                    "and chat ID and ensure the bot has started a chat.",
                    exc,
                )

        if inspect.iscoroutinefunction(bot.send_message):
            try:
                loop = asyncio.get_running_loop()
            except RuntimeError:
                loop = None

            if loop and loop.is_running():
                loop.create_task(_send())
            else:
                asyncio.run(_send())
        else:
            bot.send_message(chat_id=chat_id, text=text)
        return None
    except Exception as e:
        logger.error("Failed to send message: %s", e)
        return str(e)


<<<<<<< HEAD
class TelegramNotifier:
    """Helper class for sending Telegram notifications."""

    def __init__(self, enabled: bool, token: str, chat_id: str) -> None:
        self.enabled = enabled
        self.token = token
        self.chat_id = chat_id

    def notify(self, text: str) -> Optional[str]:
        """Send a message if enabled."""
        if not self.enabled:
            return None
        return send_message(self.token, self.chat_id, text)

    @classmethod
    def from_config(cls, cfg: dict) -> "TelegramNotifier":
        """Create notifier from config dict."""
        section = cfg.get("telegram", {}) if isinstance(cfg, dict) else {}
        enabled = bool(section.get("enabled", False))
        token = section.get("token", "")
        chat_id = section.get("chat_id", "")
        return cls(enabled, token, chat_id)
=======
def send_test_message(token: str, chat_id: str, text: str = "Test message") -> bool:
    """Send a short test message to verify Telegram configuration.

    Returns ``True`` if the message was sent successfully, otherwise ``False``.
    """

    if not token or not chat_id:
        return False
    err = send_message(token, chat_id, text)
    return err is None
>>>>>>> e18d57e1
<|MERGE_RESOLUTION|>--- conflicted
+++ resolved
@@ -40,7 +40,6 @@
         return str(e)
 
 
-<<<<<<< HEAD
 class TelegramNotifier:
     """Helper class for sending Telegram notifications."""
 
@@ -63,7 +62,6 @@
         token = section.get("token", "")
         chat_id = section.get("chat_id", "")
         return cls(enabled, token, chat_id)
-=======
 def send_test_message(token: str, chat_id: str, text: str = "Test message") -> bool:
     """Send a short test message to verify Telegram configuration.
 
@@ -73,5 +71,4 @@
     if not token or not chat_id:
         return False
     err = send_message(token, chat_id, text)
-    return err is None
->>>>>>> e18d57e1
+    return err is None