from telegram import Bot
from typing import Optional
import inspect
import asyncio
import threading


def send_message(token: str, chat_id: str, text: str) -> Optional[str]:
    try:
        bot = Bot(token)
        if inspect.iscoroutinefunction(bot.send_message):
            try:
                loop = asyncio.get_running_loop()
            except RuntimeError:
                loop = None

<<<<<<< HEAD
            if loop and loop.is_running():
                exc: list[Exception] = []

                def run():
                    try:
                        asyncio.run(bot.send_message(chat_id=chat_id, text=text))
                    except Exception as e:  # pragma: no cover - propagation tested via return
                        exc.append(e)

                thread = threading.Thread(target=run)
                thread.start()
                thread.join()
                if exc:
                    raise exc[0]
=======
            if loop is not None:
                loop.create_task(bot.send_message(chat_id=chat_id, text=text))
>>>>>>> fe5004f6
            else:
                asyncio.run(bot.send_message(chat_id=chat_id, text=text))
        else:
            bot.send_message(chat_id=chat_id, text=text)
        return None
    except Exception as e:
        return str(e)<|MERGE_RESOLUTION|>--- conflicted
+++ resolved
@@ -14,7 +14,6 @@
             except RuntimeError:
                 loop = None
 
-<<<<<<< HEAD
             if loop and loop.is_running():
                 exc: list[Exception] = []
 
@@ -29,10 +28,8 @@
                 thread.join()
                 if exc:
                     raise exc[0]
-=======
             if loop is not None:
                 loop.create_task(bot.send_message(chat_id=chat_id, text=text))
->>>>>>> fe5004f6
             else:
                 asyncio.run(bot.send_message(chat_id=chat_id, text=text))
         else:
