from dataclasses import dataclass
<<<<<<< HEAD
=======
from telegram import Bot
>>>>>>> 26cbd109
from typing import Optional

from telegram import Bot
import inspect
import asyncio

from .logger import setup_logger

logger = setup_logger(__name__, "crypto_bot/logs/bot.log")


@dataclass
class TelegramNotifier:
<<<<<<< HEAD
    """Lightweight notifier for sending Telegram messages."""
=======
    """Simple notifier for sending Telegram messages."""
>>>>>>> 26cbd109

    token: str
    chat_id: str

<<<<<<< HEAD
    def notify(self, text: str) -> Optional[str]:
        """Send ``text`` as a Telegram message."""
=======
    def send(self, text: str) -> Optional[str]:
        """Send ``text`` via Telegram."""
>>>>>>> 26cbd109
        return send_message(self.token, self.chat_id, text)


def send_message(token: str, chat_id: str, text: str) -> Optional[str]:
    try:
        bot = Bot(token)

        async def _send() -> None:
            try:
                await bot.send_message(chat_id=chat_id, text=text)
            except Exception as exc:
                logger.error(
                    "Failed to send message: %s. Verify your Telegram token "
                    "and chat ID and ensure the bot has started a chat.",
                    exc,
                )

        if inspect.iscoroutinefunction(bot.send_message):
            try:
                loop = asyncio.get_running_loop()
            except RuntimeError:
                loop = None

            if loop and loop.is_running():
                loop.create_task(_send())
            else:
                asyncio.run(_send())
        else:
            bot.send_message(chat_id=chat_id, text=text)
        return None
    except Exception as e:
        logger.error("Failed to send message: %s", e)
        return str(e)


class TelegramNotifier:
    """Helper class for sending Telegram notifications."""

    def __init__(self, enabled: bool, token: str, chat_id: str) -> None:
        self.enabled = enabled
        self.token = token
        self.chat_id = chat_id

    def notify(self, text: str) -> Optional[str]:
        """Send a message if enabled."""
        if not self.enabled:
            return None
        return send_message(self.token, self.chat_id, text)

    @classmethod
    def from_config(cls, cfg: dict) -> "TelegramNotifier":
        """Create notifier from config dict."""
        section = cfg.get("telegram", {}) if isinstance(cfg, dict) else {}
        enabled = bool(section.get("enabled", False))
        token = section.get("token", "")
        chat_id = section.get("chat_id", "")
        return cls(enabled, token, chat_id)
def send_test_message(token: str, chat_id: str, text: str = "Test message") -> bool:
    """Send a short test message to verify Telegram configuration.

    Returns ``True`` if the message was sent successfully, otherwise ``False``.
    """

    if not token or not chat_id:
        return False
    err = send_message(token, chat_id, text)
    return err is None<|MERGE_RESOLUTION|>--- conflicted
+++ resolved
@@ -1,8 +1,5 @@
 from dataclasses import dataclass
-<<<<<<< HEAD
-=======
 from telegram import Bot
->>>>>>> 26cbd109
 from typing import Optional
 
 from telegram import Bot
@@ -16,22 +13,16 @@
 
 @dataclass
 class TelegramNotifier:
-<<<<<<< HEAD
     """Lightweight notifier for sending Telegram messages."""
-=======
     """Simple notifier for sending Telegram messages."""
->>>>>>> 26cbd109
 
     token: str
     chat_id: str
 
-<<<<<<< HEAD
     def notify(self, text: str) -> Optional[str]:
         """Send ``text`` as a Telegram message."""
-=======
     def send(self, text: str) -> Optional[str]:
         """Send ``text`` via Telegram."""
->>>>>>> 26cbd109
         return send_message(self.token, self.chat_id, text)
 
 
