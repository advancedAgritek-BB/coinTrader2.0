--- conflicted
+++ resolved
@@ -36,7 +36,6 @@
 
 
 def compute_correlation_matrix(df_cache: dict[str, pd.DataFrame]) -> pd.DataFrame:
-<<<<<<< HEAD
     """Return correlation matrix of closing prices for each symbol."""
 
     closes: dict[str, pd.Series] = {}
@@ -50,7 +49,6 @@
 
     combined = pd.DataFrame(closes)
     return combined.corr(method="pearson")
-=======
     """Return a symmetric correlation matrix for the given OHLCV cache.
 
     Parameters
@@ -85,5 +83,4 @@
             matrix.loc[sym1, sym2] = corr
             matrix.loc[sym2, sym1] = corr
 
-    return matrix
->>>>>>> ea52b615
+    return matrix