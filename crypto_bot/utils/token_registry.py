--- conflicted
+++ resolved
@@ -106,11 +106,9 @@
 
     mapping: Dict[str, str] = {}
 
-<<<<<<< HEAD
     fetch_url = url or os.getenv("TOKEN_MINTS_URL", TOKEN_REGISTRY_URL)
     jup_task = fetch_from_jupiter()
     gh_task = fetch_from_github(fetch_url)
-=======
     if CACHE_FILE.exists():
         try:
             with open(CACHE_FILE) as f:
@@ -128,7 +126,6 @@
         mapping.update(await fetch_from_jupiter())
     except Exception as exc:  # pragma: no cover - network failures
         logger.error("Failed to fetch Jupiter tokens: %s", exc)
->>>>>>> de2e9cbf
 
     jup_result, gh_result = await asyncio.gather(
         jup_task, gh_task, return_exceptions=True
