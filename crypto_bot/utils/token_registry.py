from __future__ import annotations

import asyncio
import json
import logging
import os
from datetime import datetime, timedelta
from decimal import Decimal, ROUND_DOWN
from pathlib import Path
from typing import Any, Dict, Iterable, List

import aiohttp
import ccxt.async_support as ccxt
import yaml
from urllib.parse import urlencode, urlparse

from crypto_bot.strategy import cross_chain_arb_bot
from .gecko import gecko_request

try:  # optional dependency
    from coinTrader_Trainer.ml_trainer import fetch_data_range_async  # type: ignore
except Exception:  # pragma: no cover - optional
    async def fetch_data_range_async(*args, **kwargs):  # type: ignore
        return None

logger = logging.getLogger(__name__)

TOKEN_REGISTRY_URL = "https://raw.githubusercontent.com/solana-labs/token-list/main/src/tokens/solana.tokenlist.json"

# Primary token list from Jupiter API
# ``station.jup.ag`` now redirects to ``dev.jup.ag`` which returns ``404``.
# The latest stable token list is hosted at ``https://token.jup.ag/all``.
JUPITER_TOKEN_URL = "https://token.jup.ag/all"

# Batch metadata endpoint for resolving unknown symbols
HELIUS_TOKEN_API = "https://api.helius.xyz/v0/token-metadata"

CACHE_FILE = Path(__file__).resolve().parents[2] / "cache" / "token_mints.json"
CONFIG_FILE = Path(__file__).resolve().parents[1] / "config.yaml"
OVERRIDES_FILE = Path(__file__).with_name("token_overrides.json")

# Mapping of token symbols to Solana mints. ``load_token_mints`` populates this
# dictionary at runtime.
TOKEN_MINTS: Dict[str, str] = {}

# Mapping of mint addresses to their decimal precision
TOKEN_DECIMALS: Dict[str, int] = {}

_LOADED = False

PUMP_URL = "https://api.pump.fun/tokens?limit=50&offset=0"
RAYDIUM_URL = "https://api.raydium.io/v2/main/pairs"

# Poll interval for monitoring external token feeds
# Reduced poll interval to surface new tokens faster
POLL_INTERVAL = 10

__all__ = [
    "TOKEN_MINTS",
    "TOKEN_DECIMALS",
    "load_token_mints",
    "fetch_from_jupiter",
    "get_decimals",
    "to_base_units",
    "refresh_mints",
    "set_token_mints",
    "get_mint_from_gecko",
    "fetch_from_helius",
]


_HELIUS_DISABLED_LOGGED = False
_MISSING_MINT_LOGGED: set[str] = set()


def _helius_api_key() -> str:
    """Return configured Helius API key and log once if missing."""

    key = os.getenv("HELIUS_API_KEY") or os.getenv("HELIUS_KEY") or ""
    global _HELIUS_DISABLED_LOGGED
    if not key and not _HELIUS_DISABLED_LOGGED:
        logger.info("Helius disabled (no API key)")
        _HELIUS_DISABLED_LOGGED = True
    return key


def _build_helius_url(params: Dict[str, str]) -> str | None:
    """Return a validated Helius metadata URL for ``params``."""

    parsed = urlparse(HELIUS_TOKEN_API)
    if parsed.scheme not in ("http", "https") or not parsed.netloc or not parsed.path:
        logger.warning("Invalid Helius API URL: %s", HELIUS_TOKEN_API)
        return None
    if "token-metadata" not in parsed.path:
        logger.warning("Invalid Helius API path: %s", HELIUS_TOKEN_API)
        return None
    return f"{parsed.scheme}://{parsed.netloc}{parsed.path}?{urlencode(params)}"


# Prime startup log if no key is configured
_helius_api_key()


def to_base_units(amount_tokens: float, decimals: int) -> int:
    """Convert human readable ``amount_tokens`` to integer base units."""
    factor = Decimal(10) ** decimals
    quantized = (Decimal(str(amount_tokens)) * factor).quantize(
        Decimal("1"), rounding=ROUND_DOWN
    )
    return int(quantized)


async def fetch_from_jupiter() -> Dict[str, str]:
    """Return mapping of symbols to mints using Jupiter token list."""
    async with aiohttp.ClientSession() as session:
        async with session.get(JUPITER_TOKEN_URL, timeout=10) as resp:
            resp.raise_for_status()
            data = await resp.json(content_type=None)

    result: Dict[str, str] = {}
    tokens = data if isinstance(data, list) else data.get("tokens") or []
    for item in tokens:
        symbol = item.get("symbol") or item.get("ticker")
        mint = item.get("address") or item.get("mint") or item.get("tokenMint")
        if isinstance(symbol, str) and isinstance(mint, str):
            result[symbol.upper()] = mint
            dec = item.get("decimals")
            if isinstance(dec, int):
                TOKEN_DECIMALS[mint] = dec
    return result


async def _check_cex_arbitrage(symbol: str) -> None:
    """Check Kraken and Coinbase for arbitrage on ``symbol`` and trade to BTC."""

    pair = f"{symbol}/USD"
    try:
        kraken = ccxt.kraken()
        coinbase = ccxt.coinbase()
        ticker_kraken, ticker_coinbase = await asyncio.gather(
            kraken.fetch_ticker(pair), coinbase.fetch_ticker(pair)
        )
    except Exception as exc:  # pragma: no cover - network
        logger.error("CEX fetch failed for %s: %s", pair, exc)
        return
    finally:
        try:
            await kraken.close()
        except Exception:  # pragma: no cover - best effort
            pass
        try:
            await coinbase.close()
        except Exception:  # pragma: no cover - best effort
            pass

    p1 = ticker_kraken.get("last") or ticker_kraken.get("close")
    p2 = ticker_coinbase.get("last") or ticker_coinbase.get("close")
    if p1 is None or p2 is None:
        return
    try:
        f1 = float(p1)
        f2 = float(p2)
    except Exception:
        return
    if f1 <= 0 or f2 <= 0:
        return
    spread = abs(f1 - f2) / ((f1 + f2) / 2)
    if spread <= 0.005:
        return

    exec_fn = getattr(cross_chain_arb_bot, "execute_arbitrage", None)
    if exec_fn is None:
        return
    try:
        await exec_fn(pair, "BTC")
    except Exception as exc:  # pragma: no cover - best effort
        logger.error("Arbitrage execution failed for %s: %s", pair, exc)


async def _run_ml_trainer() -> None:
    """Invoke the ML trainer asynchronously."""
    try:
        proc = await asyncio.create_subprocess_exec(
            "python", "ml_trainer.py", "train", "regime", "--use-gpu"
        )
        await proc.wait()
    except Exception as exc:  # pragma: no cover - best effort
        logger.error("ml_trainer failed: %s", exc)


async def _fetch_and_train(start: datetime, end: datetime) -> None:
    """Fetch training data and kick off training in the background."""
    try:
        await fetch_data_range_async("trade_logs", start.isoformat(), end.isoformat())
    except Exception as exc:  # pragma: no cover - best effort
        logger.error("fetch_data_range_async failed: %s", exc)
    await _run_ml_trainer()


async def load_token_mints(
    url: str | None = None,
    *,
    unknown: List[str] | None = None,
    force_refresh: bool = False,
) -> Dict[str, str]:
    """Return mapping of token symbols to mint addresses.

    The list is fetched from ``url`` or ``TOKEN_MINTS_URL`` environment variable.
    Results are cached on disk and subsequent calls return an empty dict unless
    ``force_refresh`` is ``True``.
    The Solana list is fetched from Jupiter first then GitHub as a fallback.
    Cached results are reused unless ``force_refresh`` is ``True``.
    Unknown ``symbols`` can be resolved via the Helius API.
    """
    global _LOADED
    if _LOADED and not force_refresh:
        return {}

    mapping: Dict[str, str] = {}

    # Fetch from Jupiter with retries
    for attempt in range(3):
        try:
            mapping = await fetch_from_jupiter()
            if mapping:
                break
        except Exception as exc:  # pragma: no cover - network failures
            logger.error(
                "Failed to fetch Jupiter tokens (attempt %d/3): %s", attempt + 1, exc
            )
        if attempt < 2:
            await asyncio.sleep(0.5 * 2**attempt)

    # Fallback to static registry if Jupiter fails
    if not mapping:
        fetch_url = url or os.getenv("TOKEN_MINTS_URL", TOKEN_REGISTRY_URL)
        for attempt in range(3):
            try:
                async with aiohttp.ClientSession() as session:
                    async with session.get(fetch_url, timeout=10) as resp:
                        resp.raise_for_status()
                        data = await resp.json(content_type=None)
                tokens = data.get("tokens") or data.get("data", {}).get("tokens") or []
                temp: Dict[str, str] = {}
                for item in tokens:
                    symbol = item.get("symbol") or item.get("ticker")
                    mint = (
                        item.get("address")
                        or item.get("mint")
                        or item.get("tokenMint")
                    )
                    if isinstance(symbol, str) and isinstance(mint, str):
                        temp[symbol.upper()] = mint
                if temp:
                    mapping = temp
                    break
            except Exception as exc:  # pragma: no cover - network failures
                logger.error(
                    "Failed to fetch token registry (attempt %d/3): %s",
                    attempt + 1,
                    exc,
                )
            if attempt < 2:
                await asyncio.sleep(0.5 * 2**attempt)

    if not mapping and CACHE_FILE.exists():
        try:
            with open(CACHE_FILE) as f:
                cached = json.load(f)
            if isinstance(cached, dict):
                mapping.update({str(k).upper(): str(v) for k, v in cached.items()})
        except Exception as err:  # pragma: no cover - best effort
            logger.error("Failed to read cache: %s", err)

    if not mapping:
        logger.warning("Token mint mapping is empty; cache not written")
        return {}

    TOKEN_MINTS.update({k.upper(): v for k, v in mapping.items()})
    try:
        from .symbol_utils import invalidate_symbol_cache

        invalidate_symbol_cache()
    except Exception:  # pragma: no cover - best effort
        pass
    try:
        CACHE_FILE.parent.mkdir(parents=True, exist_ok=True)
        with open(CACHE_FILE, "w") as f:
            json.dump(TOKEN_MINTS, f, indent=2)
    except Exception as exc:  # pragma: no cover - optional cache
        logger.error("Failed to write %s: %s", CACHE_FILE, exc)

    _LOADED = True
    return mapping


def _write_cache() -> None:
    """Write ``TOKEN_MINTS`` to :data:`CACHE_FILE`."""
    try:
        CACHE_FILE.parent.mkdir(parents=True, exist_ok=True)
        with open(CACHE_FILE, "w") as f:
            json.dump(TOKEN_MINTS, f, indent=2)
    except Exception as exc:  # pragma: no cover - optional cache
        logger.error("Failed to write %s: %s", CACHE_FILE, exc)


def _load_token_overrides() -> Dict[str, str]:
    """Load manual token overrides from JSON if enabled."""
    try:
        with open(CONFIG_FILE) as f:
            cfg = yaml.safe_load(f) or {}
    except Exception:
        cfg = {}
    if not cfg.get("enable_token_overrides", True):
        return {}
    try:
        with open(OVERRIDES_FILE) as f:
            data = json.load(f)
    except Exception:
        logger.warning("token_overrides.json missing or unreadable")
        return {}
    overrides: Dict[str, str] = {}
    for sym, info in data.items():
        if sym.startswith("_"):
            continue
        mint = info.get("mint") if isinstance(info, dict) else None
        if isinstance(mint, str):
            overrides[sym.upper()] = mint
    return overrides


# Manual overrides are loaded from ``token_overrides.json`` when enabled via
# ``enable_token_overrides`` in ``config.yaml``.
MANUAL_OVERRIDES: Dict[str, str] = _load_token_overrides()
TOKEN_MINTS.update(MANUAL_OVERRIDES)
_write_cache()  # Save immediately


async def refresh_mints() -> None:
    """Force refresh cached token mints and add known symbols."""
    loaded = await load_token_mints(force_refresh=True)
    if not loaded:
        raise RuntimeError("Failed to load token mints")
    global MANUAL_OVERRIDES
    MANUAL_OVERRIDES = _load_token_overrides()
    TOKEN_MINTS.update(MANUAL_OVERRIDES)
    _write_cache()
    try:
        from .symbol_utils import invalidate_symbol_cache

        invalidate_symbol_cache()
    except Exception:  # pragma: no cover - best effort
        pass
    logger.info("Refreshed TOKEN_MINTS with %d entries", len(TOKEN_MINTS))


def set_token_mints(mapping: dict[str, str]) -> None:
    """Replace ``TOKEN_MINTS`` with ``mapping`` after normalizing keys."""
    TOKEN_MINTS.clear()
    TOKEN_MINTS.update({k.upper(): v for k, v in mapping.items()})
    _write_cache()
    try:
        from .symbol_utils import invalidate_symbol_cache

        invalidate_symbol_cache()
    except Exception:  # pragma: no cover - best effort
        pass


async def get_mint_from_gecko(base: str) -> str | None:
    """Return Solana mint address for ``base`` using GeckoTerminal.

    ``None`` is returned if the request fails or no token matches the
    given symbol.
    """

    base_upper = base.upper()
    if base_upper in TOKEN_MINTS:
        return TOKEN_MINTS[base_upper]

    from urllib.parse import quote_plus

    url = (
        "https://api.geckoterminal.com/api/v2/search/pools"
        f"?query={quote_plus(str(base))}&network=solana"
    )

    try:
        data = await gecko_request(url)
    except Exception as exc:
        logger.error("Gecko lookup failed: %s", exc)
        data = None  # Continue to fallback

    if isinstance(data, dict):
        items = data.get("data")
        if isinstance(items, list) and items:
            item = items[0] if isinstance(items[0], dict) else None
            if item:
                mint = (
                    item.get("relationships", {})
                    .get("base_token", {})
                    .get("data", {})
                    .get("id")
                )
                if isinstance(mint, str):
                    if mint.startswith("solana_"):
                        mint = mint[len("solana_") :]
                    return mint

    # Fallback: Helius if Gecko fails
    logger.info("Gecko failed; falling back to Helius for %s", base)
    helius = await fetch_from_helius([base])
    return helius.get(base_upper)


async def fetch_from_helius(symbols: Iterable[str], *, full: bool = False) -> Dict[str, Any]:
    """Return token metadata for ``symbols`` via Helius.

    The Helius token-metadata endpoint accepts mint addresses.  ``symbols``
    are mapped to their known mints via ``TOKEN_MINTS``; unknown symbols are
    skipped and logged only once to avoid excessive log spam.  Native SOL has
    no mint and is handled as a static special case.

    When ``full`` is ``True`` a dictionary with ``mint``, ``decimals`` and
    ``supply`` is returned for each symbol.  Otherwise only the mint address is
    provided.
    """

    api_key = _helius_api_key()
    if not api_key:
        return {}

<<<<<<< HEAD
    logger.info("Fetching metadata for %d mints via Helius", len(tokens))

    params = {"symbol": ",".join(tokens), "api-key": api_key}
    url = _build_helius_url(params)
    if not url:
=======
    symbols_list = [str(s).upper() for s in symbols if s]
    if not symbols_list:
>>>>>>> b38e8048
        return {}

    result: Dict[str, Any] = {}
    mints: List[str] = []
    mint_to_symbol: Dict[str, str] = {}
    for sym in symbols_list:
        if sym == "SOL":  # Native SOL has no mint
            if full:
                result[sym] = {"mint": "", "decimals": 9, "supply": None}
            else:
                result[sym] = ""
            continue
        mint = TOKEN_MINTS.get(sym)
        if mint:
            mints.append(mint)
            mint_to_symbol[mint] = sym
        else:
            if sym not in _MISSING_MINT_LOGGED:
                logger.info("No mint mapping for %s", sym)
                _MISSING_MINT_LOGGED.add(sym)

    if not mints:
        return result

    url = f"{HELIUS_TOKEN_API}?api-key={api_key}"
    payload = {"mintAccounts": mints}

    try:
        async with aiohttp.ClientSession() as session:
            async with session.post(url, json=payload, timeout=10) as resp:
                if 400 <= resp.status < 500:
                    logger.warning(
                        "Helius lookup failed for %s [%s]",
                        ",".join(mint_to_symbol.values()),
                        resp.status,
                    )
                    return result
                resp.raise_for_status()
                data = await resp.json()
    except aiohttp.ClientError as exc:  # pragma: no cover - network
        logger.error("Helius lookup failed: %s", exc)
        return result
    except Exception as exc:  # pragma: no cover - network
        logger.error("Helius lookup error: %s", exc)
        return result

    items = data if isinstance(data, list) else data.get("tokens") or data.get("data") or []
    if isinstance(items, dict):
        items = list(items.values())
    for item in items if isinstance(items, list) else []:
        if not isinstance(item, dict):
            continue
<<<<<<< HEAD
        symbol = item.get("symbol") or item.get("ticker")
        mint = item.get("mint") or item.get("address") or item.get("tokenMint")
        if isinstance(symbol, str) and isinstance(mint, str):
            key = symbol.upper()
            if full:
                result[key] = {
                    "mint": mint,
                    "decimals": item.get("decimals"),
                    "supply": item.get("supply"),
                }
            else:
                result[key] = mint

    for sym in tokens:
        if sym.upper() not in result:
            logger.warning("No mint mapping for %s; skipping Helius", sym)

=======
        mint = (
            item.get("onChainAccountInfo", {}).get("mint")
            or item.get("mint")
            or item.get("address")
            or item.get("tokenMint")
        )
        if not isinstance(mint, str):
            continue
        sym = mint_to_symbol.get(mint)
        if not sym:
            continue
        if full:
            decimals = (
                item.get("onChainAccountInfo", {}).get("decimals")
                or item.get("decimals")
            )
            supply = (
                item.get("onChainAccountInfo", {}).get("supply")
                or item.get("supply")
            )
            result[sym] = {"mint": mint, "decimals": decimals, "supply": supply}
        else:
            result[sym] = mint
>>>>>>> b38e8048
    return result


async def get_decimals(mint: str) -> int:
    """Return decimal precision for ``mint``.

    The value is first looked up in ``TOKEN_DECIMALS``.  If not found and a
    ``HELIUS_KEY`` is configured, the Helius metadata endpoint is queried and
    the result cached for subsequent calls.
    """

    cached = TOKEN_DECIMALS.get(mint)
    if cached is not None:
        return cached

    api_key = _helius_api_key()
    if not api_key:
        return 0

    params = {"mint": mint, "api-key": api_key}
    url = _build_helius_url(params)
    if not url:
        return 0
    try:
        async with aiohttp.ClientSession() as session:
            async with session.get(url, timeout=10) as resp:
                if 400 <= resp.status < 500:
                    logger.warning(
                        "Helius decimals lookup failed for %s [%s]", mint, resp.status
                    )
                    return 0
                resp.raise_for_status()
                data = await resp.json(content_type=None)
    except Exception as exc:  # pragma: no cover - network
        logger.error("Helius decimals lookup failed for %s: %s", mint, exc)
        return 0

    items = data if isinstance(data, list) else data.get("tokens") or data.get("data") or []
    if isinstance(items, dict):
        items = list(items.values())
    for item in items:
        if not isinstance(item, dict):
            continue
        mint_addr = item.get("mint") or item.get("address") or item.get("tokenMint")
        dec = item.get("decimals")
        if isinstance(mint_addr, str) and mint_addr == mint and isinstance(dec, int):
            TOKEN_DECIMALS[mint] = dec
            return dec
    return 0
async def periodic_mint_sanity_check(interval_hours: float = 24.0) -> None:
    """Periodically verify manual mint overrides via Helius metadata."""

    symbols = list(MANUAL_OVERRIDES.keys())
    while True:
        try:
            if symbols:
                metadata = await fetch_from_helius(symbols, full=True)
                for sym, expected_mint in MANUAL_OVERRIDES.items():
                    meta = metadata.get(sym)
                    if not isinstance(meta, dict):
                        logger.warning("No metadata for %s", sym)
                        continue
                    helius_mint = meta.get("mint")
                    decimals = meta.get("decimals")
                    supply = meta.get("supply")
                    if isinstance(helius_mint, str) and helius_mint != expected_mint:
                        logger.warning(
                            "Mint mismatch for %s: cache=%s helius=%s",
                            sym,
                            expected_mint,
                            helius_mint,
                        )
                        TOKEN_MINTS[sym] = helius_mint
                        MANUAL_OVERRIDES[sym] = helius_mint
                        _write_cache()
                    if not isinstance(decimals, int) or decimals <= 0:
                        logger.warning("Unexpected decimals for %s: %s", sym, decimals)
                    if not isinstance(supply, (int, float)) or supply <= 0:
                        logger.warning("Unexpected supply for %s: %s", sym, supply)
        except asyncio.CancelledError:
            logger.info("periodic_mint_sanity_check cancelled")
            raise
        except Exception as exc:  # pragma: no cover - best effort
            logger.error("periodic_mint_sanity_check error: %s", exc)
        await asyncio.sleep(interval_hours * 3600)


async def monitor_pump_raydium() -> None:
    """Monitor Pump.fun and Raydium for new tokens."""

    # ``crypto_bot.main`` may not be loaded when this module is imported. Try to
    # access the queue helpers lazily via ``sys.modules`` to avoid triggering an
    # import during test runs or standalone usage.
    import sys

    enqueue_solana_tokens = None  # type: ignore
    _symbol_priority_queue = None  # type: ignore
    main_mod = sys.modules.get("crypto_bot.main")
    if main_mod is not None:  # pragma: no branch - best effort
        enqueue_solana_tokens = getattr(main_mod, "enqueue_solana_tokens", None)
        _symbol_priority_queue = getattr(main_mod, "symbol_priority_queue", None)

    if not TOKEN_MINTS and CACHE_FILE.exists():
        try:
            with open(CACHE_FILE) as f:
                cached = json.load(f)
            if isinstance(cached, dict):
                TOKEN_MINTS.update({str(k).upper(): str(v) for k, v in cached.items()})
        except Exception as exc:  # pragma: no cover - best effort
            logger.error("Failed to load cache: %s", exc)

    last_pump_ts = datetime.utcnow() - timedelta(minutes=5)
    last_ray_ts = datetime.utcnow() - timedelta(minutes=5)

    async with aiohttp.ClientSession() as session:
        backoff = 1
        last_log = 0
        while True:
            try:
                pump_resp, ray_resp = await asyncio.gather(
                    session.get(PUMP_URL, timeout=10),
                    session.get(RAYDIUM_URL, timeout=10),
                )
                pump_data = await pump_resp.json(content_type=None)
                ray_data = await ray_resp.json(content_type=None)
                backoff = 1
                last_log = 0

                # Pump.fun tokens
                for item in pump_data if isinstance(pump_data, list) else []:
                    symbol = item.get("symbol")
                    mint = item.get("mint") or item.get("address")
                    created = item.get("created_at") or item.get("createdAt")
                    initial_buy = item.get("initial_buy") or item.get("initialBuy")
                    market_cap = item.get("market_cap") or item.get("marketCap")
                    twitter = item.get("twitter") or item.get("twitter_profile")
                    if not (symbol and mint and created and market_cap):
                        logger.debug(
                            "Skipping Pump.fun token with incomplete data: %s", item
                        )
                        continue
                    try:
                        ts = datetime.fromisoformat(str(created).replace("Z", "+00:00"))
                        if float(market_cap) <= 0:
                            logger.debug(
                                "Skipping Pump.fun token %s due to non-positive market cap %s",
                                symbol,
                                market_cap,
                            )
                            continue
                    except Exception as exc:
                        logger.debug(
                            "Skipping Pump.fun token with invalid data %s: %s", item, exc
                        )
                        continue
                    if ts > last_pump_ts:
                        last_pump_ts = ts
                        key = str(symbol).upper()
                        if key not in TOKEN_MINTS:
                            TOKEN_MINTS[key] = mint
                            logger.info("Pump.fun %s market cap %s", symbol, market_cap)
                            if enqueue_solana_tokens:
                                try:
                                    enqueue_solana_tokens([f"{key}/{mint}"])
                                except Exception as exc:  # pragma: no cover - best effort
                                    logger.error("enqueue_solana_tokens failed: %s", exc)
                            _write_cache()
                            try:
                                from .symbol_utils import invalidate_symbol_cache

                                invalidate_symbol_cache()
                            except Exception:  # pragma: no cover - best effort
                                pass
                            start = ts - timedelta(hours=1)
                            end = ts
                            asyncio.create_task(_fetch_and_train(start, end))

                # Raydium pools
                for pool in ray_data if isinstance(ray_data, list) else []:
                    symbol = (
                        pool.get("baseSymbol")
                        or pool.get("symbol")
                        or pool.get("name")
                    )
                    mint = pool.get("baseMint")
                    created = (
                        pool.get("created_at")
                        or pool.get("createdAt")
                        or pool.get("creationTime")
                    )
                    liquidity = pool.get("liquidity")
                    if not (symbol and mint and created and liquidity):
                        continue
                    try:
                        ts = datetime.fromisoformat(str(created).replace("Z", "+00:00"))
                        if float(liquidity) <= 50_000:
                            continue
                    except Exception:
                        continue
                    if ts > last_ray_ts:
                        last_ray_ts = ts
                        key = str(symbol).split("/")[0].upper()
                        if key not in TOKEN_MINTS:
                            TOKEN_MINTS[key] = mint
                            logger.info("Raydium %s liquidity %s", symbol, liquidity)
                            if enqueue_solana_tokens:
                                try:
                                    enqueue_solana_tokens([f"{key}/{mint}"])
                                except Exception as exc:  # pragma: no cover - best effort
                                    logger.error("enqueue_solana_tokens failed: %s", exc)
                            _write_cache()
                            try:
                                from .symbol_utils import invalidate_symbol_cache

                                invalidate_symbol_cache()
                            except Exception:  # pragma: no cover - best effort
                                pass
                            start = ts - timedelta(hours=1)
                            end = datetime.utcnow()
                            asyncio.create_task(_fetch_and_train(start, end))

                await asyncio.sleep(POLL_INTERVAL)
            except asyncio.CancelledError:
                logger.info("monitor_pump_raydium cancelled")
                raise
            except (aiohttp.ClientError, asyncio.TimeoutError, OSError) as exc:
                if backoff != last_log:
                    logger.error(
                        "monitor_pump_raydium network error: %s; retrying in %ss",
                        exc,
                        backoff,
                    )
                    last_log = backoff
                await asyncio.sleep(backoff)
                backoff = min(backoff * 2, 60)
            except Exception as exc:  # pragma: no cover - network errors
                if backoff != last_log:
                    logger.error(
                        "monitor_pump_raydium error: %s; retrying in %ss",
                        exc,
                        backoff,
                    )
                    last_log = backoff
                await asyncio.sleep(backoff)
                backoff = min(backoff * 2, 60)


# Backward compatibility
monitor_new_tokens = monitor_pump_raydium<|MERGE_RESOLUTION|>--- conflicted
+++ resolved
@@ -430,16 +430,13 @@
     if not api_key:
         return {}
 
-<<<<<<< HEAD
     logger.info("Fetching metadata for %d mints via Helius", len(tokens))
 
     params = {"symbol": ",".join(tokens), "api-key": api_key}
     url = _build_helius_url(params)
     if not url:
-=======
     symbols_list = [str(s).upper() for s in symbols if s]
     if not symbols_list:
->>>>>>> b38e8048
         return {}
 
     result: Dict[str, Any] = {}
@@ -492,7 +489,6 @@
     for item in items if isinstance(items, list) else []:
         if not isinstance(item, dict):
             continue
-<<<<<<< HEAD
         symbol = item.get("symbol") or item.get("ticker")
         mint = item.get("mint") or item.get("address") or item.get("tokenMint")
         if isinstance(symbol, str) and isinstance(mint, str):
@@ -510,7 +506,6 @@
         if sym.upper() not in result:
             logger.warning("No mint mapping for %s; skipping Helius", sym)
 
-=======
         mint = (
             item.get("onChainAccountInfo", {}).get("mint")
             or item.get("mint")
@@ -534,7 +529,6 @@
             result[sym] = {"mint": mint, "decimals": decimals, "supply": supply}
         else:
             result[sym] = mint
->>>>>>> b38e8048
     return result
 
 
