import pandas as pd
from typing import Dict
from pathlib import Path
from datetime import datetime
from dotenv import dotenv_values
import gspread
from oauth2client.service_account import ServiceAccountCredentials
from crypto_bot.utils.logger import setup_logger

logger = setup_logger(__name__, "crypto_bot/logs/execution.log")


def log_trade(order: Dict, is_stop: bool = False) -> None:
    """Append executed order details to a CSV and optionally Google Sheets.

    If ``is_stop`` is ``True`` the order is recorded as a stop placement rather
    than an executed trade.
    """
    order = dict(order)
    ts = order.get("timestamp") or datetime.utcnow().isoformat()
    record = {
        "symbol": order.get("symbol", ""),
        "side": order.get("side", ""),
        "amount": order.get("amount", 0.0),
        "price": order.get("price") or order.get("average") or 0.0,
        "timestamp": ts,
        "is_stop": is_stop,
    }
    if is_stop:
        record["stop_price"] = order.get("stop") or order.get("stop_price") or 0.0

    df = pd.DataFrame([record])
    log_file = Path("crypto_bot/logs/trades.csv")
    log_file.parent.mkdir(parents=True, exist_ok=True)
    df.to_csv(log_file, mode="a", header=False, index=False)
<<<<<<< HEAD
    logger.info("Logged trade: %s", record)
=======
    msg = "Stop order placed: %s" if is_stop else "Logged trade: %s"
    logger.info(msg, record)
>>>>>>> 2e645adb
    try:
        creds_path = dotenv_values('crypto_bot/.env').get('GOOGLE_CRED_JSON')
        if creds_path:
            scope = ['https://spreadsheets.google.com/feeds',
                     'https://www.googleapis.com/auth/drive']
            creds = ServiceAccountCredentials.from_json_keyfile_name(creds_path, scope)
            client = gspread.authorize(creds)
            sheet = client.open('trade_logs').sheet1
            sheet.append_row([record[k] for k in ["symbol", "side", "amount", "price", "timestamp"]])
    except Exception:
        pass<|MERGE_RESOLUTION|>--- conflicted
+++ resolved
@@ -33,12 +33,9 @@
     log_file = Path("crypto_bot/logs/trades.csv")
     log_file.parent.mkdir(parents=True, exist_ok=True)
     df.to_csv(log_file, mode="a", header=False, index=False)
-<<<<<<< HEAD
     logger.info("Logged trade: %s", record)
-=======
     msg = "Stop order placed: %s" if is_stop else "Logged trade: %s"
     logger.info(msg, record)
->>>>>>> 2e645adb
     try:
         creds_path = dotenv_values('crypto_bot/.env').get('GOOGLE_CRED_JSON')
         if creds_path:
