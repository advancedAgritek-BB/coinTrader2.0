from __future__ import annotations

from typing import Optional
import asyncio

from .telegram import send_message, send_message_sync


class Notifier:
    """Simple wrapper around :func:`send_message` for easy mocking."""

    def __init__(self, token: str, chat_id: str) -> None:
        self.token = token
        self.chat_id = chat_id

<<<<<<< HEAD
    async def notify_async(
        self, text: str, retries: int = 3, timeout: float = 5.0
    ) -> Optional[str]:
        """Asynchronously send ``text`` via Telegram.

        Parameters
        ----------
        text:
            Message to send.
        retries:
            Number of attempts if a timeout occurs. Defaults to ``3``.
        timeout:
            Maximum time in seconds to wait per attempt. Defaults to ``5``.

        Returns
        -------
        Optional[str]
            ``None`` on success or an error string on failure.
        """

        for attempt in range(1, retries + 1):
            try:
                return await asyncio.wait_for(
                    asyncio.to_thread(send_message, self.token, self.chat_id, text),
                    timeout=timeout,
                )
            except asyncio.TimeoutError:
                if attempt == retries:
                    return f"Timed out after {retries} attempts"
            except ValueError as exc:
                return str(exc)
            except Exception as exc:  # pragma: no cover - unexpected errors
                return str(exc)
        return f"Timed out after {retries} attempts"

    def notify(
        self, text: str, retries: int = 3, timeout: float = 5.0
    ) -> Optional[str]:
        """Send ``text`` via Telegram and return an error string if any.

        If called within an active event loop, the message is sent synchronously
        to avoid ``asyncio.run`` errors. Otherwise the asynchronous implementation
        is executed using :func:`asyncio.run`.
        """

        try:
            asyncio.get_running_loop()
        except RuntimeError:
            # No running loop, safe to use asyncio.run
            try:
                return asyncio.run(
                    self.notify_async(text, retries=retries, timeout=timeout)
                )
            except ValueError as exc:
                return str(exc)

        # Running inside an event loop – fall back to synchronous sending
        for attempt in range(1, retries + 1):
            try:
                return send_message(self.token, self.chat_id, text)
            except TimeoutError:
                if attempt == retries:
                    return f"Timed out after {retries} attempts"
            except ValueError as exc:
                return str(exc)
            except Exception as exc:  # pragma: no cover - unexpected errors
                return str(exc)
        return f"Timed out after {retries} attempts"
=======
    def notify(self, text: str) -> Optional[str]:
        """Send ``text`` via Telegram and return an error string if any."""
        try:
            loop = asyncio.get_running_loop()
        except RuntimeError:
            try:
                asyncio.run(send_message(self.token, self.chat_id, text))
                return None
            except Exception as exc:  # pragma: no cover - network
                return str(exc)
        else:
            loop.create_task(send_message(self.token, self.chat_id, text))
            return None
            send_message_sync(self.token, self.chat_id, text)
            return None
        except Exception as err:  # pragma: no cover - network
            return str(err)

    async def notify_async(self, text: str) -> Optional[str]:
        """Asynchronously send ``text`` via Telegram."""
        try:
            await send_message(self.token, self.chat_id, text)
            return None
        except Exception as err:  # pragma: no cover - network
            return str(err)
>>>>>>> 012054a0
<|MERGE_RESOLUTION|>--- conflicted
+++ resolved
@@ -13,7 +13,6 @@
         self.token = token
         self.chat_id = chat_id
 
-<<<<<<< HEAD
     async def notify_async(
         self, text: str, retries: int = 3, timeout: float = 5.0
     ) -> Optional[str]:
@@ -82,7 +81,6 @@
             except Exception as exc:  # pragma: no cover - unexpected errors
                 return str(exc)
         return f"Timed out after {retries} attempts"
-=======
     def notify(self, text: str) -> Optional[str]:
         """Send ``text`` via Telegram and return an error string if any."""
         try:
@@ -108,4 +106,3 @@
             return None
         except Exception as err:  # pragma: no cover - network
             return str(err)
->>>>>>> 012054a0
