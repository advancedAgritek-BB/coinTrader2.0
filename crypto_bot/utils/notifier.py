from __future__ import annotations

from typing import Optional
import asyncio

from .telegram import send_message, send_message_sync


class Notifier:
    """Simple wrapper around :func:`send_message` for easy mocking."""

    def __init__(self, token: str, chat_id: str) -> None:
        self.token = token
        self.chat_id = chat_id

    def notify(self, text: str) -> Optional[str]:
        """Send ``text`` via Telegram and return an error string if any."""
        try:
<<<<<<< HEAD
            loop = asyncio.get_running_loop()
        except RuntimeError:
            try:
                asyncio.run(send_message(self.token, self.chat_id, text))
                return None
            except Exception as exc:  # pragma: no cover - network
                return str(exc)
        else:
            loop.create_task(send_message(self.token, self.chat_id, text))
            return None
=======
            send_message_sync(self.token, self.chat_id, text)
            return None
        except Exception as err:  # pragma: no cover - network
            return str(err)

    async def notify_async(self, text: str) -> Optional[str]:
        """Asynchronously send ``text`` via Telegram."""
        try:
            await send_message(self.token, self.chat_id, text)
            return None
        except Exception as err:  # pragma: no cover - network
            return str(err)
>>>>>>> 1ca94a28
<|MERGE_RESOLUTION|>--- conflicted
+++ resolved
@@ -16,7 +16,6 @@
     def notify(self, text: str) -> Optional[str]:
         """Send ``text`` via Telegram and return an error string if any."""
         try:
-<<<<<<< HEAD
             loop = asyncio.get_running_loop()
         except RuntimeError:
             try:
@@ -27,7 +26,6 @@
         else:
             loop.create_task(send_message(self.token, self.chat_id, text))
             return None
-=======
             send_message_sync(self.token, self.chat_id, text)
             return None
         except Exception as err:  # pragma: no cover - network
@@ -40,4 +38,3 @@
             return None
         except Exception as err:  # pragma: no cover - network
             return str(err)
->>>>>>> 1ca94a28
