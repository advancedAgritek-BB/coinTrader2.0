--- conflicted
+++ resolved
@@ -80,13 +80,10 @@
         Number of most recent trades to evaluate. Defaults to ``20``.
     path : str | Path, optional
         CSV log file path. Defaults to :data:`LOG_FILE`.
-<<<<<<< HEAD
     strategy : str, optional
         Filter trades by strategy name if provided.
-=======
     strategy : str | None, optional
         Filter trades to this strategy name when provided.
->>>>>>> fd5a04a9
     """
     file = Path(path)
     if not file.exists():
@@ -94,11 +91,8 @@
     df = pd.read_csv(file)
     if df.empty:
         return 0.0
-<<<<<<< HEAD
     if strategy and "strategy" in df.columns:
-=======
     if strategy is not None:
->>>>>>> fd5a04a9
         df = df[df["strategy"] == strategy]
     recent = df.tail(window)
     wins = (recent["pnl"] > 0).sum()
