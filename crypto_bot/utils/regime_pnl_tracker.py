--- conflicted
+++ resolved
@@ -80,15 +80,12 @@
         Number of most recent trades to evaluate. Defaults to ``20``.
     path : str | Path, optional
         CSV log file path. Defaults to :data:`LOG_FILE`.
-<<<<<<< HEAD
     strategy : str | None, optional
         If provided, only trades for this strategy are considered.
-=======
     strategy : str, optional
         Filter trades by strategy name if provided.
     strategy : str | None, optional
         Filter trades to this strategy name when provided.
->>>>>>> cf250ade
     """
     file = Path(path)
     if not file.exists():
