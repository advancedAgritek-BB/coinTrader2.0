"""Utility helpers for optional machine learning dependencies."""
import base64
import importlib
import json
import logging
import os
from pathlib import Path
from typing import Iterable

logger = logging.getLogger(__name__)

_REQUIRED_PACKAGES: Iterable[str] = ("sklearn", "joblib", "ta")

_ml_checked = False
_LOGGER_ONCE = {
    "ml_unavailable": False,
    "missing_supabase_creds": False,
    "anon_key_role": False,
}


def warn_ml_unavailable_once() -> None:
    """Log a one-time notice when ML components are missing."""
    if not _LOGGER_ONCE["ml_unavailable"]:
        logger.info(
            "Machine learning model not found; running without ML features."
        )
        _LOGGER_ONCE["ml_unavailable"] = True


def _check_packages(pkgs: Iterable[str]) -> list[str]:
    """Return a list of packages from ``pkgs`` that cannot be imported."""
    missing = []
    for name in pkgs:
        try:  # pragma: no cover - optional dependency import
            importlib.import_module(name)
        except Exception:
            missing.append(name)
    return missing


def _get_supabase_creds() -> tuple[str | None, str | None]:
    """Return Supabase URL and key from canonical or legacy env names."""
    url = os.getenv("SUPABASE_URL")
    key = (
        os.getenv("SUPABASE_SERVICE_ROLE_KEY")
        or os.getenv("SUPABASE_KEY")
        or os.getenv("SUPABASE_API_KEY")
        or os.getenv("SUPABASE_ANON_KEY")
    )
    logger.debug(
        "Supabase configured: url=%s key_len=%d",
        bool(url),
        len(key or ""),
    )
    return url, key


def _warn_if_anon_key(key: str) -> None:
    """Warn once if ``key`` appears to be an anon key."""
    if _LOGGER_ONCE["anon_key_role"]:
        return
    try:  # pragma: no cover - best effort
        payload_b64 = key.split(".")[1]
        padding = "=" * (-len(payload_b64) % 4)
        payload = json.loads(base64.urlsafe_b64decode(payload_b64 + padding))
        role = payload.get("role")
        if role and role != "service_role":
            logger.warning("Supabase key has non-service role: %s", role)
            _LOGGER_ONCE["anon_key_role"] = True
    except Exception:
        # Ignore malformed keys or decoding issues
        pass


def is_ml_available() -> bool:
    """Return ``True`` if optional ML dependencies and model are available."""
    global _ml_checked, ML_AVAILABLE
    if _ml_checked:
        return ML_AVAILABLE
    _ml_checked = True

    try:
<<<<<<< HEAD
        try:  # cointrader-trainer is optional and only used for training
            import cointrader_trainer  # noqa: F401
        except ImportError:
            logger.debug(
                "cointrader-trainer not installed; proceeding with runtime model download"
            )
=======
        if not _check_packages(_REQUIRED_PACKAGES):
            logger.info("ML unavailable: missing required packages")
        missing = _check_packages(_REQUIRED_PACKAGES)
        if missing:
            logger.info(
                "ML unavailable: Missing required ML packages (%s)",
                ", ".join(missing),
            )
            ML_AVAILABLE = False
            return False
>>>>>>> 9891974d

        url, key = _get_supabase_creds()
        if not url or not key:
            if not _LOGGER_ONCE["missing_supabase_creds"]:
                logger.info(
                    "ML unavailable: Missing Supabase credentials (url=%s, key_present=%s)",
                    bool(url),
                    bool(key),
                )
                _LOGGER_ONCE["missing_supabase_creds"] = True
            ML_AVAILABLE = False
            return False

        _warn_if_anon_key(key)

        model_path = (
            Path(__file__).resolve().parent.parent
            / "models"
            / "meta_selector_lgbm.txt"
        )
        if not model_path.exists():
            logger.info("ML unavailable: Model file not found: %s", model_path)
            ML_AVAILABLE = False
            return False

        ML_AVAILABLE = True
        return True
    except Exception as exc:  # pragma: no cover - best effort
        logger.error("ML unavailable: %s", exc)
        ML_AVAILABLE = False
        return False


ML_AVAILABLE = False


def init_ml_components() -> bool:
    """Initialize ML components and update :data:`ML_AVAILABLE`."""
    global ML_AVAILABLE
    ML_AVAILABLE = is_ml_available()
    return ML_AVAILABLE


__all__ = ["is_ml_available", "ML_AVAILABLE", "warn_ml_unavailable_once", "init_ml_components"]<|MERGE_RESOLUTION|>--- conflicted
+++ resolved
@@ -81,14 +81,12 @@
     _ml_checked = True
 
     try:
-<<<<<<< HEAD
         try:  # cointrader-trainer is optional and only used for training
             import cointrader_trainer  # noqa: F401
         except ImportError:
             logger.debug(
                 "cointrader-trainer not installed; proceeding with runtime model download"
             )
-=======
         if not _check_packages(_REQUIRED_PACKAGES):
             logger.info("ML unavailable: missing required packages")
         missing = _check_packages(_REQUIRED_PACKAGES)
@@ -99,7 +97,6 @@
             )
             ML_AVAILABLE = False
             return False
->>>>>>> 9891974d
 
         url, key = _get_supabase_creds()
         if not url or not key:
