--- conflicted
+++ resolved
@@ -1,13 +1,8 @@
 import logging
 from pathlib import Path
 
-<<<<<<< HEAD
-# Shared log directory for all modules
-LOG_DIR = Path(__file__).resolve().parents[1] / "logs"
-=======
 # Default directory for all log files used across the project
 LOG_DIR = Path(__file__).resolve().parents[2] / "crypto_bot" / "logs"
->>>>>>> 006a9c7f
 
 
 def setup_logger(name: str, log_file: str, to_console: bool = True) -> logging.Logger:
