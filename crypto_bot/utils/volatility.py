from __future__ import annotations

import logging
<<<<<<< HEAD
import math
=======
import numpy as np
>>>>>>> b8d4b595
import pandas as pd
import numpy as np
from ta.volatility import AverageTrueRange

logger = logging.getLogger(__name__)


<<<<<<< HEAD
def calc_atr(
    df: pd.DataFrame | None,
    window: int = 14,
    **kwargs,
) -> pd.Series | float:
    """
    Backward-compatible ATR that accepts ``window`` or ``period``.

    If ``df`` is missing or does not contain enough rows, an empty ``Series``
    aligned to ``df`` (when possible) or ``0.0`` is returned.
    """
    if "period" in kwargs and kwargs["period"] is not None:
        window = kwargs["period"]
=======
def calc_atr(df: pd.DataFrame, window: int = 14, **kwargs) -> pd.Series:
    """Compute the Average True Range using ``window`` or ``period``."""

    period = kwargs.get("period")
    if period is not None:
        window = int(period)

    if df is None or df.empty or len(df) < max(2, int(window)):
        return (
            df["close"].iloc[:0] if df is not None and "close" in df else pd.Series([], dtype=float)
        )

    atr_indicator = AverageTrueRange(
        df["high"], df["low"], df["close"], window=int(window), fillna=False
    )
    return atr_indicator.average_true_range()
>>>>>>> b8d4b595

    if df is None or df.empty or len(df) < max(2, int(window)):
        if df is not None and "close" in df:
            return df["close"].iloc[:0]
        return 0.0

<<<<<<< HEAD
    return AverageTrueRange(
        high=df["high"],
        low=df["low"],
        close=df["close"],
        window=int(window),
        fillna=False,
    ).average_true_range()

=======
def atr_percent(df: pd.DataFrame, period: int = 14) -> float:
    """Return the latest ATR value as a fraction of the close price."""

    if df is None or df.empty or "close" not in df:
        return float(np.nan)

    atr_series = calc_atr(df, period=period)
    if getattr(atr_series, "empty", False):
        return float(np.nan)

    price = float(df["close"].iloc[-1])
    if price == 0 or math.isnan(price):
        return float(np.nan)

    atr_value = float(atr_series.iloc[-1]) if hasattr(atr_series, "iloc") else float(atr_series)
    return atr_value / price
>>>>>>> b8d4b595

def atr_percent(df: pd.DataFrame, period: int = 14) -> float:
    """Return the most recent ATR value as a fraction of the latest close."""
    atr = calc_atr(df, period=period)
    if getattr(atr, "empty", False) or df is None or len(df) == 0:
        return np.nan

<<<<<<< HEAD
    last_close = df["close"].iloc[-1]
    last_atr = atr.iloc[-1] if hasattr(atr, "iloc") else float(atr)
    return (last_atr / last_close) if last_close else np.nan
=======
def normalize_score_by_volatility(df, score, atr_period: int = 14):
    """Scale ``score`` by current ATR percentage of price.
>>>>>>> b8d4b595


def normalize_score_by_volatility(
    df: pd.DataFrame,
    score: float,
    atr_period: int = 14,
    eps: float = 1e-8,
) -> float:
    """Scale ``score`` by the latest ATR percentage.

    If ATR cannot be computed, returns ``score`` unchanged.
    """
    try:
<<<<<<< HEAD
        atr = calc_atr(df, period=atr_period)
        if getattr(atr, "empty", False) or len(df) == 0:
            return score

        last_close = df["close"].iloc[-1]
        last_atr = atr.iloc[-1] if hasattr(atr, "iloc") else float(atr)
        vol = (last_atr / last_close) if last_close else 0.0
        return score / max(vol, eps) if vol else score
=======
        atr_series = calc_atr(df, period=atr_period)
        if getattr(atr_series, "empty", False) or df is None or df.empty:
            return score
        last_close = df["close"].iloc[-1]
        last_atr = atr_series.iloc[-1] if hasattr(atr_series, "iloc") else float(atr_series)
        vol = (last_atr / last_close) if last_close else 0.0
        return score / max(vol, 1e-9) if vol else score
>>>>>>> b8d4b595
    except Exception:
        logger.exception(
            "normalize_score_by_volatility: ATR unavailable; returning unnormalized score",
        )
        return score


__all__ = ["atr_percent", "normalize_score_by_volatility", "calc_atr"]
<|MERGE_RESOLUTION|>--- conflicted
+++ resolved
@@ -1,11 +1,8 @@
 from __future__ import annotations
 
 import logging
-<<<<<<< HEAD
 import math
-=======
 import numpy as np
->>>>>>> b8d4b595
 import pandas as pd
 import numpy as np
 from ta.volatility import AverageTrueRange
@@ -13,7 +10,6 @@
 logger = logging.getLogger(__name__)
 
 
-<<<<<<< HEAD
 def calc_atr(
     df: pd.DataFrame | None,
     window: int = 14,
@@ -27,7 +23,6 @@
     """
     if "period" in kwargs and kwargs["period"] is not None:
         window = kwargs["period"]
-=======
 def calc_atr(df: pd.DataFrame, window: int = 14, **kwargs) -> pd.Series:
     """Compute the Average True Range using ``window`` or ``period``."""
 
@@ -44,14 +39,12 @@
         df["high"], df["low"], df["close"], window=int(window), fillna=False
     )
     return atr_indicator.average_true_range()
->>>>>>> b8d4b595
 
     if df is None or df.empty or len(df) < max(2, int(window)):
         if df is not None and "close" in df:
             return df["close"].iloc[:0]
         return 0.0
 
-<<<<<<< HEAD
     return AverageTrueRange(
         high=df["high"],
         low=df["low"],
@@ -60,7 +53,6 @@
         fillna=False,
     ).average_true_range()
 
-=======
 def atr_percent(df: pd.DataFrame, period: int = 14) -> float:
     """Return the latest ATR value as a fraction of the close price."""
 
@@ -77,7 +69,6 @@
 
     atr_value = float(atr_series.iloc[-1]) if hasattr(atr_series, "iloc") else float(atr_series)
     return atr_value / price
->>>>>>> b8d4b595
 
 def atr_percent(df: pd.DataFrame, period: int = 14) -> float:
     """Return the most recent ATR value as a fraction of the latest close."""
@@ -85,14 +76,11 @@
     if getattr(atr, "empty", False) or df is None or len(df) == 0:
         return np.nan
 
-<<<<<<< HEAD
     last_close = df["close"].iloc[-1]
     last_atr = atr.iloc[-1] if hasattr(atr, "iloc") else float(atr)
     return (last_atr / last_close) if last_close else np.nan
-=======
 def normalize_score_by_volatility(df, score, atr_period: int = 14):
     """Scale ``score`` by current ATR percentage of price.
->>>>>>> b8d4b595
 
 
 def normalize_score_by_volatility(
@@ -106,7 +94,6 @@
     If ATR cannot be computed, returns ``score`` unchanged.
     """
     try:
-<<<<<<< HEAD
         atr = calc_atr(df, period=atr_period)
         if getattr(atr, "empty", False) or len(df) == 0:
             return score
@@ -115,7 +102,6 @@
         last_atr = atr.iloc[-1] if hasattr(atr, "iloc") else float(atr)
         vol = (last_atr / last_close) if last_close else 0.0
         return score / max(vol, eps) if vol else score
-=======
         atr_series = calc_atr(df, period=atr_period)
         if getattr(atr_series, "empty", False) or df is None or df.empty:
             return score
@@ -123,7 +109,6 @@
         last_atr = atr_series.iloc[-1] if hasattr(atr_series, "iloc") else float(atr_series)
         vol = (last_atr / last_close) if last_close else 0.0
         return score / max(vol, 1e-9) if vol else score
->>>>>>> b8d4b595
     except Exception:
         logger.exception(
             "normalize_score_by_volatility: ATR unavailable; returning unnormalized score",
