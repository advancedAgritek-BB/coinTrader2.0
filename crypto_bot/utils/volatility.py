<<<<<<< HEAD
from __future__ import annotations

import math
import pandas as pd

from crypto_bot.indicators.atr import calc_atr


def atr_percent(df: pd.DataFrame, window: int = 14) -> float:
    """Return ATR as a percentage of the latest close price."""

    atr = calc_atr(df, window)
    if atr == 0:
        return 0.0

    price = float(df["close"].iloc[-1])
    if price == 0 or math.isnan(price):
        return 0.0
    return atr / price * 100


def normalize_score_by_volatility(
    df: pd.DataFrame,
    raw_score: float,
    current_window: int = 5,
    long_term_window: int = 20,
) -> float:
    """Scale ``raw_score`` based on market volatility.

    The score is multiplied by ``min(current_atr / long_term_atr, 2.0)``. If
    ATR values are unavailable the original score is returned.
    """

    if raw_score == 0 or df.empty:
        return raw_score
    if not {"high", "low", "close"}.issubset(df.columns):
        return raw_score

    current_atr = calc_atr(df, current_window)
    long_term_atr = calc_atr(df, long_term_window)
    if any(math.isnan(x) or x == 0 for x in (current_atr, long_term_atr)):
        return raw_score

    scale = min(current_atr / long_term_atr, 2.0)
    return raw_score * scale


__all__ = ["atr_percent", "normalize_score_by_volatility", "calc_atr"]
=======
"""Compatibility layer for volatility helpers.

This module re-exports functions from :mod:`crypto_bot.volatility` so existing
imports continue to work after the helpers were centralized.
"""

from __future__ import annotations

import sys

from crypto_bot import volatility as _vol

# Re-export the base module so attribute patches affect the shared implementation.
sys.modules[__name__] = _vol
>>>>>>> 141f2e3d
<|MERGE_RESOLUTION|>--- conflicted
+++ resolved
@@ -1,4 +1,3 @@
-<<<<<<< HEAD
 from __future__ import annotations
 
 import math
@@ -41,13 +40,6 @@
     long_term_atr = calc_atr(df, long_term_window)
     if any(math.isnan(x) or x == 0 for x in (current_atr, long_term_atr)):
         return raw_score
-
-    scale = min(current_atr / long_term_atr, 2.0)
-    return raw_score * scale
-
-
-__all__ = ["atr_percent", "normalize_score_by_volatility", "calc_atr"]
-=======
 """Compatibility layer for volatility helpers.
 
 This module re-exports functions from :mod:`crypto_bot.volatility` so existing
@@ -62,4 +54,6 @@
 
 # Re-export the base module so attribute patches affect the shared implementation.
 sys.modules[__name__] = _vol
->>>>>>> 141f2e3d
+
+
+__all__ = ["atr_percent", "normalize_score_by_volatility", "calc_atr"]
