--- conflicted
+++ resolved
@@ -25,7 +25,6 @@
         ambiguous" errors in caller logic.
     """
 
-<<<<<<< HEAD
 def calc_atr(
     df: pd.DataFrame | None,
     window: int = 14,
@@ -46,12 +45,10 @@
         latest ATR value is returned as ``float`` or ``None`` when
         insufficient data is provided.
     """
-=======
     high = df["high"].astype(float)
     low = df["low"].astype(float)
     close = df["close"].astype(float)
     prev_close = close.shift(1)
->>>>>>> e810161d
 
     tr = pd.concat(
         [
@@ -62,7 +59,6 @@
         axis=1,
     ).max(axis=1)
 
-<<<<<<< HEAD
     if df is None or df.empty or len(df) < max(2, int(window)):
         if as_series:
             if df is not None and "close" in df:
@@ -75,12 +71,10 @@
     ).average_true_range()
 
     return atr_indicator if as_series else float(atr_indicator.iloc[-1])
-=======
     atr_series = tr.rolling(window=period, min_periods=period).mean()
 
     if as_series:
         return atr_series
->>>>>>> e810161d
 
     # Return the last finite value as a scalar float. If no values are
     # available ``nan`` is returned.
