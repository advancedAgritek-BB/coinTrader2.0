from .gecko import gecko_request
from .kraken import get_ws_token
from .notifier import Notifier
from .eval_queue import compute_batches, build_priority_queue
from .market_loader import (
    load_kraken_symbols,
    fetch_ohlcv_async,
    fetch_order_book_async,
    load_ohlcv_parallel,
    update_ohlcv_cache,
    timeframe_seconds,
)
from .pair_cache import load_liquid_pairs
# Symbol filtering utilities import is optional because the module has
# heavy async dependencies and some environments may not need it during
# initialization. Import it lazily where required.
try:  # optional heavy dependency
    from .symbol_utils import get_filtered_symbols, fix_symbol
except Exception:  # pragma: no cover - allow import without symbol_utils
    get_filtered_symbols = None
    fix_symbol = None
from .stats import zscore
from .commit_lock import check_and_update
from .telemetry import telemetry
try:
    from .solana_scanner import get_solana_new_tokens as utils_get_solana_new_tokens
except Exception:  # pragma: no cover - optional dependency
    utils_get_solana_new_tokens = None
from .pyth import get_pyth_price
from .pyth_utils import async_get_pyth_price, get_pyth_price as sync_get_pyth_price
from .token_registry import load_token_mints, TOKEN_MINTS
from .constants import NON_SOLANA_BASES
<<<<<<< HEAD
from .lunarcrush_client import LunarCrushClient
try:  # optional ML utilities
    from .ml_utils import ML_AVAILABLE
except Exception:  # pragma: no cover - optional dependency
    ML_AVAILABLE = False
=======
from .ml_utils import is_ml_available, ML_AVAILABLE
from .lunarcrush_client import LunarCrushClient
>>>>>>> e1b3fc61
<|MERGE_RESOLUTION|>--- conflicted
+++ resolved
@@ -30,13 +30,9 @@
 from .pyth_utils import async_get_pyth_price, get_pyth_price as sync_get_pyth_price
 from .token_registry import load_token_mints, TOKEN_MINTS
 from .constants import NON_SOLANA_BASES
-<<<<<<< HEAD
+from .ml_utils import is_ml_available, ML_AVAILABLE
 from .lunarcrush_client import LunarCrushClient
 try:  # optional ML utilities
     from .ml_utils import ML_AVAILABLE
 except Exception:  # pragma: no cover - optional dependency
-    ML_AVAILABLE = False
-=======
-from .ml_utils import is_ml_available, ML_AVAILABLE
-from .lunarcrush_client import LunarCrushClient
->>>>>>> e1b3fc61
+    ML_AVAILABLE = False