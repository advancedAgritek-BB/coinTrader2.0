import json
import pandas as pd
from datetime import datetime

from .logger import LOG_DIR
from crypto_bot.selector import bandit


LOG_FILE = LOG_DIR / "strategy_pnl.csv"
PERFORMANCE_FILE = LOG_DIR / "strategy_performance.json"


def log_pnl(
    regime: str,
    strategy: str,
    symbol: str,
    entry_price: float,
    exit_price: float,
    pnl: float,
    confidence: float,
    direction: str,
) -> None:
    """Append realized PnL information to CSV and JSON logs."""
    record = {
        "timestamp": datetime.utcnow().isoformat(),
        "strategy": strategy,
        "symbol": symbol,
        "entry_price": entry_price,
        "exit_price": exit_price,
        "pnl": pnl,
        "confidence": confidence,
        "direction": direction,
    }
    LOG_FILE.parent.mkdir(parents=True, exist_ok=True)
    df = pd.DataFrame([record])
    header = not LOG_FILE.exists()
    df.to_csv(LOG_FILE, mode="a", header=header, index=False)

<<<<<<< HEAD
    # Update bandit with trade outcome so strategy selection learns
    # across runs.  A positive PnL is treated as a win.
    try:  # pragma: no cover - defensive in case bandit is disabled
        bandit.update(symbol, strategy, pnl > 0)
    except Exception:  # noqa: BLE001
        pass
=======
    # Append simplified record to strategy_performance.json
    perf_rec = {"timestamp": record["timestamp"], "pnl": float(pnl)}
    try:
        data = (
            json.loads(PERFORMANCE_FILE.read_text())
            if PERFORMANCE_FILE.exists()
            else {}
        )
    except Exception:
        data = {}
    trades = data.setdefault(regime, {}).setdefault(strategy, [])
    trades.append(perf_rec)
    PERFORMANCE_FILE.parent.mkdir(parents=True, exist_ok=True)
    PERFORMANCE_FILE.write_text(json.dumps(data, indent=2, sort_keys=True))
>>>>>>> 7756e21b
<|MERGE_RESOLUTION|>--- conflicted
+++ resolved
@@ -36,14 +36,12 @@
     header = not LOG_FILE.exists()
     df.to_csv(LOG_FILE, mode="a", header=header, index=False)
 
-<<<<<<< HEAD
     # Update bandit with trade outcome so strategy selection learns
     # across runs.  A positive PnL is treated as a win.
     try:  # pragma: no cover - defensive in case bandit is disabled
         bandit.update(symbol, strategy, pnl > 0)
     except Exception:  # noqa: BLE001
         pass
-=======
     # Append simplified record to strategy_performance.json
     perf_rec = {"timestamp": record["timestamp"], "pnl": float(pnl)}
     try:
@@ -57,5 +55,4 @@
     trades = data.setdefault(regime, {}).setdefault(strategy, [])
     trades.append(perf_rec)
     PERFORMANCE_FILE.parent.mkdir(parents=True, exist_ok=True)
-    PERFORMANCE_FILE.write_text(json.dumps(data, indent=2, sort_keys=True))
->>>>>>> 7756e21b
+    PERFORMANCE_FILE.write_text(json.dumps(data, indent=2, sort_keys=True))