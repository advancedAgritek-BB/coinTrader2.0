--- conflicted
+++ resolved
@@ -18,26 +18,20 @@
 def get_open_trades(log_path: Path) -> List[Dict]:
     """Return remaining open trades from ``log_path``.
 
-<<<<<<< HEAD
     The returned dictionaries contain ``symbol``, ``side`` (``"long"`` or
     ``"short"``), ``amount``, ``price`` and ``entry_time`` keys. Buy orders are
     matched with sells on a FIFO basis while unmatched sells produce short
     entries that future buys may offset.
-=======
     Each result dictionary includes ``symbol``, ``side`` (``"long"`` or
     ``"short"``), ``amount``, ``price`` and ``entry_time``. Buy orders are
     matched with later sells on a FIFO basis and excess sells create short
     positions.
->>>>>>> 05f9eb8e
     """
     df = log_reader._read_trades(log_path)
     if df.empty:
         return []
 
-<<<<<<< HEAD
     # Maintain separate FIFO queues for long and short entries per symbol
-=======
->>>>>>> 05f9eb8e
     long_positions: Dict[str, List[Dict]] = {}
     short_positions: Dict[str, List[Dict]] = {}
 
@@ -55,10 +49,7 @@
         entry_time = row.get("timestamp")
 
         if side == "buy":
-<<<<<<< HEAD
             qty = amount
-=======
->>>>>>> 05f9eb8e
             shorts = short_positions.get(symbol, [])
             # Offset existing shorts first
             while qty > 0 and shorts:
@@ -81,14 +72,11 @@
                         "entry_time": entry_time,
                     }
                 )
-<<<<<<< HEAD
             continue
 
         if side == "sell":
             qty = amount
-=======
         elif side == "sell":
->>>>>>> 05f9eb8e
             longs = long_positions.get(symbol, [])
             # Offset existing longs first
             while qty > 0 and longs:
