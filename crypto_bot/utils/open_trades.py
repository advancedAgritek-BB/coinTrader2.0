--- conflicted
+++ resolved
@@ -1,8 +1,5 @@
 from __future__ import annotations
 
-<<<<<<< HEAD
-"""Utility for detecting currently open trades from the trade log."""
-=======
 """Utility for detecting currently open trades from the trade log.
 
 Earlier versions only tracked long entries created by ``buy`` orders. This
@@ -10,7 +7,6 @@
 ``sell`` orders become short positions and later ``buy`` orders can offset
 them.
 """
->>>>>>> f2b8521e
 
 from pathlib import Path
 from typing import Dict, List
@@ -24,12 +20,10 @@
 def get_open_trades(log_path: Path) -> List[Dict]:
     """Return remaining open trades from ``log_path``.
 
-<<<<<<< HEAD
     Each returned dictionary contains ``symbol``, ``side`` (``"long"`` or
     ``"short"``), ``amount``, ``price`` and ``entry_time`` keys. Buy orders
     offset existing short positions before adding new long ones while sell
     orders close longs first.
-=======
     The returned dictionaries contain ``symbol``, ``side`` (``"long"`` or
     ``"short"``), ``amount``, ``price`` and ``entry_time`` keys. Buy orders are
     matched with sells on a FIFO basis while unmatched sells produce short
@@ -38,20 +32,16 @@
     ``"short"``), ``amount``, ``price`` and ``entry_time``. Buy orders are
     matched with later sells on a FIFO basis and excess sells create short
     positions.
->>>>>>> f2b8521e
     """
     df = log_reader._read_trades(log_path)
     if df.empty:
         return []
 
-<<<<<<< HEAD
     open_longs: Dict[str, List[Dict]] = {}
     open_shorts: Dict[str, List[Dict]] = {}
-=======
     # Maintain separate FIFO queues for long and short entries per symbol
     long_positions: Dict[str, List[Dict]] = {}
     short_positions: Dict[str, List[Dict]] = {}
->>>>>>> f2b8521e
 
     for _, row in df.iterrows():
         symbol = row.get("symbol")
@@ -68,12 +58,9 @@
 
         if side == "buy":
             qty = amount
-<<<<<<< HEAD
             shorts = open_shorts.get(symbol, [])
-=======
             shorts = short_positions.get(symbol, [])
             # Offset existing shorts first
->>>>>>> f2b8521e
             while qty > 0 and shorts:
                 pos = shorts[0]
                 if qty >= pos["amount"]:
@@ -98,13 +85,10 @@
 
         if side == "sell":
             qty = amount
-<<<<<<< HEAD
             longs = open_longs.get(symbol, [])
-=======
         elif side == "sell":
             longs = long_positions.get(symbol, [])
             # Offset existing longs first
->>>>>>> f2b8521e
             while qty > 0 and longs:
                 pos = longs[0]
                 if qty >= pos["amount"]:
@@ -114,15 +98,12 @@
                     pos["amount"] -= qty
                     qty = 0
             if not longs:
-<<<<<<< HEAD
                 open_longs.pop(symbol, None)
             if qty > 0:
                 open_shorts.setdefault(symbol, []).append(
-=======
                 long_positions.pop(symbol, None)
             if qty > 0:
                 short_positions.setdefault(symbol, []).append(
->>>>>>> f2b8521e
                     {
                         "symbol": symbol,
                         "side": "short",
@@ -133,15 +114,12 @@
                 )
 
     result: List[Dict] = []
-<<<<<<< HEAD
     for positions in open_longs.values():
         result.extend(positions)
     for positions in open_shorts.values():
-=======
     for positions in long_positions.values():
         result.extend(positions)
     for positions in short_positions.values():
->>>>>>> f2b8521e
         result.extend(positions)
 
     result.sort(key=lambda x: x.get("entry_time"))
