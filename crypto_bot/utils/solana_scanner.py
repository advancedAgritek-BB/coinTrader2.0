from __future__ import annotations

"""Fetch newly launched Solana tokens from public APIs."""

import asyncio
import logging
from typing import List
import aiohttp
import ccxt.async_support as ccxt
from .gecko import gecko_request

from .token_registry import TOKEN_MINTS, get_mint_from_gecko, fetch_from_helius

from . import symbol_scoring

logger = logging.getLogger(__name__)

# Global min volume filter updated by ``get_solana_new_tokens``
_MIN_VOLUME_USD = 0.0

RAYDIUM_URL = "https://api.raydium.io/pairs"
PUMP_FUN_URL = "https://api.pump.fun/tokens"

# Timestamp of the most recent Pump.fun token processed
last_pump_ts: float = 0.0


async def search_geckoterminal_token(query: str) -> tuple[str, float] | None:
    """Return ``(mint, volume)`` from GeckoTerminal token search.

    The function queries ``/api/v2/search/pools`` with ``query`` and
    ``network=solana`` and returns the first result's base token mint
    and 24h volume in USD. ``None`` is returned when the request fails
    or no results are available.
    """

    from urllib.parse import quote_plus

    url = (
        "https://api.geckoterminal.com/api/v2/search/pools"
        f"?query={quote_plus(query)}&network=solana"
    )

    data = await gecko_request(url)
    if not data:
        return None

    items = data.get("data") if isinstance(data, dict) else []
    if not isinstance(items, list) or not items:
        return None

    item = items[0] if isinstance(items[0], dict) else None
    if not item:
        return None

    mint = (
        item.get("relationships", {})
        .get("base_token", {})
        .get("data", {})
        .get("id")
    )
    if not isinstance(mint, str):
        return None
    if mint.startswith("solana_"):
        mint = mint[len("solana_") :]

    attrs = item.get("attributes", {})
    try:
        volume = float(attrs.get("volume_usd_h24") or 0.0)
    except Exception:
        volume = 0.0

    return mint, volume


async def _fetch_json(url: str) -> list | dict | None:
    """Return parsed JSON from ``url`` using ``aiohttp``."""
    try:
        async with aiohttp.ClientSession() as session:
            async with session.get(url, timeout=10) as resp:
                resp.raise_for_status()
                return await resp.json()
    except (aiohttp.ClientError, asyncio.TimeoutError, ValueError) as exc:
        logger.error("Solana scanner request failed: %s", exc)
        return None


async def _close_exchange(exchange) -> None:
    """Close ``exchange`` ignoring errors."""
    close = getattr(exchange, "close", None)
    if close:
        try:
            if asyncio.iscoroutinefunction(close):
                await close()
            else:
                close()
        except Exception:  # pragma: no cover - best effort
            pass


async def _extract_tokens(data: list | dict) -> List[str]:
    """Return token mints from ``data`` respecting ``_MIN_VOLUME_USD``.

    Tokens not present in :data:`TOKEN_MINTS` are verified via
    :func:`get_mint_from_gecko`. Unresolvable entries are skipped.
    """
    items = data.get("data") if isinstance(data, dict) else data
    if isinstance(items, dict):
        items = list(items.values())
    if not isinstance(items, list):
        return []

    results: List[str] = []
    for item in items:
        if not isinstance(item, dict):
            continue
        mint = (
            item.get("tokenMint")
            or item.get("token_mint")
            or item.get("mint")
            or item.get("address")
        )
        if not mint:
            continue
        vol = (
            item.get("volumeUsd")
            or item.get("volume_usd")
            or item.get("liquidityUsd")
            or item.get("liquidity_usd")
            or 0.0
        )
        try:
            volume = float(vol)
        except Exception:
            volume = 0.0
        if volume >= _MIN_VOLUME_USD:
            base = str(mint).split("/")[0]
            if base not in TOKEN_MINTS:
                resolved = await get_mint_from_gecko(base)
                if not resolved:
                    helius = await fetch_from_helius([base])
                    resolved = helius.get(base.upper()) if helius else None
                if resolved:
                    TOKEN_MINTS[base] = resolved
                else:
                    logger.warning("Mint lookup failed for %s", base)
                    continue
            results.append(str(mint))
    return results


async def fetch_new_raydium_pools(api_key: str, limit: int) -> List[str]:
    """Return new Raydium pool token mints."""
    url = f"{RAYDIUM_URL}?apiKey={api_key}&limit={limit}"
    data = await _fetch_json(url)
    if not data:
        return []
    tokens = await _extract_tokens(data)
    return tokens[:limit]


async def fetch_pump_fun_launches(limit: int) -> List[str]:
    """Return recent Pump.fun launches.

    The Pump.fun API returns a JSON array of token objects. Results are
    filtered to only include tokens newer than the last invocation using
    the module level ``last_pump_ts``. Tokens are further filtered by
    ``initial_buy`` and ``market_cap`` thresholds and require a non-empty
    ``twitter`` field.
    """

    global last_pump_ts

    url = f"{PUMP_FUN_URL}?limit={limit}&offset=0"
    data = await _fetch_json(url)
    if not isinstance(data, list):
        return []

    results: List[str] = []
    max_ts = last_pump_ts

    for item in data:
        if not isinstance(item, dict):
            continue

        ts = (
            item.get("timestamp")
            or item.get("ts")
            or item.get("created_at")
            or item.get("createdAt")
            or 0
        )
        try:
            ts_val = float(ts)
        except Exception:
            ts_val = 0.0
        if ts_val <= last_pump_ts:
            continue
        if ts_val > max_ts:
            max_ts = ts_val

        try:
            initial_buy = float(item.get("initial_buy") or item.get("initialBuy") or 0)
            market_cap = float(item.get("market_cap") or item.get("marketCap") or 0)
        except Exception:
            continue
        twitter = item.get("twitter") or ""
        if initial_buy < 10_000 or market_cap < 50_000 or not twitter:
            continue

        mint = item.get("mint")
        if mint:
            results.append(str(mint))

    last_pump_ts = max_ts
    return results[:limit]


async def get_solana_new_tokens(config: dict) -> List[str]:
    """Return deduplicated Solana token symbols from multiple sources."""

    global _MIN_VOLUME_USD

    limit = int(config.get("max_tokens_per_scan", 0)) or 20
    _MIN_VOLUME_USD = float(config.get("min_volume_usd", 0.0))
    raydium_key = str(config.get("raydium_api_key", ""))
    gecko_search = bool(config.get("gecko_search", True))

    tasks = []
    if raydium_key:
        coro = fetch_new_raydium_pools(raydium_key, limit)
        if not asyncio.iscoroutine(coro):
            async def _wrap(res=coro):
                return res
            coro = _wrap()
        tasks.append(coro)
<<<<<<< HEAD

        # Pump.fun shares the same API key as Raydium
        coro = fetch_pump_fun_launches(raydium_key, limit)
        if not asyncio.iscoroutine(coro):
            async def _wrap(res=coro):
                return res
            coro = _wrap()
        tasks.append(coro)
=======
>>>>>>> de16f335

    coro = fetch_pump_fun_launches(limit)
    if not asyncio.iscoroutine(coro):
        async def _wrap(res=coro):
            return res
        coro = _wrap()
    tasks.append(coro)

    results = await asyncio.gather(*tasks)
    candidates: list[str] = []
    seen_raw: set[str] = set()
    for res in results:
        for mint in res:
            if mint not in seen_raw:
                seen_raw.add(mint)
                candidates.append(mint)
            if len(candidates) >= limit:
                break
        if len(candidates) >= limit:
            break

    if not gecko_search:
        return [f"{m}/USDC" for m in candidates]

    search_results = await asyncio.gather(
        *[search_geckoterminal_token(m) for m in candidates]
    )

    final: list[tuple[str, float]] = []
    seen: set[str] = set()
    for res in search_results:
        if not res:
            continue
        mint, vol = res
        if vol >= _MIN_VOLUME_USD and mint not in seen:
            seen.add(mint)
            final.append((f"{mint}/USDC", vol))
        if len(final) >= limit:
            break

    if not final:
        return []

    min_score = float(config.get("min_symbol_score", 0.0))
    ex_name = str(config.get("exchange", "kraken")).lower()
    exchange_cls = getattr(ccxt, ex_name)
    exchange = exchange_cls({"enableRateLimit": True})

    try:
        scores = await asyncio.gather(
            *[
                symbol_scoring.score_symbol(
                    exchange, sym, vol, 0.0, 0.0, 1.0, config
                )
                for sym, vol in final
            ]
        )
    finally:
        await _close_exchange(exchange)

    scored = [
        (sym, score)
        for (sym, _), score in zip(final, scores)
        if score >= min_score
    ]
    scored.sort(key=lambda x: x[1], reverse=True)
    return [sym for sym, _ in scored]<|MERGE_RESOLUTION|>--- conflicted
+++ resolved
@@ -234,7 +234,6 @@
                 return res
             coro = _wrap()
         tasks.append(coro)
-<<<<<<< HEAD
 
         # Pump.fun shares the same API key as Raydium
         coro = fetch_pump_fun_launches(raydium_key, limit)
@@ -243,8 +242,6 @@
                 return res
             coro = _wrap()
         tasks.append(coro)
-=======
->>>>>>> de16f335
 
     coro = fetch_pump_fun_launches(limit)
     if not asyncio.iscoroutine(coro):
