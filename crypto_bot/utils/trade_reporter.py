from __future__ import annotations

"""Utilities for sending human-readable trade summaries via Telegram."""

from typing import Optional

<<<<<<< HEAD
=======
from .telegram_notifier import TelegramNotifier
>>>>>>> 090ff8b2
from .telegram import TelegramNotifier
from .logger import setup_logger

logger = setup_logger(__name__, "crypto_bot/logs/bot.log")


def entry_summary(symbol: str, strategy: str, score: float, direction: str) -> str:
    """Return a summary of a trade entry."""
    return (
        f"Entering {direction.upper()} on {symbol} using {strategy}. "
        f"Score: {score:.2f}"
    )


def exit_summary(symbol: str, strategy: str, pnl: float, direction: str) -> str:
    """Return a summary of a trade exit."""
    return (
        f"Exiting {direction.upper()} on {symbol} from {strategy}. "
        f"PnL: {pnl:.2f}"
    )


def report_entry(
    notifier: TelegramNotifier,
    symbol: str,
    strategy: str,
    score: float,
    direction: str,
) -> Optional[str]:
    """Send a Telegram message summarizing a trade entry."""
<<<<<<< HEAD
    err = notifier.notify(entry_summary(symbol, strategy, score, direction))
=======
    err = TelegramNotifier.notify(token, chat_id, entry_summary(symbol, strategy, score, direction))
    err = notifier.send(entry_summary(symbol, strategy, score, direction))
>>>>>>> 090ff8b2
    if err:
        logger.error("Failed to report entry: %s", err)
    return err


def report_exit(
    notifier: TelegramNotifier,
    symbol: str,
    strategy: str,
    pnl: float,
    direction: str,
) -> Optional[str]:
    """Send a Telegram message summarizing a trade exit."""
<<<<<<< HEAD
    err = notifier.notify(exit_summary(symbol, strategy, pnl, direction))
=======
    err = TelegramNotifier.notify(token, chat_id, exit_summary(symbol, strategy, pnl, direction))
    err = notifier.send(exit_summary(symbol, strategy, pnl, direction))
>>>>>>> 090ff8b2
    if err:
        logger.error("Failed to report exit: %s", err)
    return err<|MERGE_RESOLUTION|>--- conflicted
+++ resolved
@@ -4,10 +4,7 @@
 
 from typing import Optional
 
-<<<<<<< HEAD
-=======
 from .telegram_notifier import TelegramNotifier
->>>>>>> 090ff8b2
 from .telegram import TelegramNotifier
 from .logger import setup_logger
 
@@ -38,12 +35,9 @@
     direction: str,
 ) -> Optional[str]:
     """Send a Telegram message summarizing a trade entry."""
-<<<<<<< HEAD
     err = notifier.notify(entry_summary(symbol, strategy, score, direction))
-=======
     err = TelegramNotifier.notify(token, chat_id, entry_summary(symbol, strategy, score, direction))
     err = notifier.send(entry_summary(symbol, strategy, score, direction))
->>>>>>> 090ff8b2
     if err:
         logger.error("Failed to report entry: %s", err)
     return err
@@ -57,12 +51,9 @@
     direction: str,
 ) -> Optional[str]:
     """Send a Telegram message summarizing a trade exit."""
-<<<<<<< HEAD
     err = notifier.notify(exit_summary(symbol, strategy, pnl, direction))
-=======
     err = TelegramNotifier.notify(token, chat_id, exit_summary(symbol, strategy, pnl, direction))
     err = notifier.send(exit_summary(symbol, strategy, pnl, direction))
->>>>>>> 090ff8b2
     if err:
         logger.error("Failed to report exit: %s", err)
     return err