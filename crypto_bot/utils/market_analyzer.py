import pandas as pd
from typing import Dict

from crypto_bot.regime.pattern_detector import detect_patterns
from crypto_bot.regime.regime_classifier import (
    classify_regime_async,
    classify_regime_cached,
)
from crypto_bot.strategy_router import (
    route,
    strategy_name,
    get_strategies_for_regime,
    get_strategy_by_name,
)
from crypto_bot.utils.telegram import TelegramNotifier
from crypto_bot.signals.signal_scoring import evaluate_async, evaluate_strategies


async def analyze_symbol(
    symbol: str,
    df_map: Dict[str, pd.DataFrame],
    mode: str,
    config: Dict,
    notifier: TelegramNotifier | None = None,
) -> Dict:
    """Classify the market regime and evaluate the trading signal for ``symbol``.

    Parameters
    ----------
    symbol : str
        Trading pair to analyze.
    df_map : Dict[str, pd.DataFrame]
        Mapping of timeframe to OHLCV data.
    mode : str
        Execution mode of the bot ("cex", "onchain" or "auto").
    config : Dict
        Bot configuration.
    notifier : TelegramNotifier | None
        Optional notifier used to send a message when the strategy is invoked.
    """
    base_tf = config.get("timeframe", "1h")
    higher_tf = config.get("higher_timeframe", "1d")
    df = df_map.get(base_tf)
    higher_df = df_map.get("1d")
    regime, probs = await classify_regime_async(df, higher_df)
    patterns = detect_patterns(df)
    base_conf = float(probs.get(regime, 0.0))
    profile = bool(config.get("profile_regime", False))
    regime, _ = await classify_regime_cached(
        symbol,
        base_tf,
        df,
        higher_df,
        profile,
    )
    higher_df = df_map.get(higher_tf)

<<<<<<< HEAD
    if df is not None:
        regime, info = await classify_regime_async(df, higher_df)
        if isinstance(info, dict):
            patterns = info
        elif isinstance(info, set):
            patterns = {p: 1.0 for p in info}
        else:
            base_conf = float(info)

=======
>>>>>>> 74e798d3
    regime_counts: Dict[str, int] = {}
    regime_tfs = config.get("regime_timeframes", [base_tf])
    min_agree = config.get("min_consistent_agreement", 1)

    vote_map: Dict[str, pd.DataFrame] = {}
    for tf in regime_tfs:
        tf_df = df_map.get(tf)
        if tf_df is None:
            continue
        higher_df = df_map.get("1d") if tf != "1d" else None
        r, _ = await classify_regime_cached(
            symbol,
            tf,
            tf_df,
            higher_df,
            profile,
        )
        regime_counts[r] = regime_counts.get(r, 0) + 1
        if tf_df is not None:
            vote_map[tf] = tf_df
    if higher_tf in df_map:
        vote_map.setdefault(higher_tf, df_map[higher_tf])

    if vote_map:
        labels = await classify_regime_async(df_map=vote_map)
        if isinstance(labels, tuple):
            label_map = dict(zip(vote_map.keys(), labels))
        else:
            label_map = labels
        for tf in regime_tfs:
            r = label_map.get(tf)
            if r:
                regime_counts[r] = regime_counts.get(r, 0) + 1

    if regime_counts:
        regime, votes = max(regime_counts.items(), key=lambda kv: kv[1])
    else:
        regime, votes = "unknown", 0
    confidence = votes / max(len(regime_tfs), 1)
    confidence *= base_conf
    if votes < min_agree:
        regime = "unknown"

    period = int(config.get("regime_return_period", 5))
    future_return = 0.0
    if len(df) > period:
        start = df["close"].iloc[-period - 1]
        end = df["close"].iloc[-1]
        future_return = (end - start) / start * 100

    result = {
        "symbol": symbol,
        "df": df,
        "regime": regime,
        "patterns": patterns,
        "future_return": future_return,
        "confidence": confidence,
    }

    if regime != "unknown":
        env = mode if mode != "auto" else "cex"
        eval_mode = config.get("strategy_evaluation_mode", "mapped")
        cfg = {**config, "symbol": symbol}

        if eval_mode == "best":
            strategies = get_strategies_for_regime(regime)
            res = evaluate_strategies(strategies, df, cfg)
            name = res.get("name", strategy_name(regime, env))
            score = float(res.get("score", 0.0))
            direction = res.get("direction", "none")
        else:
            strategy_fn = route(regime, env, config, notifier)
            name = strategy_name(regime, env)
            score, direction = await evaluate_async(strategy_fn, df, cfg)

        weights = config.get("scoring_weights", {})
        final = (
            weights.get("strategy_score", 1.0) * score
            + weights.get("regime_confidence", 0.0) * confidence
            + weights.get("volume_score", 0.0) * 1.0
            + weights.get("symbol_score", 0.0) * 1.0
            + weights.get("spread_penalty", 0.0) * 0.0
            + weights.get("strategy_regime_strength", 0.0) * 1.0
        )

        result.update({
            "env": env,
            "name": name,
            "score": final,
            "direction": direction,
        })

        votes = []
        voting = config.get("voting_strategies", [])
        if isinstance(voting, list):
            for strat_name in voting:
                fn = get_strategy_by_name(strat_name)
                if fn is None:
                    continue
                try:
                    _, dir_vote = await evaluate_async(fn, df, cfg)
                except Exception:  # pragma: no cover - safety
                    continue
                votes.append(dir_vote)

        if votes:
            counts = {}
            for d in votes:
                counts[d] = counts.get(d, 0) + 1
            best_dir, n = max(counts.items(), key=lambda kv: kv[1])
            min_votes = int(config.get("min_agreeing_votes", 1))
            if n >= min_votes:
                result["direction"] = best_dir
            else:
                result["direction"] = "none"
    return result
<|MERGE_RESOLUTION|>--- conflicted
+++ resolved
@@ -55,7 +55,6 @@
     )
     higher_df = df_map.get(higher_tf)
 
-<<<<<<< HEAD
     if df is not None:
         regime, info = await classify_regime_async(df, higher_df)
         if isinstance(info, dict):
@@ -65,8 +64,6 @@
         else:
             base_conf = float(info)
 
-=======
->>>>>>> 74e798d3
     regime_counts: Dict[str, int] = {}
     regime_tfs = config.get("regime_timeframes", [base_tf])
     min_agree = config.get("min_consistent_agreement", 1)
