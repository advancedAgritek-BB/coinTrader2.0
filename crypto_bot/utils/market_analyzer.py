import pandas as pd
from typing import Dict

from crypto_bot.regime.regime_classifier import (
    classify_regime_async,
    classify_regime_cached,
)
from crypto_bot.strategy_router import (
    route,
    strategy_name,
    get_strategies_for_regime,
    get_strategy_by_name,
)
from crypto_bot.utils.telegram import TelegramNotifier
from crypto_bot.signals.signal_scoring import evaluate_async, evaluate_strategies


async def analyze_symbol(
    symbol: str,
    df_map: Dict[str, pd.DataFrame],
    mode: str,
    config: Dict,
    notifier: TelegramNotifier | None = None,
) -> Dict:
    """Classify the market regime and evaluate the trading signal for ``symbol``.

    Parameters
    ----------
    symbol : str
        Trading pair to analyze.
    df_map : Dict[str, pd.DataFrame]
        Mapping of timeframe to OHLCV data.
    mode : str
        Execution mode of the bot ("cex", "onchain" or "auto").
    config : Dict
        Bot configuration.
    notifier : TelegramNotifier | None
        Optional notifier used to send a message when the strategy is invoked.
    """
    base_tf = config.get("timeframe", "1h")
    higher_tf = config.get("higher_timeframe", "1d")
    df = df_map.get(base_tf)
<<<<<<< HEAD
    higher_df = df_map.get("1d")
    profile = bool(config.get("profile_regime", False))
    regime, info = await classify_regime_cached(
        symbol,
        base_tf,
        df,
        higher_df,
        profile,
    )
=======
    higher_df = df_map.get(higher_tf)
    regime, info = await classify_regime_async(df, higher_df)
>>>>>>> 5ef3fb1f
    patterns: set[str] = set()
    higher_df = df_map.get("1d")
    regime, patterns = await classify_regime_async(df, higher_df)
    base_conf = 1.0

    regime_counts: Dict[str, int] = {}
    regime_tfs = config.get("regime_timeframes", [base_tf])
    min_agree = config.get("min_consistent_agreement", 1)

    vote_map: Dict[str, pd.DataFrame] = {}
    for tf in regime_tfs:
        tf_df = df_map.get(tf)
<<<<<<< HEAD
        if tf_df is None:
            continue
        higher_df = df_map.get("1d") if tf != "1d" else None
        r, _ = await classify_regime_cached(
            symbol,
            tf,
            tf_df,
            higher_df,
            profile,
        )
        regime_counts[r] = regime_counts.get(r, 0) + 1
=======
        if tf_df is not None:
            vote_map[tf] = tf_df
    if higher_tf in df_map:
        vote_map.setdefault(higher_tf, df_map[higher_tf])

    if vote_map:
        labels = await classify_regime_async(df_map=vote_map)
        if isinstance(labels, tuple):
            label_map = dict(zip(vote_map.keys(), labels))
        else:
            label_map = labels
        for tf in regime_tfs:
            r = label_map.get(tf)
            if r:
                regime_counts[r] = regime_counts.get(r, 0) + 1
>>>>>>> 5ef3fb1f

    if regime_counts:
        regime, votes = max(regime_counts.items(), key=lambda kv: kv[1])
    else:
        regime, votes = "unknown", 0
    confidence = votes / max(len(regime_tfs), 1)
    confidence *= base_conf
    if votes < min_agree:
        regime = "unknown"

    period = int(config.get("regime_return_period", 5))
    future_return = 0.0
    if len(df) > period:
        start = df["close"].iloc[-period - 1]
        end = df["close"].iloc[-1]
        future_return = (end - start) / start * 100

    result = {
        "symbol": symbol,
        "df": df,
        "regime": regime,
        "patterns": patterns,
        "future_return": future_return,
        "confidence": confidence,
    }

    if regime != "unknown":
        env = mode if mode != "auto" else "cex"
        eval_mode = config.get("strategy_evaluation_mode", "mapped")
        cfg = {**config, "symbol": symbol}

        if eval_mode == "best":
            strategies = get_strategies_for_regime(regime)
            res = evaluate_strategies(strategies, df, cfg)
            name = res.get("name", strategy_name(regime, env))
            score = float(res.get("score", 0.0))
            direction = res.get("direction", "none")
        else:
            strategy_fn = route(regime, env, config, notifier)
            name = strategy_name(regime, env)
            score, direction = await evaluate_async(strategy_fn, df, cfg)

        weights = config.get("scoring_weights", {})
        final = (
            weights.get("strategy_score", 1.0) * score
            + weights.get("regime_confidence", 0.0) * confidence
            + weights.get("volume_score", 0.0) * 1.0
            + weights.get("symbol_score", 0.0) * 1.0
            + weights.get("spread_penalty", 0.0) * 0.0
            + weights.get("strategy_regime_strength", 0.0) * 1.0
        )

        result.update({
            "env": env,
            "name": name,
            "score": final,
            "direction": direction,
        })

        votes = []
        voting = config.get("voting_strategies", [])
        if isinstance(voting, list):
            for strat_name in voting:
                fn = get_strategy_by_name(strat_name)
                if fn is None:
                    continue
                try:
                    _, dir_vote = await evaluate_async(fn, df, cfg)
                except Exception:  # pragma: no cover - safety
                    continue
                votes.append(dir_vote)

        if votes:
            counts = {}
            for d in votes:
                counts[d] = counts.get(d, 0) + 1
            best_dir, n = max(counts.items(), key=lambda kv: kv[1])
            min_votes = int(config.get("min_agreeing_votes", 1))
            if n >= min_votes:
                result["direction"] = best_dir
            else:
                result["direction"] = "none"
    return result
<|MERGE_RESOLUTION|>--- conflicted
+++ resolved
@@ -40,7 +40,6 @@
     base_tf = config.get("timeframe", "1h")
     higher_tf = config.get("higher_timeframe", "1d")
     df = df_map.get(base_tf)
-<<<<<<< HEAD
     higher_df = df_map.get("1d")
     profile = bool(config.get("profile_regime", False))
     regime, info = await classify_regime_cached(
@@ -50,10 +49,8 @@
         higher_df,
         profile,
     )
-=======
     higher_df = df_map.get(higher_tf)
     regime, info = await classify_regime_async(df, higher_df)
->>>>>>> 5ef3fb1f
     patterns: set[str] = set()
     higher_df = df_map.get("1d")
     regime, patterns = await classify_regime_async(df, higher_df)
@@ -66,7 +63,6 @@
     vote_map: Dict[str, pd.DataFrame] = {}
     for tf in regime_tfs:
         tf_df = df_map.get(tf)
-<<<<<<< HEAD
         if tf_df is None:
             continue
         higher_df = df_map.get("1d") if tf != "1d" else None
@@ -78,7 +74,6 @@
             profile,
         )
         regime_counts[r] = regime_counts.get(r, 0) + 1
-=======
         if tf_df is not None:
             vote_map[tf] = tf_df
     if higher_tf in df_map:
@@ -94,7 +89,6 @@
             r = label_map.get(tf)
             if r:
                 regime_counts[r] = regime_counts.get(r, 0) + 1
->>>>>>> 5ef3fb1f
 
     if regime_counts:
         regime, votes = max(regime_counts.items(), key=lambda kv: kv[1])
