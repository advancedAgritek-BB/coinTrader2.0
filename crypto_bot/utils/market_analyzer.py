import pandas as pd
from typing import Dict

from crypto_bot.regime.regime_classifier import classify_regime_async
from crypto_bot.strategy_router import (
    route,
    strategy_name,
    get_strategies_for_regime,
)
from crypto_bot.utils.telegram import TelegramNotifier
from crypto_bot.signals.signal_scoring import evaluate_async, evaluate_strategies


async def analyze_symbol(
    symbol: str,
    df_map: Dict[str, pd.DataFrame],
    mode: str,
    config: Dict,
    notifier: TelegramNotifier | None = None,
) -> Dict:
    """Classify the market regime and evaluate the trading signal for ``symbol``.

    Parameters
    ----------
    symbol : str
        Trading pair to analyze.
    df_map : Dict[str, pd.DataFrame]
        Mapping of timeframe to OHLCV data.
    mode : str
        Execution mode of the bot ("cex", "onchain" or "auto").
    config : Dict
        Bot configuration.
    notifier : TelegramNotifier | None
        Optional notifier used to send a message when the strategy is invoked.
    """
    base_tf = config.get("timeframe", "1h")
    df = df_map.get(base_tf)
<<<<<<< HEAD
    higher_df = df_map.get("1d")
    regime, patterns = await classify_regime_async(df, higher_df)
=======

    regime_counts: Dict[str, int] = {}
    regime_tfs = config.get("regime_timeframes", [base_tf])
    min_agree = config.get("min_consistent_agreement", 1)

    for tf in regime_tfs:
        tf_df = df_map.get(tf)
        if tf_df is None:
            continue
        higher_df = df_map.get("1d") if tf != "1d" else None
        r = await classify_regime_async(tf_df, higher_df)
        regime_counts[r] = regime_counts.get(r, 0) + 1

    if regime_counts:
        regime, votes = max(regime_counts.items(), key=lambda kv: kv[1])
    else:
        regime, votes = "unknown", 0
    confidence = votes / max(len(regime_tfs), 1)
    if votes < min_agree:
        regime = "unknown"
>>>>>>> becd7262

    period = int(config.get("regime_return_period", 5))
    future_return = 0.0
    if len(df) > period:
        start = df["close"].iloc[-period - 1]
        end = df["close"].iloc[-1]
        future_return = (end - start) / start * 100

    result = {
        "symbol": symbol,
        "df": df,
        "regime": regime,
        "patterns": patterns,
        "future_return": future_return,
        "confidence": confidence,
    }

    if regime != "unknown":
        env = mode if mode != "auto" else "cex"
        eval_mode = config.get("strategy_evaluation_mode", "mapped")
        cfg = {**config, "symbol": symbol}

        if eval_mode == "best":
            strategies = get_strategies_for_regime(regime)
            res = evaluate_strategies(strategies, df, cfg)
            name = res.get("name", strategy_name(regime, env))
            score = float(res.get("score", 0.0))
            direction = res.get("direction", "none")
        else:
            strategy_fn = route(regime, env, config, notifier)
            name = strategy_name(regime, env)
            score, direction = await evaluate_async(strategy_fn, df, cfg)

        weights = config.get("scoring_weights", {})
        final = (
            weights.get("strategy_score", 1.0) * score
            + weights.get("regime_confidence", 0.0) * confidence
            + weights.get("volume_score", 0.0) * 1.0
            + weights.get("symbol_score", 0.0) * 1.0
            + weights.get("spread_penalty", 0.0) * 0.0
            + weights.get("strategy_regime_strength", 0.0) * 1.0
        )

        result.update({
            "env": env,
            "name": name,
            "score": final,
            "direction": direction,
        })
    return result
<|MERGE_RESOLUTION|>--- conflicted
+++ resolved
@@ -35,10 +35,8 @@
     """
     base_tf = config.get("timeframe", "1h")
     df = df_map.get(base_tf)
-<<<<<<< HEAD
     higher_df = df_map.get("1d")
     regime, patterns = await classify_regime_async(df, higher_df)
-=======
 
     regime_counts: Dict[str, int] = {}
     regime_tfs = config.get("regime_timeframes", [base_tf])
@@ -59,7 +57,6 @@
     confidence = votes / max(len(regime_tfs), 1)
     if votes < min_agree:
         regime = "unknown"
->>>>>>> becd7262
 
     period = int(config.get("regime_return_period", 5))
     future_return = 0.0
