import pandas as pd
from typing import Dict

from crypto_bot.regime.regime_classifier import (
    classify_regime_async,
    classify_regime_cached,
)
from crypto_bot.strategy_router import (
    route,
    strategy_name,
    get_strategies_for_regime,
    get_strategy_by_name,
)
from crypto_bot.utils.telegram import TelegramNotifier
from crypto_bot.signals.signal_scoring import evaluate_async, evaluate_strategies


async def analyze_symbol(
    symbol: str,
    df_map: Dict[str, pd.DataFrame],
    mode: str,
    config: Dict,
    notifier: TelegramNotifier | None = None,
) -> Dict:
    """Classify the market regime and evaluate the trading signal for ``symbol``.

    Parameters
    ----------
    symbol : str
        Trading pair to analyze.
    df_map : Dict[str, pd.DataFrame]
        Mapping of timeframe to OHLCV data.
    mode : str
        Execution mode of the bot ("cex", "onchain" or "auto").
    config : Dict
        Bot configuration.
    notifier : TelegramNotifier | None
        Optional notifier used to send a message when the strategy is invoked.
    """
    base_tf = config.get("timeframe", "1h")
    higher_tf = config.get("higher_timeframe", "1d")
    df = df_map.get(base_tf)
    higher_df = df_map.get("1d")
    profile = bool(config.get("profile_regime", False))
    regime, info = await classify_regime_cached(
        symbol,
        base_tf,
        df,
        higher_df,
        profile,
    )
    higher_df = df_map.get(higher_tf)
    regime, info = await classify_regime_async(df, higher_df)
<<<<<<< HEAD
    patterns: dict[str, float] = {}
=======
    patterns: Dict[str, float] = {}
>>>>>>> 7d2de41c
    base_conf = 1.0
    if isinstance(info, dict):
        patterns = info
    else:
        base_conf = float(info)
    patterns: set[str] = set()
    higher_df = df_map.get("1d")
    regime, patterns = await classify_regime_async(df, higher_df)
    base_conf = 1.0

    regime_counts: Dict[str, int] = {}
    regime_tfs = config.get("regime_timeframes", [base_tf])
    min_agree = config.get("min_consistent_agreement", 1)

    vote_map: Dict[str, pd.DataFrame] = {}
    for tf in regime_tfs:
        tf_df = df_map.get(tf)
        if tf_df is None:
            continue
        higher_df = df_map.get("1d") if tf != "1d" else None
        r, _ = await classify_regime_cached(
            symbol,
            tf,
            tf_df,
            higher_df,
            profile,
        )
        regime_counts[r] = regime_counts.get(r, 0) + 1
        if tf_df is not None:
            vote_map[tf] = tf_df
    if higher_tf in df_map:
        vote_map.setdefault(higher_tf, df_map[higher_tf])

    if vote_map:
        labels = await classify_regime_async(df_map=vote_map)
        if isinstance(labels, tuple):
            label_map = dict(zip(vote_map.keys(), labels))
        else:
            label_map = labels
        for tf in regime_tfs:
            r = label_map.get(tf)
            if r:
                regime_counts[r] = regime_counts.get(r, 0) + 1

    if regime_counts:
        regime, votes = max(regime_counts.items(), key=lambda kv: kv[1])
    else:
        regime, votes = "unknown", 0
    confidence = votes / max(len(regime_tfs), 1)
    confidence *= base_conf
    if votes < min_agree:
        regime = "unknown"

    period = int(config.get("regime_return_period", 5))
    future_return = 0.0
    if len(df) > period:
        start = df["close"].iloc[-period - 1]
        end = df["close"].iloc[-1]
        future_return = (end - start) / start * 100

    result = {
        "symbol": symbol,
        "df": df,
        "regime": regime,
        "patterns": patterns,
        "future_return": future_return,
        "confidence": confidence,
    }

    if regime != "unknown":
        env = mode if mode != "auto" else "cex"
        eval_mode = config.get("strategy_evaluation_mode", "mapped")
        cfg = {**config, "symbol": symbol}

        if eval_mode == "best":
            strategies = get_strategies_for_regime(regime)
            res = evaluate_strategies(strategies, df, cfg)
            name = res.get("name", strategy_name(regime, env))
            score = float(res.get("score", 0.0))
            direction = res.get("direction", "none")
        else:
            strategy_fn = route(regime, env, config, notifier)
            name = strategy_name(regime, env)
            score, direction = await evaluate_async(strategy_fn, df, cfg)

        weights = config.get("scoring_weights", {})
        final = (
            weights.get("strategy_score", 1.0) * score
            + weights.get("regime_confidence", 0.0) * confidence
            + weights.get("volume_score", 0.0) * 1.0
            + weights.get("symbol_score", 0.0) * 1.0
            + weights.get("spread_penalty", 0.0) * 0.0
            + weights.get("strategy_regime_strength", 0.0) * 1.0
        )

        result.update({
            "env": env,
            "name": name,
            "score": final,
            "direction": direction,
        })

        votes = []
        voting = config.get("voting_strategies", [])
        if isinstance(voting, list):
            for strat_name in voting:
                fn = get_strategy_by_name(strat_name)
                if fn is None:
                    continue
                try:
                    _, dir_vote = await evaluate_async(fn, df, cfg)
                except Exception:  # pragma: no cover - safety
                    continue
                votes.append(dir_vote)

        if votes:
            counts = {}
            for d in votes:
                counts[d] = counts.get(d, 0) + 1
            best_dir, n = max(counts.items(), key=lambda kv: kv[1])
            min_votes = int(config.get("min_agreeing_votes", 1))
            if n >= min_votes:
                result["direction"] = best_dir
            else:
                result["direction"] = "none"
    return result
<|MERGE_RESOLUTION|>--- conflicted
+++ resolved
@@ -51,11 +51,8 @@
     )
     higher_df = df_map.get(higher_tf)
     regime, info = await classify_regime_async(df, higher_df)
-<<<<<<< HEAD
     patterns: dict[str, float] = {}
-=======
     patterns: Dict[str, float] = {}
->>>>>>> 7d2de41c
     base_conf = 1.0
     if isinstance(info, dict):
         patterns = info
