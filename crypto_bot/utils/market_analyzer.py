--- conflicted
+++ resolved
@@ -37,7 +37,6 @@
 ) -> List[Tuple[callable, float, str]]:
     """Evaluate ``strategies`` and rank them by score times edge."""
 
-<<<<<<< HEAD
     strategy_list = list(strategies)
     try:
         evals = await evaluate_async(
@@ -52,7 +51,6 @@
 
     results: List[Tuple[float, callable, float, str]] = []
     for strat, (score, direction, _atr) in zip(strategy_list, evals):
-=======
     max_parallel = int(cfg.get("max_parallel", 1))
     coef = float(cfg.get("drawdown_penalty_coef", 0.0))
 
@@ -84,7 +82,6 @@
         except Exception as exc:  # pragma: no cover - safety
             analysis_logger.warning("Strategy %s failed: %s", strat.__name__, exc)
             continue
->>>>>>> 1369179d
         try:
             gross_edge = perf.edge(
                 strat.__name__,
