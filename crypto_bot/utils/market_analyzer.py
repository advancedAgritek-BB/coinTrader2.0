import asyncio
import importlib
import functools
import pandas as pd
from typing import Dict, Iterable, Tuple, List

from .logger import LOG_DIR, setup_logger
from . import perf
from crypto_bot.utils.strategy_utils import compute_strategy_weights

from crypto_bot.regime.pattern_detector import detect_patterns
from crypto_bot.regime.regime_classifier import (
    classify_regime_async,
    classify_regime_cached,
    classify_regime_with_patterns_async,
)
from crypto_bot.strategy_router import (
    route,
    strategy_name,
    get_strategies_for_regime,
    get_strategy_by_name,
    strategy_for,
    RouterConfig,
    evaluate_regime,
)
from crypto_bot.utils.telegram import TelegramNotifier
from crypto_bot import meta_selector
from crypto_bot.signals.signal_scoring import evaluate_async, evaluate_strategies
from crypto_bot.utils.rank_logger import log_second_place
from crypto_bot.strategy import grid_bot
from crypto_bot.strategy import micro_scalp_bot
from crypto_bot.volatility_filter import calc_atr
from ta.volatility import BollingerBands
from ta.trend import ADXIndicator
from crypto_bot.utils import zscore
from crypto_bot.utils.telemetry import telemetry
from .ml_utils import ML_AVAILABLE


def _fn_name(fn: callable) -> str:
    """Return the underlying function name even for functools.partial."""
    if isinstance(fn, functools.partial):
        return getattr(fn.func, "__name__", str(fn))
    return getattr(fn, "__name__", str(fn))


analysis_logger = setup_logger("strategy_rank", LOG_DIR / "strategy_rank.log")


def _heuristic_regime(df: pd.DataFrame) -> tuple[str, dict]:
    """Return a simple regime label and probability map based on ADX and
    Bollinger Band width.

    Parameters
    ----------
    df : pd.DataFrame
        OHLCV data for analysis.

    Returns
    -------
    tuple[str, dict]
        Detected regime and normalized probability dictionary.
    """

    try:
        adx = float(
            ADXIndicator(df["high"], df["low"], df["close"], window=14)
            .adx()
            .iloc[-1]
        )
    except Exception:
        adx = 0.0

    try:
        bb = BollingerBands(df["close"], window=20)
        bb_width = float(bb.bollinger_wband().iloc[-1])
    except Exception:
        bb_width = 0.0

    probs = {"trending": 0.0, "sideways": 0.0, "volatile": 0.0, "unknown": 0.0}

    if adx > 25:
        regime = "trending"
    elif bb_width < 0.05:
        regime = "sideways"
    elif bb_width > 0.2:
        regime = "volatile"
    else:
        regime = "unknown"

    probs[regime] = 1.0
    total = sum(probs.values())
    if total > 0:
        probs = {k: v / total for k, v in probs.items()}

    return regime, probs


async def run_candidates(
    df: pd.DataFrame,
    strategies: Iterable,
    symbol: str,
    cfg: Dict,
    regime: str | None = None,
) -> List[Tuple[callable, float, str]]:
    """Evaluate ``strategies`` and rank them by score times edge."""

    strategy_list = list(strategies)
    weights = compute_strategy_weights()
    try:
        evals = await evaluate_async(
            strategy_list,
            df,
            cfg,
            max_parallel=cfg.get("max_parallel", 4),
        )
    except Exception as exc:  # pragma: no cover - safety
        analysis_logger.warning("Batch evaluation failed: %s", exc)
        return []

    results: List[Tuple[float, callable, float, str]] = []
    for strat, (score, direction, _atr) in zip(strategy_list, evals):
        name = _fn_name(strat)
        try:
            edge = perf.edge(name, symbol, cfg.get("drawdown_penalty_coef", 0.0))
        except Exception:  # pragma: no cover - if perf fails use neutral edge
            edge = 1.0
        weight = weights.get(name, 1.0)
        rank = score * edge * weight
        results.append((rank, strat, score, direction))

    results.sort(key=lambda x: x[0], reverse=True)
    ranked = [(s, sc, d) for (rank, s, sc, d) in results]

    if regime is not None and ranked:
        scores = [sc for _fn, sc, _d in ranked]
        dirs = [d for _fn, _sc, d in ranked]
        if (
            len(set(scores)) == 1
            or all(s == 0.0 for s in scores)
            or all(d == "none" for d in dirs)
        ):
            for idx, (fn, sc, d) in enumerate(ranked):
                reg_filter = getattr(fn, "regime_filter", None)
                if reg_filter is None:
                    try:
                        module = importlib.import_module(fn.__module__)
                        reg_filter = getattr(module, "regime_filter", None)
                    except Exception:  # pragma: no cover - safety
                        reg_filter = None
                try:
                    if (
                        reg_filter
                        and hasattr(reg_filter, "matches")
                        and reg_filter.matches(regime)
                    ):
                        ranked.insert(0, ranked.pop(idx))
                        break
                except Exception:  # pragma: no cover - safety
                    pass

    return ranked


async def analyze_symbol(
    symbol: str,
    df_map: Dict[str, pd.DataFrame],
    mode: str,
    config: Dict,
    notifier: TelegramNotifier | None = None,
    *,
    mempool_monitor: object | None = None,
    mempool_cfg: dict | None = None,
) -> Dict:
    """Classify the market regime and evaluate the trading signal for ``symbol``.

    Parameters
    ----------
    symbol : str
        Trading pair to analyze.
    df_map : Dict[str, pd.DataFrame]
        Mapping of timeframe to OHLCV data.
    mode : str
        Execution mode of the bot ("cex", "onchain" or "auto").
    config : Dict
        Bot configuration.
    notifier : TelegramNotifier | None
        Optional notifier used to send a message when the strategy is invoked.
    mempool_monitor : object, optional
        Monitor used to check Solana priority fees.
    mempool_cfg : dict, optional
        Configuration for the mempool monitor.
    """
    router_cfg = RouterConfig.from_dict(config)
    base_tf = router_cfg.timeframe
    higher_tf = config.get("higher_timeframe", "1d")
    df = df_map.get(base_tf)
    if df is None:
        telemetry.inc("analysis.skipped_no_df")
        return {"symbol": symbol, "skip": "no_ohlcv"}

    if df.empty:
        telemetry.inc("analysis.skipped_no_df")
        analysis_logger.info("Skipping %s: no data for %s", symbol, base_tf)
        return {
            "symbol": symbol,
            "df": df,
            "regime": "unknown",
            "patterns": {},
            "future_return": 0.0,
            "confidence": 0.0,
            "min_confidence": 0.0,
            "direction": "none",
        }

    if len(df) < 50:
        telemetry.inc("analysis.skipped_short_data")
        analysis_logger.info(
            "Skipping %s: insufficient data (%d candles)", symbol, len(df)
        )
        return {"symbol": symbol, "skip": "short_data"}
    baseline = float(
        config.get("min_confidence_score", config.get("signal_threshold", 0.005))
    )
    bb_z = 0.0
    if df is not None and len(df) >= 14:
        try:
            bb = BollingerBands(df["close"], window=14)
            width = bb.bollinger_wband()
            z = zscore(width, 14)
            if not z.empty:
                bb_z = float(z.iloc[-1])
        except Exception:
            bb_z = 0.0
        try:
            adx_val = (
                ADXIndicator(df["high"], df["low"], df["close"], window=14)
                .adx()
                .iloc[-1]
            )
        except Exception:
            adx_val = 0.0
    else:
        adx_val = 0.0
    min_conf_adaptive = baseline * (1 + bb_z / 3)
    min_conf_adaptive = min(min_conf_adaptive, 0.3)
    higher_df = df_map.get("1d")
<<<<<<< HEAD
    if ML_AVAILABLE:
        try:
            regime, info = await classify_regime_async(df, higher_df)
        except Exception as exc:
            analysis_logger.error("classify_regime_async failed: %s", exc)
            regime, info = _heuristic_regime(df)
    else:
        analysis_logger.error("ML unavailable; using heuristic regime")
        regime, info = _heuristic_regime(df)
=======
    regime, probs = await classify_regime_async(df, higher_df, notifier=notifier)
>>>>>>> f31de697
    sub_regime = regime.split("_")[-1]
    patterns = {}
    if isinstance(info, dict) and regime not in info:
        patterns = info
        probs = {regime: 1.0}
    else:
        probs = info if isinstance(info, dict) else {regime: float(info)}
        patterns = detect_patterns(df)
    base_conf = float(probs.get(regime, 0.0))
<<<<<<< HEAD
    max_prob = max(probs.values()) if probs else 0.0
    if max_prob > 0:
        base_conf /= max_prob
=======
    try:
        regime, probs = await classify_regime_async(df, higher_df)
        sub_regime = regime.split("_")[-1]
        patterns = detect_patterns(df)
        base_conf = float(probs.get(regime, 0.0))
    except Exception as exc:  # pragma: no cover - triggered in tests
        analysis_logger.warning(
            "classify_regime failed: %s - falling back to heuristics", exc
        )
        change = float(df["close"].iloc[-1] - df["close"].iloc[0])
        if change > 0:
            regime = sub_regime = "trending"
        elif change < 0:
            regime = sub_regime = "mean-reverting"
        else:
            regime = sub_regime = "sideways"
        probs = {regime: 1.0}
        patterns = {}
        return {
            "symbol": symbol,
            "df": df,
            "regime": regime,
            "sub_regime": sub_regime,
            "patterns": patterns,
            "future_return": 0.0,
            "confidence": 1.0,
            "min_confidence": min_conf_adaptive,
            "probabilities": probs,
        }
>>>>>>> f31de697
    bias_cfg = config.get("sentiment_filter", {})
    try:
        from crypto_bot.sentiment_filter import boost_factor

        base_symbol = symbol.split("/")[0] if isinstance(symbol, str) else None
        bias = await boost_factor(
            bias_cfg.get("bull_fng", 50),
            bias_cfg.get("bull_sentiment", 50),
            base_symbol,
        )
    except Exception:
        bias = 1.0
    if bias > 1:
        for k in list(probs.keys()):
            if k.startswith("bullish"):
                probs[k] *= bias
        total = sum(probs.values())
        if total > 0:
            probs = {kk: vv / total for kk, vv in probs.items()}
    profile = bool(config.get("profile_regime", False))
<<<<<<< HEAD
    if ML_AVAILABLE:
        try:
            cache_symbol = (
                f"{symbol}_{float(df['close'].iloc[-1])}" if 'close' in df else f"{symbol}_{len(df)}"
            )
            res = classify_regime_cached(
                cache_symbol,
                base_tf,
                df,
                higher_df,
                profile,
            )
            if asyncio.iscoroutine(res):
                regime, _ = await res
            else:
                regime, _ = res
        except Exception as exc:
            analysis_logger.error("classify_regime_cached failed: %s", exc)
            regime, _ = _heuristic_regime(df)
    else:
        analysis_logger.error("ML unavailable; using heuristic regime")
        regime, _ = _heuristic_regime(df)
    sub_regime = regime.split("_")[-1]
    higher_df = df_map.get(higher_tf)

    if df is not None and not patterns:
        if ML_AVAILABLE:
            try:
                regime_tmp, patterns = await classify_regime_with_patterns_async(df, higher_df)
            except Exception as exc:
                analysis_logger.error("classify_regime_with_patterns_async failed: %s", exc)
                regime_tmp, _ = _heuristic_regime(df)
                patterns = {}
        else:
            analysis_logger.error("ML unavailable; using heuristic regime")
            regime_tmp, _ = _heuristic_regime(df)
            patterns = {}
        regime = regime_tmp
        sub_regime = regime_tmp.split("_")[-1]
        # Refresh probabilities based on the final regime determination
        if ML_AVAILABLE:
            try:
                _label, info = await classify_regime_async(df, higher_df)
            except Exception as exc:
                analysis_logger.error("classify_regime_async failed: %s", exc)
                _label, info = _heuristic_regime(df)
        else:
            analysis_logger.error("ML unavailable; using heuristic regime")
            _label, info = _heuristic_regime(df)
=======
    regime, _ = await classify_regime_cached(
        symbol,
        base_tf,
        df,
        higher_df,
        profile,
        notifier=notifier,
    )
    sub_regime = regime.split("_")[-1]
    higher_df = df_map.get(higher_tf)

    if df is not None:
        regime_tmp, patterns = await classify_regime_with_patterns_async(
            df, higher_df, notifier=notifier
        )
        regime = regime_tmp
        sub_regime = regime_tmp.split("_")[-1]
        # Refresh probabilities based on the final regime determination
        _label, info = await classify_regime_async(df, higher_df, notifier=notifier)
>>>>>>> f31de697
        if isinstance(info, dict):
            probs = info
            base_conf = float(info.get(regime, 0.0))
        elif isinstance(info, set):
            probs = {p: 1.0 for p in info}
            base_conf = float(probs.get(regime, 0.0))
        else:
            base_conf = float(info)
        max_prob = max(probs.values()) if probs else 0.0
        if max_prob > 0:
            base_conf /= max_prob

    regime_counts: Dict[str, int] = {}
    regime_tfs = config.get("regime_timeframes", [base_tf])
    min_agree = config.get("min_consistent_agreement", 1)

    vote_map: Dict[str, pd.DataFrame] = {}
    for tf in regime_tfs:
        tf_df = df_map.get(tf)
        if tf_df is None:
            continue
        higher_df = df_map.get("1d") if tf != "1d" else None
<<<<<<< HEAD
        if ML_AVAILABLE:
            try:
                cache_symbol = (
                    f"{symbol}_{float(tf_df['close'].iloc[-1])}" if 'close' in tf_df else f"{symbol}_{len(tf_df)}"
                )
                res = classify_regime_cached(
                    cache_symbol,
                    tf,
                    tf_df,
                    higher_df,
                    profile,
                )
                if asyncio.iscoroutine(res):
                    r, _ = await res
                else:
                    r, _ = res
            except Exception as exc:
                analysis_logger.error("classify_regime_cached failed: %s", exc)
                r, _ = _heuristic_regime(tf_df)
        else:
            analysis_logger.error("ML unavailable; using heuristic regime")
            r, _ = _heuristic_regime(tf_df)
=======
        r, _ = await classify_regime_cached(
            symbol,
            tf,
            tf_df,
            higher_df,
            profile,
            notifier=notifier,
        )
>>>>>>> f31de697
        r = r.split("_")[-1]
        regime_counts[r] = regime_counts.get(r, 0) + 1
        if tf_df is not None:
            vote_map[tf] = tf_df
    if higher_tf in df_map:
        vote_map.setdefault(higher_tf, df_map[higher_tf])

    if vote_map:
<<<<<<< HEAD
        if ML_AVAILABLE:
            try:
                labels = await classify_regime_async(df_map=vote_map)
            except Exception as exc:
                analysis_logger.error("classify_regime_async voting failed: %s", exc)
                label_map = {tf: _heuristic_regime(df)[0] for tf, df in vote_map.items()}
            else:
                if isinstance(labels, tuple):
                    label_map = dict(zip(vote_map.keys(), labels))
                else:
                    label_map = labels
=======
        labels = await classify_regime_async(df_map=vote_map, notifier=notifier)
        if isinstance(labels, tuple):
            label_map = dict(zip(vote_map.keys(), labels))
>>>>>>> f31de697
        else:
            analysis_logger.error("ML unavailable; using heuristic regime")
            label_map = {tf: _heuristic_regime(df)[0] for tf, df in vote_map.items()}
        for tf in regime_tfs:
            r = label_map.get(tf)
            if r:
                r = r.split("_")[-1]
                regime_counts[r] = regime_counts.get(r, 0) + 1

    if regime_counts:
        sub_regime, votes = max(regime_counts.items(), key=lambda kv: kv[1])
    else:
        sub_regime, votes = "unknown", 0

    if (
        adx_val < 25
        and patterns.get("breakout", 0) <= 0
        and sub_regime in {"sideways", "mean-reverting"}
    ):
        regime = sub_regime = "dip_hunter"

    denom = len(regime_tfs)
    if vote_map:
        denom *= 2
    confidence = votes / max(denom, 1)
    confidence *= base_conf
    if votes < min_agree:
        regime = sub_regime = "unknown"

    analysis_logger.info(
        "%s regime=%s conf=%.2f votes=%d",
        symbol,
        sub_regime,
        confidence,
        votes,
    )

    period = int(config.get("regime_return_period", 5))
    future_return = 0.0
    if len(df) > period:
        start = df["close"].iloc[-period - 1]
        end = df["close"].iloc[-1]
        future_return = (end - start) / start * 100
    total = sum(probs.values())
    if total > 0:
        probs = {k: v / total for k, v in probs.items()}

    result = {
        "symbol": symbol,
        "df": df,
        "regime": regime,
        "sub_regime": sub_regime,
        "patterns": patterns,
        "future_return": future_return,
        "confidence": confidence,
        "min_confidence": min_conf_adaptive,
        "probabilities": probs,
    }

    if regime != "unknown":
        env = mode if mode != "auto" else "cex"
        eval_mode = config.get("strategy_evaluation_mode", "mapped")
        cfg = {**config, "symbol": symbol}

        atr = None
        higher_df_1h = df_map.get("1h")

        def wrap(fn):
            if fn is grid_bot.generate_signal:
                return functools.partial(
                    fn,
                    higher_df=higher_df_1h,
                    mempool_monitor=mempool_monitor,
                    mempool_cfg=mempool_cfg,
                )
            if fn is micro_scalp_bot.generate_signal:
                return functools.partial(
                    fn,
                    mempool_monitor=mempool_monitor,
                    mempool_cfg=mempool_cfg,
                )
            return fn

        selected_fn = None

        if eval_mode == "best":
            strategies = [
                wrap(s) for s in get_strategies_for_regime(sub_regime, router_cfg)
            ]
            res = evaluate_strategies(strategies, df, cfg)
            name = res.get("name", strategy_name(sub_regime, env))
            score = float(res.get("score", 0.0))
            direction = res.get("direction", "none")
            for fn in strategies:
                if _fn_name(fn) == name:
                    selected_fn = fn
                    break
            if len(strategies) > 1:
                remaining = [s for s in strategies if _fn_name(s) != name]
                if remaining:
                    second = evaluate_strategies(remaining, df, cfg)
                    second_score = float(second.get("score", 0.0))
                    edge = score - second_score
                    log_second_place(
                        symbol, sub_regime, second.get("name", ""), second_score, edge
                    )
        elif eval_mode == "ensemble":
            min_conf = float(config.get("ensemble_min_conf", 0.15))
            candidates = [wrap(strategy_for(sub_regime, router_cfg))]
            extra = meta_selector._scores_for(sub_regime)
            for strat_name, val in extra.items():
                if val >= min_conf:
                    fn = get_strategy_by_name(strat_name)
                    if fn:
                        fn = wrap(fn)
                        if fn not in candidates:
                            candidates.append(fn)
            ranked = await run_candidates(df, candidates, symbol, cfg, sub_regime)
            if ranked:
                best_fn, raw_score, raw_dir = ranked[0]
                selected_fn = best_fn
                name = _fn_name(best_fn)
                score = raw_score
                direction = raw_dir if raw_score >= min_conf else "none"
                if len(ranked) > 1:
                    second = ranked[1]
                    analysis_logger.info(
                        "%s second %s %.4f %s",
                        symbol,
                        _fn_name(second[0]),
                        second[1],
                        second[2],
                    )
            else:
                name = strategy_name(sub_regime, env)
                score = 0.0
                direction = "none"
        else:
            strategy_fn = wrap(
                route(
                    sub_regime,
                    env,
                    router_cfg,
                    notifier,
                    df_map=df_map,
                    mempool_monitor=mempool_monitor,
                    mempool_cfg=mempool_cfg,
                )
            )
            selected_fn = strategy_fn
            name = strategy_name(sub_regime, env)
<<<<<<< HEAD
            score, direction, atr = (
                await evaluate_async([strategy_fn], df, cfg)
            )[0]
=======
            score, direction, atr = (await evaluate_async([strategy_fn], df_map, cfg))[
                0
            ]
>>>>>>> f31de697

        atr_period = int(config.get("risk", {}).get("atr_period", 14))
        if direction != "none" and {"high", "low", "close"}.issubset(df.columns):
            atr = calc_atr(df, window=atr_period)

        # Determine how well the selected strategy matches the detected regime
        reg_strength = 0.0
        if selected_fn is not None:
            reg_filter = getattr(selected_fn, "regime_filter", None)
            if reg_filter is None:
                try:
                    module = importlib.import_module(selected_fn.__module__)
                    reg_filter = getattr(module, "regime_filter", None)
                except Exception:  # pragma: no cover - safety
                    reg_filter = None
            try:
                if (
                    reg_filter
                    and hasattr(reg_filter, "matches")
                    and reg_filter.matches(sub_regime)
                ):
                    reg_strength = 1.0
            except Exception:  # pragma: no cover - safety
                pass

        weights = config.get("scoring_weights", {})
        final = (
            weights.get("strategy_score", 1.0) * score
            + weights.get("regime_confidence", 0.0) * confidence
            + weights.get("volume_score", 0.0) * 1.0
            + weights.get("symbol_score", 0.0) * 1.0
            + weights.get("spread_penalty", 0.0) * 0.0
            + weights.get("strategy_regime_strength", 0.0) * reg_strength
        )

        result.update(
            {
                "env": env,
                "name": name,
                "score": final,
                "direction": direction,
                "atr": atr,
            }
        )

        votes = []
        voting = config.get("voting_strategies", [])
        if isinstance(voting, list):
            for strat_name in voting:
                fn = get_strategy_by_name(strat_name)
                if fn is None:
                    continue
                fn = wrap(fn)
                try:
                    dir_vote = (await evaluate_async([fn], df, cfg))[0][1]
                except Exception:  # pragma: no cover - safety
                    continue
                votes.append(dir_vote)

        if votes:
            counts = {}
            for d in votes:
                counts[d] = counts.get(d, 0) + 1
            best_dir, n = max(counts.items(), key=lambda kv: kv[1])
            min_votes = int(config.get("min_agreeing_votes", 1))
            if n >= min_votes:
                result["direction"] = best_dir
            else:
                result["direction"] = "none"
    return result<|MERGE_RESOLUTION|>--- conflicted
+++ resolved
@@ -245,7 +245,6 @@
     min_conf_adaptive = baseline * (1 + bb_z / 3)
     min_conf_adaptive = min(min_conf_adaptive, 0.3)
     higher_df = df_map.get("1d")
-<<<<<<< HEAD
     if ML_AVAILABLE:
         try:
             regime, info = await classify_regime_async(df, higher_df)
@@ -255,9 +254,7 @@
     else:
         analysis_logger.error("ML unavailable; using heuristic regime")
         regime, info = _heuristic_regime(df)
-=======
     regime, probs = await classify_regime_async(df, higher_df, notifier=notifier)
->>>>>>> f31de697
     sub_regime = regime.split("_")[-1]
     patterns = {}
     if isinstance(info, dict) and regime not in info:
@@ -267,11 +264,9 @@
         probs = info if isinstance(info, dict) else {regime: float(info)}
         patterns = detect_patterns(df)
     base_conf = float(probs.get(regime, 0.0))
-<<<<<<< HEAD
     max_prob = max(probs.values()) if probs else 0.0
     if max_prob > 0:
         base_conf /= max_prob
-=======
     try:
         regime, probs = await classify_regime_async(df, higher_df)
         sub_regime = regime.split("_")[-1]
@@ -301,7 +296,6 @@
             "min_confidence": min_conf_adaptive,
             "probabilities": probs,
         }
->>>>>>> f31de697
     bias_cfg = config.get("sentiment_filter", {})
     try:
         from crypto_bot.sentiment_filter import boost_factor
@@ -322,7 +316,6 @@
         if total > 0:
             probs = {kk: vv / total for kk, vv in probs.items()}
     profile = bool(config.get("profile_regime", False))
-<<<<<<< HEAD
     if ML_AVAILABLE:
         try:
             cache_symbol = (
@@ -372,7 +365,6 @@
         else:
             analysis_logger.error("ML unavailable; using heuristic regime")
             _label, info = _heuristic_regime(df)
-=======
     regime, _ = await classify_regime_cached(
         symbol,
         base_tf,
@@ -392,7 +384,6 @@
         sub_regime = regime_tmp.split("_")[-1]
         # Refresh probabilities based on the final regime determination
         _label, info = await classify_regime_async(df, higher_df, notifier=notifier)
->>>>>>> f31de697
         if isinstance(info, dict):
             probs = info
             base_conf = float(info.get(regime, 0.0))
@@ -415,7 +406,6 @@
         if tf_df is None:
             continue
         higher_df = df_map.get("1d") if tf != "1d" else None
-<<<<<<< HEAD
         if ML_AVAILABLE:
             try:
                 cache_symbol = (
@@ -438,7 +428,6 @@
         else:
             analysis_logger.error("ML unavailable; using heuristic regime")
             r, _ = _heuristic_regime(tf_df)
-=======
         r, _ = await classify_regime_cached(
             symbol,
             tf,
@@ -447,7 +436,6 @@
             profile,
             notifier=notifier,
         )
->>>>>>> f31de697
         r = r.split("_")[-1]
         regime_counts[r] = regime_counts.get(r, 0) + 1
         if tf_df is not None:
@@ -456,7 +444,6 @@
         vote_map.setdefault(higher_tf, df_map[higher_tf])
 
     if vote_map:
-<<<<<<< HEAD
         if ML_AVAILABLE:
             try:
                 labels = await classify_regime_async(df_map=vote_map)
@@ -468,11 +455,9 @@
                     label_map = dict(zip(vote_map.keys(), labels))
                 else:
                     label_map = labels
-=======
         labels = await classify_regime_async(df_map=vote_map, notifier=notifier)
         if isinstance(labels, tuple):
             label_map = dict(zip(vote_map.keys(), labels))
->>>>>>> f31de697
         else:
             analysis_logger.error("ML unavailable; using heuristic regime")
             label_map = {tf: _heuristic_regime(df)[0] for tf, df in vote_map.items()}
@@ -624,15 +609,12 @@
             )
             selected_fn = strategy_fn
             name = strategy_name(sub_regime, env)
-<<<<<<< HEAD
             score, direction, atr = (
                 await evaluate_async([strategy_fn], df, cfg)
             )[0]
-=======
             score, direction, atr = (await evaluate_async([strategy_fn], df_map, cfg))[
                 0
             ]
->>>>>>> f31de697
 
         atr_period = int(config.get("risk", {}).get("atr_period", 14))
         if direction != "none" and {"high", "low", "close"}.issubset(df.columns):
