--- conflicted
+++ resolved
@@ -6,10 +6,7 @@
 from typing import Iterable, List, Dict
 import json
 import os
-<<<<<<< HEAD
-=======
 from cachetools import TTLCache
->>>>>>> e6d92b5f
 import time
 
 import numpy as np
@@ -26,11 +23,8 @@
 from .symbol_scoring import score_symbol, score_vectorised
 from .telemetry import telemetry
 from pathlib import Path
-<<<<<<< HEAD
 from .pair_cache import PAIR_FILE, load_liquid_map
-=======
 import yaml
->>>>>>> e6d92b5f
 
 CONFIG_PATH = Path(__file__).resolve().parents[1] / "config.yaml"
 try:
@@ -348,7 +342,6 @@
             change_pct,
             spread_pct,
         )
-<<<<<<< HEAD
         if symbol not in cache_map and vol_usd < min_volume * 2:
             skipped += 1
             continue
@@ -357,7 +350,6 @@
             if symbol not in cache_map:
                 cache_map[symbol] = time.time()
                 cache_changed = True
-=======
         volumes.append(vol_usd)
         raw.append((symbol, vol_usd, change_pct, spread_pct))
 
@@ -367,7 +359,6 @@
     for sym, vol_usd, change_pct, spread_pct in raw:
         if vol_usd >= vol_cut and spread_pct <= max_spread:
             metrics.append((sym, vol_usd, change_pct, spread_pct))
->>>>>>> e6d92b5f
         else:
             skipped += 1
 
