--- conflicted
+++ resolved
@@ -6,11 +6,8 @@
 from typing import Iterable, List, Dict
 import json
 import os
-<<<<<<< HEAD
 from cachetools import TTLCache
-=======
 import time
->>>>>>> 3ceace4b
 
 import numpy as np
 
@@ -121,10 +118,8 @@
     return combined
 
 
-<<<<<<< HEAD
 def _parse_metrics(symbol: str, ticker: dict) -> tuple[float, float, float]:
     """Return volume USD, percent change and spread percentage using cache."""
-=======
 async def _refresh_tickers(exchange, symbols: Iterable[str]) -> dict:
     """Return ticker data using WS if available with a small cache."""
 
@@ -170,7 +165,6 @@
     vwap = float(ticker["p"][1])
     ask = float(ticker["a"][0])
     bid = float(ticker["b"][0])
->>>>>>> 3ceace4b
 
     try:
         cached_vol, cached_spread = liq_cache[symbol]
@@ -256,7 +250,6 @@
     telemetry.inc("scan.symbols_considered", len(list(symbols)))
     skipped = 0
 
-<<<<<<< HEAD
     cached_data: dict[str, tuple[float, float]] = {}
     to_fetch: list[str] = []
     for sym in symbols:
@@ -282,13 +275,11 @@
                 raise
     else:
         data = {}
-=======
     pairs = [s.replace("/", "") for s in symbols]
     try:
         data = await _refresh_tickers(exchange, symbols)
     except Exception:
         raise
->>>>>>> 3ceace4b
 
     # map of ids returned by Kraken to human readable symbols
     id_map: dict[str, str] = {}
@@ -311,7 +302,6 @@
     for req_id, sym in request_map.items():
         id_map.setdefault(req_id, sym)
 
-<<<<<<< HEAD
     metrics: List[tuple[str, float, float, float]] = []
     for sym, (vol, spr) in cached_data.items():
         if vol >= min_volume and spr <= max_spread:
@@ -319,10 +309,8 @@
         else:
             skipped += 1
 
-=======
     raw: List[tuple[str, float, float, float]] = []
     volumes: List[float] = []
->>>>>>> 3ceace4b
     for pair_id, ticker in data.items():
         symbol = id_map.get(pair_id) or id_map.get(pair_id.upper())
         norm = pair_id.upper()
