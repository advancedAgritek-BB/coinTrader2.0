"""Utility for filtering trading pairs based on liquidity and volatility."""

from __future__ import annotations

import asyncio
from typing import Iterable, List, Dict
import json
import os
import time

import numpy as np

import aiohttp
import pandas as pd

from .logger import LOG_DIR, setup_logger
from .market_loader import fetch_ohlcv_async, update_ohlcv_cache
from .correlation import compute_pairwise_correlation
from .symbol_scoring import score_symbol
from .telemetry import telemetry
from pathlib import Path
import yaml

CONFIG_PATH = Path(__file__).resolve().parents[1] / "config.yaml"
try:
    with open(CONFIG_PATH) as f:
        cfg = yaml.safe_load(f) or {}
except Exception:
    cfg = {}
SEMA = asyncio.Semaphore(cfg.get("max_concurrent_ohlcv", 8))


logger = setup_logger(__name__, LOG_DIR / "symbol_filter.log")

API_URL = "https://api.kraken.com/0/public"
DEFAULT_MIN_VOLUME_USD = 50000

# cache for ticker data when using watchTickers
ticker_cache: dict[str, dict] = {}
ticker_ts: dict[str, float] = {}


async def has_enough_history(exchange, symbol: str, days: int = 30, timeframe: str = "1d") -> bool:
    """Return ``True`` when ``symbol`` has at least ``days`` days of history."""
    seconds = _timeframe_seconds(exchange, timeframe)
    candles_needed = int((days * 86400) / seconds)
    try:
<<<<<<< HEAD
        data = await fetch_ohlcv_async(exchange, symbol, timeframe=timeframe, limit=candles_needed)
=======
        async with SEMA:
            data = await fetch_ohlcv_async(
                exchange, symbol, timeframe=timeframe, limit=candles_needed
            )
>>>>>>> fe6e2572
    except Exception as exc:  # pragma: no cover - network
        logger.warning(
            "fetch_ohlcv failed for %s on %s for %d days: %s",
            symbol,
            timeframe,
            days,
            exc,
            exc_info=True,
        )
        logger.warning(
            "fetch_ohlcv returned exception for %s on %s for %d days: %s",
            symbol,
            timeframe,
            days,
            exc,
        )
        return False
    if isinstance(data, Exception):  # pragma: no cover - network
        logger.warning(
            "fetch_ohlcv returned exception for %s on %s for %d days: %s",
            symbol,
            timeframe,
            days,
            data,
        )
        return False
    if not data or len(data) < candles_needed:
        return False

    if not isinstance(data, list) or len(data) < candles_needed:
        return False
    return True


async def _fetch_ticker_async(pairs: Iterable[str]) -> dict:
    """Return ticker data for ``pairs`` in batches of 20 using aiohttp."""

    mock = os.getenv("MOCK_KRAKEN_TICKER")
    if mock:
        return json.loads(mock)

    pairs_list = list(pairs)
    combined: dict = {"result": {}, "error": []}
    async with aiohttp.ClientSession() as session:
        tasks = []
        for i in range(0, len(pairs_list), 20):
            chunk = pairs_list[i : i + 20]
            url = f"{API_URL}/Ticker?pair={','.join(chunk)}"
            tasks.append(session.get(url, timeout=10))

        responses = await asyncio.gather(*tasks)
        for resp in responses:
            resp.raise_for_status()
            data = await resp.json()
            combined["error"] += data.get("error", [])
            combined["result"].update(data.get("result", {}))

    return combined


async def _refresh_tickers(exchange, symbols: Iterable[str]) -> dict:
    """Return ticker data using WS if available with a small cache."""

    now = time.time()
    if getattr(getattr(exchange, "has", {}), "get", lambda _k: False)("watchTickers"):
        to_fetch = [s for s in symbols if now - ticker_ts.get(s, 0) > 5 or s not in ticker_cache]
        data = {}
        if to_fetch:
            try:
                data = await exchange.watch_tickers(to_fetch)
            except Exception as exc:  # pragma: no cover - network
                logger.warning("watch_tickers failed: %s", exc, exc_info=True)
                telemetry.inc("scan.api_errors")
                data = {}
            for sym, ticker in data.items():
                ticker_cache[sym] = ticker
                ticker_ts[sym] = now
        result = {s: ticker_cache[s] for s in symbols if s in ticker_cache}
        return result

    if getattr(getattr(exchange, "has", {}), "get", lambda _k: False)("fetchTickers"):
        try:
            return await exchange.fetch_tickers(list(symbols))
        except Exception as exc:  # pragma: no cover - network
            logger.warning("fetch_tickers failed: %s", exc, exc_info=True)
            telemetry.inc("scan.api_errors")
            return {}

    try:
        pairs = [s.replace("/", "") for s in symbols]
        return (await _fetch_ticker_async(pairs)).get("result", {})
    except Exception:  # pragma: no cover - network
        telemetry.inc("scan.api_errors")
        raise


def _parse_metrics(ticker: dict) -> tuple[float, float, float]:
    """Return volume USD, percent change and spread percentage."""

    last = float(ticker["c"][0])
    open_price = float(ticker.get("o", last))
    volume = float(ticker["v"][1])
    vwap = float(ticker["p"][1])
    ask = float(ticker["a"][0])
    bid = float(ticker["b"][0])

    volume_usd = volume * vwap
    change_pct = ((last - open_price) / open_price) * 100 if open_price else 0.0
    spread_pct = abs(ask - bid) / last * 100 if last else 0.0
    return volume_usd, change_pct, spread_pct


def _timeframe_seconds(exchange, timeframe: str) -> int:
    if hasattr(exchange, "parse_timeframe"):
        try:
            return exchange.parse_timeframe(timeframe)
        except Exception:
            pass
    unit = timeframe[-1]
    value = int(timeframe[:-1])
    if unit == "m":
        return value * 60
    if unit == "h":
        return value * 3600
    if unit == "d":
        return value * 86400
    if unit == "w":
        return value * 604800
    if unit == "M":
        return value * 2592000
    raise ValueError(f"Unknown timeframe {timeframe}")


<<<<<<< HEAD
def _history_in_cache(df: pd.DataFrame | None, days: int, seconds: int) -> bool:
    """Return ``True`` when ``df`` has at least ``days`` days of candles."""
    if df is None or df.empty:
        return False
    candles_needed = int((days * 86400) / seconds)
    return len(df) >= candles_needed
=======
async def _bounded_score(
    exchange,
    symbol: str,
    volume_usd: float,
    change_pct: float,
    spread_pct: float,
    cfg: dict,
) -> tuple[str, float]:
    """Return ``(symbol, score)`` using the global semaphore."""

    async with SEMA:
        score = await score_symbol(exchange, symbol, volume_usd, change_pct, spread_pct, cfg)
    return symbol, score


>>>>>>> fe6e2572


async def filter_symbols(
    exchange,
    symbols: Iterable[str],
    config: dict | None = None,
    df_cache: Dict[str, pd.DataFrame] | None = None,
) -> List[tuple[str, float]]:
    """Return ``symbols`` passing liquidity checks sorted by score."""

    cfg = config or {}
    sf = cfg.get("symbol_filter", {})
    min_volume = sf.get("min_volume_usd", DEFAULT_MIN_VOLUME_USD)
    max_spread = sf.get("max_spread_pct", 1.0)
    pct = sf.get("change_pct_percentile", 80)
    min_age = cfg.get("min_symbol_age_days", 0)
    min_score = float(cfg.get("min_symbol_score", 0.0))

    telemetry.inc("scan.symbols_considered", len(list(symbols)))
    skipped = 0

    pairs = [s.replace("/", "") for s in symbols]
    try:
        data = await _refresh_tickers(exchange, symbols)
    except Exception:
        raise

    # map of ids returned by Kraken to human readable symbols
    id_map: dict[str, str] = {}
    request_map = {s.replace("/", "").upper(): s for s in symbols}

    if hasattr(exchange, "markets_by_id"):
        if not exchange.markets_by_id and hasattr(exchange, "load_markets"):
            try:
                exchange.load_markets()
            except Exception as exc:  # pragma: no cover - best effort
                logger.warning("load_markets failed: %s", exc)
        for k, v in exchange.markets_by_id.items():
            if isinstance(v, dict):
                id_map[k] = v.get("symbol", k)
            elif isinstance(v, list) and v and isinstance(v[0], dict):
                id_map[k] = v[0].get("symbol", k)
            else:
                id_map[k] = v if isinstance(v, str) else k

    for req_id, sym in request_map.items():
        id_map.setdefault(req_id, sym)

    metrics: List[tuple[str, float, float, float]] = []
    for pair_id, ticker in data.items():
        symbol = id_map.get(pair_id) or id_map.get(pair_id.upper())
        norm = pair_id.upper()
        if not symbol and "/" in pair_id:
            symbol = pair_id
        if not symbol:
            if norm.startswith("X"):
                norm = norm[1:]
            norm = norm.replace("ZUSD", "USD").replace("ZUSDT", "USDT")
            symbol = request_map.get(norm)
        if not symbol:
            for req_id, sym in request_map.items():
                if norm.endswith(req_id):
                    symbol = sym
                    break
        if not symbol:
            logger.warning("Unable to map ticker id %s to requested symbol", pair_id)
            continue

        vol_usd, change_pct, spread_pct = _parse_metrics(ticker)
        logger.debug(
            "Ticker %s volume %.2f USD change %.2f%% spread %.2f%%",
            symbol,
            vol_usd,
            change_pct,
            spread_pct,
        )
        if vol_usd >= min_volume and spread_pct <= max_spread:
            metrics.append((symbol, vol_usd, change_pct, spread_pct))
        else:
            skipped += 1

    if metrics and pct:
        threshold = np.percentile([abs(m[2]) for m in metrics], pct)
        metrics = [m for m in metrics if abs(m[2]) >= threshold]

    scored: List[tuple[str, float]] = []
    if metrics:
        results = await asyncio.gather(
            *[
                _bounded_score(exchange, sym, vol, chg, spr, cfg)
                for sym, vol, chg, spr in metrics
            ]
        )
        for sym, score in results:
            if score >= min_score:
                scored.append((sym, score))
            else:
                skipped += 1

    scored.sort(key=lambda x: x[1], reverse=True)

    corr_map: Dict[tuple[str, str], float] = {}
    if df_cache:
        subset = {s: df_cache.get(s) for s, _ in scored}
        max_pairs = sf.get("correlation_max_pairs")
        corr_map = compute_pairwise_correlation(subset, max_pairs=max_pairs)

    seconds = _timeframe_seconds(exchange, "1h") if min_age > 0 else 0
    if min_age > 0:
        missing = [
            s for s, _ in scored if not _history_in_cache(df_cache.get(s) if df_cache else None, min_age, seconds)
        ]
        if missing:
            if df_cache is None:
                df_cache = {}
            df_cache = await update_ohlcv_cache(
                exchange,
                df_cache,
                missing,
                timeframe="1h",
                limit=int((min_age * 86400) / seconds),
                max_concurrent=len(missing),
            )

    result: List[tuple[str, float]] = []
    for sym, score in scored:
        if min_age > 0 and not _history_in_cache(df_cache.get(sym) if df_cache else None, min_age, seconds):
            logger.debug("Skipping %s due to insufficient history", sym)
            skipped += 1
            continue
        keep = True
        if df_cache:
            for kept, _ in result:
                corr = corr_map.get((sym, kept)) or corr_map.get((kept, sym))
                if corr is not None and corr >= 0.95:
                    keep = False
                    break
        if keep:
            logger.info("Selected %s with score %.2f", sym, score)
            result.append((sym, score))
        else:
            skipped += 1

    telemetry.inc("scan.symbols_skipped", skipped)
    return result<|MERGE_RESOLUTION|>--- conflicted
+++ resolved
@@ -45,14 +45,11 @@
     seconds = _timeframe_seconds(exchange, timeframe)
     candles_needed = int((days * 86400) / seconds)
     try:
-<<<<<<< HEAD
         data = await fetch_ohlcv_async(exchange, symbol, timeframe=timeframe, limit=candles_needed)
-=======
         async with SEMA:
             data = await fetch_ohlcv_async(
                 exchange, symbol, timeframe=timeframe, limit=candles_needed
             )
->>>>>>> fe6e2572
     except Exception as exc:  # pragma: no cover - network
         logger.warning(
             "fetch_ohlcv failed for %s on %s for %d days: %s",
@@ -186,14 +183,12 @@
     raise ValueError(f"Unknown timeframe {timeframe}")
 
 
-<<<<<<< HEAD
 def _history_in_cache(df: pd.DataFrame | None, days: int, seconds: int) -> bool:
     """Return ``True`` when ``df`` has at least ``days`` days of candles."""
     if df is None or df.empty:
         return False
     candles_needed = int((days * 86400) / seconds)
     return len(df) >= candles_needed
-=======
 async def _bounded_score(
     exchange,
     symbol: str,
@@ -209,7 +204,6 @@
     return symbol, score
 
 
->>>>>>> fe6e2572
 
 
 async def filter_symbols(
