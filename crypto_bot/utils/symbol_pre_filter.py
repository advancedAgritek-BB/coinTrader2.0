"""Utility for filtering trading pairs based on liquidity and volatility."""

from __future__ import annotations

import asyncio
import json
import os
from typing import Iterable, List

import numpy as np

import aiohttp

from .logger import setup_logger
from .market_loader import fetch_ohlcv_async
from .symbol_scoring import score_symbol


logger = setup_logger(__name__, "crypto_bot/logs/symbol_filter.log")

API_URL = "https://api.kraken.com/0/public"
DEFAULT_MIN_VOLUME_USD = 50000


<<<<<<< HEAD
=======
async def has_enough_history(
    exchange, symbol: str, days: int = 30, timeframe: str = "1d"
) -> bool:
    """Return ``True`` when ``symbol`` has at least ``days`` days of history."""
    data = await fetch_ohlcv_async(
        exchange, symbol, timeframe=timeframe, limit=days
    )
    if not data:
        return False
    first_ts = data[0][0] / 1000
    last_ts = data[-1][0] / 1000
    return (last_ts - first_ts) / 86400 + 1 >= days



>>>>>>> 1758d39b
async def _fetch_ticker_async(pairs: Iterable[str]) -> dict:
    """Return ticker data for ``pairs`` in batches of 20 using aiohttp."""

    mock = os.getenv("MOCK_KRAKEN_TICKER")
    if mock:
        return json.loads(mock)

    pairs_list = list(pairs)
    combined: dict = {"result": {}, "error": []}
    async with aiohttp.ClientSession() as session:
        tasks = []
        for i in range(0, len(pairs_list), 20):
            chunk = pairs_list[i : i + 20]
            url = f"{API_URL}/Ticker?pair={','.join(chunk)}"
            tasks.append(session.get(url, timeout=10))

        responses = await asyncio.gather(*tasks)
        for resp in responses:
            resp.raise_for_status()
            data = await resp.json()
            combined["error"] += data.get("error", [])
            combined["result"].update(data.get("result", {}))

    return combined


def _parse_metrics(ticker: dict) -> tuple[float, float, float]:
    """Return volume USD, percent change and spread percentage."""

    last = float(ticker["c"][0])
    open_price = float(ticker.get("o", last))
    volume = float(ticker["v"][1])
    vwap = float(ticker["p"][1])
    ask = float(ticker["a"][0])
    bid = float(ticker["b"][0])

    volume_usd = volume * vwap
    change_pct = ((last - open_price) / open_price) * 100 if open_price else 0.0
    spread_pct = abs(ask - bid) / last * 100 if last else 0.0
    return volume_usd, change_pct, spread_pct


def _timeframe_seconds(exchange, timeframe: str) -> int:
    if hasattr(exchange, "parse_timeframe"):
        try:
            return exchange.parse_timeframe(timeframe)
        except Exception:
            pass
    unit = timeframe[-1]
    value = int(timeframe[:-1])
    if unit == "m":
        return value * 60
    if unit == "h":
        return value * 3600
    if unit == "d":
        return value * 86400
    if unit == "w":
        return value * 604800
    if unit == "M":
        return value * 2592000
    raise ValueError(f"Unknown timeframe {timeframe}")


<<<<<<< HEAD
async def has_enough_history(
    exchange, symbol: str, days: int, timeframe: str = "1h"
) -> bool:
    """Return True if ``symbol`` has at least ``days`` of OHLCV history."""
=======
async def _has_enough_history(
    exchange, symbol: str, min_days: int, timeframe: str = "1h"
) -> bool:
    """Return ``True`` if ``symbol`` has at least ``min_days`` of OHLCV."""
>>>>>>> 1758d39b

    seconds = _timeframe_seconds(exchange, timeframe)
    candles_needed = int((days * 86400) / seconds) + 1

    try:
        data = await fetch_ohlcv_async(
            exchange, symbol, timeframe=timeframe, limit=candles_needed
        )
    except Exception as exc:  # pragma: no cover - network
        logger.warning("fetch_ohlcv failed for %s: %s", symbol, exc)
        return False

    if not data or len(data) < 2:
        return False

    first_ts = data[0][0]
    last_ts = data[-1][0]
    if last_ts > days * 86400 * 10:
        first_ts /= 1000
        last_ts /= 1000
    return last_ts - first_ts >= days * 86400 - seconds


async def filter_symbols(
    exchange, symbols: Iterable[str], config: dict | None = None
) -> List[str]:
    """Return subset of ``symbols`` passing liquidity checks sorted by score."""

    cfg = config or {}
    min_volume = cfg.get("symbol_filter", {}).get(
        "min_volume_usd", DEFAULT_MIN_VOLUME_USD
    )
    min_age = cfg.get("min_symbol_age_days", 0)
    min_score = cfg.get("min_symbol_score", 0.4)

    """Return subset of ``symbols`` passing liquidity and volatility checks.

    Parameters
    ----------
    exchange: object
        Exchange instance providing market metadata.
    symbols: Iterable[str]
        Pairs to evaluate.
    config: dict | None
        Optional configuration dictionary containing ``symbol_filter`` with
        ``min_volume_usd`` and ``max_spread_pct`` settings.
    """

    min_volume = DEFAULT_MIN_VOLUME_USD
    max_spread = 1.0
    min_age = 0
    pct = 80
    if config:
<<<<<<< HEAD
        filter_cfg = config.get("symbol_filter", {})
        min_volume = filter_cfg.get("min_volume_usd", DEFAULT_MIN_VOLUME_USD)
        max_spread = filter_cfg.get("max_spread_pct", 1.0)
=======
        sf = config.get("symbol_filter", {})
        min_volume = sf.get("min_volume_usd", DEFAULT_MIN_VOLUME_USD)
        pct = sf.get("change_pct_percentile", 80)
>>>>>>> 1758d39b
        min_age = config.get("min_symbol_age_days", 0)

    pairs = [s.replace("/", "") for s in symbols]
    data = (await _fetch_ticker_async(pairs)).get("result", {})

<<<<<<< HEAD
    id_map = {}
=======
    id_map: dict[str, str] = {}
>>>>>>> 1758d39b
    if hasattr(exchange, "markets_by_id"):
        if not exchange.markets_by_id and hasattr(exchange, "load_markets"):
            try:
                exchange.load_markets()
            except Exception as exc:  # pragma: no cover - best effort
                logger.warning("load_markets failed: %s", exc)
        for k, v in exchange.markets_by_id.items():
            if isinstance(v, dict):
                id_map[k] = v.get("symbol", k)
            elif isinstance(v, list) and v and isinstance(v[0], dict):
                id_map[k] = v[0].get("symbol", k)
            else:
                id_map[k] = v if isinstance(v, str) else k

    scored: List[tuple[str, float]] = []
                id_map[k] = k
<<<<<<< HEAD

    allowed: List[tuple[str, float]] = []

=======
    metrics: List[tuple[str, float, float, float]] = []
>>>>>>> 1758d39b
    for pair_id, ticker in data.items():
        symbol = id_map.get(pair_id)
        if not symbol:
            for sym in symbols:
                if pair_id.upper() == sym.replace("/", "").upper():
                    symbol = sym
                    break
        if not symbol:
            continue

<<<<<<< HEAD
        vol_usd, change_pct, spread = _parse_metrics(ticker)
=======
        vol_usd, change_pct, spread_pct = _parse_metrics(ticker)
>>>>>>> 1758d39b
        logger.info(
            "Ticker %s volume %.2f USD change %.2f%% spread %.2f%%",
            symbol,
            vol_usd,
            change_pct,
            spread_pct,
        )
<<<<<<< HEAD

        if vol_usd <= min_volume or abs(change_pct) <= 1:
            continue
        if spread > max_spread:
            logger.info(
                "Skipping %s due to high spread %.2f%% > %.2f%%",
                symbol,
                spread,
                max_spread,
            )
            continue
        if min_age > 0:
            enough = await has_enough_history(exchange, symbol, min_age)
            if not enough:
                logger.info("Skipping %s due to insufficient history", symbol)
                continue
        allowed.append((symbol, vol_usd))

=======

        if vol_usd < min_volume or abs(change_pct) <= 1:
            continue

        if min_age > 0:
            enough = await has_enough_history(exchange, symbol, min_age)
            if not enough:
                logger.info("Skipping %s due to insufficient history", symbol)
                continue

        score = score_symbol(symbol, vol_usd, change_pct, spread_pct, cfg)
        if score < min_score:
            logger.info("Skipping %s score %.3f below %.3f", symbol, score, min_score)
            continue

        scored.append((symbol, score))

    scored.sort(key=lambda x: x[1], reverse=True)
    return [sym for sym, _ in scored]

        metrics.append((symbol, vol_usd, change_pct, spread))

    if not metrics:
        return []

    threshold = np.percentile([abs(c[2]) for c in metrics], pct)

    allowed: List[tuple[str, float]] = []
    for symbol, vol_usd, change_pct, _ in metrics:
        if vol_usd > min_volume and abs(change_pct) >= threshold:
            if min_age > 0:
                enough = await _has_enough_history(exchange, symbol, min_age)
                if not enough:
                    logger.info("Skipping %s due to insufficient history", symbol)
                    continue
            allowed.append((symbol, vol_usd))

>>>>>>> 1758d39b
    allowed.sort(key=lambda x: x[1], reverse=True)
    return [sym for sym, _ in allowed]<|MERGE_RESOLUTION|>--- conflicted
+++ resolved
@@ -22,8 +22,6 @@
 DEFAULT_MIN_VOLUME_USD = 50000
 
 
-<<<<<<< HEAD
-=======
 async def has_enough_history(
     exchange, symbol: str, days: int = 30, timeframe: str = "1d"
 ) -> bool:
@@ -39,7 +37,6 @@
 
 
 
->>>>>>> 1758d39b
 async def _fetch_ticker_async(pairs: Iterable[str]) -> dict:
     """Return ticker data for ``pairs`` in batches of 20 using aiohttp."""
 
@@ -103,17 +100,14 @@
     raise ValueError(f"Unknown timeframe {timeframe}")
 
 
-<<<<<<< HEAD
 async def has_enough_history(
     exchange, symbol: str, days: int, timeframe: str = "1h"
 ) -> bool:
     """Return True if ``symbol`` has at least ``days`` of OHLCV history."""
-=======
 async def _has_enough_history(
     exchange, symbol: str, min_days: int, timeframe: str = "1h"
 ) -> bool:
     """Return ``True`` if ``symbol`` has at least ``min_days`` of OHLCV."""
->>>>>>> 1758d39b
 
     seconds = _timeframe_seconds(exchange, timeframe)
     candles_needed = int((days * 86400) / seconds) + 1
@@ -167,25 +161,19 @@
     min_age = 0
     pct = 80
     if config:
-<<<<<<< HEAD
         filter_cfg = config.get("symbol_filter", {})
         min_volume = filter_cfg.get("min_volume_usd", DEFAULT_MIN_VOLUME_USD)
         max_spread = filter_cfg.get("max_spread_pct", 1.0)
-=======
         sf = config.get("symbol_filter", {})
         min_volume = sf.get("min_volume_usd", DEFAULT_MIN_VOLUME_USD)
         pct = sf.get("change_pct_percentile", 80)
->>>>>>> 1758d39b
         min_age = config.get("min_symbol_age_days", 0)
 
     pairs = [s.replace("/", "") for s in symbols]
     data = (await _fetch_ticker_async(pairs)).get("result", {})
 
-<<<<<<< HEAD
     id_map = {}
-=======
     id_map: dict[str, str] = {}
->>>>>>> 1758d39b
     if hasattr(exchange, "markets_by_id"):
         if not exchange.markets_by_id and hasattr(exchange, "load_markets"):
             try:
@@ -202,13 +190,10 @@
 
     scored: List[tuple[str, float]] = []
                 id_map[k] = k
-<<<<<<< HEAD
 
     allowed: List[tuple[str, float]] = []
 
-=======
     metrics: List[tuple[str, float, float, float]] = []
->>>>>>> 1758d39b
     for pair_id, ticker in data.items():
         symbol = id_map.get(pair_id)
         if not symbol:
@@ -219,11 +204,8 @@
         if not symbol:
             continue
 
-<<<<<<< HEAD
         vol_usd, change_pct, spread = _parse_metrics(ticker)
-=======
         vol_usd, change_pct, spread_pct = _parse_metrics(ticker)
->>>>>>> 1758d39b
         logger.info(
             "Ticker %s volume %.2f USD change %.2f%% spread %.2f%%",
             symbol,
@@ -231,7 +213,6 @@
             change_pct,
             spread_pct,
         )
-<<<<<<< HEAD
 
         if vol_usd <= min_volume or abs(change_pct) <= 1:
             continue
@@ -250,7 +231,6 @@
                 continue
         allowed.append((symbol, vol_usd))
 
-=======
 
         if vol_usd < min_volume or abs(change_pct) <= 1:
             continue
@@ -288,6 +268,5 @@
                     continue
             allowed.append((symbol, vol_usd))
 
->>>>>>> 1758d39b
     allowed.sort(key=lambda x: x[1], reverse=True)
     return [sym for sym, _ in allowed]