--- conflicted
+++ resolved
@@ -3,13 +3,10 @@
 from __future__ import annotations
 
 import asyncio
-<<<<<<< HEAD
 from typing import Iterable, List, Dict
-=======
 import json
 import os
 from typing import Iterable, List
->>>>>>> e9036255
 
 import numpy as np
 
@@ -18,12 +15,9 @@
 
 from .logger import setup_logger
 from .market_loader import fetch_ohlcv_async
-<<<<<<< HEAD
 from .correlation import compute_pairwise_correlation
-=======
 from .symbol_scoring import score_symbol
 
->>>>>>> e9036255
 
 logger = setup_logger(__name__, "crypto_bot/logs/symbol_filter.log")
 
@@ -113,8 +107,6 @@
     raise ValueError(f"Unknown timeframe {timeframe}")
 
 
-<<<<<<< HEAD
-=======
 async def has_enough_history(
     exchange, symbol: str, days: int, timeframe: str = "1h"
 ) -> bool:
@@ -146,13 +138,10 @@
     return last_ts - first_ts >= days * 86400 - seconds
 
 
->>>>>>> e9036255
 async def filter_symbols(
     exchange, symbols: Iterable[str], config: dict | None = None, df_cache: Dict[str, pd.DataFrame] | None = None
 ) -> List[str]:
-<<<<<<< HEAD
     """Return subset of ``symbols`` passing liquidity and volatility checks."""
-=======
     """Return subset of ``symbols`` passing liquidity checks sorted by score."""
 
     cfg = config or {}
@@ -174,7 +163,6 @@
         Optional configuration dictionary containing ``symbol_filter`` with
         ``min_volume_usd`` and ``max_spread_pct`` settings.
     """
->>>>>>> e9036255
 
     min_volume = DEFAULT_MIN_VOLUME_USD
     max_spread = 1.0
@@ -191,13 +179,10 @@
 
     pairs = [s.replace("/", "") for s in symbols]
     data = (await _fetch_ticker_async(pairs)).get("result", {})
-<<<<<<< HEAD
     id_map: Dict[str, str] = {}
-=======
 
     id_map = {}
     id_map: dict[str, str] = {}
->>>>>>> e9036255
     if hasattr(exchange, "markets_by_id"):
         if not exchange.markets_by_id and hasattr(exchange, "load_markets"):
             try:
@@ -237,7 +222,6 @@
             change_pct,
             spread_pct,
         )
-<<<<<<< HEAD
         if vol_usd > min_volume and abs(change_pct) > 1:
             allowed.append((symbol, vol_usd))
     allowed.sort(key=lambda x: x[1], reverse=True)
@@ -265,7 +249,6 @@
         if keep:
             result.append(sym)
     return result
-=======
 
         if vol_usd <= min_volume or abs(change_pct) <= 1:
             continue
@@ -322,5 +305,4 @@
             allowed.append((symbol, vol_usd))
 
     allowed.sort(key=lambda x: x[1], reverse=True)
-    return [sym for sym, _ in allowed]
->>>>>>> e9036255
+    return [sym for sym, _ in allowed]