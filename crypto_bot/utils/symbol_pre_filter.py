"""Utility for filtering trading pairs based on liquidity and volatility."""

from __future__ import annotations

import asyncio
import json
import os
import time
from pathlib import Path
from typing import Iterable, List, Dict

import ccxt

import aiohttp
import numpy as np
import pandas as pd
import yaml
from cachetools import TTLCache

from .logger import LOG_DIR, setup_logger
from .market_loader import fetch_ohlcv_async, update_ohlcv_cache
from .correlation import incremental_correlation
from .symbol_scoring import score_symbol
from .telemetry import telemetry
from .pair_cache import PAIR_FILE, load_liquid_map

CONFIG_PATH = Path(__file__).resolve().parents[1] / "config.yaml"
try:
    with open(CONFIG_PATH) as f:
        cfg = yaml.safe_load(f) or {}
except Exception:
    cfg = {}
SEMA = asyncio.Semaphore(cfg.get("max_concurrent_ohlcv", 8))


logger = setup_logger(__name__, LOG_DIR / "symbol_filter.log")

API_URL = "https://api.kraken.com/0/public"
DEFAULT_MIN_VOLUME_USD = 50000
DEFAULT_VOLUME_PERCENTILE = 30
DEFAULT_CHANGE_PCT_PERCENTILE = 50

# Mapping of exchange specific symbols to standardized forms
_ALIASES = {"XBT": "BTC", "XBTUSDT": "BTC/USDT"}


def _norm_symbol(sym: str) -> str:
    """Return ``sym`` normalized for consistent lookups."""

    sym = sym.upper().replace("XBT", "BTC")
    if sym in _ALIASES:
        return _ALIASES[sym]
    if "/" not in sym and sym.endswith("USDT"):
        return sym[:-4] + "/USDT"
    return sym

# cache for ticker data when using watchTickers
ticker_cache: dict[str, dict] = {}
ticker_ts: dict[str, float] = {}

# Cache of recent liquidity metrics per symbol
liq_cache = TTLCache(maxsize=2000, ttl=900)


async def has_enough_history(exchange, symbol: str, days: int = 30, timeframe: str = "1d") -> bool:
    """Return ``True`` when ``symbol`` has at least ``days`` days of history."""
    seconds = _timeframe_seconds(exchange, timeframe)
    candles_needed = int((days * 86400) / seconds)
    try:
        async with SEMA:
            data = await fetch_ohlcv_async(
                exchange, symbol, timeframe=timeframe, limit=candles_needed
            )
    except Exception as exc:  # pragma: no cover - network
        logger.warning(
            "fetch_ohlcv failed for %s on %s for %d days: %s",
            symbol,
            timeframe,
            days,
            exc,
            exc_info=True,
        )
        logger.warning(
            "fetch_ohlcv returned exception for %s on %s for %d days: %s",
            symbol,
            timeframe,
            days,
            exc,
        )
        return False
    if isinstance(data, Exception):  # pragma: no cover - network
        logger.warning(
            "fetch_ohlcv returned exception for %s on %s for %d days: %s",
            symbol,
            timeframe,
            days,
            data,
        )
        return False
    if not isinstance(data, list) or len(data) < candles_needed:
        return False
    return True


async def _fetch_ticker_async(pairs: Iterable[str]) -> dict:
    """Return ticker data for ``pairs`` in batches of 20 using aiohttp."""

    mock = os.getenv("MOCK_KRAKEN_TICKER")
    if mock:
        return json.loads(mock)

    pairs_list = list(pairs)
    combined: dict = {"result": {}, "error": []}
    async with aiohttp.ClientSession() as session:
        tasks = []
        for i in range(0, len(pairs_list), 20):
            chunk = pairs_list[i : i + 20]
            url = f"{API_URL}/Ticker?pair={','.join(chunk)}"
            tasks.append(session.get(url, timeout=10))

        responses = await asyncio.gather(*tasks)
        for resp in responses:
            resp.raise_for_status()
            data = await resp.json()
            combined["error"] += data.get("error", [])
            combined["result"].update(data.get("result", {}))

    return combined


def _parse_metrics(symbol: str, ticker: dict) -> tuple[float, float, float]:
    """Return volume USD, percent change and spread percentage using cache."""

    if "c" in ticker and isinstance(ticker["c"], (list, tuple)):
        # Raw Kraken format
        last = float(ticker["c"][0])
        open_price = float(ticker.get("o", last))
        ask = float(ticker.get("a", [0])[0])
        bid = float(ticker.get("b", [0])[0])
        vwap = float(ticker.get("p", [last, last])[1])
        volume = float(ticker.get("v", [0, 0])[1])
        volume_usd = volume * vwap
    else:
        # CCXT normalized ticker
        last = float(ticker.get("last") or ticker.get("close") or 0.0)
        open_price = float(ticker.get("open", last))
        ask = float(ticker.get("ask", 0.0))
        bid = float(ticker.get("bid", 0.0))
        vwap = float(ticker.get("vwap", last))
        if ticker.get("quoteVolume") is not None:
            volume_usd = float(ticker.get("quoteVolume"))
        else:
            base_vol = float(ticker.get("baseVolume", 0.0))
            volume_usd = base_vol * vwap

    change_pct = ((last - open_price) / open_price) * 100 if open_price else 0.0

    spread_pct = abs(ask - bid) / last * 100 if last else 0.0
    liq_cache[symbol] = (volume_usd, spread_pct)

    cached_vol, cached_spread = liq_cache[symbol]
    return cached_vol, change_pct, cached_spread


async def _refresh_tickers(exchange, symbols: Iterable[str]) -> dict:
    """Return ticker data using WS/HTTP and fall back to per-symbol fetch."""

    now = time.time()
    markets = getattr(exchange, "markets", None)
    if markets is not None:
        if not markets and hasattr(exchange, "load_markets"):
            try:
                if asyncio.iscoroutinefunction(exchange.load_markets):
                    await exchange.load_markets()
                else:
                    await asyncio.to_thread(exchange.load_markets)
                markets = getattr(exchange, "markets", markets)
            except Exception as exc:  # pragma: no cover - best effort
                logger.warning("load_markets failed: %s", exc)
        missing = [s for s in symbols if s not in markets]
        if missing:
            logger.warning(
                "Symbols not in exchange.markets: %s",
                ", ".join(missing),
            )

    try_ws = getattr(getattr(exchange, "has", {}), "get", lambda _k: False)("watchTickers")
    try_http = True
    data: dict = {}

    if try_ws:
        to_fetch = [s for s in symbols if now - ticker_ts.get(s, 0) > 5 or s not in ticker_cache]
        if to_fetch:
            try:
                data = await exchange.watch_tickers(to_fetch)
            except Exception as exc:  # pragma: no cover - network
                logger.warning("watch_tickers failed: %s", exc, exc_info=True)
                logger.info("watch_tickers failed, falling back to HTTP fetch")
                telemetry.inc("scan.api_errors")
                try_ws = False
                try_http = True
        for sym, ticker in data.items():
            ticker_cache[sym] = ticker.get("info", ticker)
            ticker_ts[sym] = now
        result = {s: ticker_cache[s] for s in symbols if s in ticker_cache}
        if result:
            return {s: t.get("info", t) for s, t in result.items()}

    if try_http:
        if getattr(getattr(exchange, "has", {}), "get", lambda _k: False)("fetchTickers"):
            for attempt in range(3):
                try:
                    fetched = await exchange.fetch_tickers(list(symbols))
                    data = {s: t.get("info", t) for s, t in fetched.items()}
                    break
                except ccxt.BadSymbol as exc:  # pragma: no cover - network
                    logger.warning(
                        "fetch_tickers BadSymbol for %s: %s",
                        ", ".join(symbols),
                        exc,
                    )
                    telemetry.inc("scan.api_errors")
                    return {}
                except (ccxt.ExchangeError, ccxt.NetworkError) as exc:  # pragma: no cover - network
                    if getattr(exc, "http_status", None) in (520, 522) and attempt < 2:
                        await asyncio.sleep(2 ** attempt)
                        continue
                    logger.warning("fetch_tickers failed: %s", exc, exc_info=True)
                    telemetry.inc("scan.api_errors")
                    break
                except Exception as exc:  # pragma: no cover - network
                    logger.warning("fetch_tickers failed: %s", exc, exc_info=True)
                    telemetry.inc("scan.api_errors")
                    break
        else:
            try:
                pairs = [s.replace("/", "") for s in symbols]
                raw = (await _fetch_ticker_async(pairs)).get("result", {})
                data = {}
                if len(raw) == len(symbols):
                    for sym, (_, ticker) in zip(symbols, raw.items()):
                        data[sym] = ticker
                else:
                    extra = iter(raw.values())
                    for sym, pair in zip(symbols, pairs):
                        ticker = raw.get(pair) or raw.get(pair.upper())
                        if ticker is None:
                            pu = pair.upper()
                            for k, v in raw.items():
                                if pu in k.upper():
                                    ticker = v
                                    break
                        if ticker is None:
                            ticker = next(extra, None)
                        if ticker is not None:
                            data[sym] = ticker
            except Exception:  # pragma: no cover - network
                telemetry.inc("scan.api_errors")
                data = {}

        if data:
            for sym, ticker in data.items():
                ticker_cache[sym] = ticker.get("info", ticker)
                ticker_ts[sym] = now
            return {s: t.get("info", t) for s, t in data.items()}

    result: dict[str, dict] = {}
    if getattr(getattr(exchange, "has", {}), "get", lambda _k: False)("fetchTicker"):
        for sym in symbols:
            try:
                ticker = await exchange.fetch_ticker(sym)
                result[sym] = ticker.get("info", ticker)
            except ccxt.BadSymbol as exc:  # pragma: no cover - network
                logger.warning("fetch_ticker BadSymbol for %s: %s", sym, exc)
                telemetry.inc("scan.api_errors")
            except Exception as exc:  # pragma: no cover - network
                logger.warning("fetch_ticker failed for %s: %s", sym, exc, exc_info=True)
                telemetry.inc("scan.api_errors")
    if result:
        for sym, ticker in result.items():
            ticker_cache[sym] = ticker
            ticker_ts[sym] = now
    return result


def _timeframe_seconds(exchange, timeframe: str) -> int:
    if hasattr(exchange, "parse_timeframe"):
        try:
            return exchange.parse_timeframe(timeframe)
        except Exception:
            pass
    unit = timeframe[-1]
    value = int(timeframe[:-1])
    if unit == "m":
        return value * 60
    if unit == "h":
        return value * 3600
    if unit == "d":
        return value * 86400
    if unit == "w":
        return value * 604800
    if unit == "M":
        return value * 2592000
    raise ValueError(f"Unknown timeframe {timeframe}")


def _history_in_cache(df: pd.DataFrame | None, days: int, seconds: int) -> bool:
    """Return ``True`` when ``df`` has at least ``days`` days of candles."""
    if df is None or df.empty:
        return False
    candles_needed = int((days * 86400) / seconds)
    return len(df) >= candles_needed
async def _bounded_score(
    exchange,
    symbol: str,
    volume_usd: float,
    change_pct: float,
    spread_pct: float,
    cfg: dict,
) -> tuple[str, float]:
    """Return ``(symbol, score)`` using the global semaphore."""

    async with SEMA:
        score = await score_symbol(exchange, symbol, volume_usd, change_pct, spread_pct, cfg)
    return symbol, score




async def filter_symbols(
    exchange,
    symbols: Iterable[str],
    config: dict | None = None,
    df_cache: Dict[str, pd.DataFrame] | None = None,
) -> List[tuple[str, float]]:
    """Return ``symbols`` passing liquidity checks sorted by score."""

    cfg = config or {}
    sf = cfg.get("symbol_filter", {})
    min_volume = sf.get("min_volume_usd", DEFAULT_MIN_VOLUME_USD)
    vol_pct = sf.get("volume_percentile", DEFAULT_VOLUME_PERCENTILE)
    max_spread = sf.get("max_spread_pct", 1.0)
<<<<<<< HEAD
    pct = sf.get("change_pct_percentile", DEFAULT_CHANGE_PCT_PERCENTILE)
    vol_mult = sf.get("uncached_volume_multiplier", 2)
=======
    pct = sf.get("change_pct_percentile", 80)
    cache_map = load_liquid_map()
    vol_mult_default = 1 if cache_map is None else 2
    vol_mult = sf.get("uncached_volume_multiplier", vol_mult_default)
>>>>>>> 067ec6ab
    min_age = cfg.get("min_symbol_age_days", 0)
    min_score = float(cfg.get("min_symbol_score", 0.0))
    cache_changed = False

    telemetry.inc("scan.symbols_considered", len(list(symbols)))
    skipped = 0

    cached_data: dict[str, tuple[float, float]] = {}
    to_fetch: list[str] = []
    for sym in symbols:
        if sym in liq_cache:
            cached_data[sym] = liq_cache[sym]
        else:
            to_fetch.append(sym)

    try:
        data = await _refresh_tickers(exchange, symbols)
    except Exception:
        raise

    # map of ids returned by Kraken to human readable symbols
    id_map: dict[str, str] = {}
    request_map = {
        _norm_symbol(s.replace("/", "")): _norm_symbol(s) for s in symbols
    }

    if hasattr(exchange, "markets_by_id"):
        if not exchange.markets_by_id and hasattr(exchange, "load_markets"):
            try:
                exchange.load_markets()
            except Exception as exc:  # pragma: no cover - best effort
                logger.warning("load_markets failed: %s", exc)
        for k, v in exchange.markets_by_id.items():
            if isinstance(v, dict):
                symbol = _norm_symbol(v.get("symbol", k))
                id_map[k] = symbol
                alt = (
                    v.get("altname")
                    or v.get("wsname")
                    or v.get("info", {}).get("altname")
                    or v.get("info", {}).get("wsname")
                )
                if alt:
                    alt_id = alt.replace("/", "").upper()
                    id_map[alt] = symbol
                    id_map[alt_id] = symbol
                    if len(alt_id) in (6, 7):
                        id_map.setdefault(
                            _norm_symbol(f"{alt_id[:-3]}/{alt_id[-3:]}"), symbol
                        )
                    elif len(alt_id) == 8 and alt_id[0] in "XZ" and alt_id[4] in "XZ":
                        id_map.setdefault(
                            _norm_symbol(f"{alt_id[1:4]}/{alt_id[5:]}"), symbol
                        )
            elif isinstance(v, list) and v and isinstance(v[0], dict):
                id_map[k] = _norm_symbol(v[0].get("symbol", k))
            else:
                id_map[k] = _norm_symbol(v if isinstance(v, str) else k)

    for req_id, sym in request_map.items():
        id_map.setdefault(req_id, sym)

    metrics: List[tuple[str, float, float, float]] = []
    for sym, (vol, spr) in cached_data.items():
        if vol >= min_volume and spr <= max_spread:
            metrics.append((sym, vol, 0.0, spr))
        else:
            skipped += 1

    raw: List[tuple[str, float, float, float]] = []
    volumes: List[float] = []
    for pair_id, ticker in data.items():
        symbol = id_map.get(pair_id) or id_map.get(pair_id.upper())
        norm = pair_id.upper()
        if not symbol:
            if norm.startswith("X"):
                norm = norm[1:]
            norm = norm.replace("ZUSD", "USD").replace("ZUSDT", "USDT")
            norm = _norm_symbol(norm)
            symbol = id_map.get(norm)
        if not symbol and "/" in pair_id:
            symbol = _norm_symbol(pair_id)
        if not symbol:
            symbol = request_map.get(norm)
        if not symbol:
            for req_id, sym in request_map.items():
                if norm.endswith(req_id):
                    symbol = sym
                    break
        if not symbol:
            logger.warning("Unable to map ticker id %s to requested symbol", pair_id)
            continue

        vol_usd, change_pct, spread_pct = _parse_metrics(symbol, ticker)
        logger.debug(
            "Ticker %s volume %.2f USD change %.2f%% spread %.2f%%",
            symbol,
            vol_usd,
            change_pct,
            spread_pct,
        )
        if cache_map and vol_usd < min_volume * vol_mult:
            skipped += 1
            continue
        if vol_usd >= min_volume and spread_pct <= max_spread:
            metrics.append((symbol, vol_usd, change_pct, spread_pct))
            if cache_map is not None and symbol not in cache_map:
                cache_map[symbol] = time.time()
                cache_changed = True
        volumes.append(vol_usd)
        raw.append((symbol, vol_usd, change_pct, spread_pct))

    vol_cut = np.percentile(volumes, vol_pct) if volumes else 0

    metrics: List[tuple[str, float, float, float]] = []
    for sym, vol_usd, change_pct, spread_pct in raw:
        if vol_usd >= vol_cut and spread_pct <= max_spread:
            metrics.append((sym, vol_usd, change_pct, spread_pct))
        else:
            skipped += 1

    if metrics and pct:
        threshold = np.percentile([abs(m[2]) for m in metrics], pct)
        metrics = [m for m in metrics if abs(m[2]) >= threshold]

    scored: List[tuple[str, float]] = []
    if metrics:
        results = await asyncio.gather(
            *[
                _bounded_score(exchange, sym, vol, chg, spr, cfg)
                for sym, vol, chg, spr in metrics
            ]
        )
        for sym, score in results:
            if score >= min_score:
                scored.append((sym, score))
            else:
                skipped += 1
    scored.sort(key=lambda x: x[1], reverse=True)

    corr_map: Dict[tuple[str, str], float] = {}
    if df_cache:
        # only compute correlations for the top N scoring symbols
        max_pairs = sf.get("correlation_max_pairs")
        if max_pairs:
            top = [s for s, _ in scored[: max_pairs]]
        else:
            top = [s for s, _ in scored]
        subset = {s: df_cache.get(s) for s in top}
        window = sf.get("correlation_window", 30)
        have_history = all(
            isinstance(df, pd.DataFrame) and len(df) >= window
            for df in subset.values()
        )
        if have_history:
            corr_map = incremental_correlation(subset, window=window)
        else:
            corr_map = {}

    seconds = _timeframe_seconds(exchange, "1h") if min_age > 0 else 0
    if min_age > 0:
        missing = [
            s for s, _ in scored if not _history_in_cache(df_cache.get(s) if df_cache else None, min_age, seconds)
        ]
        if missing:
            if df_cache is None:
                df_cache = {}
            df_cache = await update_ohlcv_cache(
                exchange,
                df_cache,
                missing,
                timeframe="1h",
                limit=int((min_age * 86400) / seconds),
                max_concurrent=len(missing),
            )

    result: List[tuple[str, float]] = []
    for sym, score in scored:
        if min_age > 0 and not _history_in_cache(df_cache.get(sym) if df_cache else None, min_age, seconds):
            logger.debug("Skipping %s due to insufficient history", sym)
            skipped += 1
            continue
        keep = True
        if df_cache:
            for kept, _ in result:
                corr = corr_map.get((sym, kept)) or corr_map.get((kept, sym))
                if corr is not None and corr >= 0.95:
                    keep = False
                    break
        if keep:
            logger.info("Selected %s with score %.2f", sym, score)
            result.append((sym, score))
        else:
            skipped += 1

    telemetry.inc("scan.symbols_skipped", skipped)
    if cache_changed and cache_map is not None:
        try:
            Path(PAIR_FILE).parent.mkdir(parents=True, exist_ok=True)
            with open(PAIR_FILE, "w") as f:
                json.dump(cache_map, f, indent=2)
        except Exception as exc:  # pragma: no cover - best effort
            logger.warning("Failed to update %s: %s", PAIR_FILE, exc)
    return result<|MERGE_RESOLUTION|>--- conflicted
+++ resolved
@@ -340,15 +340,12 @@
     min_volume = sf.get("min_volume_usd", DEFAULT_MIN_VOLUME_USD)
     vol_pct = sf.get("volume_percentile", DEFAULT_VOLUME_PERCENTILE)
     max_spread = sf.get("max_spread_pct", 1.0)
-<<<<<<< HEAD
     pct = sf.get("change_pct_percentile", DEFAULT_CHANGE_PCT_PERCENTILE)
     vol_mult = sf.get("uncached_volume_multiplier", 2)
-=======
     pct = sf.get("change_pct_percentile", 80)
     cache_map = load_liquid_map()
     vol_mult_default = 1 if cache_map is None else 2
     vol_mult = sf.get("uncached_volume_multiplier", vol_mult_default)
->>>>>>> 067ec6ab
     min_age = cfg.get("min_symbol_age_days", 0)
     min_score = float(cfg.get("min_symbol_score", 0.0))
     cache_changed = False
