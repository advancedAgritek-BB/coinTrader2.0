"""Utility for filtering trading pairs based on liquidity and volatility."""

from __future__ import annotations

import asyncio
import json
import os
import time
from pathlib import Path
from typing import Iterable, List, Dict

import ccxt

import aiohttp
import numpy as np
import pandas as pd
import yaml
from cachetools import TTLCache

from .logger import LOG_DIR, setup_logger
from .market_loader import (
    fetch_ohlcv_async,
    update_ohlcv_cache,
    fetch_geckoterminal_ohlcv,
)
from .correlation import incremental_correlation
from .symbol_scoring import score_symbol
from .telemetry import telemetry
from .pair_cache import PAIR_FILE, load_liquid_map

CONFIG_PATH = Path(__file__).resolve().parents[1] / "config.yaml"
try:
    with open(CONFIG_PATH) as f:
        cfg = yaml.safe_load(f) or {}
except Exception:
    cfg = {}
SEMA = asyncio.Semaphore(cfg.get("max_concurrent_ohlcv", 4))


logger = setup_logger(__name__, LOG_DIR / "symbol_filter.log")

API_URL = "https://api.kraken.com/0/public"
DEFAULT_MIN_VOLUME_USD = 50000
DEFAULT_VOLUME_PERCENTILE = 30
DEFAULT_CHANGE_PCT_PERCENTILE = 50

# Mapping of exchange specific symbols to standardized forms
_ALIASES = {"XBT": "BTC", "XBTUSDT": "BTC/USDT"}


def _norm_symbol(sym: str) -> str:
    """Return ``sym`` normalized for consistent lookups."""

    sym = sym.upper().replace("XBT", "BTC")
    if sym in _ALIASES:
        return _ALIASES[sym]
    if "/" not in sym and sym.endswith("USDT"):
        return sym[:-4] + "/USDT"
    return sym


# cache for ticker data when using watchTickers
ticker_cache: dict[str, dict] = {}
ticker_ts: dict[str, float] = {}

# Cache of recent liquidity metrics per symbol
liq_cache = TTLCache(maxsize=2000, ttl=900)


async def has_enough_history(
    exchange, symbol: str, days: int = 30, timeframe: str = "1d"
) -> bool:
    """Return ``True`` when ``symbol`` has at least ``days`` days of history."""
    seconds = _timeframe_seconds(exchange, timeframe)
    candles_needed = int((days * 86400) / seconds)
    try:
        async with SEMA:
            data = await fetch_ohlcv_async(
                exchange, symbol, timeframe=timeframe, limit=candles_needed
            )
    except Exception as exc:  # pragma: no cover - network
        logger.warning(
            "fetch_ohlcv failed for %s on %s for %d days: %s",
            symbol,
            timeframe,
            days,
            exc,
            exc_info=True,
        )
        logger.warning(
            "fetch_ohlcv returned exception for %s on %s for %d days: %s",
            symbol,
            timeframe,
            days,
            exc,
        )
        return False
    if isinstance(data, Exception):  # pragma: no cover - network
        logger.warning(
            "fetch_ohlcv returned exception for %s on %s for %d days: %s",
            symbol,
            timeframe,
            days,
            data,
        )
        return False
    if not isinstance(data, list) or len(data) < candles_needed:
        return False
    return True


async def _fetch_ticker_async(pairs: Iterable[str], timeout: int = 10) -> dict:
    """Return ticker data for ``pairs`` in batches of 20 using aiohttp."""

    mock = os.getenv("MOCK_KRAKEN_TICKER")
    if mock:
        return json.loads(mock)

    pairs_list = list(pairs)
    combined: dict = {"result": {}, "error": []}
    async with aiohttp.ClientSession() as session:
        tasks = []
        for i in range(0, len(pairs_list), 20):
            chunk = pairs_list[i : i + 20]
            url = f"{API_URL}/Ticker?pair={','.join(chunk)}"
            tasks.append(session.get(url, timeout=timeout))

        responses = await asyncio.gather(*tasks)
        for resp in responses:
            resp.raise_for_status()
            data = await resp.json()
            combined["error"] += data.get("error", [])
            combined["result"].update(data.get("result", {}))

    return combined


def _parse_metrics(symbol: str, ticker: dict) -> tuple[float, float, float]:
    """Return volume USD, percent change and spread percentage using cache."""

    if "c" in ticker and isinstance(ticker["c"], (list, tuple)):
        # Raw Kraken format
        last = float(ticker["c"][0])
        open_price = float(ticker.get("o", last))
        ask = float(ticker.get("a", [0])[0])
        bid = float(ticker.get("b", [0])[0])
        vwap = float(ticker.get("p", [last, last])[1])
        volume = float(ticker.get("v", [0, 0])[1])
        volume_usd = volume * vwap
    else:
        # CCXT normalized ticker
        last = float(ticker.get("last") or ticker.get("close") or 0.0)
        open_price = float(ticker.get("open", last))
        ask = float(ticker.get("ask", 0.0))
        bid = float(ticker.get("bid", 0.0))
        vwap = float(ticker.get("vwap", last))
        if ticker.get("quoteVolume") is not None:
            volume_usd = float(ticker.get("quoteVolume"))
        else:
            base_vol = float(ticker.get("baseVolume", 0.0))
            volume_usd = base_vol * vwap

    change_pct = ((last - open_price) / open_price) * 100 if open_price else 0.0

    spread_pct = abs(ask - bid) / last * 100 if last else 0.0
    liq_cache[symbol] = (volume_usd, spread_pct, 1.0)

    cached_vol, cached_spread, _ = liq_cache[symbol]
    logger.info("%s: vol=%.2f chg=%.2f%% spr=%.2f%%", symbol, cached_vol, change_pct, cached_spread)
    return cached_vol, change_pct, cached_spread


async def _refresh_tickers(
    exchange,
    symbols: Iterable[str],
    config: dict | None = None,
) -> dict:
    """Return ticker data using WS/HTTP and fall back to per-symbol fetch."""

    cfg = config if config is not None else globals().get("cfg", {})
    sf = cfg.get("symbol_filter", {})
    attempts = int(sf.get("ticker_retry_attempts", 3))
    if attempts < 1:
        attempts = 1
    log_exc = sf.get("log_ticker_exceptions", False)

    now = time.time()
    batch = cfg.get("symbol_filter", {}).get("kraken_batch_size", 100)
    timeout = cfg.get("symbol_filter", {}).get("http_timeout", 10)
    markets = getattr(exchange, "markets", None)
    if markets is not None:
        if not markets and hasattr(exchange, "load_markets"):
            try:
                if asyncio.iscoroutinefunction(exchange.load_markets):
                    await exchange.load_markets()
                else:
                    await asyncio.to_thread(exchange.load_markets)
                markets = getattr(exchange, "markets", markets)
            except Exception as exc:  # pragma: no cover - best effort
                logger.warning("load_markets failed: %s", exc)
        missing = [s for s in symbols if s not in markets]
        if missing:
            logger.warning(
                "Symbols not in exchange.markets: %s",
                ", ".join(missing),
            )

    try_ws = (
        getattr(getattr(exchange, "has", {}), "get", lambda _k: False)("watchTickers")
        and getattr(exchange, "options", {}).get("ws_scan", True)
    )
    ws_failures = int(getattr(exchange, "options", {}).get("ws_failures", 0))
    ws_limit = int(cfg.get("ws_failures_before_disable", 3))
    try_http = True
    data: dict = {}

    if try_ws:
        to_fetch = [
            s for s in symbols if now - ticker_ts.get(s, 0) > 5 or s not in ticker_cache
        ]
        if to_fetch:
            if ws_failures:
                await asyncio.sleep(min(2 ** (ws_failures - 1), 30))
            try:
                data = await exchange.watch_tickers(to_fetch)
                exchange.options["ws_failures"] = 0
            except Exception as exc:  # pragma: no cover - network
                logger.warning("watch_tickers failed: %s", exc, exc_info=log_exc)
                logger.info("watch_tickers failed, falling back to HTTP fetch")
                telemetry.inc("scan.api_errors")
<<<<<<< HEAD
                failures = exchange.options.get("ws_failures", 0) + 1
                exchange.options["ws_failures"] = failures
                if failures >= ws_limit:
                    exchange.options["ws_scan"] = False
=======
                telemetry.inc("scan.ws_errors")
>>>>>>> 752ab9e0
                try_ws = False
                try_http = True
        for sym, ticker in data.items():
            ticker_cache[sym] = ticker.get("info", ticker)
            ticker_ts[sym] = now
        result = {s: ticker_cache[s] for s in symbols if s in ticker_cache}
        if result:
            return {s: t.get("info", t) for s, t in result.items()}

    if try_http:
        if getattr(getattr(exchange, "has", {}), "get", lambda _k: False)(
            "fetchTickers"
        ):
            data = {}
            symbols_list = list(symbols)
            for i in range(0, len(symbols_list), batch):
                chunk = symbols_list[i : i + batch]
                chunk_data: dict | None = None
                for attempt in range(3):
                    try:
                        fetcher = getattr(exchange, "fetch_tickers", None)
                        if asyncio.iscoroutinefunction(fetcher):
                            fetched = await fetcher(chunk)
                        else:
                            fetched = await asyncio.to_thread(fetcher, chunk)
                        chunk_data = {s: t.get("info", t) for s, t in fetched.items()}
                        break
                    except ccxt.BadSymbol as exc:  # pragma: no cover - network
                        logger.warning(
                            "fetch_tickers BadSymbol for %s: %s",
                            ", ".join(chunk),
                            exc,
                        )
                        telemetry.inc("scan.api_errors")
                        return {}
                    except (ccxt.ExchangeError, ccxt.NetworkError) as exc:  # pragma: no cover - network
                        if getattr(exc, "http_status", None) in (520, 522) and attempt < 2:
                            await asyncio.sleep(2 ** attempt)
                            continue
                        logger.warning(
                            "fetch_tickers failed: %s \u2013 falling back to Kraken REST /Ticker",
                            exc,
                            exc_info=True,
                        )
                        telemetry.inc("scan.api_errors")
                        chunk_data = None
                        break
                    except Exception as exc:  # pragma: no cover - network
                        logger.warning(
                            "fetch_tickers failed: %s \u2013 falling back to Kraken REST /Ticker",
                            exc,
                            exc_info=True,
                        )
                        telemetry.inc("scan.api_errors")
                        chunk_data = None
                        break
                if chunk_data is None:
                    for attempt in range(attempts):
                        try:
                            fetcher = getattr(exchange, "fetch_tickers", None)
                            if asyncio.iscoroutinefunction(fetcher):
                                fetched = await fetcher(list(symbols))
                            else:
                                fetched = await asyncio.to_thread(fetcher, list(symbols))
                            data = {s: t.get("info", t) for s, t in fetched.items()}
                            break
                        except ccxt.BadSymbol as exc:  # pragma: no cover - network
                            logger.warning(
                                "fetch_tickers BadSymbol for %s: %s",
                                ", ".join(symbols),
                                exc,
                            )
                            telemetry.inc("scan.api_errors")
                            return {}
                        except (
                            ccxt.ExchangeError,
                            ccxt.NetworkError,
                        ) as exc:  # pragma: no cover - network
                            if getattr(exc, "http_status", None) in (520, 522) and attempt < 2:
                                await asyncio.sleep(2**attempt)
                        except (ccxt.ExchangeError, ccxt.NetworkError) as exc:  # pragma: no cover - network
                            if getattr(exc, "http_status", None) in (520, 522) and attempt < attempts - 1:
                                await asyncio.sleep(2 ** attempt)
                                continue
                            logger.warning(
                                "fetch_tickers failed: %s \u2013 falling back to Kraken REST /Ticker",
                                exc,
                                exc_info=log_exc,
                            )
                            telemetry.inc("scan.api_errors")
                            data = {}
                            break
                        except Exception as exc:  # pragma: no cover - network
                            logger.warning(
                                "fetch_tickers failed: %s \u2013 falling back to Kraken REST /Ticker",
                                exc,
                                exc_info=log_exc,
                            )
                            telemetry.inc("scan.api_errors")
                            data = {}
                            break
                    else:
                        data = {}
                else:
                    data.update(chunk_data)

            if not data:
                try:
                    pairs = [s.replace("/", "") for s in symbols]
                    try:
                        raw = (await _fetch_ticker_async(pairs, timeout=timeout)).get("result", {})
                    except TypeError:
                        raw = (await _fetch_ticker_async(pairs)).get("result", {})
                    data = {}
                    if len(raw) == len(symbols):
                        for sym, (_, ticker) in zip(symbols, raw.items()):
                            data[sym] = ticker
                    else:
                        extra = iter(raw.values())
                        for sym, pair in zip(symbols, pairs):
                            ticker = raw.get(pair) or raw.get(pair.upper())
                            if ticker is None:
                                pu = pair.upper()
                                for k, v in raw.items():
                                    if pu in k.upper():
                                        ticker = v
                                        break
                            if ticker is None:
                                ticker = next(extra, None)
                            if ticker is not None:
                                data[sym] = ticker
                except Exception:  # pragma: no cover - network
                    telemetry.inc("scan.api_errors")
                    data = {}
        else:
            try:
                pairs = [s.replace("/", "") for s in symbols]
                try:
                    raw = (await _fetch_ticker_async(pairs, timeout=timeout)).get("result", {})
                except TypeError:
                    raw = (await _fetch_ticker_async(pairs)).get("result", {})
                data = {}
                if len(raw) == len(symbols):
                    for sym, (_, ticker) in zip(symbols, raw.items()):
                        data[sym] = ticker
                else:
                    extra = iter(raw.values())
                    for sym, pair in zip(symbols, pairs):
                        ticker = raw.get(pair) or raw.get(pair.upper())
                        if ticker is None:
                            pu = pair.upper()
                            for k, v in raw.items():
                                if pu in k.upper():
                                    ticker = v
                                    break
                        if ticker is None:
                            ticker = next(extra, None)
                        if ticker is not None:
                            data[sym] = ticker
            except Exception:  # pragma: no cover - network
                telemetry.inc("scan.api_errors")
                data = {}

        if data:
            for sym, ticker in data.items():
                ticker_cache[sym] = ticker.get("info", ticker)
                ticker_ts[sym] = now
            return {s: t.get("info", t) for s, t in data.items()}

    result: dict[str, dict] = {}
    if getattr(getattr(exchange, "has", {}), "get", lambda _k: False)("fetchTicker"):
        for sym in symbols:
            try:
                fetcher = getattr(exchange, "fetch_ticker", None)
                if asyncio.iscoroutinefunction(fetcher):
                    ticker = await fetcher(sym)
                else:
                    ticker = await asyncio.to_thread(fetcher, sym)
                result[sym] = ticker.get("info", ticker)
            except ccxt.BadSymbol as exc:  # pragma: no cover - network
                logger.warning("fetch_ticker BadSymbol for %s: %s", sym, exc)
                telemetry.inc("scan.api_errors")
            except Exception as exc:  # pragma: no cover - network
                logger.warning(
                    "fetch_ticker failed for %s: %s", sym, exc, exc_info=True
                )
                logger.warning("fetch_ticker failed for %s: %s", sym, exc, exc_info=log_exc)
                telemetry.inc("scan.api_errors")
    if result:
        for sym, ticker in result.items():
            ticker_cache[sym] = ticker
            ticker_ts[sym] = now
    return result


def _timeframe_seconds(exchange, timeframe: str) -> int:
    if hasattr(exchange, "parse_timeframe"):
        try:
            return exchange.parse_timeframe(timeframe)
        except Exception:
            pass
    unit = timeframe[-1]
    value = int(timeframe[:-1])
    if unit == "m":
        return value * 60
    if unit == "h":
        return value * 3600
    if unit == "d":
        return value * 86400
    if unit == "w":
        return value * 604800
    if unit == "M":
        return value * 2592000
    raise ValueError(f"Unknown timeframe {timeframe}")


def _history_in_cache(df: pd.DataFrame | None, days: int, seconds: int) -> bool:
    """Return ``True`` when ``df`` has at least ``days`` days of candles."""
    if df is None or df.empty:
        return False
    candles_needed = int((days * 86400) / seconds)
    return len(df) >= candles_needed


async def _bounded_score(
    exchange,
    symbol: str,
    volume_usd: float,
    change_pct: float,
    spread_pct: float,
    liquidity_score: float,
    cfg: dict,
) -> tuple[str, float]:
    """Return ``(symbol, score)`` using the global semaphore."""

    async with SEMA:
        score = await score_symbol(
            exchange, symbol, volume_usd, change_pct, spread_pct, liquidity_score, cfg
        )
    return symbol, score


async def filter_symbols(
    exchange,
    symbols: Iterable[str],
    config: dict | None = None,
    df_cache: Dict[str, pd.DataFrame] | None = None,
) -> List[tuple[str, float]]:
    """Return ``symbols`` passing liquidity checks sorted by score."""

    cfg = config or {}
    sf = cfg.get("symbol_filter", {})
    min_volume = sf.get("min_volume_usd", DEFAULT_MIN_VOLUME_USD)
    vol_pct = sf.get("volume_percentile", DEFAULT_VOLUME_PERCENTILE)
    max_spread = sf.get("max_spread_pct", 1.0)
    pct = sf.get("change_pct_percentile", DEFAULT_CHANGE_PCT_PERCENTILE)
    cache_map = load_liquid_map()
    vol_mult_default = 1 if cache_map is None else 2
    vol_mult = sf.get("uncached_volume_multiplier", vol_mult_default)
    min_age = cfg.get("min_symbol_age_days", 0)
    min_score = float(cfg.get("min_symbol_score", 0.0))
    cache_changed = False

    telemetry.inc("scan.symbols_considered", len(list(symbols)))
    skipped = 0

    cached_data: dict[str, tuple[float, float, float]] = {}
    for sym in symbols:
        if sym in liq_cache:
            cached_data[sym] = liq_cache[sym]

    try:
        data = await _refresh_tickers(exchange, symbols, cfg)
    except Exception:
        raise

    # map of ids returned by Kraken to human readable symbols
    id_map: dict[str, str] = {}
    request_map = {_norm_symbol(s.replace("/", "")): _norm_symbol(s) for s in symbols}

    if hasattr(exchange, "markets_by_id"):
        if not exchange.markets_by_id and hasattr(exchange, "load_markets"):
            try:
                exchange.load_markets()
            except Exception as exc:  # pragma: no cover - best effort
                logger.warning("load_markets failed: %s", exc)
        for k, v in exchange.markets_by_id.items():
            if isinstance(v, dict):
                symbol = _norm_symbol(v.get("symbol", k))
                id_map[k] = symbol
                alt = (
                    v.get("altname")
                    or v.get("wsname")
                    or v.get("info", {}).get("altname")
                    or v.get("info", {}).get("wsname")
                )
                if alt:
                    alt_id = alt.replace("/", "").upper()
                    id_map[alt] = symbol
                    id_map[alt_id] = symbol
                    if len(alt_id) in (6, 7):
                        id_map.setdefault(
                            _norm_symbol(f"{alt_id[:-3]}/{alt_id[-3:]}"), symbol
                        )
                    elif len(alt_id) == 8 and alt_id[0] in "XZ" and alt_id[4] in "XZ":
                        id_map.setdefault(
                            _norm_symbol(f"{alt_id[1:4]}/{alt_id[5:]}"), symbol
                        )
            elif isinstance(v, list) and v and isinstance(v[0], dict):
                id_map[k] = _norm_symbol(v[0].get("symbol", k))
            else:
                id_map[k] = _norm_symbol(v if isinstance(v, str) else k)

    for req_id, sym in request_map.items():
        id_map.setdefault(req_id, sym)

    metrics: List[tuple[str, float, float, float]] = []

    raw: List[tuple[str, float, float, float]] = []
    volumes: List[float] = []
    seen: set[str] = set()
    for pair_id, ticker in data.items():
        symbol = id_map.get(pair_id) or id_map.get(pair_id.upper())
        norm = pair_id.upper()
        if not symbol:
            if norm.startswith("X"):
                norm = norm[1:]
            norm = norm.replace("ZUSD", "USD").replace("ZUSDT", "USDT")
            norm = _norm_symbol(norm)
            symbol = id_map.get(norm)
        if not symbol and "/" in pair_id:
            symbol = _norm_symbol(pair_id)
        if not symbol:
            symbol = request_map.get(norm)
        if not symbol:
            for req_id, sym in request_map.items():
                if norm.endswith(req_id):
                    symbol = sym
                    break
        if not symbol:
            logger.warning("Unable to map ticker id %s to requested symbol", pair_id)
            continue

        vol_usd, change_pct, spread_pct = _parse_metrics(symbol, ticker)
        logger.debug(
            "Ticker %s volume %.2f USD change %.2f%% spread %.2f%%",
            symbol,
            vol_usd,
            change_pct,
            spread_pct,
        )
        seen.add(symbol)
        local_min_volume = min_volume * 0.5 if symbol.endswith("/USDC") else min_volume
        if cache_map and vol_usd < local_min_volume * vol_mult:
            skipped += 1
            continue
        if vol_usd >= local_min_volume and spread_pct <= max_spread:
            metrics.append((symbol, vol_usd, change_pct, spread_pct))
            if cache_map is not None and symbol not in cache_map:
                cache_map[symbol] = time.time()
                cache_changed = True
        if vol_usd >= local_min_volume:
            volumes.append(vol_usd)
            raw.append((symbol, vol_usd, change_pct, spread_pct))

    for sym in symbols:
        norm_sym = _norm_symbol(sym)
        if norm_sym in seen:
            continue
        cached = cached_data.get(sym) or cached_data.get(norm_sym)
        if cached is None:
            skipped += 1
            continue
        vol_usd, spread_pct, _ = cached
        seen.add(norm_sym)
        local_min_volume = min_volume * 0.5 if norm_sym.endswith("/USDC") else min_volume
        if cache_map and vol_usd < local_min_volume * vol_mult:
            skipped += 1
            continue
        if vol_usd >= local_min_volume and spread_pct <= max_spread:
            metrics.append((norm_sym, vol_usd, 0.0, spread_pct))
            if cache_map is not None and norm_sym not in cache_map:
                cache_map[norm_sym] = time.time()
                cache_changed = True
        if vol_usd >= local_min_volume:
            volumes.append(vol_usd)
            raw.append((norm_sym, vol_usd, 0.0, spread_pct))

    vol_cut = np.percentile(volumes, vol_pct) if volumes else 0

    metrics: List[tuple[str, float, float, float]] = []
    for sym, vol_usd, change_pct, spread_pct in raw:
        if vol_usd >= vol_cut and spread_pct <= max_spread:
            metrics.append((sym, vol_usd, change_pct, spread_pct))
        else:
            skipped += 1

    if metrics and pct:
        threshold = np.percentile([abs(m[2]) for m in metrics], pct)
        metrics = [m for m in metrics if abs(m[2]) >= threshold]

    liq_scores: Dict[str, float] = {}
    if metrics:
        denom = float(cfg.get("trade_size_pct", 0.1)) * float(cfg.get("balance", 1))
        if denom <= 0:
            denom = 1.0

        async def _fetch_liq(sym: str) -> tuple[str, float]:
            try:
                _, _, reserve = await fetch_geckoterminal_ohlcv(sym, limit=1)
                return sym, reserve / denom
            except Exception:
                return sym, 0.0

        liq_results = await asyncio.gather(
            *[_fetch_liq(sym) for sym, *_ in metrics if sym.endswith("/USDC")]
        )
        liq_scores = {s: sc for s, sc in liq_results}

    scored: List[tuple[str, float]] = []
    if metrics:
        results = await asyncio.gather(
            *[
                _bounded_score(
                    exchange,
                    sym,
                    vol,
                    chg,
                    spr,
                    liq_scores.get(sym, 1.0),
                    cfg,
                )
                for sym, vol, chg, spr in metrics
            ]
        )
        for sym, score in results:
            if score >= min_score:
                scored.append((sym, score))
            else:
                skipped += 1
    scored.sort(key=lambda x: x[1], reverse=True)

    corr_map: Dict[tuple[str, str], float] = {}
    if df_cache:
        # only compute correlations for the top N scoring symbols
        max_pairs = sf.get("correlation_max_pairs")
        if max_pairs:
            top = [s for s, _ in scored[:max_pairs]]
        else:
            top = [s for s, _ in scored]
        subset = {s: df_cache.get(s) for s in top}
        window = sf.get("correlation_window", 30)
        have_history = all(
            isinstance(df, pd.DataFrame) and len(df) >= window for df in subset.values()
        )
        if have_history:
            corr_map = incremental_correlation(subset, window=window)
        else:
            corr_map = {}

    seconds = _timeframe_seconds(exchange, "1h") if min_age > 0 else 0
    if min_age > 0:
        missing = [
            s
            for s, _ in scored
            if not _history_in_cache(
                df_cache.get(s) if df_cache else None, min_age, seconds
            )
        ]
        if missing:
            if df_cache is None:
                df_cache = {}
            df_cache = await update_ohlcv_cache(
                exchange,
                df_cache,
                missing,
                timeframe="1h",
                limit=int((min_age * 86400) / seconds),
                max_concurrent=len(missing),
            )

    result: List[tuple[str, float]] = []
    for sym, score in scored:
        if min_age > 0 and not _history_in_cache(
            df_cache.get(sym) if df_cache else None, min_age, seconds
        ):
            logger.debug("Skipping %s due to insufficient history", sym)
            skipped += 1
            continue
        keep = True
        if df_cache:
            for kept, _ in result:
                corr = corr_map.get((sym, kept)) or corr_map.get((kept, sym))
                if corr is not None and corr >= 0.95:
                    keep = False
                    break
        if keep:
            logger.info("Selected %s with score %.2f", sym, score)
            result.append((sym, score))
        else:
            skipped += 1

    telemetry.inc("scan.symbols_skipped", skipped)
    if cache_changed and cache_map is not None:
        try:
            Path(PAIR_FILE).parent.mkdir(parents=True, exist_ok=True)
            with open(PAIR_FILE, "w") as f:
                json.dump(cache_map, f, indent=2)
        except Exception as exc:  # pragma: no cover - best effort
            logger.warning("Failed to update %s: %s", PAIR_FILE, exc)
    return result<|MERGE_RESOLUTION|>--- conflicted
+++ resolved
@@ -228,14 +228,11 @@
                 logger.warning("watch_tickers failed: %s", exc, exc_info=log_exc)
                 logger.info("watch_tickers failed, falling back to HTTP fetch")
                 telemetry.inc("scan.api_errors")
-<<<<<<< HEAD
                 failures = exchange.options.get("ws_failures", 0) + 1
                 exchange.options["ws_failures"] = failures
                 if failures >= ws_limit:
                     exchange.options["ws_scan"] = False
-=======
                 telemetry.inc("scan.ws_errors")
->>>>>>> 752ab9e0
                 try_ws = False
                 try_http = True
         for sym, ticker in data.items():
