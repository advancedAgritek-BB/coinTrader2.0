"""Utility for filtering trading pairs based on liquidity and volatility."""

from __future__ import annotations

import asyncio
from typing import Iterable, List, Dict
import json
import os
from typing import Iterable, List

import numpy as np

import aiohttp
import pandas as pd

from .logger import LOG_DIR, setup_logger
from .market_loader import fetch_ohlcv_async
from .correlation import compute_pairwise_correlation
from .symbol_scoring import score_symbol
from pathlib import Path



logger = setup_logger(__name__, LOG_DIR / "symbol_filter.log")

API_URL = "https://api.kraken.com/0/public"
DEFAULT_MIN_VOLUME_USD = 50000


async def has_enough_history(
    exchange, symbol: str, days: int = 30, timeframe: str = "1d"
) -> bool:
    """Return ``True`` when ``symbol`` has at least ``days`` days of history."""
    seconds = _timeframe_seconds(exchange, timeframe)
    candles_needed = int((days * 86400) / seconds)
    try:
        data = await fetch_ohlcv_async(
            exchange, symbol, timeframe=timeframe, limit=candles_needed
        )
    except Exception as exc:  # pragma: no cover - network
        logger.warning(
            "fetch_ohlcv failed for %s on %s for %d days: %s",
            symbol,
            timeframe,
            days,
            exc,
            exc_info=True,
        )
        return False
    if isinstance(data, Exception):  # pragma: no cover - network
        logger.warning(
            "fetch_ohlcv returned exception for %s on %s for %d days: %s",
            symbol,
            timeframe,
            days,
            data,
        )
        return False
    if not data or len(data) < candles_needed:
        return False

    if not isinstance(data, list) or len(data) < candles_needed:
        return False
    return True



async def _fetch_ticker_async(pairs: Iterable[str]) -> dict:
    """Return ticker data for ``pairs`` in batches of 20 using aiohttp."""

    mock = os.getenv("MOCK_KRAKEN_TICKER")
    if mock:
        return json.loads(mock)

    pairs_list = list(pairs)
    combined: dict = {"result": {}, "error": []}
    async with aiohttp.ClientSession() as session:
        tasks = []
        for i in range(0, len(pairs_list), 20):
            chunk = pairs_list[i : i + 20]
            url = f"{API_URL}/Ticker?pair={','.join(chunk)}"
            tasks.append(session.get(url, timeout=10))

        responses = await asyncio.gather(*tasks)
        for resp in responses:
            resp.raise_for_status()
            data = await resp.json()
            combined["error"] += data.get("error", [])
            combined["result"].update(data.get("result", {}))

    return combined


def _parse_metrics(ticker: dict) -> tuple[float, float, float]:
    """Return volume USD, percent change and spread percentage."""

    last = float(ticker["c"][0])
    open_price = float(ticker.get("o", last))
    volume = float(ticker["v"][1])
    vwap = float(ticker["p"][1])
    ask = float(ticker["a"][0])
    bid = float(ticker["b"][0])

    volume_usd = volume * vwap
    change_pct = ((last - open_price) / open_price) * 100 if open_price else 0.0
    spread_pct = abs(ask - bid) / last * 100 if last else 0.0
    return volume_usd, change_pct, spread_pct


def _timeframe_seconds(exchange, timeframe: str) -> int:
    if hasattr(exchange, "parse_timeframe"):
        try:
            return exchange.parse_timeframe(timeframe)
        except Exception:
            pass
    unit = timeframe[-1]
    value = int(timeframe[:-1])
    if unit == "m":
        return value * 60
    if unit == "h":
        return value * 3600
    if unit == "d":
        return value * 86400
    if unit == "w":
        return value * 604800
    if unit == "M":
        return value * 2592000
    raise ValueError(f"Unknown timeframe {timeframe}")




async def filter_symbols(
    exchange,
    symbols: Iterable[str],
    config: dict | None = None,
    df_cache: Dict[str, pd.DataFrame] | None = None,
) -> List[tuple[str, float]]:
    """Return ``symbols`` passing liquidity checks sorted by score."""

    cfg = config or {}
    sf = cfg.get("symbol_filter", {})
    min_volume = sf.get("min_volume_usd", DEFAULT_MIN_VOLUME_USD)
    max_spread = sf.get("max_spread_pct", 1.0)
    pct = sf.get("change_pct_percentile", 80)
    min_age = cfg.get("min_symbol_age_days", 0)
    min_score = float(cfg.get("min_symbol_score", 0.0))

    pairs = [s.replace("/", "") for s in symbols]
    if getattr(getattr(exchange, "has", {}), "get", lambda _k: False)("fetchTickers"):
        try:
            data = await exchange.fetch_tickers(symbols)
        except Exception as exc:  # pragma: no cover - network
            logger.warning("fetch_tickers failed: %s", exc, exc_info=True)
            data = {}
    else:
        data = (await _fetch_ticker_async(pairs)).get("result", {})

    id_map: dict[str, str] = {}
    if hasattr(exchange, "markets_by_id"):
        if not exchange.markets_by_id and hasattr(exchange, "load_markets"):
            try:
                exchange.load_markets()
            except Exception as exc:  # pragma: no cover - best effort
                logger.warning("load_markets failed: %s", exc)
        for k, v in exchange.markets_by_id.items():
            if isinstance(v, dict):
                id_map[k] = v.get("symbol", k)
            elif isinstance(v, list) and v and isinstance(v[0], dict):
                id_map[k] = v[0].get("symbol", k)
            else:
                id_map[k] = v if isinstance(v, str) else k

    metrics: List[tuple[str, float, float, float]] = []
    for pair_id, ticker in data.items():
        symbol = id_map.get(pair_id)
        if not symbol:
            for sym in symbols:
                if pair_id.upper() == sym.replace("/", "").upper():
                    symbol = sym
                    break
        if not symbol:
            continue

        vol_usd, change_pct, spread_pct = _parse_metrics(ticker)
<<<<<<< HEAD
        logger.debug(
            "Ticker %s volume %.2f USD change %.2f%% spread %.2f%%",
            symbol,
            vol_usd,
            change_pct,
            spread_pct,
        )
=======
>>>>>>> 1f03b129
        if vol_usd >= min_volume and spread_pct <= max_spread:
            metrics.append((symbol, vol_usd, change_pct, spread_pct))

    if metrics and pct:
        threshold = np.percentile([abs(m[2]) for m in metrics], pct)
        metrics = [m for m in metrics if abs(m[2]) >= threshold]

    scored: List[tuple[str, float]] = []
    for sym, vol, chg, spr in metrics:
        score = await score_symbol(exchange, sym, vol, chg, spr, cfg)
        if score >= min_score:
            scored.append((sym, score))

    scored.sort(key=lambda x: x[1], reverse=True)

    corr_map: Dict[tuple[str, str], float] = {}
    if df_cache:
        subset = {s: df_cache.get(s) for s, _ in scored}
        corr_map = compute_pairwise_correlation(subset)

    result: List[tuple[str, float]] = []
    for sym, score in scored:
        if min_age > 0:
            enough = await has_enough_history(exchange, sym, min_age, timeframe="1h")
            if not enough:
                logger.debug("Skipping %s due to insufficient history", sym)
                continue
        keep = True
        if df_cache:
            for kept, _ in result:
                corr = corr_map.get((sym, kept)) or corr_map.get((kept, sym))
                if corr is not None and corr >= 0.95:
                    keep = False
                    break
        if keep:
            logger.info("Selected %s with score %.2f", sym, score)
            result.append((sym, score))

    return result<|MERGE_RESOLUTION|>--- conflicted
+++ resolved
@@ -183,7 +183,6 @@
             continue
 
         vol_usd, change_pct, spread_pct = _parse_metrics(ticker)
-<<<<<<< HEAD
         logger.debug(
             "Ticker %s volume %.2f USD change %.2f%% spread %.2f%%",
             symbol,
@@ -191,8 +190,6 @@
             change_pct,
             spread_pct,
         )
-=======
->>>>>>> 1f03b129
         if vol_usd >= min_volume and spread_pct <= max_spread:
             metrics.append((symbol, vol_usd, change_pct, spread_pct))
 
