--- conflicted
+++ resolved
@@ -248,8 +248,6 @@
                 try:
                     pairs = [s.replace("/", "") for s in symbols]
                     raw = (await _fetch_ticker_async(pairs)).get("result", {})
-<<<<<<< HEAD
-=======
                     data = {}
                     if len(raw) == len(symbols):
                         for sym, (_, ticker) in zip(symbols, raw.items()):
@@ -275,7 +273,6 @@
                                     ticker = next(extra, None)
                                 if ticker is not None:
                                     data[sym] = ticker
->>>>>>> 7b3b52e5
                     if len(raw) == len(symbols):
                         data = {sym: ticker for sym, (_, ticker) in zip(symbols, raw.items())}
                     else:
