"""Utility for filtering trading pairs based on liquidity and volatility."""

from __future__ import annotations

import asyncio
import json
import os
import time
from pathlib import Path
from typing import Iterable, List, Dict

import ccxt

import aiohttp
import numpy as np
import pandas as pd
import yaml
from cachetools import TTLCache

from .logger import LOG_DIR, setup_logger
from .market_loader import fetch_ohlcv_async, update_ohlcv_cache
from .correlation import incremental_correlation
from .symbol_scoring import score_symbol
from .telemetry import telemetry
from .pair_cache import PAIR_FILE, load_liquid_map

CONFIG_PATH = Path(__file__).resolve().parents[1] / "config.yaml"
try:
    with open(CONFIG_PATH) as f:
        cfg = yaml.safe_load(f) or {}
except Exception:
    cfg = {}
SEMA = asyncio.Semaphore(cfg.get("max_concurrent_ohlcv", 8))


logger = setup_logger(__name__, LOG_DIR / "symbol_filter.log")

API_URL = "https://api.kraken.com/0/public"
DEFAULT_MIN_VOLUME_USD = 50000
DEFAULT_VOLUME_PERCENTILE = 30
DEFAULT_CHANGE_PCT_PERCENTILE = 50

# Mapping of exchange specific symbols to standardized forms
_ALIASES = {"XBT": "BTC", "XBTUSDT": "BTC/USDT"}


def _norm_symbol(sym: str) -> str:
    """Return ``sym`` normalized for consistent lookups."""

    sym = sym.upper().replace("XBT", "BTC")
    if sym in _ALIASES:
        return _ALIASES[sym]
    if "/" not in sym and sym.endswith("USDT"):
        return sym[:-4] + "/USDT"
    return sym


# cache for ticker data when using watchTickers
ticker_cache: dict[str, dict] = {}
ticker_ts: dict[str, float] = {}

# Cache of recent liquidity metrics per symbol
liq_cache = TTLCache(maxsize=2000, ttl=900)


async def has_enough_history(
    exchange, symbol: str, days: int = 30, timeframe: str = "1d"
) -> bool:
    """Return ``True`` when ``symbol`` has at least ``days`` days of history."""
    seconds = _timeframe_seconds(exchange, timeframe)
    candles_needed = int((days * 86400) / seconds)
    try:
        async with SEMA:
            data = await fetch_ohlcv_async(
                exchange, symbol, timeframe=timeframe, limit=candles_needed
            )
    except Exception as exc:  # pragma: no cover - network
        logger.warning(
            "fetch_ohlcv failed for %s on %s for %d days: %s",
            symbol,
            timeframe,
            days,
            exc,
            exc_info=True,
        )
        logger.warning(
            "fetch_ohlcv returned exception for %s on %s for %d days: %s",
            symbol,
            timeframe,
            days,
            exc,
        )
        return False
    if isinstance(data, Exception):  # pragma: no cover - network
        logger.warning(
            "fetch_ohlcv returned exception for %s on %s for %d days: %s",
            symbol,
            timeframe,
            days,
            data,
        )
        return False
    if not isinstance(data, list) or len(data) < candles_needed:
        return False
    return True


async def _fetch_ticker_async(pairs: Iterable[str]) -> dict:
    """Return ticker data for ``pairs`` in batches of 20 using aiohttp."""

    mock = os.getenv("MOCK_KRAKEN_TICKER")
    if mock:
        return json.loads(mock)

    pairs_list = list(pairs)
    combined: dict = {"result": {}, "error": []}
    async with aiohttp.ClientSession() as session:
        tasks = []
        for i in range(0, len(pairs_list), 20):
            chunk = pairs_list[i : i + 20]
            url = f"{API_URL}/Ticker?pair={','.join(chunk)}"
            tasks.append(session.get(url, timeout=10))

        responses = await asyncio.gather(*tasks)
        for resp in responses:
            resp.raise_for_status()
            data = await resp.json()
            combined["error"] += data.get("error", [])
            combined["result"].update(data.get("result", {}))

    return combined


def _parse_metrics(symbol: str, ticker: dict) -> tuple[float, float, float]:
    """Return volume USD, percent change and spread percentage using cache."""

    if "c" in ticker and isinstance(ticker["c"], (list, tuple)):
        # Raw Kraken format
        last = float(ticker["c"][0])
        open_price = float(ticker.get("o", last))
        ask = float(ticker.get("a", [0])[0])
        bid = float(ticker.get("b", [0])[0])
        vwap = float(ticker.get("p", [last, last])[1])
        volume = float(ticker.get("v", [0, 0])[1])
        volume_usd = volume * vwap
    else:
        # CCXT normalized ticker
        last = float(ticker.get("last") or ticker.get("close") or 0.0)
        open_price = float(ticker.get("open", last))
        ask = float(ticker.get("ask", 0.0))
        bid = float(ticker.get("bid", 0.0))
        vwap = float(ticker.get("vwap", last))
        if ticker.get("quoteVolume") is not None:
            volume_usd = float(ticker.get("quoteVolume"))
        else:
            base_vol = float(ticker.get("baseVolume", 0.0))
            volume_usd = base_vol * vwap

    change_pct = ((last - open_price) / open_price) * 100 if open_price else 0.0

    spread_pct = abs(ask - bid) / last * 100 if last else 0.0
    liq_cache[symbol] = (volume_usd, spread_pct)

    cached_vol, cached_spread = liq_cache[symbol]
    return cached_vol, change_pct, cached_spread


async def _refresh_tickers(
    exchange,
    symbols: Iterable[str],
    config: dict | None = None,
) -> dict:
    """Return ticker data using WS/HTTP and fall back to per-symbol fetch."""

    cfg = config or {}
    sf = cfg.get("symbol_filter", {})
    attempts = int(sf.get("ticker_retry_attempts", 3))
    if attempts < 1:
        attempts = 1
    log_exc = sf.get("log_ticker_exceptions", False)

    now = time.time()
    markets = getattr(exchange, "markets", None)
    if markets is not None:
        if not markets and hasattr(exchange, "load_markets"):
            try:
                if asyncio.iscoroutinefunction(exchange.load_markets):
                    await exchange.load_markets()
                else:
                    await asyncio.to_thread(exchange.load_markets)
                markets = getattr(exchange, "markets", markets)
            except Exception as exc:  # pragma: no cover - best effort
                logger.warning("load_markets failed: %s", exc)
        missing = [s for s in symbols if s not in markets]
        if missing:
            logger.warning(
                "Symbols not in exchange.markets: %s",
                ", ".join(missing),
            )

    try_ws = getattr(getattr(exchange, "has", {}), "get", lambda _k: False)(
        "watchTickers"
    )
    try_http = True
    data: dict = {}

    if try_ws:
        to_fetch = [
            s for s in symbols if now - ticker_ts.get(s, 0) > 5 or s not in ticker_cache
        ]
        if to_fetch:
            try:
                data = await exchange.watch_tickers(to_fetch)
            except Exception as exc:  # pragma: no cover - network
                logger.warning("watch_tickers failed: %s", exc, exc_info=log_exc)
                logger.info("watch_tickers failed, falling back to HTTP fetch")
                telemetry.inc("scan.api_errors")
                try_ws = False
                try_http = True
        for sym, ticker in data.items():
            ticker_cache[sym] = ticker.get("info", ticker)
            ticker_ts[sym] = now
        result = {s: ticker_cache[s] for s in symbols if s in ticker_cache}
        if result:
            return {s: t.get("info", t) for s, t in result.items()}

    if try_http:
        if getattr(getattr(exchange, "has", {}), "get", lambda _k: False)(
            "fetchTickers"
        ):
            data = {}
            for attempt in range(attempts):
                try:
                    fetched = await exchange.fetch_tickers(list(symbols))
                    data = {s: t.get("info", t) for s, t in fetched.items()}
                    break
                except ccxt.BadSymbol as exc:  # pragma: no cover - network
                    logger.warning(
                        "fetch_tickers BadSymbol for %s: %s",
                        ", ".join(symbols),
                        exc,
                    )
                    telemetry.inc("scan.api_errors")
                    return {}
<<<<<<< HEAD
                except (
                    ccxt.ExchangeError,
                    ccxt.NetworkError,
                ) as exc:  # pragma: no cover - network
                    if getattr(exc, "http_status", None) in (520, 522) and attempt < 2:
                        await asyncio.sleep(2**attempt)
=======
                except (ccxt.ExchangeError, ccxt.NetworkError) as exc:  # pragma: no cover - network
                    if getattr(exc, "http_status", None) in (520, 522) and attempt < attempts - 1:
                        await asyncio.sleep(2 ** attempt)
>>>>>>> cc97a40d
                        continue
                    logger.warning(
                        "fetch_tickers failed: %s \u2013 falling back to Kraken REST /Ticker",
                        exc,
                        exc_info=log_exc,
                    )
                    telemetry.inc("scan.api_errors")
                    data = {}
                    break
                except Exception as exc:  # pragma: no cover - network
                    logger.warning(
                        "fetch_tickers failed: %s \u2013 falling back to Kraken REST /Ticker",
                        exc,
                        exc_info=log_exc,
                    )
                    telemetry.inc("scan.api_errors")
                    data = {}
                    break

            if not data:
                try:
                    pairs = [s.replace("/", "") for s in symbols]
                    raw = (await _fetch_ticker_async(pairs)).get("result", {})
                    data = {}
                    if len(raw) == len(symbols):
                        for sym, (_, ticker) in zip(symbols, raw.items()):
                            data[sym] = ticker
                    else:
                        extra = iter(raw.values())
                        for sym, pair in zip(symbols, pairs):
                            ticker = raw.get(pair) or raw.get(pair.upper())
                            if ticker is None:
                                pu = pair.upper()
                                for k, v in raw.items():
                                    if pu in k.upper():
                                        ticker = v
                                        break
                            if ticker is None:
                                ticker = next(extra, None)
                            if ticker is not None:
                                data[sym] = ticker
                except Exception:  # pragma: no cover - network
                    telemetry.inc("scan.api_errors")
                    data = {}
        else:
            try:
                pairs = [s.replace("/", "") for s in symbols]
                raw = (await _fetch_ticker_async(pairs)).get("result", {})
                data = {}
                if len(raw) == len(symbols):
                    for sym, (_, ticker) in zip(symbols, raw.items()):
                        data[sym] = ticker
                else:
                    extra = iter(raw.values())
                    for sym, pair in zip(symbols, pairs):
                        ticker = raw.get(pair) or raw.get(pair.upper())
                        if ticker is None:
                            pu = pair.upper()
                            for k, v in raw.items():
                                if pu in k.upper():
                                    ticker = v
                                    break
                        if ticker is None:
                            ticker = next(extra, None)
                        if ticker is not None:
                            data[sym] = ticker
            except Exception:  # pragma: no cover - network
                telemetry.inc("scan.api_errors")
                data = {}

        if data:
            for sym, ticker in data.items():
                ticker_cache[sym] = ticker.get("info", ticker)
                ticker_ts[sym] = now
            return {s: t.get("info", t) for s, t in data.items()}

    result: dict[str, dict] = {}
    if getattr(getattr(exchange, "has", {}), "get", lambda _k: False)("fetchTicker"):
        for sym in symbols:
            try:
                ticker = await exchange.fetch_ticker(sym)
                result[sym] = ticker.get("info", ticker)
            except ccxt.BadSymbol as exc:  # pragma: no cover - network
                logger.warning("fetch_ticker BadSymbol for %s: %s", sym, exc)
                telemetry.inc("scan.api_errors")
            except Exception as exc:  # pragma: no cover - network
<<<<<<< HEAD
                logger.warning(
                    "fetch_ticker failed for %s: %s", sym, exc, exc_info=True
                )
=======
                logger.warning("fetch_ticker failed for %s: %s", sym, exc, exc_info=log_exc)
>>>>>>> cc97a40d
                telemetry.inc("scan.api_errors")
    if result:
        for sym, ticker in result.items():
            ticker_cache[sym] = ticker
            ticker_ts[sym] = now
    return result


def _timeframe_seconds(exchange, timeframe: str) -> int:
    if hasattr(exchange, "parse_timeframe"):
        try:
            return exchange.parse_timeframe(timeframe)
        except Exception:
            pass
    unit = timeframe[-1]
    value = int(timeframe[:-1])
    if unit == "m":
        return value * 60
    if unit == "h":
        return value * 3600
    if unit == "d":
        return value * 86400
    if unit == "w":
        return value * 604800
    if unit == "M":
        return value * 2592000
    raise ValueError(f"Unknown timeframe {timeframe}")


def _history_in_cache(df: pd.DataFrame | None, days: int, seconds: int) -> bool:
    """Return ``True`` when ``df`` has at least ``days`` days of candles."""
    if df is None or df.empty:
        return False
    candles_needed = int((days * 86400) / seconds)
    return len(df) >= candles_needed


async def _bounded_score(
    exchange,
    symbol: str,
    volume_usd: float,
    change_pct: float,
    spread_pct: float,
    cfg: dict,
) -> tuple[str, float]:
    """Return ``(symbol, score)`` using the global semaphore."""

    async with SEMA:
        score = await score_symbol(
            exchange, symbol, volume_usd, change_pct, spread_pct, cfg
        )
    return symbol, score


async def filter_symbols(
    exchange,
    symbols: Iterable[str],
    config: dict | None = None,
    df_cache: Dict[str, pd.DataFrame] | None = None,
) -> List[tuple[str, float]]:
    """Return ``symbols`` passing liquidity checks sorted by score."""

    cfg = config or {}
    sf = cfg.get("symbol_filter", {})
    min_volume = sf.get("min_volume_usd", DEFAULT_MIN_VOLUME_USD)
    vol_pct = sf.get("volume_percentile", DEFAULT_VOLUME_PERCENTILE)
    max_spread = sf.get("max_spread_pct", 1.0)
    pct = sf.get("change_pct_percentile", DEFAULT_CHANGE_PCT_PERCENTILE)
    cache_map = load_liquid_map()
    vol_mult_default = 1 if cache_map is None else 2
    vol_mult = sf.get("uncached_volume_multiplier", vol_mult_default)
    min_age = cfg.get("min_symbol_age_days", 0)
    min_score = float(cfg.get("min_symbol_score", 0.0))
    cache_changed = False

    telemetry.inc("scan.symbols_considered", len(list(symbols)))
    skipped = 0

    cached_data: dict[str, tuple[float, float]] = {}
    for sym in symbols:
        if sym in liq_cache:
            cached_data[sym] = liq_cache[sym]

    try:
        data = await _refresh_tickers(exchange, symbols, cfg)
    except Exception:
        raise

    # map of ids returned by Kraken to human readable symbols
    id_map: dict[str, str] = {}
    request_map = {_norm_symbol(s.replace("/", "")): _norm_symbol(s) for s in symbols}

    if hasattr(exchange, "markets_by_id"):
        if not exchange.markets_by_id and hasattr(exchange, "load_markets"):
            try:
                exchange.load_markets()
            except Exception as exc:  # pragma: no cover - best effort
                logger.warning("load_markets failed: %s", exc)
        for k, v in exchange.markets_by_id.items():
            if isinstance(v, dict):
                symbol = _norm_symbol(v.get("symbol", k))
                id_map[k] = symbol
                alt = (
                    v.get("altname")
                    or v.get("wsname")
                    or v.get("info", {}).get("altname")
                    or v.get("info", {}).get("wsname")
                )
                if alt:
                    alt_id = alt.replace("/", "").upper()
                    id_map[alt] = symbol
                    id_map[alt_id] = symbol
                    if len(alt_id) in (6, 7):
                        id_map.setdefault(
                            _norm_symbol(f"{alt_id[:-3]}/{alt_id[-3:]}"), symbol
                        )
                    elif len(alt_id) == 8 and alt_id[0] in "XZ" and alt_id[4] in "XZ":
                        id_map.setdefault(
                            _norm_symbol(f"{alt_id[1:4]}/{alt_id[5:]}"), symbol
                        )
            elif isinstance(v, list) and v and isinstance(v[0], dict):
                id_map[k] = _norm_symbol(v[0].get("symbol", k))
            else:
                id_map[k] = _norm_symbol(v if isinstance(v, str) else k)

    for req_id, sym in request_map.items():
        id_map.setdefault(req_id, sym)

    metrics: List[tuple[str, float, float, float]] = []

    raw: List[tuple[str, float, float, float]] = []
    volumes: List[float] = []
    seen: set[str] = set()
    for pair_id, ticker in data.items():
        symbol = id_map.get(pair_id) or id_map.get(pair_id.upper())
        norm = pair_id.upper()
        if not symbol:
            if norm.startswith("X"):
                norm = norm[1:]
            norm = norm.replace("ZUSD", "USD").replace("ZUSDT", "USDT")
            norm = _norm_symbol(norm)
            symbol = id_map.get(norm)
        if not symbol and "/" in pair_id:
            symbol = _norm_symbol(pair_id)
        if not symbol:
            symbol = request_map.get(norm)
        if not symbol:
            for req_id, sym in request_map.items():
                if norm.endswith(req_id):
                    symbol = sym
                    break
        if not symbol:
            logger.warning("Unable to map ticker id %s to requested symbol", pair_id)
            continue

        vol_usd, change_pct, spread_pct = _parse_metrics(symbol, ticker)
        logger.debug(
            "Ticker %s volume %.2f USD change %.2f%% spread %.2f%%",
            symbol,
            vol_usd,
            change_pct,
            spread_pct,
        )
        seen.add(symbol)
        if cache_map and vol_usd < min_volume * vol_mult:
            skipped += 1
            continue
        if vol_usd >= min_volume and spread_pct <= max_spread:
            metrics.append((symbol, vol_usd, change_pct, spread_pct))
            if cache_map is not None and symbol not in cache_map:
                cache_map[symbol] = time.time()
                cache_changed = True
        volumes.append(vol_usd)
        raw.append((symbol, vol_usd, change_pct, spread_pct))

    for sym in symbols:
        norm_sym = _norm_symbol(sym)
        if norm_sym in seen:
            continue
        cached = cached_data.get(sym) or cached_data.get(norm_sym)
        if cached is None:
            skipped += 1
            continue
        vol_usd, spread_pct = cached
        seen.add(norm_sym)
        if cache_map and vol_usd < min_volume * vol_mult:
            skipped += 1
            continue
        if vol_usd >= min_volume and spread_pct <= max_spread:
            metrics.append((norm_sym, vol_usd, 0.0, spread_pct))
            if cache_map is not None and norm_sym not in cache_map:
                cache_map[norm_sym] = time.time()
                cache_changed = True
        volumes.append(vol_usd)
        raw.append((norm_sym, vol_usd, 0.0, spread_pct))

    vol_cut = np.percentile(volumes, vol_pct) if volumes else 0

    metrics: List[tuple[str, float, float, float]] = []
    for sym, vol_usd, change_pct, spread_pct in raw:
        if vol_usd >= vol_cut and spread_pct <= max_spread:
            metrics.append((sym, vol_usd, change_pct, spread_pct))
        else:
            skipped += 1

    if metrics and pct:
        threshold = np.percentile([abs(m[2]) for m in metrics], pct)
        metrics = [m for m in metrics if abs(m[2]) >= threshold]

    scored: List[tuple[str, float]] = []
    if metrics:
        results = await asyncio.gather(
            *[
                _bounded_score(exchange, sym, vol, chg, spr, cfg)
                for sym, vol, chg, spr in metrics
            ]
        )
        for sym, score in results:
            if score >= min_score:
                scored.append((sym, score))
            else:
                skipped += 1
    scored.sort(key=lambda x: x[1], reverse=True)

    corr_map: Dict[tuple[str, str], float] = {}
    if df_cache:
        # only compute correlations for the top N scoring symbols
        max_pairs = sf.get("correlation_max_pairs")
        if max_pairs:
            top = [s for s, _ in scored[:max_pairs]]
        else:
            top = [s for s, _ in scored]
        subset = {s: df_cache.get(s) for s in top}
        window = sf.get("correlation_window", 30)
        have_history = all(
            isinstance(df, pd.DataFrame) and len(df) >= window for df in subset.values()
        )
        if have_history:
            corr_map = incremental_correlation(subset, window=window)
        else:
            corr_map = {}

    seconds = _timeframe_seconds(exchange, "1h") if min_age > 0 else 0
    if min_age > 0:
        missing = [
            s
            for s, _ in scored
            if not _history_in_cache(
                df_cache.get(s) if df_cache else None, min_age, seconds
            )
        ]
        if missing:
            if df_cache is None:
                df_cache = {}
            df_cache = await update_ohlcv_cache(
                exchange,
                df_cache,
                missing,
                timeframe="1h",
                limit=int((min_age * 86400) / seconds),
                max_concurrent=len(missing),
            )

    result: List[tuple[str, float]] = []
    for sym, score in scored:
        if min_age > 0 and not _history_in_cache(
            df_cache.get(sym) if df_cache else None, min_age, seconds
        ):
            logger.debug("Skipping %s due to insufficient history", sym)
            skipped += 1
            continue
        keep = True
        if df_cache:
            for kept, _ in result:
                corr = corr_map.get((sym, kept)) or corr_map.get((kept, sym))
                if corr is not None and corr >= 0.95:
                    keep = False
                    break
        if keep:
            logger.info("Selected %s with score %.2f", sym, score)
            result.append((sym, score))
        else:
            skipped += 1

    telemetry.inc("scan.symbols_skipped", skipped)
    if cache_changed and cache_map is not None:
        try:
            Path(PAIR_FILE).parent.mkdir(parents=True, exist_ok=True)
            with open(PAIR_FILE, "w") as f:
                json.dump(cache_map, f, indent=2)
        except Exception as exc:  # pragma: no cover - best effort
            logger.warning("Failed to update %s: %s", PAIR_FILE, exc)
    return result<|MERGE_RESOLUTION|>--- conflicted
+++ resolved
@@ -242,18 +242,15 @@
                     )
                     telemetry.inc("scan.api_errors")
                     return {}
-<<<<<<< HEAD
                 except (
                     ccxt.ExchangeError,
                     ccxt.NetworkError,
                 ) as exc:  # pragma: no cover - network
                     if getattr(exc, "http_status", None) in (520, 522) and attempt < 2:
                         await asyncio.sleep(2**attempt)
-=======
                 except (ccxt.ExchangeError, ccxt.NetworkError) as exc:  # pragma: no cover - network
                     if getattr(exc, "http_status", None) in (520, 522) and attempt < attempts - 1:
                         await asyncio.sleep(2 ** attempt)
->>>>>>> cc97a40d
                         continue
                     logger.warning(
                         "fetch_tickers failed: %s \u2013 falling back to Kraken REST /Ticker",
@@ -340,13 +337,10 @@
                 logger.warning("fetch_ticker BadSymbol for %s: %s", sym, exc)
                 telemetry.inc("scan.api_errors")
             except Exception as exc:  # pragma: no cover - network
-<<<<<<< HEAD
                 logger.warning(
                     "fetch_ticker failed for %s: %s", sym, exc, exc_info=True
                 )
-=======
                 logger.warning("fetch_ticker failed for %s: %s", sym, exc, exc_info=log_exc)
->>>>>>> cc97a40d
                 telemetry.inc("scan.api_errors")
     if result:
         for sym, ticker in result.items():
