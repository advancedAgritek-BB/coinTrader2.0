--- conflicted
+++ resolved
@@ -200,14 +200,11 @@
                 ", ".join(missing),
             )
 
-<<<<<<< HEAD
     try_ws = (
         getattr(getattr(exchange, "has", {}), "get", lambda _k: False)("watchTickers")
         and exchange.options.get("ws_scan", True)
-=======
     try_ws = getattr(getattr(exchange, "has", {}), "get", lambda _k: False)(
         "watchTickers"
->>>>>>> 709a14bd
     )
     try_http = True
     data: dict = {}
@@ -237,7 +234,6 @@
             "fetchTickers"
         ):
             data = {}
-<<<<<<< HEAD
             symbols_list = list(symbols)
             for i in range(0, len(symbols_list), batch):
                 chunk = symbols_list[i : i + batch]
@@ -277,7 +273,6 @@
                         chunk_data = None
                         break
                 if chunk_data is None:
-=======
             for attempt in range(attempts):
                 try:
                     fetched = await exchange.fetch_tickers(list(symbols))
@@ -316,7 +311,6 @@
                         exc_info=log_exc,
                     )
                     telemetry.inc("scan.api_errors")
->>>>>>> 709a14bd
                     data = {}
                     break
                 data.update(chunk_data)
