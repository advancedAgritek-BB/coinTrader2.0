--- conflicted
+++ resolved
@@ -45,31 +45,25 @@
             exc_info=True,
         )
         return False
-<<<<<<< HEAD
     if isinstance(data, Exception):
         logger.warning(
             "fetch_ohlcv returned error for %s on %s for %d days: %s",
-=======
 
     if isinstance(data, Exception):  # pragma: no cover - network
         logger.warning(
             "fetch_ohlcv returned exception for %s on %s for %d days: %s",
->>>>>>> 7961283d
             symbol,
             timeframe,
             days,
             data,
-<<<<<<< HEAD
         )
         return False
     if not data or len(data) < candles_needed:
-=======
             exc_info=True,
         )
         return False
 
     if not isinstance(data, list) or len(data) < candles_needed:
->>>>>>> 7961283d
         return False
     return True
 
