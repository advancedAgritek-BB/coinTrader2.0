--- conflicted
+++ resolved
@@ -599,10 +599,7 @@
             spread_pct,
             liquidity_score,
             cfg,
-<<<<<<< HEAD
-=======
             df,
->>>>>>> e0f400f1
         )
     return symbol, score
 
