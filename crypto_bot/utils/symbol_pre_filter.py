"""Utility for filtering trading pairs based on liquidity and volatility."""

from __future__ import annotations

import asyncio
import json
import os
import time
import re
from pathlib import Path
from typing import Iterable, List, Dict

import ccxt

import aiohttp
import numpy as np
import pandas as pd
import yaml
from cachetools import TTLCache
from tenacity import (
    retry,
    stop_after_attempt,
    wait_exponential,
    before_log,
    before_sleep_log,
)
import logging

from .logger import LOG_DIR, setup_logger
from .market_loader import (
    fetch_ohlcv_async,
    update_ohlcv_cache,
    update_multi_tf_ohlcv_cache,
    fetch_geckoterminal_ohlcv,
    timeframe_seconds,
)
from .constants import NON_SOLANA_BASES
from .correlation import incremental_correlation
from .symbol_scoring import score_symbol
from .telemetry import telemetry
from .pair_cache import PAIR_FILE, load_liquid_map

CONFIG_PATH = Path(__file__).resolve().parents[1] / "config.yaml"
try:
    with open(CONFIG_PATH) as f:
        cfg = yaml.safe_load(f) or {}
except Exception:
    cfg = {}

# Semaphore guarding concurrent OHLCV requests
SEMA: asyncio.Semaphore | None = None
# Semaphore guarding concurrent ticker requests
TICKER_SEMA: asyncio.Semaphore | None = None
TICKER_DELAY = 0.0


def init_semaphore(limit: int | None = None) -> asyncio.Semaphore:
    """Initialize the global semaphore with ``limit`` permits."""

    global SEMA
    if limit is None:
        limit = 4
    try:
        val = int(limit)
        if val < 1:
            raise ValueError
    except (TypeError, ValueError):
        val = 4
    SEMA = asyncio.Semaphore(val)
    return SEMA


def init_ticker_semaphore(
    limit: int | None = None, delay_ms: int | float | None = None
) -> asyncio.Semaphore:
    """Initialize the ticker semaphore and delay."""

    global TICKER_SEMA, TICKER_DELAY
    if limit is None:
        limit = 20
    try:
        val = int(limit)
        if val < 1:
            raise ValueError
    except (TypeError, ValueError):
        val = 20
    TICKER_SEMA = asyncio.Semaphore(val)
    try:
        delay_val = float(delay_ms) if delay_ms is not None else 0.0
    except (TypeError, ValueError):
        delay_val = 0.0
    TICKER_DELAY = delay_val / 1000 if delay_val else 0.0
    return TICKER_SEMA


logger = setup_logger(__name__, LOG_DIR / "symbol_filter.log")

API_URL = "https://api.kraken.com/0/public"
DEFAULT_MIN_VOLUME_USD = 1000  # Lower from 50000 for testing/Solana volatility
DEFAULT_VOLUME_PERCENTILE = 10  # Lower from 30 to include more pairs
DEFAULT_CHANGE_PCT_PERCENTILE = 50

# Mapping of exchange specific symbols to standardized forms
_ALIASES = {"XBT": "BTC", "XBTUSDT": "BTC/USDT"}


def _norm_symbol(sym: str) -> str:
    """Return ``sym`` normalized for consistent lookups."""

    sym = sym.upper().replace("XBT", "BTC")
    if sym in _ALIASES:
        return _ALIASES[sym]
    if "/" not in sym and sym.endswith("USDT"):
        return sym[:-4] + "/USDT"
    return sym


# cache for ticker data when using watchTickers
ticker_cache: dict[str, dict] = {}
ticker_ts: dict[str, float] = {}
# track ticker fetch failures per symbol
ticker_failures: dict[str, dict] = {}

# default backoff settings for ticker retries
TICKER_BACKOFF_INITIAL = 2
TICKER_BACKOFF_MAX = 60

# Cache of recent liquidity metrics per symbol
liq_cache = TTLCache(maxsize=2000, ttl=900)

# Track pairs that returned an unsupported pair error when requesting tickers
unsupported_pairs: set[str] = set()


# tenacity wrapped helper for WebSocket ticker requests
@retry(
    wait=wait_exponential(multiplier=1, min=1, max=30),
    stop=stop_after_attempt(3),
    reraise=True,
    before=before_log(logger, logging.DEBUG),
    before_sleep=before_sleep_log(logger, logging.WARNING),
)
async def _watch_tickers_with_retry(exchange, symbols):
    """Call ``exchange.watch_tickers`` with retries."""

    return await exchange.watch_tickers(symbols)


async def has_enough_history(
    exchange,
    symbol: str,
    days: int = 30,
    timeframe: str = "1d",
    min_fraction: float = 0.5,
) -> bool:
    """Return ``True`` when ``symbol`` has at least ``days`` days of history.

    ``min_fraction`` specifies how much of ``days`` worth of candles are required
    for a symbol to pass.  This helps include recently listed tokens that have
    partial history available.
    """
    seconds = timeframe_seconds(exchange, timeframe)
    candles_needed = int((days * 86400) / seconds)
    try:
        async with SEMA:
            data = await fetch_ohlcv_async(
                exchange, symbol, timeframe=timeframe, limit=candles_needed
            )
    except Exception as exc:  # pragma: no cover - network
        logger.warning(
            "fetch_ohlcv failed for %s on %s for %d days: %s",
            symbol,
            timeframe,
            days,
            exc,
            exc_info=True,
        )
        return False
    if isinstance(data, Exception):  # pragma: no cover - network
        logger.warning(
            "fetch_ohlcv returned exception for %s on %s for %d days: %s",
            symbol,
            timeframe,
            days,
            data,
        )
        return False
    if not isinstance(data, list) or len(data) < candles_needed * min_fraction:
        return False
    return True


async def _fetch_ticker_async(
    pairs: Iterable[str], timeout: int = 10, exchange=None
) -> dict:
    """Return ticker data for ``pairs`` in batches of 20 using aiohttp.

    If ``exchange`` is provided each input symbol is converted to the
    exchange specific market id (via ``exchange.market_id``) before
    sending the request.  This ensures, for example, that Kraken receives
    ``XBTUSDT`` instead of ``BTCUSDT``.
    """

    mock = os.getenv("MOCK_KRAKEN_TICKER")
    if mock:
        return json.loads(mock)

    pairs_list = []
    for sym in pairs:
        if exchange is not None and hasattr(exchange, "market_id"):
            try:
                market_id = exchange.market_id(sym)
            except Exception:
                market_id = sym
        else:
            market_id = sym
        pairs_list.append(market_id.replace("/", ""))
    cfg_local = globals().get("cfg", {})
    rate_ms = cfg_local.get("ticker_rate_limit")
    if rate_ms is None:
        rate_ms = getattr(exchange, "rateLimit", 0) if exchange is not None else 0
    delay = rate_ms / 1000 if rate_ms else 0
    combined: dict = {"result": {}, "error": []}
    async with aiohttp.ClientSession() as session:

        async def fetch(url: str):
            async with TICKER_SEMA:
                resp = await session.get(url, timeout=timeout)
                if delay:
                    await asyncio.sleep(delay)
                return resp

        tasks = []
        chunks: list[list[str]] = []
        for i in range(0, len(pairs_list), 20):
            chunk = pairs_list[i : i + 20]
            chunks.append(chunk)
            url = f"{API_URL}/Ticker?pair={','.join(chunk)}"
            tasks.append(asyncio.create_task(fetch(url)))

        responses = await asyncio.gather(*tasks)
        for chunk, resp in zip(chunks, responses):
            resp.raise_for_status()
            data = await resp.json()
            errors = data.get("error", [])
            result = data.get("result")
            if errors and not result:
                for pair in chunk:
                    url = f"{API_URL}/Ticker?pair={pair}"
                    single = await fetch(url)
                    single.raise_for_status()
                    sdata = await single.json()
                    serrors = sdata.get("error", [])
                    sresult = sdata.get("result")
                    if sresult:
                        combined["result"].update(sresult)
                        combined["error"] += serrors
                    elif not any("Unknown asset pair" in e for e in serrors):
                        combined["error"] += serrors
                continue
            combined["error"] += errors
            if result:
                combined["result"].update(result)

    return combined


def _id_for_symbol(exchange, symbol: str) -> str:
    """Return Kraken pair id for ``symbol`` using ``exchange.market_id`` when available."""
    try:
        market_id = getattr(exchange, "market_id", None)
        if callable(market_id):
            return market_id(symbol)
    except Exception:  # pragma: no cover - best effort
        pass
    return symbol.replace("/", "")


USD_STABLES = {"USD", "USDT", "USDC"}


async def _parse_metrics(
    exchange, symbol: str, ticker: dict, allow_retry: bool = True
) -> tuple[float, float, float]:
    """Return volume USD, percent change and spread percentage using cache.

    ``allow_retry`` controls whether a zero or NaN volume triggers an
    additional ``fetch_ticker`` call to refresh the data.
    """

    if "c" in ticker and isinstance(ticker["c"], (list, tuple)):
        # Raw Kraken format
        last = float(ticker["c"][0])
        open_price = float(ticker.get("o", last))
        ask = float(ticker.get("a", [0])[0])
        bid = float(ticker.get("b", [0])[0])
        vwap = float(ticker.get("p", [last, last])[1])
        volume = float(ticker.get("v", [0, 0])[1])
        logger.debug("%s volume calc from vol=%s vwap=%s", symbol, volume, vwap)
        volume_usd = volume * vwap
    else:
        # CCXT normalized ticker
        last = float(ticker.get("last") or ticker.get("close") or 0.0)
        open_price = float(ticker.get("open", last))
        ask = float(ticker.get("ask", 0.0))
        bid = float(ticker.get("bid", 0.0))
        vwap = float(ticker.get("vwap", last))
        if ticker.get("quoteVolume") is not None:
            quote_vol = float(ticker.get("quoteVolume"))
            logger.debug("%s volume calc from quoteVolume=%s", symbol, quote_vol)
            volume_usd = quote_vol
        else:
            base_vol = float(ticker.get("baseVolume", 0.0))
            logger.debug(
                "%s volume calc from baseVolume=%s vwap=%s", symbol, base_vol, vwap
            )
            volume_usd = base_vol * vwap

    base, _, quote = symbol.partition("/")
    quote = quote.upper()
    if quote and quote not in USD_STABLES:
        price = None
        pair = ""
        for cur in USD_STABLES:
            pair = f"{quote}/{cur}"
            cached = ticker_cache.get(pair)
            if cached:
                if "c" in cached and isinstance(cached["c"], (list, tuple)):
                    price = float(cached["c"][0])
                else:
                    price = float(cached.get("last") or cached.get("close") or 0.0)
                break
        if price is None and hasattr(exchange, "fetch_ticker"):
            fetch = exchange.fetch_ticker
            for cur in USD_STABLES:
                pair = f"{quote}/{cur}"
                try:
                    if asyncio.iscoroutinefunction(fetch):
                        t = await fetch(pair)
                    else:
                        t = await asyncio.to_thread(fetch, pair)
                    if "c" in t and isinstance(t["c"], (list, tuple)):
                        price = float(t["c"][0])
                    else:
                        price = float(t.get("last") or t.get("close") or 0.0)
                    ticker_cache[pair] = t
                    break
                except Exception:
                    continue
        if price:
            logger.debug("%s quote conversion price=%s", symbol, price)
            volume_usd *= price

    if (not volume_usd) or np.isnan(volume_usd):
        logger.debug("%s zero/NaN volume from ticker %s", symbol, ticker)
        if allow_retry and hasattr(exchange, "fetch_ticker"):
            fetch = exchange.fetch_ticker
            try:
                if asyncio.iscoroutinefunction(fetch):
                    t = await fetch(symbol)
                else:
                    t = await asyncio.to_thread(fetch, symbol)
                logger.debug("%s fallback ticker %s", symbol, t)
                return await _parse_metrics(exchange, symbol, t.get("info", t), False)
            except Exception as exc:  # pragma: no cover - network
                logger.warning("fallback fetch_ticker failed for %s: %s", symbol, exc)

    change_pct = ((last - open_price) / open_price) * 100 if open_price else 0.0

    spread_pct = abs(ask - bid) / last * 100 if last else 0.0
    liq_cache[symbol] = (volume_usd, spread_pct, 1.0)

    cached_vol, cached_spread, _ = liq_cache[symbol]
    logger.info(
        "%s: vol=%.2f chg=%.2f%% spr=%.2f%%",
        symbol,
        cached_vol,
        change_pct,
        cached_spread,
    )
    return cached_vol, change_pct, cached_spread


async def _refresh_tickers(
    exchange,
    symbols: Iterable[str],
    config: dict | None = None,
) -> dict:
    """Return ticker data using WS/HTTP and fall back to per-symbol fetch."""

    start_time = time.perf_counter()

    symbols = list(symbols)
    symbols = [s for s in symbols if _norm_symbol(s) not in unsupported_pairs]
    symbols = [s for s in symbols if _norm_symbol(s) not in unsupported_pairs]
    cfg = config if config is not None else globals().get("cfg", {})
    sf = cfg.get("symbol_filter", {})
    init_ticker_semaphore(
        sf.get("max_concurrent_tickers", cfg.get("max_concurrent_tickers")),
        cfg.get("ticker_rate_limit"),
    )
    delay_ms = cfg.get("ticker_rate_limit")
    if delay_ms is None:
        delay_ms = getattr(exchange, "rateLimit", 0)
    delay = delay_ms / 1000 if delay_ms else 0
    attempts = int(sf.get("ticker_retry_attempts", 3))
    if attempts < 1:
        attempts = 1
    log_exc = sf.get("log_ticker_exceptions", False)

    backoff_initial = float(cfg.get("ticker_backoff_initial", TICKER_BACKOFF_INITIAL))
    backoff_max = float(cfg.get("ticker_backoff_max", TICKER_BACKOFF_MAX))

    now = time.time()
    batch = cfg.get("symbol_filter", {}).get("kraken_batch_size", 100)
    timeout = cfg.get("symbol_filter", {}).get("http_timeout", 10)
    symbols = list(symbols)
    filtered: list[str] = []
    for s in symbols:
        info = ticker_failures.get(s)
        if info and now - info["time"] < info["delay"]:
            remaining = max(info["delay"] - (now - info["time"]), 0)
            logger.debug(
                "Skipping %s due to previous ticker failure; %.2fs remaining",
                s,
                remaining,
            )
            continue
        filtered.append(s)
    symbols = filtered
    if not hasattr(exchange, "options"):
        exchange.options = {}
    markets = getattr(exchange, "markets", None)
    if markets is not None:
        if not markets and hasattr(exchange, "load_markets"):
            try:
                if asyncio.iscoroutinefunction(exchange.load_markets):
                    await exchange.load_markets()
                else:
                    await asyncio.to_thread(exchange.load_markets)
                markets = getattr(exchange, "markets", markets)
            except Exception as exc:  # pragma: no cover - best effort
                logger.warning("load_markets failed: %s", exc)
        missing = [s for s in symbols if s not in markets]
        if missing:
            logger.warning(
                "Skipping symbols not in exchange.markets: %s",
                ", ".join(missing),
            )
        symbols = [s for s in symbols if s in markets]
        inactive = [
            s
            for s in symbols
            if isinstance(markets.get(s), dict) and markets[s].get("active") is not True
        ]
        if inactive:
            logger.warning(
                "Skipping inactive symbols: %s",
                ", ".join(inactive),
            )
        symbols = [
            s
            for s in symbols
            if not isinstance(markets.get(s), dict) or markets[s].get("active") is True
        ]

    attempted_syms: set[str] = set()

    def record_results(res: dict):
        for sym in attempted_syms:
            if sym in res and res[sym]:
                ticker_failures.pop(sym, None)
            else:
                info = ticker_failures.get(sym)
                delay = backoff_initial
                count = 1
                if info is not None:
                    delay = min(info["delay"] * 2, backoff_max)
                    count = info.get("count", 0) + 1
                ticker_failures[sym] = {"time": now, "delay": delay, "count": count}

    try_ws = getattr(getattr(exchange, "has", {}), "get", lambda _k: False)(
        "watchTickers"
    ) and getattr(exchange, "options", {}).get("ws_scan", True)
    ws_failures = int(getattr(exchange, "options", {}).get("ws_failures", 0))
    ws_limit = int(cfg.get("ws_failures_before_disable", 3))
    try_http = True
    data: dict = {}

    if try_ws:
        to_fetch = [
            s for s in symbols if now - ticker_ts.get(s, 0) > 5 or s not in ticker_cache
        ]
        if to_fetch:
            attempted_syms.update(to_fetch)
            if ws_failures:
                await asyncio.sleep(min(2 ** (ws_failures - 1), 30))
            ws_batch = int(cfg.get("ws_ticker_batch_size", 100) or 100)
            try:
                data = {}
                i = 0
                while i < len(to_fetch):
                    chunk = to_fetch[i : i + ws_batch]
                    try:
                        async with TICKER_SEMA:
                            chunk_data = await _watch_tickers_with_retry(exchange, chunk)
                            if delay:
                                await asyncio.sleep(delay)
                        data.update(chunk_data)
                        i += ws_batch
                    except Exception as exc:  # pragma: no cover - network
                        if isinstance(exc, ccxt.ExchangeError):
                            m = re.search(r"Currency pair not supported[:\s]*([^\s]+)", str(exc))
                            if m:
                                bad = _norm_symbol(m.group(1))
                                if any(_norm_symbol(s) == bad for s in chunk):
                                    unsupported_pairs.add(bad)
                                    attempted_syms.discard(bad)
                                    symbols = [s for s in symbols if _norm_symbol(s) != bad]
                                    to_fetch = [s for s in to_fetch if _norm_symbol(s) != bad]
                                    logger.warning("Dropping unsupported pair %s", bad)
                                    continue  # retry this chunk without the bad pair
                                else:
                                    raise
                        raise
                opts = getattr(exchange, "options", None)
                if opts is not None:
                    opts["ws_failures"] = 0
            except Exception as exc:  # pragma: no cover - network
                logger.warning(
                    "watch_tickers failed: %s \u2013 falling back to HTTP. Consider setting exchange.options.ws_scan to False if this continues.",
                    exc,
                    exc_info=log_exc,
                )
<<<<<<< HEAD
=======
                if isinstance(exc, ccxt.ExchangeError):
                    m = re.search(
                        r"Currency pair not supported[:\s]*([^\s]+)", str(exc)
                    )
                    if m:
                        bad = _norm_symbol(m.group(1))
                        unsupported_pairs.add(bad)
                        symbols = [s for s in symbols if _norm_symbol(s) != bad]
                        to_fetch = [s for s in to_fetch if _norm_symbol(s) != bad]
                        logger.warning("Dropping unsupported pair %s", bad)
>>>>>>> 7fe89455
                telemetry.inc("scan.api_errors")
                opts = getattr(exchange, "options", None)
                if opts is not None:
                    failures = opts.get("ws_failures", 0) + 1
                    opts["ws_failures"] = failures
                    if failures >= ws_limit:
                        if opts.get("ws_scan", True):
                            logger.warning(
                                "Disabling WebSocket scanning after %d errors",
                                failures,
                            )
                        opts["ws_scan"] = False
                telemetry.inc("scan.ws_errors")
                attempted_syms.clear()
                try_ws = False
                try_http = True
        for sym, ticker in data.items():
            if sym not in symbols:
                continue
            ticker_cache[sym] = ticker.get("info", ticker)
            ticker_ts[sym] = now
        result = {s: ticker_cache[s] for s in symbols if s in ticker_cache}
        if result:
            record_results(result)
            return {s: t.get("info", t) for s, t in result.items()}

    if try_http:
        if getattr(getattr(exchange, "has", {}), "get", lambda _k: False)(
            "fetchTickers"
        ):
            data = {}
            attempted_syms.update(symbols)
            symbols_list = list(symbols)
            for i in range(0, len(symbols_list), batch):
                chunk = symbols_list[i : i + batch]
                chunk_data: dict | None = None
                for attempt in range(3):
                    try:
                        fetcher = getattr(exchange, "fetch_tickers", None)
                        if asyncio.iscoroutinefunction(fetcher):
                            async with TICKER_SEMA:
                                fetched = await fetcher(chunk)
                                if delay:
                                    await asyncio.sleep(delay)
                        else:
                            async with TICKER_SEMA:
                                fetched = await asyncio.to_thread(fetcher, chunk)
                                if delay:
                                    await asyncio.sleep(delay)
                        chunk_data = {s: t.get("info", t) for s, t in fetched.items()}
                        break
                    except ccxt.BadSymbol as exc:  # pragma: no cover - network
                        logger.warning(
                            "fetch_tickers BadSymbol for %s: %s",
                            ", ".join(chunk),
                            exc,
                        )
                        telemetry.inc("scan.api_errors")
                        chunk_pairs = [_id_for_symbol(exchange, s) for s in chunk]
                        try:
                            async with TICKER_SEMA:
                                resp = await _fetch_ticker_async(
                                    chunk_pairs, timeout=timeout, exchange=exchange
                                )
                                if delay:
                                    await asyncio.sleep(delay)
                        except TypeError:
                            async with TICKER_SEMA:
                                resp = await _fetch_ticker_async(
                                    chunk_pairs, exchange=exchange
                                )
                                if delay:
                                    await asyncio.sleep(delay)
                        raw = resp.get("result", {})
                        chunk_data = {}
                        if len(raw) == len(chunk):
                            for sym, (_, ticker) in zip(chunk, raw.items()):
                                if ticker:
                                    chunk_data[sym] = ticker
                        else:
                            extra = iter(raw.values())
                            for sym, pair in zip(chunk, chunk_pairs):
                                ticker = raw.get(pair) or raw.get(pair.upper())
                                if ticker is None:
                                    pu = pair.upper()
                                    for k, v in raw.items():
                                        if pu in k.upper():
                                            ticker = v
                                            break
                                if ticker is None:
                                    ticker = next(extra, None)
                                if ticker:
                                    chunk_data[sym] = ticker
                        break
                    except (
                        ccxt.ExchangeError,
                        ccxt.NetworkError,
                    ) as exc:  # pragma: no cover - network
                        if (
                            getattr(exc, "http_status", None) in (520, 522)
                            and attempt < 2
                        ):
                            await asyncio.sleep(2**attempt)
                            continue
                        logger.warning(
                            "fetch_tickers failed: %s \u2013 falling back to Kraken REST /Ticker",
                            exc,
                            exc_info=True,
                        )
                        telemetry.inc("scan.api_errors")
                        chunk_data = None
                        break
                    except Exception as exc:  # pragma: no cover - network
                        logger.warning(
                            "fetch_tickers failed: %s \u2013 falling back to Kraken REST /Ticker",
                            exc,
                            exc_info=True,
                        )
                        telemetry.inc("scan.api_errors")
                        chunk_data = None
                        break
                if chunk_data is None:
                    for attempt in range(attempts):
                        try:
                            fetcher = getattr(exchange, "fetch_tickers", None)
                            if asyncio.iscoroutinefunction(fetcher):
                                async with TICKER_SEMA:
                                    fetched = await fetcher(list(symbols))
                                    if delay:
                                        await asyncio.sleep(delay)
                            else:
                                async with TICKER_SEMA:
                                    fetched = await asyncio.to_thread(
                                        fetcher, list(symbols)
                                    )
                                    if delay:
                                        await asyncio.sleep(delay)
                            data = {s: t.get("info", t) for s, t in fetched.items()}
                            break
                        except ccxt.BadSymbol as exc:  # pragma: no cover - network
                            logger.warning(
                                "fetch_tickers BadSymbol for %s: %s",
                                ", ".join(symbols),
                                exc,
                            )
                            telemetry.inc("scan.api_errors")
                            data = None
                            break
                        except (
                            ccxt.ExchangeError,
                            ccxt.NetworkError,
                        ) as exc:  # pragma: no cover - network
                            if (
                                getattr(exc, "http_status", None) in (520, 522)
                                and attempt < 2
                            ):
                                await asyncio.sleep(2**attempt)
                        except (
                            ccxt.ExchangeError,
                            ccxt.NetworkError,
                        ) as exc:  # pragma: no cover - network
                            if (
                                getattr(exc, "http_status", None) in (520, 522)
                                and attempt < attempts - 1
                            ):
                                await asyncio.sleep(2**attempt)
                                continue
                            logger.warning(
                                "fetch_tickers failed: %s \u2013 falling back to Kraken REST /Ticker",
                                exc,
                                exc_info=log_exc,
                            )
                            telemetry.inc("scan.api_errors")
                            data = {}
                            break
                        except Exception as exc:  # pragma: no cover - network
                            logger.warning(
                                "fetch_tickers failed: %s \u2013 falling back to Kraken REST /Ticker",
                                exc,
                                exc_info=log_exc,
                            )
                            telemetry.inc("scan.api_errors")
                            data = {}
                            break
                    else:
                        data = {}
                else:
                    data.update(chunk_data)

            if not data:
                try:
                    pairs = [_id_for_symbol(exchange, s) for s in symbols]

                    try:
                        async with TICKER_SEMA:
                            resp = await _fetch_ticker_async(pairs, timeout=timeout)
                            if delay:
                                await asyncio.sleep(delay)
                    except TypeError:
                        async with TICKER_SEMA:
                            resp = await _fetch_ticker_async(pairs)
                            if delay:
                                await asyncio.sleep(delay)
                    raw = resp.get("result", {})
                    if resp.get("error"):
                        logger.warning(
                            "Ticker API errors for %s: %s",
                            ", ".join(pairs),
                            "; ".join(resp["error"]),
                        )
                        try:
                            async with TICKER_SEMA:
                                raw = (
                                    await _fetch_ticker_async(
                                        symbols, timeout=timeout, exchange=exchange
                                    )
                                ).get("result", {})
                                if delay:
                                    await asyncio.sleep(delay)
                        except TypeError:
                            async with TICKER_SEMA:
                                raw = (
                                    await _fetch_ticker_async(
                                        symbols, exchange=exchange
                                    )
                                ).get("result", {})
                                if delay:
                                    await asyncio.sleep(delay)
                    data = {}
                    if len(raw) == len(symbols):
                        for sym, (_, ticker) in zip(symbols, raw.items()):
                            if ticker:
                                data[sym] = ticker
                            else:
                                logger.warning("Empty ticker result for %s", sym)
                    else:
                        extra = iter(raw.values())
                        for sym, pair in zip(symbols, pairs):
                            ticker = raw.get(pair) or raw.get(pair.upper())
                            if ticker is None:
                                pu = pair.upper()
                                for k, v in raw.items():
                                    if pu in k.upper():
                                        ticker = v
                                        break
                            if ticker is None:
                                ticker = next(extra, None)
                            if ticker:
                                data[sym] = ticker
                            else:
                                logger.warning("Empty ticker result for %s", sym)
                except Exception:  # pragma: no cover - network
                    telemetry.inc("scan.api_errors")
                    data = {}
        else:
            try:
                pairs = [_id_for_symbol(exchange, s) for s in symbols]

                try:
                    async with TICKER_SEMA:
                        resp = await _fetch_ticker_async(pairs, timeout=timeout)
                        if delay:
                            await asyncio.sleep(delay)
                except TypeError:
                    async with TICKER_SEMA:
                        resp = await _fetch_ticker_async(pairs)
                        if delay:
                            await asyncio.sleep(delay)
                raw = resp.get("result", {})
                if resp.get("error"):
                    logger.warning(
                        "Ticker API errors for %s: %s",
                        ", ".join(pairs),
                        "; ".join(resp["error"]),
                    )
                    try:
                        async with TICKER_SEMA:
                            raw = (
                                await _fetch_ticker_async(
                                    symbols, timeout=timeout, exchange=exchange
                                )
                            ).get("result", {})
                            if delay:
                                await asyncio.sleep(delay)
                    except TypeError:
                        async with TICKER_SEMA:
                            raw = (
                                await _fetch_ticker_async(symbols, exchange=exchange)
                            ).get("result", {})
                            if delay:
                                await asyncio.sleep(delay)
                data = {}
                if len(raw) == len(symbols):
                    for sym, (_, ticker) in zip(symbols, raw.items()):
                        if ticker:
                            data[sym] = ticker
                        else:
                            logger.warning("Empty ticker result for %s", sym)
                else:
                    extra = iter(raw.values())
                    for sym, pair in zip(symbols, pairs):
                        ticker = raw.get(pair) or raw.get(pair.upper())
                        if ticker is None:
                            pu = pair.upper()
                            for k, v in raw.items():
                                if pu in k.upper():
                                    ticker = v
                                    break
                        if ticker is None:
                            ticker = next(extra, None)
                        if ticker:
                            data[sym] = ticker
                        else:
                            logger.warning("Empty ticker result for %s", sym)
            except Exception:  # pragma: no cover - network
                telemetry.inc("scan.api_errors")
                data = {}

        if data:
            for sym, ticker in data.items():
                if sym not in symbols:
                    continue
                if not ticker:
                    logger.warning("Empty ticker result for %s", sym)
                    continue
                ticker_cache[sym] = ticker.get("info", ticker)
                ticker_ts[sym] = now
            record_results({s: t for s, t in data.items() if s in symbols})
            return {s: t.get("info", t) for s, t in data.items() if s in symbols and t}

    result: dict[str, dict] = {}
    if getattr(getattr(exchange, "has", {}), "get", lambda _k: False)("fetchTicker"):
        attempted_syms.update(symbols)
        for sym in symbols:
            try:
                fetcher = getattr(exchange, "fetch_ticker", None)
                if asyncio.iscoroutinefunction(fetcher):
                    async with TICKER_SEMA:
                        ticker = await fetcher(sym)
                        if delay:
                            await asyncio.sleep(delay)
                else:
                    async with TICKER_SEMA:
                        ticker = await asyncio.to_thread(fetcher, sym)
                        if delay:
                            await asyncio.sleep(delay)
                if ticker:
                    result[sym] = ticker.get("info", ticker)
                else:
                    logger.warning("Empty ticker result for %s", sym)
            except ccxt.BadSymbol as exc:  # pragma: no cover - network
                logger.warning("fetch_ticker BadSymbol for %s: %s", sym, exc)
                telemetry.inc("scan.api_errors")
            except Exception as exc:  # pragma: no cover - network
                logger.warning(
                    "fetch_ticker failed for %s: %s", sym, exc, exc_info=True
                )
                logger.warning(
                    "fetch_ticker failed for %s: %s", sym, exc, exc_info=log_exc
                )
                telemetry.inc("scan.api_errors")
    if result:
        for sym, ticker in result.items():
            if sym not in symbols:
                continue
            if not ticker:
                logger.warning("Empty ticker result for %s", sym)
                continue
            ticker_cache[sym] = ticker
            ticker_ts[sym] = now
    record_results(result)
    elapsed = time.perf_counter() - start_time
    logger.debug(
        "_refresh_tickers fetched %d tickers in %.2fs",
        len(symbols),
        elapsed,
    )
    return result


def _history_in_cache(df: pd.DataFrame | None, days: int, seconds: int) -> bool:
    """Return ``True`` when ``df`` has at least ``days`` days of candles."""
    if df is None or df.empty:
        return False
    candles_needed = int((days * 86400) / seconds)
    return len(df) >= candles_needed


async def _bounded_score(
    exchange,
    symbol: str,
    volume_usd: float,
    change_pct: float,
    spread_pct: float,
    liquidity_score: float,
    cfg: dict,
    df: pd.DataFrame | None = None,
) -> tuple[str, float]:
    """Return ``(symbol, score)`` for ``symbol`` using the global semaphore.

    ``df`` provides recent OHLCV data for ``symbol``.  When supplied it is
    forwarded to :func:`score_symbol` so the raw score can be normalized by the
    symbol's volatility.  Passing ``None`` disables this normalization.
    """

    async with SEMA:
        score = await score_symbol(
            exchange,
            symbol,
            volume_usd,
            change_pct,
            spread_pct,
            liquidity_score,
            cfg,
            df,
        )
    return symbol, score


async def filter_symbols(
    exchange,
    symbols: Iterable[str],
    config: dict | None = None,
    df_cache: Dict[str, pd.DataFrame] | None = None,
) -> tuple[List[tuple[str, float]], List[tuple[str, float]]]:
    """Return CEX symbols and onchain symbols with basic scoring."""

    start_time = time.perf_counter()

    cfg = config or {}
    sf = cfg.get("symbol_filter", {})
    init_semaphore(sf.get("max_concurrent_ohlcv", cfg.get("max_concurrent_ohlcv", 4)))
    init_ticker_semaphore(
        sf.get("max_concurrent_tickers", cfg.get("max_concurrent_tickers")),
        cfg.get("ticker_rate_limit"),
    )
    min_volume = sf.get("min_volume_usd", DEFAULT_MIN_VOLUME_USD)
    vol_pct = sf.get("volume_percentile", DEFAULT_VOLUME_PERCENTILE)
    max_spread = sf.get("max_spread_pct", 1.0)
    pct = sf.get("change_pct_percentile", DEFAULT_CHANGE_PCT_PERCENTILE)
    cache_map = load_liquid_map()
    vol_mult_default = 1 if cache_map is None else 2
    vol_mult = sf.get("uncached_volume_multiplier", vol_mult_default)
    min_age = cfg.get("min_symbol_age_days", 0)
    min_score = float(cfg.get("min_symbol_score", 0.0))
    cache_changed = False

    symbols = list(symbols)
    cex_syms = [s for s in symbols if not str(s).upper().endswith("/USDC")]
    onchain_syms = [s for s in symbols if str(s).upper().endswith("/USDC")]

    telemetry.inc("scan.symbols_considered", len(symbols))
    skipped = 0

    cached_data: dict[str, tuple[float, float, float]] = {}
    for sym in cex_syms:
        if sym in liq_cache:
            cached_data[sym] = liq_cache[sym]

    try:
        data = await _refresh_tickers(exchange, cex_syms, cfg)
    except Exception:
        raise

    # map of ids returned by Kraken to human readable symbols
    id_map: dict[str, str] = {}
    request_map = {_norm_symbol(s.replace("/", "")): _norm_symbol(s) for s in cex_syms}

    if hasattr(exchange, "markets_by_id"):
        if not exchange.markets_by_id and hasattr(exchange, "load_markets"):
            try:
                exchange.load_markets()
            except Exception as exc:  # pragma: no cover - best effort
                logger.warning("load_markets failed: %s", exc)
        for k, v in exchange.markets_by_id.items():
            if isinstance(v, dict):
                symbol = _norm_symbol(v.get("symbol", k))
                id_map[k] = symbol
                alt = (
                    v.get("altname")
                    or v.get("wsname")
                    or v.get("info", {}).get("altname")
                    or v.get("info", {}).get("wsname")
                )
                if alt:
                    alt_id = alt.replace("/", "").upper()
                    id_map[alt] = symbol
                    id_map[alt_id] = symbol
                    if len(alt_id) in (6, 7):
                        id_map.setdefault(
                            _norm_symbol(f"{alt_id[:-3]}/{alt_id[-3:]}"), symbol
                        )
                    elif len(alt_id) == 8 and alt_id[0] in "XZ" and alt_id[4] in "XZ":
                        id_map.setdefault(
                            _norm_symbol(f"{alt_id[1:4]}/{alt_id[5:]}"), symbol
                        )
            elif isinstance(v, list) and v and isinstance(v[0], dict):
                id_map[k] = _norm_symbol(v[0].get("symbol", k))
            else:
                id_map[k] = _norm_symbol(v if isinstance(v, str) else k)

    for req_id, sym in request_map.items():
        id_map.setdefault(req_id, sym)

    metrics: List[tuple[str, float, float, float]] = []

    raw: List[tuple[str, float, float, float]] = []
    volumes: List[float] = []
    seen: set[str] = set()
    for pair_id, ticker in data.items():
        symbol = id_map.get(pair_id) or id_map.get(pair_id.upper())
        norm = pair_id.upper()
        if not symbol:
            if norm.startswith("X"):
                norm = norm[1:]
            norm = norm.replace("ZUSD", "USD").replace("ZUSDT", "USDT")
            norm = _norm_symbol(norm)
            symbol = id_map.get(norm)
        if not symbol and "/" in pair_id:
            symbol = _norm_symbol(pair_id)
        if not symbol:
            symbol = request_map.get(norm)
        if not symbol:
            for req_id, sym in request_map.items():
                if norm.endswith(req_id):
                    symbol = sym
                    break
        if not symbol:
            logger.warning("Unable to map ticker id %s to requested symbol", pair_id)
            continue

        vol_usd, change_pct, spread_pct = await _parse_metrics(exchange, symbol, ticker)
        logger.debug(
            "Ticker %s volume %.2f USD change %.2f%% spread %.2f%%",
            symbol,
            vol_usd,
            change_pct,
            spread_pct,
        )
        seen.add(symbol)
        local_min_volume = min_volume * 0.5 if symbol.endswith("/USDC") else min_volume
        if vol_usd < local_min_volume:
            logger.warning(
                "Skipping %s due to low ticker volume %.2f < %.2f",
                symbol,
                vol_usd,
                local_min_volume,
            )
            skipped += 1
            continue
        if cache_map and vol_usd < local_min_volume * vol_mult:
            skipped += 1
            continue
        if vol_usd >= local_min_volume and spread_pct <= max_spread:
            metrics.append((symbol, vol_usd, change_pct, spread_pct))
            if cache_map is not None and symbol not in cache_map:
                cache_map[symbol] = time.time()
                cache_changed = True
        if vol_usd >= local_min_volume:
            volumes.append(vol_usd)
            raw.append((symbol, vol_usd, change_pct, spread_pct))

    for sym in cex_syms:
        norm_sym = _norm_symbol(sym)
        if norm_sym in seen:
            continue
        cached = cached_data.get(sym) or cached_data.get(norm_sym)
        if cached is None:
            logger.warning(
                "No ticker data returned for %s; skipping",
                sym,
            )
            skipped += 1
            continue
        vol_usd, spread_pct, _ = cached
        seen.add(norm_sym)
        local_min_volume = (
            min_volume * 0.5 if norm_sym.endswith("/USDC") else min_volume
        )
        if cache_map and vol_usd < local_min_volume * vol_mult:
            skipped += 1
            continue
        if vol_usd >= local_min_volume and spread_pct <= max_spread:
            metrics.append((norm_sym, vol_usd, 0.0, spread_pct))
            if cache_map is not None and norm_sym not in cache_map:
                cache_map[norm_sym] = time.time()
                cache_changed = True
        if vol_usd >= local_min_volume:
            volumes.append(vol_usd)
            raw.append((norm_sym, vol_usd, 0.0, spread_pct))

    vol_cut = np.percentile(volumes, vol_pct) if volumes else 0

    metrics: List[tuple[str, float, float, float]] = []
    for sym, vol_usd, change_pct, spread_pct in raw:
        if vol_usd >= vol_cut and spread_pct <= max_spread:
            metrics.append((sym, vol_usd, change_pct, spread_pct))
        else:
            skipped += 1

    candidates = [m[0] for m in metrics if m[1] >= vol_cut]
    if candidates:
        if df_cache is None:
            df_cache = {}
        ohlcv_bs = cfg.get("ohlcv_batch_size")
        if ohlcv_bs is None:
            ohlcv_bs = sf.get("ohlcv_batch_size")
        df_cache = await update_multi_tf_ohlcv_cache(
            exchange,
            (
                {"1h": df_cache}
                if isinstance(df_cache, dict) and "1h" not in df_cache
                else df_cache
            ),
            candidates,
            {
                "timeframes": ["1h", "4h", "1d"],
                "ohlcv_batch_size": ohlcv_bs,
            },
            limit=int(sf.get("initial_history_candles", 300)),
            max_concurrent=min(10, len(candidates)),
            batch_size=ohlcv_bs,
        )
        if "1h" in df_cache:
            df_cache = df_cache.get("1h", {})

    if metrics and pct:
        threshold = np.percentile([abs(m[2]) for m in metrics], pct)
        metrics = [m for m in metrics if abs(m[2]) >= threshold]

    liq_scores: Dict[str, float] = {}
    if metrics:
        denom = float(cfg.get("trade_size_pct", 0.1)) * float(cfg.get("balance", 1))
        if denom <= 0:
            denom = 1.0

        async def _fetch_liq(sym: str) -> tuple[str, float]:
            base, _, quote = sym.partition("/")
            is_solana = quote.upper() == "USDC" and base.upper() not in NON_SOLANA_BASES
            if not is_solana:
                return sym, 0.0
            try:
                _, _, reserve = await fetch_geckoterminal_ohlcv(sym, limit=1)
                return sym, reserve / denom
            except Exception:
                return sym, 0.0

        liq_results = await asyncio.gather(
            *[_fetch_liq(sym) for sym, *_ in metrics if sym.upper().endswith("/USDC")]
        )
        liq_scores = {s: sc for s, sc in liq_results}

    scored: List[tuple[str, float]] = []
    if metrics:
        results = await asyncio.gather(
            *[
                _bounded_score(
                    exchange,
                    sym,
                    vol,
                    chg,
                    spr,
                    liq_scores.get(sym, 1.0),
                    cfg,
                    df_cache.get(sym) if df_cache else None,
                )
                for sym, vol, chg, spr in metrics
            ]
        )
        for sym, score in results:
            if score >= min_score:
                scored.append((sym, score))
            else:
                skipped += 1
    scored.sort(key=lambda x: x[1], reverse=True)

    corr_map: Dict[tuple[str, str], float] = {}
    if df_cache:
        # only compute correlations for the top N scoring symbols
        max_pairs = sf.get("correlation_max_pairs")
        if max_pairs:
            top = [s for s, _ in scored[:max_pairs]]
        else:
            top = [s for s, _ in scored]
        subset = {s: df_cache.get(s) for s in top}
        window = sf.get("correlation_window", 30)
        have_history = all(
            isinstance(df, pd.DataFrame) and len(df) >= window for df in subset.values()
        )
        if have_history:
            corr_map = incremental_correlation(subset, window=window)
        else:
            corr_map = {}

    seconds = timeframe_seconds(exchange, "1h") if min_age > 0 else 0
    if min_age > 0:
        missing = [
            s
            for s, _ in scored
            if not _history_in_cache(
                df_cache.get(s) if df_cache else None, min_age, seconds
            )
        ]
        if missing:
            if df_cache is None:
                df_cache = {}
            history_ok = await asyncio.gather(
                *[has_enough_history(exchange, s, min_age, "1h") for s in missing]
            )
            candles_needed = int((min_age * 86400) / seconds)
            for sym, ok in zip(missing, history_ok):
                if ok:
                    df_cache[sym] = pd.DataFrame({"close": [0] * candles_needed})
            missing = [s for s, ok in zip(missing, history_ok) if not ok]
            if missing:
                df_cache = await update_ohlcv_cache(
                    exchange,
                    df_cache,
                    missing,
                    timeframe="1h",
                    limit=int((min_age * 86400) / seconds),
                    max_concurrent=len(missing),
                    config=cfg,
                )

    result: List[tuple[str, float]] = []
    for sym, score in scored:
        if min_age > 0 and not _history_in_cache(
            df_cache.get(sym) if df_cache else None, min_age, seconds
        ):
            logger.debug("Skipping %s due to insufficient history", sym)
            skipped += 1
            continue
        keep = True
        if df_cache:
            for kept, _ in result:
                corr = corr_map.get((sym, kept)) or corr_map.get((kept, sym))
                if corr is not None and corr >= 0.95:
                    keep = False
                    break
        if keep:
            logger.info("Selected %s with score %.2f", sym, score)
            result.append((sym, score))
        else:
            skipped += 1

    telemetry.inc("scan.symbols_skipped", skipped)
    if cache_changed and cache_map is not None:
        try:
            Path(PAIR_FILE).parent.mkdir(parents=True, exist_ok=True)
            with open(PAIR_FILE, "w") as f:
                json.dump(cache_map, f, indent=2)
        except Exception as exc:  # pragma: no cover - best effort
            logger.warning("Failed to update %s: %s", PAIR_FILE, exc)

    from crypto_bot.utils.token_registry import (
        TOKEN_MINTS,
        get_mint_from_gecko,
        fetch_from_helius,
    )

    resolved_onchain: List[tuple[str, float]] = []
    onchain_min_volume = cfg.get("onchain_min_volume_usd", 10_000_000)
    for sym in onchain_syms:
        base, _, quote = sym.partition("/")
        is_solana = quote.upper() == "USDC" and base.upper() not in NON_SOLANA_BASES
        if not is_solana:
            continue
        base = base.upper()
        mint = TOKEN_MINTS.get(base)
        if not mint:
            logger.debug("No mint for %s; attempting lookup", sym)
            mint = await get_mint_from_gecko(base)
            if not mint:
                helius = await fetch_from_helius([base])
                mint = helius.get(base.upper()) if helius else None
            if mint:
                TOKEN_MINTS[base] = mint
            else:
                logger.warning(
                    "Mint lookup failed for %s - consider adding to TOKEN_MINTS or NON_SOLANA_BASES",
                    sym,
                )
                continue
        logger.info("Resolved %s to mint %s for onchain", sym, mint)
        try:
            _, vol, _ = await fetch_geckoterminal_ohlcv(sym, limit=1)
            if vol < onchain_min_volume:
                logger.info(
                    "Skipping %s due to low volume %.2f USD (min %.2f)",
                    sym,
                    vol,
                    onchain_min_volume,
                )
                continue
            score = vol / float(onchain_min_volume)
            resolved_onchain.append((sym, score))
        except Exception:  # pragma: no cover - network
            logger.warning("Gecko fetch failed for %s; skipping", sym)

    elapsed = time.perf_counter() - start_time
    logger.debug(
        "filter_symbols processed %d symbols in %.2fs",
        len(symbols),
        elapsed,
    )
    return (
        sorted(result, key=lambda x: x[1], reverse=True),
        sorted(resolved_onchain, key=lambda x: x[1], reverse=True),
    )<|MERGE_RESOLUTION|>--- conflicted
+++ resolved
@@ -532,8 +532,6 @@
                     exc,
                     exc_info=log_exc,
                 )
-<<<<<<< HEAD
-=======
                 if isinstance(exc, ccxt.ExchangeError):
                     m = re.search(
                         r"Currency pair not supported[:\s]*([^\s]+)", str(exc)
@@ -544,7 +542,6 @@
                         symbols = [s for s in symbols if _norm_symbol(s) != bad]
                         to_fetch = [s for s in to_fetch if _norm_symbol(s) != bad]
                         logger.warning("Dropping unsupported pair %s", bad)
->>>>>>> 7fe89455
                 telemetry.inc("scan.api_errors")
                 opts = getattr(exchange, "options", None)
                 if opts is not None:
