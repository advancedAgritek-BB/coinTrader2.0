--- conflicted
+++ resolved
@@ -142,11 +142,8 @@
             else:
                 id_map[k] = v if isinstance(v, str) else k
 
-<<<<<<< HEAD
     metrics: List[tuple[str, float, float, float]] = []
-=======
     allowed: List[tuple[str, float]] = []
->>>>>>> 24101bf3
     for pair_id, ticker in data.items():
         symbol = id_map.get(pair_id)
         if not symbol:
