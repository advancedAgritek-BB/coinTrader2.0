import os
import json
from typing import Iterable, List

import requests

from .logger import setup_logger

logger = setup_logger(__name__, "crypto_bot/logs/symbol_filter.log")

API_URL = "https://api.kraken.com/0/public"


def _fetch_ticker(pairs: Iterable[str]) -> dict:
    """Return ticker data for comma separated ``pairs``."""
    mock = os.getenv("MOCK_KRAKEN_TICKER")
    if mock:
        return json.loads(mock)
    url = f"{API_URL}/Ticker?pair={','.join(pairs)}"
    resp = requests.get(url, timeout=10)
    resp.raise_for_status()
    return resp.json()


def _parse_metrics(ticker: dict) -> tuple[float, float, float]:
    """Return volume in USD, percent change and bid/ask spread from ``ticker``."""
    last = float(ticker["c"][0])
    open_price = float(ticker.get("o", last))
    volume = float(ticker["v"][1])
    vwap = float(ticker["p"][1])
    ask = float(ticker["a"][0])
    bid = float(ticker["b"][0])

    volume_usd = volume * vwap
    change_pct = ((last - open_price) / open_price) * 100 if open_price else 0.0
    spread = abs(ask - bid) / last * 100 if last else 0.0
    return volume_usd, change_pct, spread


def filter_symbols(exchange, symbols: Iterable[str]) -> List[str]:
    """Return subset of ``symbols`` passing liquidity and volatility checks."""
    pairs = [s.replace("/", "") for s in symbols]
    data = _fetch_ticker(pairs).get("result", {})
    id_map = {}
    if hasattr(exchange, "markets_by_id"):
<<<<<<< HEAD
        for k, v in exchange.markets_by_id.items():
            if isinstance(v, dict):
                id_map[k] = v.get("symbol", k)
            elif isinstance(v, list) and v and isinstance(v[0], dict):
                # some ccxt exchanges return a list with market info
                id_map[k] = v[0].get("symbol", k)
            else:
                id_map[k] = k
=======
        if not exchange.markets_by_id and hasattr(exchange, "load_markets"):
            try:
                exchange.load_markets()
            except Exception as exc:  # pragma: no cover - best effort
                logger.warning("load_markets failed: %s", exc)
        id_map = {
            k: v.get("symbol", k) if isinstance(v, dict) else k
            for k, v in exchange.markets_by_id.items()
        }
>>>>>>> ce5298ae
    allowed: List[str] = []
    for pair_id, ticker in data.items():
        symbol = id_map.get(pair_id)
        if not symbol:
            # fallback match by stripped pair
            for sym in symbols:
                if pair_id.upper() == sym.replace("/", "").upper():
                    symbol = sym
                    break
        if not symbol:
            continue
        vol_usd, change_pct, spread = _parse_metrics(ticker)
        logger.info(
            "Ticker %s volume %.2f USD change %.2f%% spread %.2f%%",
            symbol,
            vol_usd,
            change_pct,
            spread,
        )
        if vol_usd > 50000 and abs(change_pct) > 1:
            allowed.append(symbol)
    return allowed<|MERGE_RESOLUTION|>--- conflicted
+++ resolved
@@ -43,7 +43,6 @@
     data = _fetch_ticker(pairs).get("result", {})
     id_map = {}
     if hasattr(exchange, "markets_by_id"):
-<<<<<<< HEAD
         for k, v in exchange.markets_by_id.items():
             if isinstance(v, dict):
                 id_map[k] = v.get("symbol", k)
@@ -52,7 +51,6 @@
                 id_map[k] = v[0].get("symbol", k)
             else:
                 id_map[k] = k
-=======
         if not exchange.markets_by_id and hasattr(exchange, "load_markets"):
             try:
                 exchange.load_markets()
@@ -62,7 +60,6 @@
             k: v.get("symbol", k) if isinstance(v, dict) else k
             for k, v in exchange.markets_by_id.items()
         }
->>>>>>> ce5298ae
     allowed: List[str] = []
     for pair_id, ticker in data.items():
         symbol = id_map.get(pair_id)
