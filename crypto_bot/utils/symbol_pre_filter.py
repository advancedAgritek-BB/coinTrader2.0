import os
import json
import asyncio
from typing import Iterable, List

import aiohttp

from .logger import setup_logger
from .market_loader import fetch_ohlcv_async

logger = setup_logger(__name__, "crypto_bot/logs/symbol_filter.log")

API_URL = "https://api.kraken.com/0/public"
DEFAULT_MIN_VOLUME_USD = 50000


async def _fetch_ticker_async(pairs: Iterable[str]) -> dict:
    """Return ticker data for ``pairs`` in batches of 20 symbols using aiohttp."""

    mock = os.getenv("MOCK_KRAKEN_TICKER")
    if mock:
        return json.loads(mock)

    pairs_list = list(pairs)
    combined: dict = {"result": {}, "error": []}
    async with aiohttp.ClientSession() as session:
        tasks = []
        for i in range(0, len(pairs_list), 20):
            chunk = pairs_list[i : i + 20]
            url = f"{API_URL}/Ticker?pair={','.join(chunk)}"
            tasks.append(session.get(url, timeout=10))

        responses = await asyncio.gather(*tasks)
        for resp in responses:
            resp.raise_for_status()
            data = await resp.json()
            combined["error"] += data.get("error", [])
            combined["result"].update(data.get("result", {}))

    return combined


def _parse_metrics(ticker: dict) -> tuple[float, float, float]:
    """Return volume in USD, percent change and bid/ask spread from ``ticker``."""
    last = float(ticker["c"][0])
    open_price = float(ticker.get("o", last))
    volume = float(ticker["v"][1])
    vwap = float(ticker["p"][1])
    ask = float(ticker["a"][0])
    bid = float(ticker["b"][0])

    volume_usd = volume * vwap
    change_pct = ((last - open_price) / open_price) * 100 if open_price else 0.0
    spread = abs(ask - bid) / last * 100 if last else 0.0
    return volume_usd, change_pct, spread


def _timeframe_seconds(exchange, timeframe: str) -> int:
    """Return timeframe duration in seconds."""
    if hasattr(exchange, "parse_timeframe"):
        try:
            return exchange.parse_timeframe(timeframe)
        except Exception:
            pass
    unit = timeframe[-1]
    value = int(timeframe[:-1])
    if unit == "m":
        return value * 60
    if unit == "h":
        return value * 3600
    if unit == "d":
        return value * 86400
    if unit == "w":
        return value * 604800
    if unit == "M":
        return value * 2592000
    raise ValueError(f"Unknown timeframe {timeframe}")


async def has_enough_history(
    exchange, symbol: str, min_days: int, timeframe: str = "1h"
) -> bool:
    """Return True if ``symbol`` has at least ``min_days`` of OHLCV history."""

    seconds = _timeframe_seconds(exchange, timeframe)
    candles_needed = int((min_days * 86400) / seconds) + 1

    try:
        data = await fetch_ohlcv_async(
            exchange, symbol, timeframe=timeframe, limit=candles_needed
        )
    except Exception as exc:  # pragma: no cover - network
        logger.warning("fetch_ohlcv failed for %s: %s", symbol, exc)
        return False

    if not data or len(data) < 2:
        return False

    first_ts = data[0][0]
    last_ts = data[-1][0]
    return last_ts - first_ts >= min_days * 86400 - seconds


async def filter_symbols(
    exchange, symbols: Iterable[str], config: dict | None = None
) -> List[str]:
    """Return subset of ``symbols`` passing liquidity and volatility checks.

    Parameters
    ----------
    exchange: object
        Exchange instance providing market metadata.
    symbols: Iterable[str]
        Pairs to evaluate.
    config: dict | None
        Optional configuration dictionary containing ``symbol_filter`` with
        ``min_volume_usd`` setting.
    """
    min_volume = DEFAULT_MIN_VOLUME_USD
    min_age = 0
    if config:
        min_volume = config.get("symbol_filter", {}).get(
            "min_volume_usd", DEFAULT_MIN_VOLUME_USD
        )
        min_age = config.get("min_symbol_age_days", 0)
    pairs = [s.replace("/", "") for s in symbols]
    data = (await _fetch_ticker_async(pairs)).get("result", {})
    id_map = {}
    if hasattr(exchange, "markets_by_id"):
        if not exchange.markets_by_id and hasattr(exchange, "load_markets"):
            try:
                exchange.load_markets()
            except Exception as exc:  # pragma: no cover - best effort
                logger.warning("load_markets failed: %s", exc)
        id_map = {}
        for k, v in exchange.markets_by_id.items():
            if isinstance(v, dict):
                id_map[k] = v.get("symbol", k)
            elif isinstance(v, list) and v and isinstance(v[0], dict):
                id_map[k] = v[0].get("symbol", k)
            else:
                id_map[k] = k
    allowed: List[tuple[str, float]] = []
    for pair_id, ticker in data.items():
        symbol = id_map.get(pair_id)
        if not symbol:
            # fallback match by stripped pair
            for sym in symbols:
                if pair_id.upper() == sym.replace("/", "").upper():
                    symbol = sym
                    break
        if not symbol:
            continue
        vol_usd, change_pct, spread = _parse_metrics(ticker)
        logger.info(
            "Ticker %s volume %.2f USD change %.2f%% spread %.2f%%",
            symbol,
            vol_usd,
            change_pct,
            spread,
        )
        if vol_usd > min_volume and abs(change_pct) > 1:
<<<<<<< HEAD
            allowed.append((symbol, vol_usd))

    allowed.sort(key=lambda x: x[1], reverse=True)
    return [sym for sym, _ in allowed]
=======
            if min_age > 0:
                enough = await has_enough_history(exchange, symbol, min_age)
                if not enough:
                    logger.info("Skipping %s due to insufficient history", symbol)
                    continue
            allowed.append(symbol)
    return allowed
>>>>>>> 0d068f57
<|MERGE_RESOLUTION|>--- conflicted
+++ resolved
@@ -160,17 +160,14 @@
             spread,
         )
         if vol_usd > min_volume and abs(change_pct) > 1:
-<<<<<<< HEAD
             allowed.append((symbol, vol_usd))
 
     allowed.sort(key=lambda x: x[1], reverse=True)
     return [sym for sym, _ in allowed]
-=======
             if min_age > 0:
                 enough = await has_enough_history(exchange, symbol, min_age)
                 if not enough:
                     logger.info("Skipping %s due to insufficient history", symbol)
                     continue
             allowed.append(symbol)
-    return allowed
->>>>>>> 0d068f57
+    return allowed