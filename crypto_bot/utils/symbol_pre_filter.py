"""Utility for filtering trading pairs based on liquidity and volatility."""

from __future__ import annotations

import asyncio
import json
import os
import time
from pathlib import Path
from typing import Iterable, List, Dict

import ccxt

import aiohttp
import numpy as np
import pandas as pd
import yaml
from cachetools import TTLCache

from .logger import LOG_DIR, setup_logger
from .market_loader import fetch_ohlcv_async, update_ohlcv_cache
from .correlation import incremental_correlation
from .symbol_scoring import score_symbol
from .telemetry import telemetry
from .pair_cache import PAIR_FILE, load_liquid_map

CONFIG_PATH = Path(__file__).resolve().parents[1] / "config.yaml"
try:
    with open(CONFIG_PATH) as f:
        cfg = yaml.safe_load(f) or {}
except Exception:
    cfg = {}
SEMA = asyncio.Semaphore(cfg.get("max_concurrent_ohlcv", 8))


logger = setup_logger(__name__, LOG_DIR / "symbol_filter.log")

API_URL = "https://api.kraken.com/0/public"
DEFAULT_MIN_VOLUME_USD = 50000
DEFAULT_VOLUME_PERCENTILE = 30
DEFAULT_CHANGE_PCT_PERCENTILE = 50

# Mapping of exchange specific symbols to standardized forms
_ALIASES = {"XBT": "BTC", "XBTUSDT": "BTC/USDT"}


def _norm_symbol(sym: str) -> str:
    """Return ``sym`` normalized for consistent lookups."""

    sym = sym.upper().replace("XBT", "BTC")
    if sym in _ALIASES:
        return _ALIASES[sym]
    if "/" not in sym and sym.endswith("USDT"):
        return sym[:-4] + "/USDT"
    return sym

# cache for ticker data when using watchTickers
ticker_cache: dict[str, dict] = {}
ticker_ts: dict[str, float] = {}

# Cache of recent liquidity metrics per symbol
liq_cache = TTLCache(maxsize=2000, ttl=900)


async def has_enough_history(exchange, symbol: str, days: int = 30, timeframe: str = "1d") -> bool:
    """Return ``True`` when ``symbol`` has at least ``days`` days of history."""
    seconds = _timeframe_seconds(exchange, timeframe)
    candles_needed = int((days * 86400) / seconds)
    try:
        async with SEMA:
            data = await fetch_ohlcv_async(
                exchange, symbol, timeframe=timeframe, limit=candles_needed
            )
    except Exception as exc:  # pragma: no cover - network
        logger.warning(
            "fetch_ohlcv failed for %s on %s for %d days: %s",
            symbol,
            timeframe,
            days,
            exc,
            exc_info=True,
        )
        logger.warning(
            "fetch_ohlcv returned exception for %s on %s for %d days: %s",
            symbol,
            timeframe,
            days,
            exc,
        )
        return False
    if isinstance(data, Exception):  # pragma: no cover - network
        logger.warning(
            "fetch_ohlcv returned exception for %s on %s for %d days: %s",
            symbol,
            timeframe,
            days,
            data,
        )
        return False
    if not isinstance(data, list) or len(data) < candles_needed:
        return False
    return True


async def _fetch_ticker_async(pairs: Iterable[str]) -> dict:
    """Return ticker data for ``pairs`` in batches of 20 using aiohttp."""

    mock = os.getenv("MOCK_KRAKEN_TICKER")
    if mock:
        return json.loads(mock)

    pairs_list = list(pairs)
    combined: dict = {"result": {}, "error": []}
    async with aiohttp.ClientSession() as session:
        tasks = []
        for i in range(0, len(pairs_list), 20):
            chunk = pairs_list[i : i + 20]
            url = f"{API_URL}/Ticker?pair={','.join(chunk)}"
            tasks.append(session.get(url, timeout=10))

        responses = await asyncio.gather(*tasks)
        for resp in responses:
            resp.raise_for_status()
            data = await resp.json()
            combined["error"] += data.get("error", [])
            combined["result"].update(data.get("result", {}))

    return combined


def _parse_metrics(symbol: str, ticker: dict) -> tuple[float, float, float]:
    """Return volume USD, percent change and spread percentage using cache."""

    if "c" in ticker and isinstance(ticker["c"], (list, tuple)):
        # Raw Kraken format
        last = float(ticker["c"][0])
        open_price = float(ticker.get("o", last))
        ask = float(ticker.get("a", [0])[0])
        bid = float(ticker.get("b", [0])[0])
        vwap = float(ticker.get("p", [last, last])[1])
        volume = float(ticker.get("v", [0, 0])[1])
        volume_usd = volume * vwap
    else:
        # CCXT normalized ticker
        last = float(ticker.get("last") or ticker.get("close") or 0.0)
        open_price = float(ticker.get("open", last))
        ask = float(ticker.get("ask", 0.0))
        bid = float(ticker.get("bid", 0.0))
        vwap = float(ticker.get("vwap", last))
        if ticker.get("quoteVolume") is not None:
            volume_usd = float(ticker.get("quoteVolume"))
        else:
            base_vol = float(ticker.get("baseVolume", 0.0))
            volume_usd = base_vol * vwap

    change_pct = ((last - open_price) / open_price) * 100 if open_price else 0.0

    spread_pct = abs(ask - bid) / last * 100 if last else 0.0
    liq_cache[symbol] = (volume_usd, spread_pct)

    cached_vol, cached_spread = liq_cache[symbol]
    return cached_vol, change_pct, cached_spread


async def _refresh_tickers(exchange, symbols: Iterable[str]) -> dict:
    """Return ticker data using WS/HTTP and fall back to per-symbol fetch."""

    now = time.time()
    markets = getattr(exchange, "markets", None)
    if markets is not None:
        if not markets and hasattr(exchange, "load_markets"):
            try:
                if asyncio.iscoroutinefunction(exchange.load_markets):
                    await exchange.load_markets()
                else:
                    await asyncio.to_thread(exchange.load_markets)
                markets = getattr(exchange, "markets", markets)
            except Exception as exc:  # pragma: no cover - best effort
                logger.warning("load_markets failed: %s", exc)
        missing = [s for s in symbols if s not in markets]
        if missing:
            logger.warning(
                "Symbols not in exchange.markets: %s",
                ", ".join(missing),
            )

    try_ws = getattr(getattr(exchange, "has", {}), "get", lambda _k: False)("watchTickers")
    try_http = True
    data: dict = {}

    if try_ws:
        to_fetch = [s for s in symbols if now - ticker_ts.get(s, 0) > 5 or s not in ticker_cache]
        if to_fetch:
            try:
                data = await exchange.watch_tickers(to_fetch)
            except Exception as exc:  # pragma: no cover - network
                logger.warning("watch_tickers failed: %s", exc, exc_info=True)
                logger.info("watch_tickers failed, falling back to HTTP fetch")
                telemetry.inc("scan.api_errors")
                try_ws = False
                try_http = True
        for sym, ticker in data.items():
            ticker_cache[sym] = ticker.get("info", ticker)
            ticker_ts[sym] = now
        result = {s: ticker_cache[s] for s in symbols if s in ticker_cache}
        if result:
            return {s: t.get("info", t) for s, t in result.items()}

    if try_http:
        if getattr(getattr(exchange, "has", {}), "get", lambda _k: False)("fetchTickers"):
            data = {}
            for attempt in range(3):
                try:
                    fetched = await exchange.fetch_tickers(list(symbols))
                    data = {s: t.get("info", t) for s, t in fetched.items()}
                    break
                except ccxt.BadSymbol as exc:  # pragma: no cover - network
                    logger.warning(
                        "fetch_tickers BadSymbol for %s: %s",
                        ", ".join(symbols),
                        exc,
                    )
                    telemetry.inc("scan.api_errors")
                    return {}
                except (ccxt.ExchangeError, ccxt.NetworkError) as exc:  # pragma: no cover - network
                    if getattr(exc, "http_status", None) in (520, 522) and attempt < 2:
                        await asyncio.sleep(2 ** attempt)
                        continue
                    logger.warning(
                        "fetch_tickers failed: %s \u2013 falling back to Kraken REST /Ticker",
                        exc,
                        exc_info=True,
                    )
                    telemetry.inc("scan.api_errors")
                    data = {}
                    break
                except Exception as exc:  # pragma: no cover - network
                    logger.warning(
                        "fetch_tickers failed: %s \u2013 falling back to Kraken REST /Ticker",
                        exc,
                        exc_info=True,
                    )
                    telemetry.inc("scan.api_errors")
                    data = {}
                    break
<<<<<<< HEAD
=======

>>>>>>> b1ec9f83
            if not data:
                try:
                    pairs = [s.replace("/", "") for s in symbols]
                    raw = (await _fetch_ticker_async(pairs)).get("result", {})
<<<<<<< HEAD
                    data = {}
                    if len(raw) == len(symbols):
                        for sym, (_, ticker) in zip(symbols, raw.items()):
                            data[sym] = ticker
                    else:
=======
                    if len(raw) == len(symbols):
                        data = {sym: ticker for sym, (_, ticker) in zip(symbols, raw.items())}
                    else:
                        data = {}
>>>>>>> b1ec9f83
                        extra = iter(raw.values())
                        for sym, pair in zip(symbols, pairs):
                            ticker = raw.get(pair) or raw.get(pair.upper())
                            if ticker is None:
                                pu = pair.upper()
                                for k, v in raw.items():
                                    if pu in k.upper():
                                        ticker = v
                                        break
                            if ticker is None:
                                ticker = next(extra, None)
                            if ticker is not None:
                                data[sym] = ticker
                except Exception:  # pragma: no cover - network
                    telemetry.inc("scan.api_errors")
                    data = {}
        else:
            try:
                pairs = [s.replace("/", "") for s in symbols]
                raw = (await _fetch_ticker_async(pairs)).get("result", {})
                data = {}
                if len(raw) == len(symbols):
                    for sym, (_, ticker) in zip(symbols, raw.items()):
                        data[sym] = ticker
                else:
                    extra = iter(raw.values())
                    for sym, pair in zip(symbols, pairs):
                        ticker = raw.get(pair) or raw.get(pair.upper())
                        if ticker is None:
                            pu = pair.upper()
                            for k, v in raw.items():
                                if pu in k.upper():
                                    ticker = v
                                    break
                        if ticker is None:
                            ticker = next(extra, None)
                        if ticker is not None:
                            data[sym] = ticker
            except Exception:  # pragma: no cover - network
                telemetry.inc("scan.api_errors")
                data = {}

        if data:
            for sym, ticker in data.items():
                ticker_cache[sym] = ticker.get("info", ticker)
                ticker_ts[sym] = now
            return {s: t.get("info", t) for s, t in data.items()}

    result: dict[str, dict] = {}
    if getattr(getattr(exchange, "has", {}), "get", lambda _k: False)("fetchTicker"):
        for sym in symbols:
            try:
                ticker = await exchange.fetch_ticker(sym)
                result[sym] = ticker.get("info", ticker)
            except ccxt.BadSymbol as exc:  # pragma: no cover - network
                logger.warning("fetch_ticker BadSymbol for %s: %s", sym, exc)
                telemetry.inc("scan.api_errors")
            except Exception as exc:  # pragma: no cover - network
                logger.warning("fetch_ticker failed for %s: %s", sym, exc, exc_info=True)
                telemetry.inc("scan.api_errors")
    if result:
        for sym, ticker in result.items():
            ticker_cache[sym] = ticker
            ticker_ts[sym] = now
    return result


def _timeframe_seconds(exchange, timeframe: str) -> int:
    if hasattr(exchange, "parse_timeframe"):
        try:
            return exchange.parse_timeframe(timeframe)
        except Exception:
            pass
    unit = timeframe[-1]
    value = int(timeframe[:-1])
    if unit == "m":
        return value * 60
    if unit == "h":
        return value * 3600
    if unit == "d":
        return value * 86400
    if unit == "w":
        return value * 604800
    if unit == "M":
        return value * 2592000
    raise ValueError(f"Unknown timeframe {timeframe}")


def _history_in_cache(df: pd.DataFrame | None, days: int, seconds: int) -> bool:
    """Return ``True`` when ``df`` has at least ``days`` days of candles."""
    if df is None or df.empty:
        return False
    candles_needed = int((days * 86400) / seconds)
    return len(df) >= candles_needed
async def _bounded_score(
    exchange,
    symbol: str,
    volume_usd: float,
    change_pct: float,
    spread_pct: float,
    cfg: dict,
) -> tuple[str, float]:
    """Return ``(symbol, score)`` using the global semaphore."""

    async with SEMA:
        score = await score_symbol(exchange, symbol, volume_usd, change_pct, spread_pct, cfg)
    return symbol, score




async def filter_symbols(
    exchange,
    symbols: Iterable[str],
    config: dict | None = None,
    df_cache: Dict[str, pd.DataFrame] | None = None,
) -> List[tuple[str, float]]:
    """Return ``symbols`` passing liquidity checks sorted by score."""

    cfg = config or {}
    sf = cfg.get("symbol_filter", {})
    min_volume = sf.get("min_volume_usd", DEFAULT_MIN_VOLUME_USD)
    vol_pct = sf.get("volume_percentile", DEFAULT_VOLUME_PERCENTILE)
    max_spread = sf.get("max_spread_pct", 1.0)
    pct = sf.get("change_pct_percentile", DEFAULT_CHANGE_PCT_PERCENTILE)
    vol_mult = sf.get("uncached_volume_multiplier", 2)
    pct = sf.get("change_pct_percentile", 80)
    cache_map = load_liquid_map()
    vol_mult_default = 1 if cache_map is None else 2
    vol_mult = sf.get("uncached_volume_multiplier", vol_mult_default)
    min_age = cfg.get("min_symbol_age_days", 0)
    min_score = float(cfg.get("min_symbol_score", 0.0))
    cache_changed = False

    telemetry.inc("scan.symbols_considered", len(list(symbols)))
    skipped = 0

    cached_data: dict[str, tuple[float, float]] = {}
    to_fetch: list[str] = []
    for sym in symbols:
        if sym in liq_cache:
            cached_data[sym] = liq_cache[sym]
        else:
            to_fetch.append(sym)

    try:
        data = await _refresh_tickers(exchange, symbols)
    except Exception:
        raise

    # map of ids returned by Kraken to human readable symbols
    id_map: dict[str, str] = {}
    request_map = {
        _norm_symbol(s.replace("/", "")): _norm_symbol(s) for s in symbols
    }

    if hasattr(exchange, "markets_by_id"):
        if not exchange.markets_by_id and hasattr(exchange, "load_markets"):
            try:
                exchange.load_markets()
            except Exception as exc:  # pragma: no cover - best effort
                logger.warning("load_markets failed: %s", exc)
        for k, v in exchange.markets_by_id.items():
            if isinstance(v, dict):
                symbol = _norm_symbol(v.get("symbol", k))
                id_map[k] = symbol
                alt = (
                    v.get("altname")
                    or v.get("wsname")
                    or v.get("info", {}).get("altname")
                    or v.get("info", {}).get("wsname")
                )
                if alt:
                    alt_id = alt.replace("/", "").upper()
                    id_map[alt] = symbol
                    id_map[alt_id] = symbol
                    if len(alt_id) in (6, 7):
                        id_map.setdefault(
                            _norm_symbol(f"{alt_id[:-3]}/{alt_id[-3:]}"), symbol
                        )
                    elif len(alt_id) == 8 and alt_id[0] in "XZ" and alt_id[4] in "XZ":
                        id_map.setdefault(
                            _norm_symbol(f"{alt_id[1:4]}/{alt_id[5:]}"), symbol
                        )
            elif isinstance(v, list) and v and isinstance(v[0], dict):
                id_map[k] = _norm_symbol(v[0].get("symbol", k))
            else:
                id_map[k] = _norm_symbol(v if isinstance(v, str) else k)

    for req_id, sym in request_map.items():
        id_map.setdefault(req_id, sym)

    metrics: List[tuple[str, float, float, float]] = []
    for sym, (vol, spr) in cached_data.items():
        if vol >= min_volume and spr <= max_spread:
            metrics.append((sym, vol, 0.0, spr))
        else:
            skipped += 1

    raw: List[tuple[str, float, float, float]] = []
    volumes: List[float] = []
    for pair_id, ticker in data.items():
        symbol = id_map.get(pair_id) or id_map.get(pair_id.upper())
        norm = pair_id.upper()
        if not symbol:
            if norm.startswith("X"):
                norm = norm[1:]
            norm = norm.replace("ZUSD", "USD").replace("ZUSDT", "USDT")
            norm = _norm_symbol(norm)
            symbol = id_map.get(norm)
        if not symbol and "/" in pair_id:
            symbol = _norm_symbol(pair_id)
        if not symbol:
            symbol = request_map.get(norm)
        if not symbol:
            for req_id, sym in request_map.items():
                if norm.endswith(req_id):
                    symbol = sym
                    break
        if not symbol:
            logger.warning("Unable to map ticker id %s to requested symbol", pair_id)
            continue

        vol_usd, change_pct, spread_pct = _parse_metrics(symbol, ticker)
        logger.debug(
            "Ticker %s volume %.2f USD change %.2f%% spread %.2f%%",
            symbol,
            vol_usd,
            change_pct,
            spread_pct,
        )
        if cache_map and vol_usd < min_volume * vol_mult:
            skipped += 1
            continue
        if vol_usd >= min_volume and spread_pct <= max_spread:
            metrics.append((symbol, vol_usd, change_pct, spread_pct))
            if cache_map is not None and symbol not in cache_map:
                cache_map[symbol] = time.time()
                cache_changed = True
        volumes.append(vol_usd)
        raw.append((symbol, vol_usd, change_pct, spread_pct))

    vol_cut = np.percentile(volumes, vol_pct) if volumes else 0

    metrics: List[tuple[str, float, float, float]] = []
    for sym, vol_usd, change_pct, spread_pct in raw:
        if vol_usd >= vol_cut and spread_pct <= max_spread:
            metrics.append((sym, vol_usd, change_pct, spread_pct))
        else:
            skipped += 1

    if metrics and pct:
        threshold = np.percentile([abs(m[2]) for m in metrics], pct)
        metrics = [m for m in metrics if abs(m[2]) >= threshold]

    scored: List[tuple[str, float]] = []
    if metrics:
        results = await asyncio.gather(
            *[
                _bounded_score(exchange, sym, vol, chg, spr, cfg)
                for sym, vol, chg, spr in metrics
            ]
        )
        for sym, score in results:
            if score >= min_score:
                scored.append((sym, score))
            else:
                skipped += 1
    scored.sort(key=lambda x: x[1], reverse=True)

    corr_map: Dict[tuple[str, str], float] = {}
    if df_cache:
        # only compute correlations for the top N scoring symbols
        max_pairs = sf.get("correlation_max_pairs")
        if max_pairs:
            top = [s for s, _ in scored[: max_pairs]]
        else:
            top = [s for s, _ in scored]
        subset = {s: df_cache.get(s) for s in top}
        window = sf.get("correlation_window", 30)
        have_history = all(
            isinstance(df, pd.DataFrame) and len(df) >= window
            for df in subset.values()
        )
        if have_history:
            corr_map = incremental_correlation(subset, window=window)
        else:
            corr_map = {}

    seconds = _timeframe_seconds(exchange, "1h") if min_age > 0 else 0
    if min_age > 0:
        missing = [
            s for s, _ in scored if not _history_in_cache(df_cache.get(s) if df_cache else None, min_age, seconds)
        ]
        if missing:
            if df_cache is None:
                df_cache = {}
            df_cache = await update_ohlcv_cache(
                exchange,
                df_cache,
                missing,
                timeframe="1h",
                limit=int((min_age * 86400) / seconds),
                max_concurrent=len(missing),
            )

    result: List[tuple[str, float]] = []
    for sym, score in scored:
        if min_age > 0 and not _history_in_cache(df_cache.get(sym) if df_cache else None, min_age, seconds):
            logger.debug("Skipping %s due to insufficient history", sym)
            skipped += 1
            continue
        keep = True
        if df_cache:
            for kept, _ in result:
                corr = corr_map.get((sym, kept)) or corr_map.get((kept, sym))
                if corr is not None and corr >= 0.95:
                    keep = False
                    break
        if keep:
            logger.info("Selected %s with score %.2f", sym, score)
            result.append((sym, score))
        else:
            skipped += 1

    telemetry.inc("scan.symbols_skipped", skipped)
    if cache_changed and cache_map is not None:
        try:
            Path(PAIR_FILE).parent.mkdir(parents=True, exist_ok=True)
            with open(PAIR_FILE, "w") as f:
                json.dump(cache_map, f, indent=2)
        except Exception as exc:  # pragma: no cover - best effort
            logger.warning("Failed to update %s: %s", PAIR_FILE, exc)
    return result<|MERGE_RESOLUTION|>--- conflicted
+++ resolved
@@ -243,26 +243,20 @@
                     telemetry.inc("scan.api_errors")
                     data = {}
                     break
-<<<<<<< HEAD
-=======
-
->>>>>>> b1ec9f83
+
             if not data:
                 try:
                     pairs = [s.replace("/", "") for s in symbols]
                     raw = (await _fetch_ticker_async(pairs)).get("result", {})
-<<<<<<< HEAD
                     data = {}
                     if len(raw) == len(symbols):
                         for sym, (_, ticker) in zip(symbols, raw.items()):
                             data[sym] = ticker
                     else:
-=======
                     if len(raw) == len(symbols):
                         data = {sym: ticker for sym, (_, ticker) in zip(symbols, raw.items())}
                     else:
                         data = {}
->>>>>>> b1ec9f83
                         extra = iter(raw.values())
                         for sym, pair in zip(symbols, pairs):
                             ticker = raw.get(pair) or raw.get(pair.upper())
