"""Utility for filtering trading pairs based on liquidity and volatility."""

from __future__ import annotations

import asyncio
import json
import os
import time
from pathlib import Path
from typing import Iterable, List, Dict

import ccxt

import aiohttp
import numpy as np
import pandas as pd
import yaml
from cachetools import TTLCache

from .logger import LOG_DIR, setup_logger
from .market_loader import (
    fetch_ohlcv_async,
    update_ohlcv_cache,
    fetch_geckoterminal_ohlcv,
    timeframe_seconds,
)
from .correlation import incremental_correlation
from .symbol_scoring import score_symbol
from .telemetry import telemetry
from .pair_cache import PAIR_FILE, load_liquid_map

CONFIG_PATH = Path(__file__).resolve().parents[1] / "config.yaml"
try:
    with open(CONFIG_PATH) as f:
        cfg = yaml.safe_load(f) or {}
except Exception:
    cfg = {}
SEMA = asyncio.Semaphore(cfg.get("max_concurrent_ohlcv", 4))


logger = setup_logger(__name__, LOG_DIR / "symbol_filter.log")

API_URL = "https://api.kraken.com/0/public"
DEFAULT_MIN_VOLUME_USD = 50000
DEFAULT_VOLUME_PERCENTILE = 30
DEFAULT_CHANGE_PCT_PERCENTILE = 50

# Mapping of exchange specific symbols to standardized forms
_ALIASES = {"XBT": "BTC", "XBTUSDT": "BTC/USDT"}


def _norm_symbol(sym: str) -> str:
    """Return ``sym`` normalized for consistent lookups."""

    sym = sym.upper().replace("XBT", "BTC")
    if sym in _ALIASES:
        return _ALIASES[sym]
    if "/" not in sym and sym.endswith("USDT"):
        return sym[:-4] + "/USDT"
    return sym


# cache for ticker data when using watchTickers
ticker_cache: dict[str, dict] = {}
ticker_ts: dict[str, float] = {}

# Cache of recent liquidity metrics per symbol
liq_cache = TTLCache(maxsize=2000, ttl=900)


async def has_enough_history(
    exchange, symbol: str, days: int = 30, timeframe: str = "1d"
) -> bool:
    """Return ``True`` when ``symbol`` has at least ``days`` days of history."""
    seconds = timeframe_seconds(exchange, timeframe)
    candles_needed = int((days * 86400) / seconds)
    try:
        async with SEMA:
            data = await fetch_ohlcv_async(
                exchange, symbol, timeframe=timeframe, limit=candles_needed
            )
    except Exception as exc:  # pragma: no cover - network
        logger.warning(
            "fetch_ohlcv failed for %s on %s for %d days: %s",
            symbol,
            timeframe,
            days,
            exc,
            exc_info=True,
        )
        logger.warning(
            "fetch_ohlcv returned exception for %s on %s for %d days: %s",
            symbol,
            timeframe,
            days,
            exc,
        )
        return False
    if isinstance(data, Exception):  # pragma: no cover - network
        logger.warning(
            "fetch_ohlcv returned exception for %s on %s for %d days: %s",
            symbol,
            timeframe,
            days,
            data,
        )
        return False
    if not isinstance(data, list) or len(data) < candles_needed:
        return False
    return True


async def _fetch_ticker_async(
    pairs: Iterable[str], timeout: int = 10, exchange=None
) -> dict:
    """Return ticker data for ``pairs`` in batches of 20 using aiohttp.

    If ``exchange`` is provided each input symbol is converted to the
    exchange specific market id (via ``exchange.market_id``) before
    sending the request.  This ensures, for example, that Kraken receives
    ``XBTUSDT`` instead of ``BTCUSDT``.
    """

    mock = os.getenv("MOCK_KRAKEN_TICKER")
    if mock:
        return json.loads(mock)

    pairs_list = []
    for sym in pairs:
        if exchange is not None and hasattr(exchange, "market_id"):
            try:
                market_id = exchange.market_id(sym)
            except Exception:
                market_id = sym
        else:
            market_id = sym
        pairs_list.append(market_id.replace("/", ""))
    combined: dict = {"result": {}, "error": []}
    async with aiohttp.ClientSession() as session:
        tasks = []
        for i in range(0, len(pairs_list), 20):
            chunk = pairs_list[i : i + 20]
            url = f"{API_URL}/Ticker?pair={','.join(chunk)}"
            tasks.append(session.get(url, timeout=timeout))

        responses = await asyncio.gather(*tasks)
        for resp in responses:
            resp.raise_for_status()
            data = await resp.json()
            combined["error"] += data.get("error", [])
            combined["result"].update(data.get("result", {}))

    return combined


def _id_for_symbol(exchange, symbol: str) -> str:
    """Return Kraken pair id for ``symbol`` using ``exchange.market_id`` when available."""
    try:
        market_id = getattr(exchange, "market_id", None)
        if callable(market_id):
            return market_id(symbol)
    except Exception:  # pragma: no cover - best effort
        pass
    return symbol.replace("/", "")


def _parse_metrics(symbol: str, ticker: dict) -> tuple[float, float, float]:
    """Return volume USD, percent change and spread percentage using cache."""

    if "c" in ticker and isinstance(ticker["c"], (list, tuple)):
        # Raw Kraken format
        last = float(ticker["c"][0])
        open_price = float(ticker.get("o", last))
        ask = float(ticker.get("a", [0])[0])
        bid = float(ticker.get("b", [0])[0])
        vwap = float(ticker.get("p", [last, last])[1])
        volume = float(ticker.get("v", [0, 0])[1])
        volume_usd = volume * vwap
    else:
        # CCXT normalized ticker
        last = float(ticker.get("last") or ticker.get("close") or 0.0)
        open_price = float(ticker.get("open", last))
        ask = float(ticker.get("ask", 0.0))
        bid = float(ticker.get("bid", 0.0))
        vwap = float(ticker.get("vwap", last))
        if ticker.get("quoteVolume") is not None:
            volume_usd = float(ticker.get("quoteVolume"))
        else:
            base_vol = float(ticker.get("baseVolume", 0.0))
            volume_usd = base_vol * vwap

    change_pct = ((last - open_price) / open_price) * 100 if open_price else 0.0

    spread_pct = abs(ask - bid) / last * 100 if last else 0.0
    liq_cache[symbol] = (volume_usd, spread_pct, 1.0)

    cached_vol, cached_spread, _ = liq_cache[symbol]
    logger.info("%s: vol=%.2f chg=%.2f%% spr=%.2f%%", symbol, cached_vol, change_pct, cached_spread)
    return cached_vol, change_pct, cached_spread


async def _refresh_tickers(
    exchange,
    symbols: Iterable[str],
    config: dict | None = None,
) -> dict:
    """Return ticker data using WS/HTTP and fall back to per-symbol fetch."""

    symbols = list(symbols)
    cfg = config if config is not None else globals().get("cfg", {})
    sf = cfg.get("symbol_filter", {})
    attempts = int(sf.get("ticker_retry_attempts", 3))
    if attempts < 1:
        attempts = 1
    log_exc = sf.get("log_ticker_exceptions", False)

    now = time.time()
    batch = cfg.get("symbol_filter", {}).get("kraken_batch_size", 100)
    timeout = cfg.get("symbol_filter", {}).get("http_timeout", 10)
    symbols = list(symbols)
    if not hasattr(exchange, "options"):
        exchange.options = {}
    markets = getattr(exchange, "markets", None)
    if markets is not None:
        if not markets and hasattr(exchange, "load_markets"):
            try:
                if asyncio.iscoroutinefunction(exchange.load_markets):
                    await exchange.load_markets()
                else:
                    await asyncio.to_thread(exchange.load_markets)
                markets = getattr(exchange, "markets", markets)
            except Exception as exc:  # pragma: no cover - best effort
                logger.warning("load_markets failed: %s", exc)
        missing = [s for s in symbols if s not in markets]
        if missing:
            logger.warning(
                "Skipping symbols not in exchange.markets: %s",
                ", ".join(missing),
            )
        symbols = [s for s in symbols if s in markets]

    try_ws = (
        getattr(getattr(exchange, "has", {}), "get", lambda _k: False)("watchTickers")
        and getattr(exchange, "options", {}).get("ws_scan", True)
    )
    ws_failures = int(getattr(exchange, "options", {}).get("ws_failures", 0))
    ws_limit = int(cfg.get("ws_failures_before_disable", 3))
    try_http = True
    data: dict = {}

    if try_ws:
        to_fetch = [
            s for s in symbols if now - ticker_ts.get(s, 0) > 5 or s not in ticker_cache
        ]
        if to_fetch:
            if ws_failures:
                await asyncio.sleep(min(2 ** (ws_failures - 1), 30))
            try:
                data = await exchange.watch_tickers(to_fetch)
                opts = getattr(exchange, "options", None)
                if opts is not None:
                    opts["ws_failures"] = 0
            except Exception as exc:  # pragma: no cover - network
                logger.warning(
                    "watch_tickers failed: %s \u2013 falling back to HTTP. Consider setting exchange.options.ws_scan to False if this continues.",
                    exc,
                    exc_info=log_exc,
                )
                telemetry.inc("scan.api_errors")
                opts = getattr(exchange, "options", None)
                if opts is not None:
                    failures = opts.get("ws_failures", 0) + 1
                    opts["ws_failures"] = failures
                    if failures >= ws_limit:
                        opts["ws_scan"] = False
                telemetry.inc("scan.ws_errors")
                try_ws = False
                try_http = True
        for sym, ticker in data.items():
            if sym not in symbols:
                continue
            ticker_cache[sym] = ticker.get("info", ticker)
            ticker_ts[sym] = now
        result = {s: ticker_cache[s] for s in symbols if s in ticker_cache}
        if result:
            return {s: t.get("info", t) for s, t in result.items()}

    if try_http:
        if getattr(getattr(exchange, "has", {}), "get", lambda _k: False)(
            "fetchTickers"
        ):
            data = {}
            symbols_list = list(symbols)
            for i in range(0, len(symbols_list), batch):
                chunk = symbols_list[i : i + batch]
                chunk_data: dict | None = None
                for attempt in range(3):
                    try:
                        fetcher = getattr(exchange, "fetch_tickers", None)
                        if asyncio.iscoroutinefunction(fetcher):
                            fetched = await fetcher(chunk)
                        else:
                            fetched = await asyncio.to_thread(fetcher, chunk)
                        chunk_data = {s: t.get("info", t) for s, t in fetched.items()}
                        break
                    except ccxt.BadSymbol as exc:  # pragma: no cover - network
                        logger.warning(
                            "fetch_tickers BadSymbol for %s: %s",
                            ", ".join(chunk),
                            exc,
                        )
                        telemetry.inc("scan.api_errors")
                        return {}
                    except (ccxt.ExchangeError, ccxt.NetworkError) as exc:  # pragma: no cover - network
                        if getattr(exc, "http_status", None) in (520, 522) and attempt < 2:
                            await asyncio.sleep(2 ** attempt)
                            continue
                        logger.warning(
                            "fetch_tickers failed: %s \u2013 falling back to Kraken REST /Ticker",
                            exc,
                            exc_info=True,
                        )
                        telemetry.inc("scan.api_errors")
                        chunk_data = None
                        break
                    except Exception as exc:  # pragma: no cover - network
                        logger.warning(
                            "fetch_tickers failed: %s \u2013 falling back to Kraken REST /Ticker",
                            exc,
                            exc_info=True,
                        )
                        telemetry.inc("scan.api_errors")
                        chunk_data = None
                        break
                if chunk_data is None:
                    for attempt in range(attempts):
                        try:
                            fetcher = getattr(exchange, "fetch_tickers", None)
                            if asyncio.iscoroutinefunction(fetcher):
                                fetched = await fetcher(list(symbols))
                            else:
                                fetched = await asyncio.to_thread(fetcher, list(symbols))
                            data = {s: t.get("info", t) for s, t in fetched.items()}
                            break
                        except ccxt.BadSymbol as exc:  # pragma: no cover - network
                            logger.warning(
                                "fetch_tickers BadSymbol for %s: %s",
                                ", ".join(symbols),
                                exc,
                            )
                            telemetry.inc("scan.api_errors")
                            return {}
                        except (
                            ccxt.ExchangeError,
                            ccxt.NetworkError,
                        ) as exc:  # pragma: no cover - network
                            if getattr(exc, "http_status", None) in (520, 522) and attempt < 2:
                                await asyncio.sleep(2**attempt)
                        except (ccxt.ExchangeError, ccxt.NetworkError) as exc:  # pragma: no cover - network
                            if getattr(exc, "http_status", None) in (520, 522) and attempt < attempts - 1:
                                await asyncio.sleep(2 ** attempt)
                                continue
                            logger.warning(
                                "fetch_tickers failed: %s \u2013 falling back to Kraken REST /Ticker",
                                exc,
                                exc_info=log_exc,
                            )
                            telemetry.inc("scan.api_errors")
                            data = {}
                            break
                        except Exception as exc:  # pragma: no cover - network
                            logger.warning(
                                "fetch_tickers failed: %s \u2013 falling back to Kraken REST /Ticker",
                                exc,
                                exc_info=log_exc,
                            )
                            telemetry.inc("scan.api_errors")
                            data = {}
                            break
                    else:
                        data = {}
                else:
                    data.update(chunk_data)

            if not data:
                try:
<<<<<<< HEAD
                    pairs = [_id_for_symbol(exchange, s) for s in symbols]
=======
                    pairs = []
                    for s in symbols:
                        if hasattr(exchange, "market_id"):
                            try:
                                pid = exchange.market_id(s)
                            except Exception:
                                pid = s
                        else:
                            pid = s
                        pairs.append(pid.replace("/", ""))

>>>>>>> c6eb429b
                    try:
                        resp = await _fetch_ticker_async(pairs, timeout=timeout)
                    except TypeError:
                        resp = await _fetch_ticker_async(pairs)
                    raw = resp.get("result", {})
                    if resp.get("error"):
                        logger.warning(
                            "Ticker API errors for %s: %s",
                            ", ".join(pairs),
                            "; ".join(resp["error"]),
                        )
                        raw = (
                            await _fetch_ticker_async(symbols, timeout=timeout, exchange=exchange)
                        ).get("result", {})
                    except TypeError:
                        raw = (
                            await _fetch_ticker_async(symbols, exchange=exchange)
                        ).get("result", {})
                    data = {}
                    if len(raw) == len(symbols):
                        for sym, (_, ticker) in zip(symbols, raw.items()):
                            if ticker:
                                data[sym] = ticker
                            else:
                                logger.warning("Empty ticker result for %s", sym)
                    else:
                        extra = iter(raw.values())
                        for sym, pair in zip(symbols, pairs):
                            ticker = raw.get(pair) or raw.get(pair.upper())
                            if ticker is None:
                                pu = pair.upper()
                                for k, v in raw.items():
                                    if pu in k.upper():
                                        ticker = v
                                        break
                            if ticker is None:
                                ticker = next(extra, None)
                            if ticker:
                                data[sym] = ticker
                            else:
                                logger.warning("Empty ticker result for %s", sym)
                except Exception:  # pragma: no cover - network
                    telemetry.inc("scan.api_errors")
                    data = {}
        else:
            try:
<<<<<<< HEAD
                pairs = [_id_for_symbol(exchange, s) for s in symbols]
=======
                pairs = []
                for s in symbols:
                    if hasattr(exchange, "market_id"):
                        try:
                            pid = exchange.market_id(s)
                        except Exception:
                            pid = s
                    else:
                        pid = s
                    pairs.append(pid.replace("/", ""))

>>>>>>> c6eb429b
                try:
                    resp = await _fetch_ticker_async(pairs, timeout=timeout)
                except TypeError:
                    resp = await _fetch_ticker_async(pairs)
                raw = resp.get("result", {})
                if resp.get("error"):
                    logger.warning(
                        "Ticker API errors for %s: %s",
                        ", ".join(pairs),
                        "; ".join(resp["error"]),
                    )
                    raw = (
                        await _fetch_ticker_async(symbols, timeout=timeout, exchange=exchange)
                    ).get("result", {})
                except TypeError:
                    raw = (
                        await _fetch_ticker_async(symbols, exchange=exchange)
                    ).get("result", {})
                data = {}
                if len(raw) == len(symbols):
                    for sym, (_, ticker) in zip(symbols, raw.items()):
                        if ticker:
                            data[sym] = ticker
                        else:
                            logger.warning("Empty ticker result for %s", sym)
                else:
                    extra = iter(raw.values())
                    for sym, pair in zip(symbols, pairs):
                        ticker = raw.get(pair) or raw.get(pair.upper())
                        if ticker is None:
                            pu = pair.upper()
                            for k, v in raw.items():
                                if pu in k.upper():
                                    ticker = v
                                    break
                        if ticker is None:
                            ticker = next(extra, None)
                        if ticker:
                            data[sym] = ticker
                        else:
                            logger.warning("Empty ticker result for %s", sym)
            except Exception:  # pragma: no cover - network
                telemetry.inc("scan.api_errors")
                data = {}

        if data:
            for sym, ticker in data.items():
                if sym not in symbols:
                    continue
                if not ticker:
                    logger.warning("Empty ticker result for %s", sym)
                    continue
                ticker_cache[sym] = ticker.get("info", ticker)
                ticker_ts[sym] = now
            return {
                s: t.get("info", t)
                for s, t in data.items()
                if s in symbols and t
            }

    result: dict[str, dict] = {}
    if getattr(getattr(exchange, "has", {}), "get", lambda _k: False)("fetchTicker"):
        for sym in symbols:
            try:
                fetcher = getattr(exchange, "fetch_ticker", None)
                if asyncio.iscoroutinefunction(fetcher):
                    ticker = await fetcher(sym)
                else:
                    ticker = await asyncio.to_thread(fetcher, sym)
                if ticker:
                    result[sym] = ticker.get("info", ticker)
                else:
                    logger.warning("Empty ticker result for %s", sym)
            except ccxt.BadSymbol as exc:  # pragma: no cover - network
                logger.warning("fetch_ticker BadSymbol for %s: %s", sym, exc)
                telemetry.inc("scan.api_errors")
            except Exception as exc:  # pragma: no cover - network
                logger.warning(
                    "fetch_ticker failed for %s: %s", sym, exc, exc_info=True
                )
                logger.warning("fetch_ticker failed for %s: %s", sym, exc, exc_info=log_exc)
                telemetry.inc("scan.api_errors")
    if result:
        for sym, ticker in result.items():
            if sym not in symbols:
                continue
            if not ticker:
                logger.warning("Empty ticker result for %s", sym)
                continue
            ticker_cache[sym] = ticker
            ticker_ts[sym] = now
    return result




def _history_in_cache(df: pd.DataFrame | None, days: int, seconds: int) -> bool:
    """Return ``True`` when ``df`` has at least ``days`` days of candles."""
    if df is None or df.empty:
        return False
    candles_needed = int((days * 86400) / seconds)
    return len(df) >= candles_needed


async def _bounded_score(
    exchange,
    symbol: str,
    volume_usd: float,
    change_pct: float,
    spread_pct: float,
    liquidity_score: float,
    cfg: dict,
) -> tuple[str, float]:
    """Return ``(symbol, score)`` using the global semaphore."""

    async with SEMA:
        score = await score_symbol(
            exchange, symbol, volume_usd, change_pct, spread_pct, liquidity_score, cfg
        )
    return symbol, score


async def filter_symbols(
    exchange,
    symbols: Iterable[str],
    config: dict | None = None,
    df_cache: Dict[str, pd.DataFrame] | None = None,
) -> List[tuple[str, float]]:
    """Return ``symbols`` passing liquidity checks sorted by score."""

    cfg = config or {}
    sf = cfg.get("symbol_filter", {})
    min_volume = sf.get("min_volume_usd", DEFAULT_MIN_VOLUME_USD)
    vol_pct = sf.get("volume_percentile", DEFAULT_VOLUME_PERCENTILE)
    max_spread = sf.get("max_spread_pct", 1.0)
    pct = sf.get("change_pct_percentile", DEFAULT_CHANGE_PCT_PERCENTILE)
    cache_map = load_liquid_map()
    vol_mult_default = 1 if cache_map is None else 2
    vol_mult = sf.get("uncached_volume_multiplier", vol_mult_default)
    min_age = cfg.get("min_symbol_age_days", 0)
    min_score = float(cfg.get("min_symbol_score", 0.0))
    cache_changed = False

    telemetry.inc("scan.symbols_considered", len(list(symbols)))
    skipped = 0

    cached_data: dict[str, tuple[float, float, float]] = {}
    for sym in symbols:
        if sym in liq_cache:
            cached_data[sym] = liq_cache[sym]

    try:
        data = await _refresh_tickers(exchange, symbols, cfg)
    except Exception:
        raise

    # map of ids returned by Kraken to human readable symbols
    id_map: dict[str, str] = {}
    request_map = {_norm_symbol(s.replace("/", "")): _norm_symbol(s) for s in symbols}

    if hasattr(exchange, "markets_by_id"):
        if not exchange.markets_by_id and hasattr(exchange, "load_markets"):
            try:
                exchange.load_markets()
            except Exception as exc:  # pragma: no cover - best effort
                logger.warning("load_markets failed: %s", exc)
        for k, v in exchange.markets_by_id.items():
            if isinstance(v, dict):
                symbol = _norm_symbol(v.get("symbol", k))
                id_map[k] = symbol
                alt = (
                    v.get("altname")
                    or v.get("wsname")
                    or v.get("info", {}).get("altname")
                    or v.get("info", {}).get("wsname")
                )
                if alt:
                    alt_id = alt.replace("/", "").upper()
                    id_map[alt] = symbol
                    id_map[alt_id] = symbol
                    if len(alt_id) in (6, 7):
                        id_map.setdefault(
                            _norm_symbol(f"{alt_id[:-3]}/{alt_id[-3:]}"), symbol
                        )
                    elif len(alt_id) == 8 and alt_id[0] in "XZ" and alt_id[4] in "XZ":
                        id_map.setdefault(
                            _norm_symbol(f"{alt_id[1:4]}/{alt_id[5:]}"), symbol
                        )
            elif isinstance(v, list) and v and isinstance(v[0], dict):
                id_map[k] = _norm_symbol(v[0].get("symbol", k))
            else:
                id_map[k] = _norm_symbol(v if isinstance(v, str) else k)

    for req_id, sym in request_map.items():
        id_map.setdefault(req_id, sym)

    metrics: List[tuple[str, float, float, float]] = []

    raw: List[tuple[str, float, float, float]] = []
    volumes: List[float] = []
    seen: set[str] = set()
    for pair_id, ticker in data.items():
        symbol = id_map.get(pair_id) or id_map.get(pair_id.upper())
        norm = pair_id.upper()
        if not symbol:
            if norm.startswith("X"):
                norm = norm[1:]
            norm = norm.replace("ZUSD", "USD").replace("ZUSDT", "USDT")
            norm = _norm_symbol(norm)
            symbol = id_map.get(norm)
        if not symbol and "/" in pair_id:
            symbol = _norm_symbol(pair_id)
        if not symbol:
            symbol = request_map.get(norm)
        if not symbol:
            for req_id, sym in request_map.items():
                if norm.endswith(req_id):
                    symbol = sym
                    break
        if not symbol:
            logger.warning("Unable to map ticker id %s to requested symbol", pair_id)
            continue

        vol_usd, change_pct, spread_pct = _parse_metrics(symbol, ticker)
        logger.debug(
            "Ticker %s volume %.2f USD change %.2f%% spread %.2f%%",
            symbol,
            vol_usd,
            change_pct,
            spread_pct,
        )
        seen.add(symbol)
        local_min_volume = min_volume * 0.5 if symbol.endswith("/USDC") else min_volume
        if cache_map and vol_usd < local_min_volume * vol_mult:
            skipped += 1
            continue
        if vol_usd >= local_min_volume and spread_pct <= max_spread:
            metrics.append((symbol, vol_usd, change_pct, spread_pct))
            if cache_map is not None and symbol not in cache_map:
                cache_map[symbol] = time.time()
                cache_changed = True
        if vol_usd >= local_min_volume:
            volumes.append(vol_usd)
            raw.append((symbol, vol_usd, change_pct, spread_pct))

    for sym in symbols:
        norm_sym = _norm_symbol(sym)
        if norm_sym in seen:
            continue
        cached = cached_data.get(sym) or cached_data.get(norm_sym)
        if cached is None:
            skipped += 1
            continue
        vol_usd, spread_pct, _ = cached
        seen.add(norm_sym)
        local_min_volume = min_volume * 0.5 if norm_sym.endswith("/USDC") else min_volume
        if cache_map and vol_usd < local_min_volume * vol_mult:
            skipped += 1
            continue
        if vol_usd >= local_min_volume and spread_pct <= max_spread:
            metrics.append((norm_sym, vol_usd, 0.0, spread_pct))
            if cache_map is not None and norm_sym not in cache_map:
                cache_map[norm_sym] = time.time()
                cache_changed = True
        if vol_usd >= local_min_volume:
            volumes.append(vol_usd)
            raw.append((norm_sym, vol_usd, 0.0, spread_pct))

    vol_cut = np.percentile(volumes, vol_pct) if volumes else 0

    metrics: List[tuple[str, float, float, float]] = []
    for sym, vol_usd, change_pct, spread_pct in raw:
        if vol_usd >= vol_cut and spread_pct <= max_spread:
            metrics.append((sym, vol_usd, change_pct, spread_pct))
        else:
            skipped += 1

    if metrics and pct:
        threshold = np.percentile([abs(m[2]) for m in metrics], pct)
        metrics = [m for m in metrics if abs(m[2]) >= threshold]

    liq_scores: Dict[str, float] = {}
    if metrics:
        denom = float(cfg.get("trade_size_pct", 0.1)) * float(cfg.get("balance", 1))
        if denom <= 0:
            denom = 1.0

        async def _fetch_liq(sym: str) -> tuple[str, float]:
            try:
                _, _, reserve = await fetch_geckoterminal_ohlcv(sym, limit=1)
                return sym, reserve / denom
            except Exception:
                return sym, 0.0

        liq_results = await asyncio.gather(
            *[_fetch_liq(sym) for sym, *_ in metrics if sym.endswith("/USDC")]
        )
        liq_scores = {s: sc for s, sc in liq_results}

    scored: List[tuple[str, float]] = []
    if metrics:
        results = await asyncio.gather(
            *[
                _bounded_score(
                    exchange,
                    sym,
                    vol,
                    chg,
                    spr,
                    liq_scores.get(sym, 1.0),
                    cfg,
                )
                for sym, vol, chg, spr in metrics
            ]
        )
        for sym, score in results:
            if score >= min_score:
                scored.append((sym, score))
            else:
                skipped += 1
    scored.sort(key=lambda x: x[1], reverse=True)

    corr_map: Dict[tuple[str, str], float] = {}
    if df_cache:
        # only compute correlations for the top N scoring symbols
        max_pairs = sf.get("correlation_max_pairs")
        if max_pairs:
            top = [s for s, _ in scored[:max_pairs]]
        else:
            top = [s for s, _ in scored]
        subset = {s: df_cache.get(s) for s in top}
        window = sf.get("correlation_window", 30)
        have_history = all(
            isinstance(df, pd.DataFrame) and len(df) >= window for df in subset.values()
        )
        if have_history:
            corr_map = incremental_correlation(subset, window=window)
        else:
            corr_map = {}

    seconds = timeframe_seconds(exchange, "1h") if min_age > 0 else 0
    if min_age > 0:
        missing = [
            s
            for s, _ in scored
            if not _history_in_cache(
                df_cache.get(s) if df_cache else None, min_age, seconds
            )
        ]
        if missing:
            if df_cache is None:
                df_cache = {}
            history_ok = await asyncio.gather(
                *[has_enough_history(exchange, s, min_age, "1h") for s in missing]
            )
            candles_needed = int((min_age * 86400) / seconds)
            for sym, ok in zip(missing, history_ok):
                if ok:
                    df_cache[sym] = pd.DataFrame({"close": [0] * candles_needed})
            missing = [s for s, ok in zip(missing, history_ok) if not ok]
            if missing:
                df_cache = await update_ohlcv_cache(
                    exchange,
                    df_cache,
                    missing,
                    timeframe="1h",
                    limit=int((min_age * 86400) / seconds),
                    max_concurrent=len(missing),
                )

    result: List[tuple[str, float]] = []
    for sym, score in scored:
        if min_age > 0 and not _history_in_cache(
            df_cache.get(sym) if df_cache else None, min_age, seconds
        ):
            logger.debug("Skipping %s due to insufficient history", sym)
            skipped += 1
            continue
        keep = True
        if df_cache:
            for kept, _ in result:
                corr = corr_map.get((sym, kept)) or corr_map.get((kept, sym))
                if corr is not None and corr >= 0.95:
                    keep = False
                    break
        if keep:
            logger.info("Selected %s with score %.2f", sym, score)
            result.append((sym, score))
        else:
            skipped += 1

    telemetry.inc("scan.symbols_skipped", skipped)
    if cache_changed and cache_map is not None:
        try:
            Path(PAIR_FILE).parent.mkdir(parents=True, exist_ok=True)
            with open(PAIR_FILE, "w") as f:
                json.dump(cache_map, f, indent=2)
        except Exception as exc:  # pragma: no cover - best effort
            logger.warning("Failed to update %s: %s", PAIR_FILE, exc)
    return result<|MERGE_RESOLUTION|>--- conflicted
+++ resolved
@@ -384,9 +384,7 @@
 
             if not data:
                 try:
-<<<<<<< HEAD
                     pairs = [_id_for_symbol(exchange, s) for s in symbols]
-=======
                     pairs = []
                     for s in symbols:
                         if hasattr(exchange, "market_id"):
@@ -398,7 +396,6 @@
                             pid = s
                         pairs.append(pid.replace("/", ""))
 
->>>>>>> c6eb429b
                     try:
                         resp = await _fetch_ticker_async(pairs, timeout=timeout)
                     except TypeError:
@@ -445,9 +442,7 @@
                     data = {}
         else:
             try:
-<<<<<<< HEAD
                 pairs = [_id_for_symbol(exchange, s) for s in symbols]
-=======
                 pairs = []
                 for s in symbols:
                     if hasattr(exchange, "market_id"):
@@ -459,7 +454,6 @@
                         pid = s
                     pairs.append(pid.replace("/", ""))
 
->>>>>>> c6eb429b
                 try:
                     resp = await _fetch_ticker_async(pairs, timeout=timeout)
                 except TypeError:
