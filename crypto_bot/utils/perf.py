"""Placeholder performance analytics helpers."""

from __future__ import annotations


def edge(strategy: str, symbol: str) -> float:
    """Return estimated edge for ``strategy`` on ``symbol``.

    The default implementation provides a neutral edge of ``1.0``.
    """
    return 1.0
<<<<<<< HEAD
=======

>>>>>>> f10641ae
import json
from datetime import datetime, timedelta
from typing import Sequence

import pandas as pd

from .logger import LOG_DIR


STATS_FILE = LOG_DIR / "strategy_stats.json"


def _load_stats() -> dict:
    """Return parsed stats file or empty dict on failure."""
    if not STATS_FILE.exists():
        return {}
    try:
        return json.loads(STATS_FILE.read_text())
    except Exception:
        return {}


def _extract_records(data: object, symbol: str | None) -> Sequence[dict] | None:
    """Return list of trade/return records from ``data``."""
    if isinstance(data, list):
        if symbol:
            return [r for r in data if isinstance(r, dict) and r.get("symbol") == symbol]
        return [r for r in data if isinstance(r, dict)]
    if isinstance(data, dict):
        # nested by symbol
        if symbol and symbol in data:
            return data[symbol] if isinstance(data[symbol], list) else None
        # maybe under 'history' or 'records'
        for key in (symbol, "history", "records"):
            if key and key in data and isinstance(data[key], list):
                return data[key]
    return None


def edge(strategy: str, symbol: str, coef: float = 0.3) -> float:
    """Return the performance edge for ``strategy`` and ``symbol``.

    The function looks up historical stats stored in
    ``crypto_bot/logs/strategy_stats.json``. It calculates the Sharpe ratio and
    maximum drawdown of the PnL records over the last 30 days and returns
    ``sharpe - coef * drawdown``. If the file is missing or malformed ``0.0`` is
    returned.
    """

    data = _load_stats()
    strat_data = data.get(strategy)
    if not strat_data:
        return 0.0

    records = _extract_records(strat_data, symbol)
    if not records:
        return 0.0

    now = datetime.utcnow()
    start = now - timedelta(days=30)
    values: list[float] = []
    for rec in records:
        if not isinstance(rec, dict):
            continue
        pnl = rec.get("pnl")
        if pnl is None:
            pnl = rec.get("return") or rec.get("pnl_pct")
        if pnl is None:
            continue
        ts = (
            rec.get("timestamp")
            or rec.get("time")
            or rec.get("date")
            or rec.get("exit_time")
        )
        if ts:
            try:
                t = pd.to_datetime(ts, utc=True)
            except Exception:
                t = None
        else:
            t = None
        if t is not None and t < start:
            continue
        try:
            values.append(float(pnl))
        except Exception:
            continue

    if not values:
        # fallback to last 30 records if timestamps missing
        all_vals = [float(rec.get("pnl", 0.0)) for rec in records if isinstance(rec, dict) and "pnl" in rec]
        values = all_vals[-30:]
    if not values:
        return 0.0

    series = pd.Series(values)
    std = series.std()
    sharpe = float(series.mean() / std * (len(series) ** 0.5)) if std else 0.0

    cum = series.cumsum()
    running_max = cum.cummax()
    drawdown = float((running_max - cum).max())

    return sharpe - coef * drawdown<|MERGE_RESOLUTION|>--- conflicted
+++ resolved
@@ -9,10 +9,7 @@
     The default implementation provides a neutral edge of ``1.0``.
     """
     return 1.0
-<<<<<<< HEAD
-=======
 
->>>>>>> f10641ae
 import json
 from datetime import datetime, timedelta
 from typing import Sequence
