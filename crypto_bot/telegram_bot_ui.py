--- conflicted
+++ resolved
@@ -67,11 +67,9 @@
         self.app.add_handler(CommandHandler("rotate_now", self.rotate_now_cmd))
         self.app.add_handler(CommandHandler("toggle_mode", self.toggle_mode_cmd))
         self.app.add_handler(CommandHandler("menu", self.menu_cmd))
-<<<<<<< HEAD
         self.app.add_handler(CommandHandler("signals", self.show_signals))
         self.app.add_handler(CommandHandler("balance", self.show_balance))
         self.app.add_handler(CommandHandler("trades", self.show_trades))
-=======
         self.app.add_handler(CallbackQueryHandler(self.menu_cmd, pattern=f"^{MENU}$"))
         self.app.add_handler(
             CallbackQueryHandler(self.show_signals, pattern=f"^{SIGNALS}$")
@@ -82,7 +80,6 @@
         self.app.add_handler(
             CallbackQueryHandler(self.show_trades, pattern=f"^{TRADES}$")
         )
->>>>>>> 0a07dbe9
 
         self.scheduler_thread: threading.Thread | None = None
 
@@ -187,7 +184,6 @@
         self.state["mode"] = mode
         await update.message.reply_text(f"Mode set to {mode}")
 
-<<<<<<< HEAD
     async def menu_cmd(self, update: Update, context: ContextTypes.DEFAULT_TYPE) -> None:
         cmds = [
             "/start",
@@ -237,7 +233,6 @@
         else:
             text = "No trades found"
         await update.message.reply_text(text)
-=======
     async def menu_cmd(
         self, update: Update, context: ContextTypes.DEFAULT_TYPE
     ) -> None:
@@ -339,5 +334,4 @@
         markup = InlineKeyboardMarkup(
             [[InlineKeyboardButton("Back", callback_data=MENU)]]
         )
-        await query.message.edit_text(text, reply_markup=markup)
->>>>>>> 0a07dbe9
+        await query.message.edit_text(text, reply_markup=markup)