--- conflicted
+++ resolved
@@ -235,12 +235,9 @@
         text = await self.controller.start()
         await update.message.reply_text(text)
         self.state["running"] = True
-<<<<<<< HEAD
         await self._reply(update, "Trading started", reply_markup=_back_to_menu_markup())
-=======
         await self._reply(update, "Trading started")
         await self.menu_cmd(update, context)
->>>>>>> cc0b3744
 
     async def stop_cmd(
         self, update: Update, context: ContextTypes.DEFAULT_TYPE
@@ -436,9 +433,7 @@
             text = "\n".join(lines) if lines else "(no trades)"
         else:
             text = "No trades found"
-<<<<<<< HEAD
         await self._reply(update, text, reply_markup=_back_to_menu_markup())
-=======
         await self._reply(update, text)
 
     async def show_config(self, update: Update, context: ContextTypes.DEFAULT_TYPE) -> None:
@@ -524,5 +519,4 @@
             )
         else:
             text = "No trades found"
-        await self._reply(update, text)
->>>>>>> cc0b3744
+        await self._reply(update, text)