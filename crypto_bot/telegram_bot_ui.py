from __future__ import annotations

import asyncio
import threading
import time
import json
import yaml
from pathlib import Path
from typing import Dict


import schedule

from telegram import Update, InlineKeyboardButton, InlineKeyboardMarkup
from telegram.ext import (
    ApplicationBuilder,
    CommandHandler,
    ContextTypes,
    CallbackQueryHandler,
    ConversationHandler,
    MessageHandler,
    filters,
)
from telegram_ctl import _paginate, get_page, set_page

from crypto_bot.portfolio_rotator import PortfolioRotator
from crypto_bot.utils.logger import LOG_DIR, setup_logger
from crypto_bot.utils.telegram import TelegramNotifier, is_admin

from crypto_bot import log_reader, console_monitor
from .telegram_ctl import BotController
from crypto_bot.utils.open_trades import get_open_trades

START = "START"
STOP = "STOP"
STATUS = "STATUS"
LOG = "LOG"
ROTATE = "ROTATE"
TOGGLE = "TOGGLE"
MENU = "MENU"
RELOAD = "RELOAD"
SIGNALS = "SIGNALS"
BALANCE = "BALANCE"
TRADES = "TRADES"
TRADE_HISTORY = "TRADE_HISTORY"
PANIC_SELL = "PANIC_SELL"
CONFIG = "CONFIG"
EDIT_TRADE_SIZE = "EDIT_TRADE_SIZE"
EDIT_MAX_TRADES = "EDIT_MAX_TRADES"
EDIT_VALUE = 0
PNL_STATS = "PNL_STATS"

ASSET_SCORES_FILE = LOG_DIR / "asset_scores.json"
SIGNALS_FILE = LOG_DIR / "asset_scores.json"
TRADES_FILE = LOG_DIR / "trades.csv"
CONFIG_FILE = Path("crypto_bot/config.yaml")

# Text sent via ``TelegramNotifier`` when the bot starts.
MENU_TEXT = "Select a command:"


def _back_to_menu_markup() -> InlineKeyboardMarkup:
    """Return a markup with a single 'Back to Menu' button."""
    return InlineKeyboardMarkup(
        [[InlineKeyboardButton("Back to Menu", callback_data=MENU)]]
    )


class TelegramBotUI:
    """Simple Telegram UI for controlling the trading bot."""

    def __init__(
        self,
        notifier: TelegramNotifier,
        state: Dict[str, object],
        log_file: Path | str,
        rotator: PortfolioRotator | None = None,
        exchange: object | None = None,
        wallet: str | None = None,
        command_cooldown: float = 5,
    ) -> None:
        self.notifier = notifier
        self.token = notifier.token
        self.chat_id = notifier.chat_id
        self.state = state
        self.log_file = Path(log_file)
        self.rotator = rotator
        self.controller = BotController(state, exchange, log_file=self.log_file, trades_file=TRADES_FILE)
        self.exchange = exchange
        self.wallet = wallet
        self.command_cooldown = command_cooldown
        self._last_exec: Dict[tuple[str, str], float] = {}
        self.logger = setup_logger(__name__, LOG_DIR / "telegram_ui.log")

        self.app = ApplicationBuilder().token(self.token).build()
        if hasattr(self.app, "bot_data"):
            self.app.bot_data["controller"] = self.controller
            self.app.bot_data["admin_id"] = self.chat_id
        self.app.add_handler(CommandHandler("start", self.start_cmd))
        self.app.add_handler(CommandHandler("stop", self.stop_cmd))
        self.app.add_handler(CommandHandler("status", self.status_cmd))
        self.app.add_handler(CommandHandler("log", self.log_cmd))
        self.app.add_handler(CommandHandler("rotate_now", self.rotate_now_cmd))
        self.app.add_handler(CommandHandler("toggle_mode", self.toggle_mode_cmd))
        self.app.add_handler(CommandHandler("reload", self.reload_cmd))
        self.app.add_handler(CommandHandler("menu", self.menu_cmd))
        self.app.add_handler(CommandHandler("signals", self.show_signals))
        self.app.add_handler(CommandHandler("balance", self.show_balance))
        self.app.add_handler(CommandHandler("trades", self.show_trades))
<<<<<<< HEAD
        self.app.add_handler(CommandHandler("trade_history", self.show_trade_history))
=======
        self.app.add_handler(CommandHandler("config", self.show_config))
        self.app.add_handler(CommandHandler("pnl_stats", self.show_pnl_stats))
>>>>>>> 1d245a32
        self.app.add_handler(CommandHandler("panic_sell", self.panic_sell_cmd))
        self.app.add_handler(CallbackQueryHandler(self.start_cmd, pattern=f"^{START}$"))
        self.app.add_handler(CallbackQueryHandler(self.stop_cmd, pattern=f"^{STOP}$"))
        self.app.add_handler(CallbackQueryHandler(self.status_cmd, pattern=f"^{STATUS}$"))
        self.app.add_handler(CallbackQueryHandler(self.log_cmd, pattern=f"^{LOG}$"))
        self.app.add_handler(CallbackQueryHandler(self.rotate_now_cmd, pattern=f"^{ROTATE}$"))
        self.app.add_handler(CallbackQueryHandler(self.toggle_mode_cmd, pattern=f"^{TOGGLE}$"))
        self.app.add_handler(CallbackQueryHandler(self.reload_cmd, pattern=f"^{RELOAD}$"))
        self.app.add_handler(CallbackQueryHandler(self.menu_cmd, pattern=f"^{MENU}$"))
        self.app.add_handler(
            CallbackQueryHandler(self.show_signals, pattern=f"^{SIGNALS}$")
        )
        self.app.add_handler(
            CallbackQueryHandler(self.show_balance, pattern=f"^{BALANCE}$")
        )
        self.app.add_handler(
            CallbackQueryHandler(self.show_trades, pattern=f"^{TRADES}$")
        )
        self.app.add_handler(
            CallbackQueryHandler(self.show_trade_history, pattern=f"^{TRADE_HISTORY}$")
        )
        self.app.add_handler(
            CallbackQueryHandler(self.show_trade_history, pattern="^(next|prev)$")
        )
        self.app.add_handler(
            CallbackQueryHandler(self.panic_sell_cmd, pattern=f"^{PANIC_SELL}$")
        )
        self.app.add_handler(
            CallbackQueryHandler(self.show_config, pattern=f"^{CONFIG}$")
        )

        conv = ConversationHandler(
            entry_points=[
                CallbackQueryHandler(self.edit_trade_size, pattern=f"^{EDIT_TRADE_SIZE}$"),
                CallbackQueryHandler(self.edit_max_trades, pattern=f"^{EDIT_MAX_TRADES}$"),
            ],
            states={
                EDIT_VALUE: [MessageHandler(filters.TEXT & ~filters.COMMAND, self.set_config_value)]
            },
            fallbacks=[],
        )
        self.app.add_handler(conv)
            CallbackQueryHandler(self.show_pnl_stats, pattern=f"^{PNL_STATS}$")
        )

        self.scheduler_thread: threading.Thread | None = None

        schedule.every().day.at("00:00").do(self.send_daily_summary)
        self.scheduler_thread = threading.Thread(
            target=self._run_scheduler, daemon=True
        )
        self.scheduler_thread.start()

        self.task: asyncio.Task | None = None

    def run_async(self) -> None:
        """Start polling within the current event loop."""

        async def run() -> None:
            await self.app.initialize()
            self.notifier.notify(MENU_TEXT)
            await self.app.start()
            await self.app.updater.start_polling()

        self.task = asyncio.create_task(run())

    def _get_chat_id(self, update: Update) -> str:
        if getattr(update, "effective_chat", None):
            return str(update.effective_chat.id)
        if getattr(update, "message", None) and getattr(update.message, "chat_id", None):
            return str(update.message.chat_id)
        if getattr(update, "callback_query", None):
            msg = update.callback_query.message
            if getattr(msg, "chat_id", None):
                return str(msg.chat_id)
        return str(self.chat_id)

    async def _reply(
        self,
        update: Update,
        text: str,
        reply_markup: InlineKeyboardMarkup | None = None,
    ) -> None:
        if getattr(update, "callback_query", None):
            await update.callback_query.message.edit_text(text, reply_markup=reply_markup)
        else:
            await update.message.reply_text(text, reply_markup=reply_markup)

    async def _check_cooldown(self, update: Update, command: str) -> bool:
        chat = self._get_chat_id(update)
        now = time.time()
        key = (chat, command)
        last = self._last_exec.get(key)
        if last is not None and now - last < self.command_cooldown:
            await self._reply(update, "Please wait")
            return False
        self._last_exec[key] = now
        return True

    def _run_scheduler(self) -> None:
        while True:
            schedule.run_pending()
            time.sleep(1)

    def stop(self) -> None:
        if self.task:
            self.task.cancel()
        schedule.clear()
        if self.scheduler_thread and self.scheduler_thread.is_alive():
            self.scheduler_thread.join(timeout=2)

    async def _check_admin(self, update: Update) -> bool:
        """Verify the update came from an authorized chat."""
        chat_id = str(getattr(getattr(update, "effective_chat", None), "id", ""))
        if not is_admin(chat_id):
            if getattr(update, "message", None):
                await update.message.reply_text("Unauthorized")
            elif getattr(update, "callback_query", None):
                await update.callback_query.answer("Unauthorized", show_alert=True)
            self.logger.warning("Ignoring unauthorized command from %s", chat_id)
            return False
        return True

    # Command handlers -------------------------------------------------
    async def start_cmd(
        self, update: Update, context: ContextTypes.DEFAULT_TYPE
    ) -> None:
        if not await self._check_cooldown(update, "start"):
            return
        if not await self._check_admin(update):
            return
        text = await self.controller.start()
        await update.message.reply_text(text)
        self.state["running"] = True
        await self._reply(update, "Trading started", reply_markup=_back_to_menu_markup())
        await self._reply(update, "Trading started")
        await self.menu_cmd(update, context)

    async def stop_cmd(
        self, update: Update, context: ContextTypes.DEFAULT_TYPE
    ) -> None:
        if not await self._check_cooldown(update, "stop"):
            return
        if not await self._check_admin(update):
            return
        text = await self.controller.stop()
        await update.message.reply_text(text)
        self.state["running"] = False
        await self._reply(update, "Trading stopped", reply_markup=_back_to_menu_markup())

    async def status_cmd(
        self, update: Update, context: ContextTypes.DEFAULT_TYPE
    ) -> None:
        if not await self._check_cooldown(update, "status"):
            return
        text = await self.controller.status()
        await self._reply(update, text, reply_markup=_back_to_menu_markup())


    async def log_cmd(self, update: Update, context: ContextTypes.DEFAULT_TYPE) -> None:
        if not await self._check_cooldown(update, "log"):
            return
        if not await self._check_admin(update):
            return
        if self.log_file.exists():
            lines = self.log_file.read_text().splitlines()[-20:]
            text = "\n".join(lines) if lines else "(no logs)"
        else:
            text = "Log file not found"
        await self._reply(update, text, reply_markup=_back_to_menu_markup())

    async def rotate_now_cmd(
        self, update: Update, context: ContextTypes.DEFAULT_TYPE
    ) -> None:
        if not await self._check_cooldown(update, "rotate_now"):
            return
        if not await self._check_admin(update):
            return
        if not (self.rotator and self.exchange and self.wallet):
            await self._reply(update, "Rotation not configured", reply_markup=_back_to_menu_markup())
            return
        try:
            if asyncio.iscoroutinefunction(getattr(self.exchange, "fetch_balance", None)):
                bal = await self.exchange.fetch_balance()
            else:
                bal = await asyncio.to_thread(self.exchange.fetch_balance)
            holdings = {
                k: (v.get("total") if isinstance(v, dict) else v)
                for k, v in bal.items()
            }
            await self.rotator.rotate(
                self.exchange,
                self.wallet,
                holdings,
            )
            await self._reply(update, "Portfolio rotated", reply_markup=_back_to_menu_markup())
        except Exception as exc:  # pragma: no cover - network
            self.logger.error("Rotation failed: %s", exc)
            await self._reply(update, "Rotation failed", reply_markup=_back_to_menu_markup())

    def send_daily_summary(self) -> None:
        stats = log_reader.trade_summary(str(LOG_DIR / "trades.csv"))
        msg = (
            "Daily Summary\n"
            f"Trades: {stats['num_trades']}\n"
            f"Total PnL: {stats['total_pnl']:.2f}\n"
            f"Win rate: {stats['win_rate']*100:.1f}%\n"
            f"Active positions: {stats['active_positions']}"
        )
        err = self.notifier.notify(msg)
        if err:
            self.logger.error("Failed to send summary: %s", err)

    async def toggle_mode_cmd(
        self, update: Update, context: ContextTypes.DEFAULT_TYPE
    ) -> None:
        if not await self._check_cooldown(update, "toggle_mode"):
            return
        if not await self._check_admin(update):
            return
        mode = self.state.get("mode")
        mode = "onchain" if mode == "cex" else "cex"
        self.state["mode"] = mode
        await self._reply(update, f"Mode set to {mode}", reply_markup=_back_to_menu_markup())

    async def reload_cmd(
        self, update: Update, context: ContextTypes.DEFAULT_TYPE
    ) -> None:
        if not await self._check_cooldown(update, "reload"):
            return
        if not await self._check_admin(update):
            return
        await self.controller.reload_config()
        await self._reply(update, "Config reload scheduled", reply_markup=_back_to_menu_markup())

    async def panic_sell_cmd(
        self, update: Update, context: ContextTypes.DEFAULT_TYPE
    ) -> None:
        if not await self._check_cooldown(update, "panic_sell"):
            return
        if not await self._check_admin(update):
            return
        text = await self.controller.close_all_positions()
        await self._reply(update, text, reply_markup=_back_to_menu_markup())

    async def menu_cmd(self, update: Update, context: ContextTypes.DEFAULT_TYPE) -> None:
        if not await self._check_cooldown(update, "menu"):
            return
        if not await self._check_admin(update):
            return
        keyboard = [
            [
                InlineKeyboardButton("Start", callback_data=START),
                InlineKeyboardButton("Stop", callback_data=STOP),
                InlineKeyboardButton("Status", callback_data=STATUS),
            ],
            [
                InlineKeyboardButton("Log", callback_data=LOG),
                InlineKeyboardButton("Rotate Now", callback_data=ROTATE),
                InlineKeyboardButton("Toggle Mode", callback_data=TOGGLE),
                InlineKeyboardButton("Reload", callback_data=RELOAD),
                InlineKeyboardButton("Panic Sell", callback_data=PANIC_SELL),
            ],
            [
                InlineKeyboardButton("Signals", callback_data=SIGNALS),
                InlineKeyboardButton("Balance", callback_data=BALANCE),
                InlineKeyboardButton("Trades", callback_data=TRADES),
<<<<<<< HEAD
                InlineKeyboardButton("Trade History", callback_data=TRADE_HISTORY),
=======
                InlineKeyboardButton("PnL Stats", callback_data=PNL_STATS),
            ],
            [
                InlineKeyboardButton("Config Settings", callback_data=CONFIG),
>>>>>>> 1d245a32
            ],
        ]
        markup = InlineKeyboardMarkup(keyboard)
        await self._reply(update, "Select a command:", reply_markup=markup)

    async def show_signals(self, update: Update, context: ContextTypes.DEFAULT_TYPE) -> None:
        if not await self._check_cooldown(update, "signals"):
            return
        if not await self._check_admin(update):
            return
        # Use ``ASSET_SCORES_FILE`` so tests can patch the path easily.
        if ASSET_SCORES_FILE.exists():
            try:
                data = json.loads(ASSET_SCORES_FILE.read_text())
                lines = [f"{k}: {v:.2f}" for k, v in data.items()]
                text = "\n".join(lines) if lines else "(no signals)"
            except Exception:
                text = "Invalid signals file"
        else:
            text = "No signals found"
        await self._reply(update, text, reply_markup=_back_to_menu_markup())

    async def show_balance(self, update: Update, context: ContextTypes.DEFAULT_TYPE) -> None:
        if not await self._check_cooldown(update, "balance"):
            return
        if not await self._check_admin(update):
            return
        if not self.exchange:
            await self._reply(update, "Exchange not configured", reply_markup=_back_to_menu_markup())
            return
        try:
            if asyncio.iscoroutinefunction(getattr(self.exchange, "fetch_balance", None)):
                bal = await self.exchange.fetch_balance()
            else:
                bal = await asyncio.to_thread(self.exchange.fetch_balance)
            free_usdt = (
                bal.get("USDT", {}).get("free")
                if isinstance(bal.get("USDT"), dict)
                else None
            )
            lines = [f"Free USDT: {free_usdt or 0}"]
            lines += [
                f"{k}: {v.get('total') if isinstance(v, dict) else v}"
                for k, v in bal.items()
            ]
            text = "\n".join(lines) if lines else "(no balance)"
        except Exception as exc:  # pragma: no cover - network
            self.logger.error("Balance fetch failed: %s", exc)
            text = "Balance fetch failed"
        await self._reply(update, text, reply_markup=_back_to_menu_markup())

    async def show_trades(self, update: Update, context: ContextTypes.DEFAULT_TYPE) -> None:
        if not await self._check_cooldown(update, "trades"):
            return
        if not await self._check_admin(update):
            return
        if TRADES_FILE.exists():
            lines = await console_monitor.trade_stats_lines(self.exchange, TRADES_FILE)
            text = "\n".join(lines) if lines else "(no trades)"
        else:
            text = "No trades found"
<<<<<<< HEAD
        await self._reply(update, text)

    async def show_trade_history(
        self, update: Update, context: ContextTypes.DEFAULT_TYPE
    ) -> None:
        if not await self._check_cooldown(update, "trade_history"):
            return
        if not await self._check_admin(update):
            return
        chat_id = self._get_chat_id(update)
        page = get_page(chat_id, "trade_history")
        if getattr(update, "callback_query", None):
            if update.callback_query.data == "next":
                page += 1
            elif update.callback_query.data == "prev":
                page = max(0, page - 1)
            else:
                page = 0
            await update.callback_query.answer()
        else:
            page = 0
        set_page(chat_id, "trade_history", page)
        lines: list[str] = []
        if TRADES_FILE.exists():
            lines = TRADES_FILE.read_text().splitlines()[-100:]
        text, markup = _paginate(lines, page)
        await self._reply(update, text, reply_markup=markup)
=======
        await self._reply(update, text, reply_markup=_back_to_menu_markup())
        await self._reply(update, text)

    async def show_config(self, update: Update, context: ContextTypes.DEFAULT_TYPE) -> None:
        if not await self._check_cooldown(update, "config"):
            return
        if not await self._check_admin(update):
            return
        cfg = {}
        if CONFIG_FILE.exists():
            try:
                cfg = yaml.safe_load(CONFIG_FILE.read_text()) or {}
            except Exception:
                cfg = {}
        text = (
            f"trade_size_pct: {cfg.get('trade_size_pct')}\n"
            f"max_open_trades: {cfg.get('max_open_trades')}"
        )
        keyboard = [
            [InlineKeyboardButton("Edit Trade Size %", callback_data=EDIT_TRADE_SIZE)],
            [InlineKeyboardButton("Edit Max Open Trades", callback_data=EDIT_MAX_TRADES)],
        ]
        markup = InlineKeyboardMarkup(keyboard)
        await self._reply(update, text, reply_markup=markup)

    async def edit_trade_size(self, update: Update, context: ContextTypes.DEFAULT_TYPE) -> int:
        if not await self._check_admin(update):
            return ConversationHandler.END
        context.user_data["config_key"] = "trade_size_pct"
        await self._reply(update, "Enter trade size percentage (0-1):")
        return EDIT_VALUE

    async def edit_max_trades(self, update: Update, context: ContextTypes.DEFAULT_TYPE) -> int:
        if not await self._check_admin(update):
            return ConversationHandler.END
        context.user_data["config_key"] = "max_open_trades"
        await self._reply(update, "Enter max open trades (integer):")
        return EDIT_VALUE

    async def set_config_value(self, update: Update, context: ContextTypes.DEFAULT_TYPE) -> int:
        if not await self._check_admin(update):
            return ConversationHandler.END
        key = context.user_data.get("config_key")
        if not key:
            return ConversationHandler.END
        value_text = update.message.text if update.message else ""
        try:
            if key == "trade_size_pct":
                val = float(value_text)
                if not 0 < val <= 1:
                    raise ValueError
            else:
                val = int(value_text)
                if val <= 0:
                    raise ValueError
        except ValueError:
            await self._reply(update, "Invalid value, try again:")
            return EDIT_VALUE
        cfg = {}
        if CONFIG_FILE.exists():
            try:
                cfg = yaml.safe_load(CONFIG_FILE.read_text()) or {}
            except Exception:
                cfg = {}
        cfg[key] = val
        if hasattr(yaml, "safe_dump"):
            CONFIG_FILE.write_text(yaml.safe_dump(cfg, sort_keys=False))
        else:
            CONFIG_FILE.write_text(json.dumps(cfg))
        await self.controller.reload_config()
        await self._reply(update, f"{key} updated to {val}")
        return ConversationHandler.END
    async def show_pnl_stats(self, update: Update, context: ContextTypes.DEFAULT_TYPE) -> None:
        if not await self._check_cooldown(update, "pnl_stats"):
            return
        if not await self._check_admin(update):
            return
        if TRADES_FILE.exists():
            stats = log_reader.trade_summary(TRADES_FILE)
            text = (
                f"Total PnL: {stats['total_pnl']:.2f}\n"
                f"Win rate: {stats['win_rate']*100:.1f}%\n"
                f"Active positions: {stats['active_positions']}"
            )
        else:
            text = "No trades found"
        await self._reply(update, text)
>>>>>>> 1d245a32
<|MERGE_RESOLUTION|>--- conflicted
+++ resolved
@@ -107,12 +107,9 @@
         self.app.add_handler(CommandHandler("signals", self.show_signals))
         self.app.add_handler(CommandHandler("balance", self.show_balance))
         self.app.add_handler(CommandHandler("trades", self.show_trades))
-<<<<<<< HEAD
         self.app.add_handler(CommandHandler("trade_history", self.show_trade_history))
-=======
         self.app.add_handler(CommandHandler("config", self.show_config))
         self.app.add_handler(CommandHandler("pnl_stats", self.show_pnl_stats))
->>>>>>> 1d245a32
         self.app.add_handler(CommandHandler("panic_sell", self.panic_sell_cmd))
         self.app.add_handler(CallbackQueryHandler(self.start_cmd, pattern=f"^{START}$"))
         self.app.add_handler(CallbackQueryHandler(self.stop_cmd, pattern=f"^{STOP}$"))
@@ -380,14 +377,11 @@
                 InlineKeyboardButton("Signals", callback_data=SIGNALS),
                 InlineKeyboardButton("Balance", callback_data=BALANCE),
                 InlineKeyboardButton("Trades", callback_data=TRADES),
-<<<<<<< HEAD
                 InlineKeyboardButton("Trade History", callback_data=TRADE_HISTORY),
-=======
                 InlineKeyboardButton("PnL Stats", callback_data=PNL_STATS),
             ],
             [
                 InlineKeyboardButton("Config Settings", callback_data=CONFIG),
->>>>>>> 1d245a32
             ],
         ]
         markup = InlineKeyboardMarkup(keyboard)
@@ -449,35 +443,6 @@
             text = "\n".join(lines) if lines else "(no trades)"
         else:
             text = "No trades found"
-<<<<<<< HEAD
-        await self._reply(update, text)
-
-    async def show_trade_history(
-        self, update: Update, context: ContextTypes.DEFAULT_TYPE
-    ) -> None:
-        if not await self._check_cooldown(update, "trade_history"):
-            return
-        if not await self._check_admin(update):
-            return
-        chat_id = self._get_chat_id(update)
-        page = get_page(chat_id, "trade_history")
-        if getattr(update, "callback_query", None):
-            if update.callback_query.data == "next":
-                page += 1
-            elif update.callback_query.data == "prev":
-                page = max(0, page - 1)
-            else:
-                page = 0
-            await update.callback_query.answer()
-        else:
-            page = 0
-        set_page(chat_id, "trade_history", page)
-        lines: list[str] = []
-        if TRADES_FILE.exists():
-            lines = TRADES_FILE.read_text().splitlines()[-100:]
-        text, markup = _paginate(lines, page)
-        await self._reply(update, text, reply_markup=markup)
-=======
         await self._reply(update, text, reply_markup=_back_to_menu_markup())
         await self._reply(update, text)
 
@@ -565,4 +530,29 @@
         else:
             text = "No trades found"
         await self._reply(update, text)
->>>>>>> 1d245a32
+
+    async def show_trade_history(
+        self, update: Update, context: ContextTypes.DEFAULT_TYPE
+    ) -> None:
+        if not await self._check_cooldown(update, "trade_history"):
+            return
+        if not await self._check_admin(update):
+            return
+        chat_id = self._get_chat_id(update)
+        page = get_page(chat_id, "trade_history")
+        if getattr(update, "callback_query", None):
+            if update.callback_query.data == "next":
+                page += 1
+            elif update.callback_query.data == "prev":
+                page = max(0, page - 1)
+            else:
+                page = 0
+            await update.callback_query.answer()
+        else:
+            page = 0
+        set_page(chat_id, "trade_history", page)
+        lines: list[str] = []
+        if TRADES_FILE.exists():
+            lines = TRADES_FILE.read_text().splitlines()[-100:]
+        text, markup = _paginate(lines, page)
+        await self._reply(update, text, reply_markup=markup)