from __future__ import annotations

import asyncio
import threading
import time
import json
from pathlib import Path
from typing import Dict


import schedule
import json

from telegram import Update, InlineKeyboardButton, InlineKeyboardMarkup
from telegram.ext import (
    ApplicationBuilder,
    CommandHandler,
    ContextTypes,
    CallbackQueryHandler,
)

from crypto_bot.portfolio_rotator import PortfolioRotator
from crypto_bot.utils.logger import setup_logger
from crypto_bot.utils.telegram import TelegramNotifier
from crypto_bot import log_reader
from crypto_bot.utils.open_trades import get_open_trades

MENU = "MENU"
SIGNALS = "SIGNALS"
BALANCE = "BALANCE"
TRADES = "TRADES"

ASSET_SCORES_FILE = Path("crypto_bot/logs/asset_scores.json")
TRADES_FILE = Path("crypto_bot/logs/trades.csv")

SIGNALS_FILE = Path("crypto_bot/logs/asset_scores.json")
TRADES_FILE = Path("crypto_bot/logs/trades.csv")


class TelegramBotUI:
    """Simple Telegram UI for controlling the trading bot."""

    def __init__(
        self,
        notifier: TelegramNotifier,
        state: Dict[str, object],
        log_file: Path | str,
        rotator: PortfolioRotator | None = None,
        exchange: object | None = None,
        wallet: str | None = None,
    ) -> None:
        self.notifier = notifier
        self.token = notifier.token
        self.chat_id = notifier.chat_id
        self.state = state
        self.log_file = Path(log_file)
        self.rotator = rotator
        self.exchange = exchange
        self.wallet = wallet
        self.logger = setup_logger(__name__, "crypto_bot/logs/telegram_ui.log")

        self.app = ApplicationBuilder().token(self.token).build()
        self.app.add_handler(CommandHandler("start", self.start_cmd))
        self.app.add_handler(CommandHandler("stop", self.stop_cmd))
        self.app.add_handler(CommandHandler("status", self.status_cmd))
        self.app.add_handler(CommandHandler("log", self.log_cmd))
        self.app.add_handler(CommandHandler("rotate_now", self.rotate_now_cmd))
        self.app.add_handler(CommandHandler("toggle_mode", self.toggle_mode_cmd))
        self.app.add_handler(CommandHandler("menu", self.menu_cmd))
        self.app.add_handler(CommandHandler("signals", self.show_signals))
        self.app.add_handler(CommandHandler("balance", self.show_balance))
        self.app.add_handler(CommandHandler("trades", self.show_trades))
        self.app.add_handler(CallbackQueryHandler(self.menu_cmd, pattern=f"^{MENU}$"))
        self.app.add_handler(
            CallbackQueryHandler(self.show_signals, pattern=f"^{SIGNALS}$")
        )
        self.app.add_handler(
            CallbackQueryHandler(self.show_balance, pattern=f"^{BALANCE}$")
        )
        self.app.add_handler(
            CallbackQueryHandler(self.show_trades, pattern=f"^{TRADES}$")
        )

        self.scheduler_thread: threading.Thread | None = None

        schedule.every().day.at("00:00").do(self.send_daily_summary)
        self.scheduler_thread = threading.Thread(
            target=self._run_scheduler, daemon=True
        )
        self.scheduler_thread.start()

        self.task: asyncio.Task | None = None

    def run_async(self) -> None:
        """Start polling within the current event loop."""

        async def run() -> None:
            await self.app.initialize()
            await self.app.start()
            await self.app.updater.start_polling()

        self.task = asyncio.create_task(run())

    def _run_scheduler(self) -> None:
        while True:
            schedule.run_pending()
            time.sleep(1)

    def stop(self) -> None:
        if self.task:
            self.task.cancel()
        schedule.clear()
        if self.scheduler_thread and self.scheduler_thread.is_alive():
            self.scheduler_thread.join(timeout=2)

    # Command handlers -------------------------------------------------
    async def start_cmd(
        self, update: Update, context: ContextTypes.DEFAULT_TYPE
    ) -> None:
        self.state["running"] = True
        await update.message.reply_text("Trading started")

    async def stop_cmd(
        self, update: Update, context: ContextTypes.DEFAULT_TYPE
    ) -> None:
        self.state["running"] = False
        await update.message.reply_text("Trading stopped")

    async def status_cmd(
        self, update: Update, context: ContextTypes.DEFAULT_TYPE
    ) -> None:
        running = self.state.get("running", False)
        mode = self.state.get("mode")
        await update.message.reply_text(f"Running: {running}, mode: {mode}")

    async def log_cmd(self, update: Update, context: ContextTypes.DEFAULT_TYPE) -> None:
        if self.log_file.exists():
            lines = self.log_file.read_text().splitlines()[-20:]
            text = "\n".join(lines) if lines else "(no logs)"
        else:
            text = "Log file not found"
        await update.message.reply_text(text)

    async def rotate_now_cmd(
        self, update: Update, context: ContextTypes.DEFAULT_TYPE
    ) -> None:
        if not (self.rotator and self.exchange and self.wallet):
            await update.message.reply_text("Rotation not configured")
            return
        try:
            bal = self.exchange.fetch_balance()
            holdings = {
                k: (v.get("total") if isinstance(v, dict) else v)
                for k, v in bal.items()
            }
            await self.rotator.rotate(
                self.exchange,
                self.wallet,
                holdings,
            )
            await update.message.reply_text("Portfolio rotated")
        except Exception as exc:  # pragma: no cover - network
            self.logger.error("Rotation failed: %s", exc)
            await update.message.reply_text("Rotation failed")

    def send_daily_summary(self) -> None:
        stats = log_reader.trade_summary("crypto_bot/logs/trades.csv")
        msg = (
            "Daily Summary\n"
            f"Trades: {stats['num_trades']}\n"
            f"Total PnL: {stats['total_pnl']:.2f}\n"
            f"Win rate: {stats['win_rate']*100:.1f}%\n"
            f"Active positions: {stats['active_positions']}"
        )
        err = self.notifier.notify(msg)
        if err:
            self.logger.error("Failed to send summary: %s", err)

    async def toggle_mode_cmd(
        self, update: Update, context: ContextTypes.DEFAULT_TYPE
    ) -> None:
        mode = self.state.get("mode")
        mode = "onchain" if mode == "cex" else "cex"
        self.state["mode"] = mode
        await update.message.reply_text(f"Mode set to {mode}")

    async def menu_cmd(self, update: Update, context: ContextTypes.DEFAULT_TYPE) -> None:
        cmds = [
            "/start",
            "/stop",
            "/status",
            "/log",
            "/rotate_now",
            "/toggle_mode",
            "/signals",
            "/balance",
            "/trades",
        ]
        await update.message.reply_text("Available commands:\n" + "\n".join(cmds))

    async def show_signals(self, update: Update, context: ContextTypes.DEFAULT_TYPE) -> None:
        if SIGNALS_FILE.exists():
            try:
                data = json.loads(SIGNALS_FILE.read_text())
                lines = [f"{k}: {v:.2f}" for k, v in data.items()]
                text = "\n".join(lines) if lines else "(no signals)"
            except Exception:
                text = "Invalid signals file"
        else:
            text = "No signals found"
        await update.message.reply_text(text)

    async def show_balance(self, update: Update, context: ContextTypes.DEFAULT_TYPE) -> None:
        if not self.exchange:
            await update.message.reply_text("Exchange not configured")
            return
        try:
            bal = self.exchange.fetch_balance()
            lines = [
                f"{k}: {v.get('total') if isinstance(v, dict) else v}"
                for k, v in bal.items()
            ]
            text = "\n".join(lines) if lines else "(no balance)"
        except Exception as exc:  # pragma: no cover - network
            self.logger.error("Balance fetch failed: %s", exc)
            text = "Balance fetch failed"
        await update.message.reply_text(text)

    async def show_trades(self, update: Update, context: ContextTypes.DEFAULT_TYPE) -> None:
        if TRADES_FILE.exists():
            lines = TRADES_FILE.read_text().splitlines()[-20:]
            text = "\n".join(lines) if lines else "(no trades)"
        else:
            text = "No trades found"
        await update.message.reply_text(text)
    async def menu_cmd(
        self, update: Update, context: ContextTypes.DEFAULT_TYPE
    ) -> None:
        markup = InlineKeyboardMarkup(
            [
                [InlineKeyboardButton("Signals", callback_data=SIGNALS)],
                [InlineKeyboardButton("Wallet Balance", callback_data=BALANCE)],
                [InlineKeyboardButton("Open Trades", callback_data=TRADES)],
            ]
        )
        cmds = [
            "/start",
            "/stop",
            "/status",
            "/log",
            "/rotate_now",
            "/toggle_mode",
            "/signals",
            "/balance",
            "/trades",
        ]
        text = "Available commands:\n" + "\n".join(cmds)
        if update.message:
<<<<<<< HEAD
            cmds = [
                "/start",
                "/stop",
                "/status",
                "/log",
                "/rotate_now",
                "/toggle_mode",
                "/signals",
                "/balance",
                "/trades",
            ]
            await update.message.reply_text(
                "Available commands:\n" + "\n".join(cmds)
            )
            return
        elif update.callback_query:
            await update.callback_query.answer()
            try:
                await update.callback_query.message.edit_text(
                    "Menu", reply_markup=markup
                )
            except TypeError:
                await update.callback_query.message.edit_text("Menu")
=======
            try:
                await update.message.reply_text(text, reply_markup=markup)
            except TypeError:
                await update.message.reply_text(text)
        elif update.callback_query:
            await update.callback_query.answer()
            await update.callback_query.message.edit_text(text, reply_markup=markup)
>>>>>>> ef72ef01

    async def show_signals(
        self, update: Update, context: ContextTypes.DEFAULT_TYPE
    ) -> None:
        query = getattr(update, "callback_query", None)
        if query:
            await query.answer()
        message = getattr(update, "message", None)
        if ASSET_SCORES_FILE.exists():
            try:
                data = json.loads(ASSET_SCORES_FILE.read_text())
            except Exception:
                data = {}
        else:
            data = {}
        if data:
            lines = [f"{s} {v:+.4f}" for s, v in data.items()]
            text = "\n".join(lines)
        else:
            text = "No signals"
        markup = InlineKeyboardMarkup(
            [[InlineKeyboardButton("Back", callback_data=MENU)]]
        )
        if query:
            await query.message.edit_text(text, reply_markup=markup)
<<<<<<< HEAD
        else:
            await update.message.reply_text(text)
=======
        elif message:
            try:
                await message.reply_text(text, reply_markup=markup)
            except TypeError:
                await message.reply_text(text)
>>>>>>> ef72ef01

    async def show_balance(
        self, update: Update, context: ContextTypes.DEFAULT_TYPE
    ) -> None:
        query = getattr(update, "callback_query", None)
        if query:
            await query.answer()
        message = getattr(update, "message", None)
        text: str
        if not self.exchange:
            text = "Exchange not configured"
        else:
            try:
                bal = self.exchange.fetch_balance()
                if query:
                    usdt = bal.get("USDT")
                    amount = float(
                        usdt.get("free", usdt) if isinstance(usdt, dict) else usdt or 0.0
                    )
                    text = f"Free USDT: {amount:.2f}"
                else:
                    lines = [
                        f"{k}: {v.get('total') if isinstance(v, dict) else v}"
                        for k, v in bal.items()
                    ]
                    text = "\n".join(lines) if lines else "(no balance)"
            except Exception as exc:  # pragma: no cover - network
                self.logger.error("Balance fetch failed: %s", exc)
                text = "Failed to fetch balance"
        markup = InlineKeyboardMarkup(
            [[InlineKeyboardButton("Back", callback_data=MENU)]]
        )
        if query:
            await query.message.edit_text(text, reply_markup=markup)
<<<<<<< HEAD
        else:
            await update.message.reply_text(text)
=======
        elif message:
            try:
                await message.reply_text(text, reply_markup=markup)
            except TypeError:
                await message.reply_text(text)
>>>>>>> ef72ef01

    async def show_trades(
        self, update: Update, context: ContextTypes.DEFAULT_TYPE
    ) -> None:
        query = getattr(update, "callback_query", None)
        if query:
            await query.answer()
        message = getattr(update, "message", None)
        trades = get_open_trades(TRADES_FILE)
        if not trades:
            text = "No open trades"
        else:
            symbols = {t["symbol"] for t in trades}
            prices: dict[str, float] = {}
            for sym in symbols:
                try:
                    if asyncio.iscoroutinefunction(
                        getattr(self.exchange, "fetch_ticker", None)
                    ):
                        ticker = await self.exchange.fetch_ticker(sym)
                    else:
                        ticker = await asyncio.to_thread(
                            self.exchange.fetch_ticker, sym
                        )
                    price = ticker.get("last") or ticker.get("close") or 0.0
                    prices[sym] = float(price)
                except Exception:
                    prices[sym] = 0.0
            lines = []
            for t in trades:
                sym = t.get("symbol")
                entry = float(t.get("price", 0))
                amt = float(t.get("amount", 0))
                pnl = (prices.get(sym, 0.0) - entry) * amt
                lines.append(f"{sym} {pnl:+.2f}")
            text = "\n".join(lines)
        markup = InlineKeyboardMarkup(
            [[InlineKeyboardButton("Back", callback_data=MENU)]]
        )
        if query:
            await query.message.edit_text(text, reply_markup=markup)
<<<<<<< HEAD
        else:
            await update.message.reply_text(text)
=======
        elif message:
            try:
                await message.reply_text(text, reply_markup=markup)
            except TypeError:
                await message.reply_text(text)
>>>>>>> ef72ef01
<|MERGE_RESOLUTION|>--- conflicted
+++ resolved
@@ -256,7 +256,6 @@
         ]
         text = "Available commands:\n" + "\n".join(cmds)
         if update.message:
-<<<<<<< HEAD
             cmds = [
                 "/start",
                 "/stop",
@@ -280,7 +279,6 @@
                 )
             except TypeError:
                 await update.callback_query.message.edit_text("Menu")
-=======
             try:
                 await update.message.reply_text(text, reply_markup=markup)
             except TypeError:
@@ -288,7 +286,6 @@
         elif update.callback_query:
             await update.callback_query.answer()
             await update.callback_query.message.edit_text(text, reply_markup=markup)
->>>>>>> ef72ef01
 
     async def show_signals(
         self, update: Update, context: ContextTypes.DEFAULT_TYPE
@@ -314,16 +311,13 @@
         )
         if query:
             await query.message.edit_text(text, reply_markup=markup)
-<<<<<<< HEAD
         else:
             await update.message.reply_text(text)
-=======
         elif message:
             try:
                 await message.reply_text(text, reply_markup=markup)
             except TypeError:
                 await message.reply_text(text)
->>>>>>> ef72ef01
 
     async def show_balance(
         self, update: Update, context: ContextTypes.DEFAULT_TYPE
@@ -358,16 +352,13 @@
         )
         if query:
             await query.message.edit_text(text, reply_markup=markup)
-<<<<<<< HEAD
         else:
             await update.message.reply_text(text)
-=======
         elif message:
             try:
                 await message.reply_text(text, reply_markup=markup)
             except TypeError:
                 await message.reply_text(text)
->>>>>>> ef72ef01
 
     async def show_trades(
         self, update: Update, context: ContextTypes.DEFAULT_TYPE
@@ -409,13 +400,10 @@
         )
         if query:
             await query.message.edit_text(text, reply_markup=markup)
-<<<<<<< HEAD
         else:
             await update.message.reply_text(text)
-=======
         elif message:
             try:
                 await message.reply_text(text, reply_markup=markup)
             except TypeError:
-                await message.reply_text(text)
->>>>>>> ef72ef01
+                await message.reply_text(text)