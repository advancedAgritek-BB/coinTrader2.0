from __future__ import annotations

import asyncio
import threading
import time
import json
import yaml
from pathlib import Path
from typing import Dict


import schedule

from telegram import Update, InlineKeyboardButton, InlineKeyboardMarkup
from telegram.ext import (
    ApplicationBuilder,
    CommandHandler,
    ContextTypes,
    CallbackQueryHandler,
    ConversationHandler,
    MessageHandler,
    filters,
)

from crypto_bot.portfolio_rotator import PortfolioRotator
from crypto_bot.utils.logger import LOG_DIR, setup_logger
from crypto_bot.utils.telegram import TelegramNotifier, is_admin

from crypto_bot import log_reader, console_monitor
from .telegram_ctl import BotController
from crypto_bot.utils.open_trades import get_open_trades

START = "START"
STOP = "STOP"
STATUS = "STATUS"
LOG = "LOG"
ROTATE = "ROTATE"
TOGGLE = "TOGGLE"
MENU = "MENU"
RELOAD = "RELOAD"
SIGNALS = "SIGNALS"
BALANCE = "BALANCE"
TRADES = "TRADES"
PANIC_SELL = "PANIC_SELL"
<<<<<<< HEAD
CONFIG = "CONFIG"
EDIT_TRADE_SIZE = "EDIT_TRADE_SIZE"
EDIT_MAX_TRADES = "EDIT_MAX_TRADES"
EDIT_VALUE = 0
=======
PNL_STATS = "PNL_STATS"
>>>>>>> 26d87f29

ASSET_SCORES_FILE = LOG_DIR / "asset_scores.json"
SIGNALS_FILE = LOG_DIR / "asset_scores.json"
TRADES_FILE = LOG_DIR / "trades.csv"
CONFIG_FILE = Path("crypto_bot/config.yaml")

# Text sent via ``TelegramNotifier`` when the bot starts.
MENU_TEXT = "Select a command:"


class TelegramBotUI:
    """Simple Telegram UI for controlling the trading bot."""

    def __init__(
        self,
        notifier: TelegramNotifier,
        state: Dict[str, object],
        log_file: Path | str,
        rotator: PortfolioRotator | None = None,
        exchange: object | None = None,
        wallet: str | None = None,
        command_cooldown: float = 5,
    ) -> None:
        self.notifier = notifier
        self.token = notifier.token
        self.chat_id = notifier.chat_id
        self.state = state
        self.log_file = Path(log_file)
        self.rotator = rotator
        self.controller = BotController(state, exchange, log_file=self.log_file, trades_file=TRADES_FILE)
        self.exchange = exchange
        self.wallet = wallet
        self.command_cooldown = command_cooldown
        self._last_exec: Dict[tuple[str, str], float] = {}
        self.logger = setup_logger(__name__, LOG_DIR / "telegram_ui.log")

        self.app = ApplicationBuilder().token(self.token).build()
        if hasattr(self.app, "bot_data"):
            self.app.bot_data["controller"] = self.controller
            self.app.bot_data["admin_id"] = self.chat_id
        self.app.add_handler(CommandHandler("start", self.start_cmd))
        self.app.add_handler(CommandHandler("stop", self.stop_cmd))
        self.app.add_handler(CommandHandler("status", self.status_cmd))
        self.app.add_handler(CommandHandler("log", self.log_cmd))
        self.app.add_handler(CommandHandler("rotate_now", self.rotate_now_cmd))
        self.app.add_handler(CommandHandler("toggle_mode", self.toggle_mode_cmd))
        self.app.add_handler(CommandHandler("reload", self.reload_cmd))
        self.app.add_handler(CommandHandler("menu", self.menu_cmd))
        self.app.add_handler(CommandHandler("signals", self.show_signals))
        self.app.add_handler(CommandHandler("balance", self.show_balance))
        self.app.add_handler(CommandHandler("trades", self.show_trades))
<<<<<<< HEAD
        self.app.add_handler(CommandHandler("config", self.show_config))
=======
        self.app.add_handler(CommandHandler("pnl_stats", self.show_pnl_stats))
>>>>>>> 26d87f29
        self.app.add_handler(CommandHandler("panic_sell", self.panic_sell_cmd))
        self.app.add_handler(CallbackQueryHandler(self.start_cmd, pattern=f"^{START}$"))
        self.app.add_handler(CallbackQueryHandler(self.stop_cmd, pattern=f"^{STOP}$"))
        self.app.add_handler(CallbackQueryHandler(self.status_cmd, pattern=f"^{STATUS}$"))
        self.app.add_handler(CallbackQueryHandler(self.log_cmd, pattern=f"^{LOG}$"))
        self.app.add_handler(CallbackQueryHandler(self.rotate_now_cmd, pattern=f"^{ROTATE}$"))
        self.app.add_handler(CallbackQueryHandler(self.toggle_mode_cmd, pattern=f"^{TOGGLE}$"))
        self.app.add_handler(CallbackQueryHandler(self.reload_cmd, pattern=f"^{RELOAD}$"))
        self.app.add_handler(CallbackQueryHandler(self.menu_cmd, pattern=f"^{MENU}$"))
        self.app.add_handler(
            CallbackQueryHandler(self.show_signals, pattern=f"^{SIGNALS}$")
        )
        self.app.add_handler(
            CallbackQueryHandler(self.show_balance, pattern=f"^{BALANCE}$")
        )
        self.app.add_handler(
            CallbackQueryHandler(self.show_trades, pattern=f"^{TRADES}$")
        )
        self.app.add_handler(
            CallbackQueryHandler(self.panic_sell_cmd, pattern=f"^{PANIC_SELL}$")
        )
        self.app.add_handler(
<<<<<<< HEAD
            CallbackQueryHandler(self.show_config, pattern=f"^{CONFIG}$")
        )

        conv = ConversationHandler(
            entry_points=[
                CallbackQueryHandler(self.edit_trade_size, pattern=f"^{EDIT_TRADE_SIZE}$"),
                CallbackQueryHandler(self.edit_max_trades, pattern=f"^{EDIT_MAX_TRADES}$"),
            ],
            states={
                EDIT_VALUE: [MessageHandler(filters.TEXT & ~filters.COMMAND, self.set_config_value)]
            },
            fallbacks=[],
        )
        self.app.add_handler(conv)
=======
            CallbackQueryHandler(self.show_pnl_stats, pattern=f"^{PNL_STATS}$")
        )
>>>>>>> 26d87f29

        self.scheduler_thread: threading.Thread | None = None

        schedule.every().day.at("00:00").do(self.send_daily_summary)
        self.scheduler_thread = threading.Thread(
            target=self._run_scheduler, daemon=True
        )
        self.scheduler_thread.start()

        self.task: asyncio.Task | None = None

    def run_async(self) -> None:
        """Start polling within the current event loop."""

        async def run() -> None:
            await self.app.initialize()
            self.notifier.notify(MENU_TEXT)
            await self.app.start()
            await self.app.updater.start_polling()

        self.task = asyncio.create_task(run())

    def _get_chat_id(self, update: Update) -> str:
        if getattr(update, "effective_chat", None):
            return str(update.effective_chat.id)
        if getattr(update, "message", None) and getattr(update.message, "chat_id", None):
            return str(update.message.chat_id)
        if getattr(update, "callback_query", None):
            msg = update.callback_query.message
            if getattr(msg, "chat_id", None):
                return str(msg.chat_id)
        return str(self.chat_id)

    async def _reply(
        self,
        update: Update,
        text: str,
        reply_markup: InlineKeyboardMarkup | None = None,
    ) -> None:
        if getattr(update, "callback_query", None):
            await update.callback_query.message.edit_text(text, reply_markup=reply_markup)
        else:
            await update.message.reply_text(text, reply_markup=reply_markup)

    async def _check_cooldown(self, update: Update, command: str) -> bool:
        chat = self._get_chat_id(update)
        now = time.time()
        key = (chat, command)
        last = self._last_exec.get(key)
        if last is not None and now - last < self.command_cooldown:
            await self._reply(update, "Please wait")
            return False
        self._last_exec[key] = now
        return True

    def _run_scheduler(self) -> None:
        while True:
            schedule.run_pending()
            time.sleep(1)

    def stop(self) -> None:
        if self.task:
            self.task.cancel()
        schedule.clear()
        if self.scheduler_thread and self.scheduler_thread.is_alive():
            self.scheduler_thread.join(timeout=2)

    async def _check_admin(self, update: Update) -> bool:
        """Verify the update came from an authorized chat."""
        chat_id = str(getattr(getattr(update, "effective_chat", None), "id", ""))
        if not is_admin(chat_id):
            if getattr(update, "message", None):
                await update.message.reply_text("Unauthorized")
            elif getattr(update, "callback_query", None):
                await update.callback_query.answer("Unauthorized", show_alert=True)
            self.logger.warning("Ignoring unauthorized command from %s", chat_id)
            return False
        return True

    # Command handlers -------------------------------------------------
    async def start_cmd(
        self, update: Update, context: ContextTypes.DEFAULT_TYPE
    ) -> None:
        if not await self._check_cooldown(update, "start"):
            return
        if not await self._check_admin(update):
            return
        text = await self.controller.start()
        await update.message.reply_text(text)
        self.state["running"] = True
        await self._reply(update, "Trading started")
        await self.menu_cmd(update, context)

    async def stop_cmd(
        self, update: Update, context: ContextTypes.DEFAULT_TYPE
    ) -> None:
        if not await self._check_cooldown(update, "stop"):
            return
        if not await self._check_admin(update):
            return
        text = await self.controller.stop()
        await update.message.reply_text(text)
        self.state["running"] = False
        await self._reply(update, "Trading stopped")

    async def status_cmd(
        self, update: Update, context: ContextTypes.DEFAULT_TYPE
    ) -> None:
        if not await self._check_cooldown(update, "status"):
            return
        text = await self.controller.status()
        await update.message.reply_text(text)


    async def log_cmd(self, update: Update, context: ContextTypes.DEFAULT_TYPE) -> None:
        if not await self._check_cooldown(update, "log"):
            return
        if not await self._check_admin(update):
            return
        if self.log_file.exists():
            lines = self.log_file.read_text().splitlines()[-20:]
            text = "\n".join(lines) if lines else "(no logs)"
        else:
            text = "Log file not found"
        await self._reply(update, text)

    async def rotate_now_cmd(
        self, update: Update, context: ContextTypes.DEFAULT_TYPE
    ) -> None:
        if not await self._check_cooldown(update, "rotate_now"):
            return
        if not await self._check_admin(update):
            return
        if not (self.rotator and self.exchange and self.wallet):
            await self._reply(update, "Rotation not configured")
            return
        try:
            if asyncio.iscoroutinefunction(getattr(self.exchange, "fetch_balance", None)):
                bal = await self.exchange.fetch_balance()
            else:
                bal = await asyncio.to_thread(self.exchange.fetch_balance)
            holdings = {
                k: (v.get("total") if isinstance(v, dict) else v)
                for k, v in bal.items()
            }
            await self.rotator.rotate(
                self.exchange,
                self.wallet,
                holdings,
            )
            await self._reply(update, "Portfolio rotated")
        except Exception as exc:  # pragma: no cover - network
            self.logger.error("Rotation failed: %s", exc)
            await self._reply(update, "Rotation failed")

    def send_daily_summary(self) -> None:
        stats = log_reader.trade_summary(str(LOG_DIR / "trades.csv"))
        msg = (
            "Daily Summary\n"
            f"Trades: {stats['num_trades']}\n"
            f"Total PnL: {stats['total_pnl']:.2f}\n"
            f"Win rate: {stats['win_rate']*100:.1f}%\n"
            f"Active positions: {stats['active_positions']}"
        )
        err = self.notifier.notify(msg)
        if err:
            self.logger.error("Failed to send summary: %s", err)

    async def toggle_mode_cmd(
        self, update: Update, context: ContextTypes.DEFAULT_TYPE
    ) -> None:
        if not await self._check_cooldown(update, "toggle_mode"):
            return
        if not await self._check_admin(update):
            return
        mode = self.state.get("mode")
        mode = "onchain" if mode == "cex" else "cex"
        self.state["mode"] = mode
        await self._reply(update, f"Mode set to {mode}")

    async def reload_cmd(
        self, update: Update, context: ContextTypes.DEFAULT_TYPE
    ) -> None:
        if not await self._check_cooldown(update, "reload"):
            return
        if not await self._check_admin(update):
            return
        await self.controller.reload_config()
        await self._reply(update, "Config reload scheduled")

    async def panic_sell_cmd(
        self, update: Update, context: ContextTypes.DEFAULT_TYPE
    ) -> None:
        if not await self._check_cooldown(update, "panic_sell"):
            return
        if not await self._check_admin(update):
            return
        text = await self.controller.close_all_positions()
        await self._reply(update, text)

    async def menu_cmd(self, update: Update, context: ContextTypes.DEFAULT_TYPE) -> None:
        if not await self._check_cooldown(update, "menu"):
            return
        if not await self._check_admin(update):
            return
        keyboard = [
            [
                InlineKeyboardButton("Start", callback_data=START),
                InlineKeyboardButton("Stop", callback_data=STOP),
                InlineKeyboardButton("Status", callback_data=STATUS),
            ],
            [
                InlineKeyboardButton("Log", callback_data=LOG),
                InlineKeyboardButton("Rotate Now", callback_data=ROTATE),
                InlineKeyboardButton("Toggle Mode", callback_data=TOGGLE),
                InlineKeyboardButton("Reload", callback_data=RELOAD),
                InlineKeyboardButton("Panic Sell", callback_data=PANIC_SELL),
            ],
            [
                InlineKeyboardButton("Signals", callback_data=SIGNALS),
                InlineKeyboardButton("Balance", callback_data=BALANCE),
                InlineKeyboardButton("Trades", callback_data=TRADES),
                InlineKeyboardButton("PnL Stats", callback_data=PNL_STATS),
            ],
            [
                InlineKeyboardButton("Config Settings", callback_data=CONFIG),
            ],
        ]
        markup = InlineKeyboardMarkup(keyboard)
        await self._reply(update, "Select a command:", reply_markup=markup)

    async def show_signals(self, update: Update, context: ContextTypes.DEFAULT_TYPE) -> None:
        if not await self._check_cooldown(update, "signals"):
            return
        if not await self._check_admin(update):
            return
        # Use ``ASSET_SCORES_FILE`` so tests can patch the path easily.
        if ASSET_SCORES_FILE.exists():
            try:
                data = json.loads(ASSET_SCORES_FILE.read_text())
                lines = [f"{k}: {v:.2f}" for k, v in data.items()]
                text = "\n".join(lines) if lines else "(no signals)"
            except Exception:
                text = "Invalid signals file"
        else:
            text = "No signals found"
        await self._reply(update, text)

    async def show_balance(self, update: Update, context: ContextTypes.DEFAULT_TYPE) -> None:
        if not await self._check_cooldown(update, "balance"):
            return
        if not await self._check_admin(update):
            return
        if not self.exchange:
            await self._reply(update, "Exchange not configured")
            return
        try:
            if asyncio.iscoroutinefunction(getattr(self.exchange, "fetch_balance", None)):
                bal = await self.exchange.fetch_balance()
            else:
                bal = await asyncio.to_thread(self.exchange.fetch_balance)
            free_usdt = (
                bal.get("USDT", {}).get("free")
                if isinstance(bal.get("USDT"), dict)
                else None
            )
            lines = [f"Free USDT: {free_usdt or 0}"]
            lines += [
                f"{k}: {v.get('total') if isinstance(v, dict) else v}"
                for k, v in bal.items()
            ]
            text = "\n".join(lines) if lines else "(no balance)"
        except Exception as exc:  # pragma: no cover - network
            self.logger.error("Balance fetch failed: %s", exc)
            text = "Balance fetch failed"
        await self._reply(update, text)

    async def show_trades(self, update: Update, context: ContextTypes.DEFAULT_TYPE) -> None:
        if not await self._check_cooldown(update, "trades"):
            return
        if not await self._check_admin(update):
            return
        if TRADES_FILE.exists():
            lines = await console_monitor.trade_stats_lines(self.exchange, TRADES_FILE)
            text = "\n".join(lines) if lines else "(no trades)"
        else:
            text = "No trades found"
        await self._reply(update, text)

<<<<<<< HEAD
    async def show_config(self, update: Update, context: ContextTypes.DEFAULT_TYPE) -> None:
        if not await self._check_cooldown(update, "config"):
            return
        if not await self._check_admin(update):
            return
        cfg = {}
        if CONFIG_FILE.exists():
            try:
                cfg = yaml.safe_load(CONFIG_FILE.read_text()) or {}
            except Exception:
                cfg = {}
        text = (
            f"trade_size_pct: {cfg.get('trade_size_pct')}\n"
            f"max_open_trades: {cfg.get('max_open_trades')}"
        )
        keyboard = [
            [InlineKeyboardButton("Edit Trade Size %", callback_data=EDIT_TRADE_SIZE)],
            [InlineKeyboardButton("Edit Max Open Trades", callback_data=EDIT_MAX_TRADES)],
        ]
        markup = InlineKeyboardMarkup(keyboard)
        await self._reply(update, text, reply_markup=markup)

    async def edit_trade_size(self, update: Update, context: ContextTypes.DEFAULT_TYPE) -> int:
        if not await self._check_admin(update):
            return ConversationHandler.END
        context.user_data["config_key"] = "trade_size_pct"
        await self._reply(update, "Enter trade size percentage (0-1):")
        return EDIT_VALUE

    async def edit_max_trades(self, update: Update, context: ContextTypes.DEFAULT_TYPE) -> int:
        if not await self._check_admin(update):
            return ConversationHandler.END
        context.user_data["config_key"] = "max_open_trades"
        await self._reply(update, "Enter max open trades (integer):")
        return EDIT_VALUE

    async def set_config_value(self, update: Update, context: ContextTypes.DEFAULT_TYPE) -> int:
        if not await self._check_admin(update):
            return ConversationHandler.END
        key = context.user_data.get("config_key")
        if not key:
            return ConversationHandler.END
        value_text = update.message.text if update.message else ""
        try:
            if key == "trade_size_pct":
                val = float(value_text)
                if not 0 < val <= 1:
                    raise ValueError
            else:
                val = int(value_text)
                if val <= 0:
                    raise ValueError
        except ValueError:
            await self._reply(update, "Invalid value, try again:")
            return EDIT_VALUE
        cfg = {}
        if CONFIG_FILE.exists():
            try:
                cfg = yaml.safe_load(CONFIG_FILE.read_text()) or {}
            except Exception:
                cfg = {}
        cfg[key] = val
        if hasattr(yaml, "safe_dump"):
            CONFIG_FILE.write_text(yaml.safe_dump(cfg, sort_keys=False))
        else:
            CONFIG_FILE.write_text(json.dumps(cfg))
        await self.controller.reload_config()
        await self._reply(update, f"{key} updated to {val}")
        return ConversationHandler.END
=======
    async def show_pnl_stats(self, update: Update, context: ContextTypes.DEFAULT_TYPE) -> None:
        if not await self._check_cooldown(update, "pnl_stats"):
            return
        if not await self._check_admin(update):
            return
        if TRADES_FILE.exists():
            stats = log_reader.trade_summary(TRADES_FILE)
            text = (
                f"Total PnL: {stats['total_pnl']:.2f}\n"
                f"Win rate: {stats['win_rate']*100:.1f}%\n"
                f"Active positions: {stats['active_positions']}"
            )
        else:
            text = "No trades found"
        await self._reply(update, text)
>>>>>>> 26d87f29
<|MERGE_RESOLUTION|>--- conflicted
+++ resolved
@@ -42,14 +42,11 @@
 BALANCE = "BALANCE"
 TRADES = "TRADES"
 PANIC_SELL = "PANIC_SELL"
-<<<<<<< HEAD
 CONFIG = "CONFIG"
 EDIT_TRADE_SIZE = "EDIT_TRADE_SIZE"
 EDIT_MAX_TRADES = "EDIT_MAX_TRADES"
 EDIT_VALUE = 0
-=======
 PNL_STATS = "PNL_STATS"
->>>>>>> 26d87f29
 
 ASSET_SCORES_FILE = LOG_DIR / "asset_scores.json"
 SIGNALS_FILE = LOG_DIR / "asset_scores.json"
@@ -101,11 +98,8 @@
         self.app.add_handler(CommandHandler("signals", self.show_signals))
         self.app.add_handler(CommandHandler("balance", self.show_balance))
         self.app.add_handler(CommandHandler("trades", self.show_trades))
-<<<<<<< HEAD
         self.app.add_handler(CommandHandler("config", self.show_config))
-=======
         self.app.add_handler(CommandHandler("pnl_stats", self.show_pnl_stats))
->>>>>>> 26d87f29
         self.app.add_handler(CommandHandler("panic_sell", self.panic_sell_cmd))
         self.app.add_handler(CallbackQueryHandler(self.start_cmd, pattern=f"^{START}$"))
         self.app.add_handler(CallbackQueryHandler(self.stop_cmd, pattern=f"^{STOP}$"))
@@ -128,7 +122,6 @@
             CallbackQueryHandler(self.panic_sell_cmd, pattern=f"^{PANIC_SELL}$")
         )
         self.app.add_handler(
-<<<<<<< HEAD
             CallbackQueryHandler(self.show_config, pattern=f"^{CONFIG}$")
         )
 
@@ -143,10 +136,8 @@
             fallbacks=[],
         )
         self.app.add_handler(conv)
-=======
             CallbackQueryHandler(self.show_pnl_stats, pattern=f"^{PNL_STATS}$")
         )
->>>>>>> 26d87f29
 
         self.scheduler_thread: threading.Thread | None = None
 
@@ -436,7 +427,6 @@
             text = "No trades found"
         await self._reply(update, text)
 
-<<<<<<< HEAD
     async def show_config(self, update: Update, context: ContextTypes.DEFAULT_TYPE) -> None:
         if not await self._check_cooldown(update, "config"):
             return
@@ -506,7 +496,6 @@
         await self.controller.reload_config()
         await self._reply(update, f"{key} updated to {val}")
         return ConversationHandler.END
-=======
     async def show_pnl_stats(self, update: Update, context: ContextTypes.DEFAULT_TYPE) -> None:
         if not await self._check_cooldown(update, "pnl_stats"):
             return
@@ -521,5 +510,4 @@
             )
         else:
             text = "No trades found"
-        await self._reply(update, text)
->>>>>>> 26d87f29
+        await self._reply(update, text)