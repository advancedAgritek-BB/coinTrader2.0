# DEPRECATED: use crypto_bot.telegram_ctl instead
from __future__ import annotations

import asyncio
import threading
import time
import json
from pathlib import Path
from typing import Dict


import schedule

from telegram import Update, InlineKeyboardButton, InlineKeyboardMarkup
from telegram.ext import (
    ApplicationBuilder,
    CommandHandler,
    ContextTypes,
    CallbackQueryHandler,
)

from crypto_bot.portfolio_rotator import PortfolioRotator
from crypto_bot.utils.logger import setup_logger
from crypto_bot.utils.telegram import TelegramNotifier, is_admin
from crypto_bot import log_reader, console_monitor
from .telegram_ctl import BotController
from crypto_bot.utils.open_trades import get_open_trades

MENU = "MENU"
SIGNALS = "SIGNALS"
BALANCE = "BALANCE"
TRADES = "TRADES"

ASSET_SCORES_FILE = Path("crypto_bot/logs/asset_scores.json")
SIGNALS_FILE = Path("crypto_bot/logs/asset_scores.json")
TRADES_FILE = Path("crypto_bot/logs/trades.csv")


class TelegramBotUI:
    """Simple Telegram UI for controlling the trading bot."""

    def __init__(
        self,
        notifier: TelegramNotifier,
        state: Dict[str, object],
        log_file: Path | str,
        rotator: PortfolioRotator | None = None,
        exchange: object | None = None,
        wallet: str | None = None,
        command_cooldown: float = 5,
    ) -> None:
        self.notifier = notifier
        self.token = notifier.token
        self.chat_id = notifier.chat_id
        self.state = state
        self.log_file = Path(log_file)
        self.rotator = rotator
        self.controller = BotController(state, exchange, log_file=self.log_file, trades_file=TRADES_FILE)
        self.exchange = exchange
        self.wallet = wallet
        self.command_cooldown = command_cooldown
        self._last_exec: Dict[tuple[str, str], float] = {}
        self.logger = setup_logger(__name__, "crypto_bot/logs/telegram_ui.log")

        self.app = ApplicationBuilder().token(self.token).build()
        if hasattr(self.app, "bot_data"):
            self.app.bot_data["controller"] = self.controller
            self.app.bot_data["admin_id"] = self.chat_id
        self.app.add_handler(CommandHandler("start", self.start_cmd))
        self.app.add_handler(CommandHandler("stop", self.stop_cmd))
        self.app.add_handler(CommandHandler("status", self.status_cmd))
        self.app.add_handler(CommandHandler("log", self.log_cmd))
        self.app.add_handler(CommandHandler("rotate_now", self.rotate_now_cmd))
        self.app.add_handler(CommandHandler("toggle_mode", self.toggle_mode_cmd))
        self.app.add_handler(CommandHandler("menu", self.menu_cmd))
        self.app.add_handler(CommandHandler("signals", self.show_signals))
        self.app.add_handler(CommandHandler("balance", self.show_balance))
        self.app.add_handler(CommandHandler("trades", self.show_trades))
        self.app.add_handler(CallbackQueryHandler(self.menu_cmd, pattern=f"^{MENU}$"))
        self.app.add_handler(
            CallbackQueryHandler(self.show_signals, pattern=f"^{SIGNALS}$")
        )
        self.app.add_handler(
            CallbackQueryHandler(self.show_balance, pattern=f"^{BALANCE}$")
        )
        self.app.add_handler(
            CallbackQueryHandler(self.show_trades, pattern=f"^{TRADES}$")
        )

        self.scheduler_thread: threading.Thread | None = None

        schedule.every().day.at("00:00").do(self.send_daily_summary)
        self.scheduler_thread = threading.Thread(
            target=self._run_scheduler, daemon=True
        )
        self.scheduler_thread.start()

        self.task: asyncio.Task | None = None

    def run_async(self) -> None:
        """Start polling within the current event loop."""

        async def run() -> None:
            await self.app.initialize()
            await self.app.start()
            await self.app.updater.start_polling()

        self.task = asyncio.create_task(run())

    def _get_chat_id(self, update: Update) -> str:
        if getattr(update, "effective_chat", None):
            return str(update.effective_chat.id)
        if getattr(update, "message", None) and getattr(update.message, "chat_id", None):
            return str(update.message.chat_id)
        if getattr(update, "callback_query", None):
            msg = update.callback_query.message
            if getattr(msg, "chat_id", None):
                return str(msg.chat_id)
        return str(self.chat_id)

    async def _reply(self, update: Update, text: str) -> None:
        if getattr(update, "callback_query", None):
            await update.callback_query.message.edit_text(text)
        else:
            await update.message.reply_text(text)

    async def _check_cooldown(self, update: Update, command: str) -> bool:
        chat = self._get_chat_id(update)
        now = time.time()
        key = (chat, command)
        last = self._last_exec.get(key)
        if last is not None and now - last < self.command_cooldown:
            await self._reply(update, "Please wait")
            return False
        self._last_exec[key] = now
        return True

    def _run_scheduler(self) -> None:
        while True:
            schedule.run_pending()
            time.sleep(1)

    def stop(self) -> None:
        if self.task:
            self.task.cancel()
        schedule.clear()
        if self.scheduler_thread and self.scheduler_thread.is_alive():
            self.scheduler_thread.join(timeout=2)

    async def _check_admin(self, update: Update) -> bool:
        """Verify the update came from an authorized chat."""
        chat_id = str(getattr(getattr(update, "effective_chat", None), "id", ""))
        if not is_admin(chat_id):
            if getattr(update, "message", None):
                await update.message.reply_text("Unauthorized")
            elif getattr(update, "callback_query", None):
                await update.callback_query.answer("Unauthorized", show_alert=True)
            self.logger.warning("Ignoring unauthorized command from %s", chat_id)
            return False
        return True

    # Command handlers -------------------------------------------------
    async def start_cmd(
        self, update: Update, context: ContextTypes.DEFAULT_TYPE
    ) -> None:
<<<<<<< HEAD
        if not await self._check_cooldown(update, "start"):
=======
        text = await self.controller.start()
        await update.message.reply_text(text)
        if not await self._check_admin(update):
>>>>>>> 0a20cabb
            return
        self.state["running"] = True
        await self._reply(update, "Trading started")

    async def stop_cmd(
        self, update: Update, context: ContextTypes.DEFAULT_TYPE
    ) -> None:
<<<<<<< HEAD
        if not await self._check_cooldown(update, "stop"):
=======
        text = await self.controller.stop()
        await update.message.reply_text(text)
        if not await self._check_admin(update):
>>>>>>> 0a20cabb
            return
        self.state["running"] = False
        await self._reply(update, "Trading stopped")

    async def status_cmd(
        self, update: Update, context: ContextTypes.DEFAULT_TYPE
    ) -> None:
<<<<<<< HEAD
        if not await self._check_cooldown(update, "status"):
=======
        text = await self.controller.status()
        await update.message.reply_text(text)

    async def log_cmd(self, update: Update, context: ContextTypes.DEFAULT_TYPE) -> None:
        text = await self.controller.logs()

    async def log_cmd(self, update: Update, context: ContextTypes.DEFAULT_TYPE) -> None:
        text = await self.controller.logs()
        if not await self._check_admin(update):
>>>>>>> 0a20cabb
            return
        running = self.state.get("running", False)
        mode = self.state.get("mode")
        await self._reply(update, f"Running: {running}, mode: {mode}")

    async def log_cmd(self, update: Update, context: ContextTypes.DEFAULT_TYPE) -> None:
<<<<<<< HEAD
        if not await self._check_cooldown(update, "log"):
=======
        if not await self._check_admin(update):
>>>>>>> 0a20cabb
            return
        if self.log_file.exists():
            lines = self.log_file.read_text().splitlines()[-20:]
            text = "\n".join(lines) if lines else "(no logs)"
        else:
            text = "Log file not found"
        await self._reply(update, text)

    async def rotate_now_cmd(
        self, update: Update, context: ContextTypes.DEFAULT_TYPE
    ) -> None:
<<<<<<< HEAD
        if not await self._check_cooldown(update, "rotate_now"):
=======
        if not await self._check_admin(update):
>>>>>>> 0a20cabb
            return
        if not (self.rotator and self.exchange and self.wallet):
            await self._reply(update, "Rotation not configured")
            return
        try:
            if asyncio.iscoroutinefunction(getattr(self.exchange, "fetch_balance", None)):
                bal = await self.exchange.fetch_balance()
            else:
                bal = await asyncio.to_thread(self.exchange.fetch_balance)
            holdings = {
                k: (v.get("total") if isinstance(v, dict) else v)
                for k, v in bal.items()
            }
            await self.rotator.rotate(
                self.exchange,
                self.wallet,
                holdings,
            )
            await self._reply(update, "Portfolio rotated")
        except Exception as exc:  # pragma: no cover - network
            self.logger.error("Rotation failed: %s", exc)
            await self._reply(update, "Rotation failed")

    def send_daily_summary(self) -> None:
        stats = log_reader.trade_summary("crypto_bot/logs/trades.csv")
        msg = (
            "Daily Summary\n"
            f"Trades: {stats['num_trades']}\n"
            f"Total PnL: {stats['total_pnl']:.2f}\n"
            f"Win rate: {stats['win_rate']*100:.1f}%\n"
            f"Active positions: {stats['active_positions']}"
        )
        err = self.notifier.notify(msg)
        if err:
            self.logger.error("Failed to send summary: %s", err)

    async def toggle_mode_cmd(
        self, update: Update, context: ContextTypes.DEFAULT_TYPE
    ) -> None:
<<<<<<< HEAD
        if not await self._check_cooldown(update, "toggle_mode"):
=======
        if not await self._check_admin(update):
>>>>>>> 0a20cabb
            return
        mode = self.state.get("mode")
        mode = "onchain" if mode == "cex" else "cex"
        self.state["mode"] = mode
        await self._reply(update, f"Mode set to {mode}")

    async def menu_cmd(self, update: Update, context: ContextTypes.DEFAULT_TYPE) -> None:
<<<<<<< HEAD
        if not await self._check_cooldown(update, "menu"):
=======
        if not await self._check_admin(update):
>>>>>>> 0a20cabb
            return
        cmds = [
            "/start",
            "/stop",
            "/status",
            "/log",
            "/rotate_now",
            "/toggle_mode",
            "/signals",
            "/balance",
            "/trades",
        ]
        await self._reply(update, "Available commands:\n" + "\n".join(cmds))

    async def show_signals(self, update: Update, context: ContextTypes.DEFAULT_TYPE) -> None:
<<<<<<< HEAD
        if not await self._check_cooldown(update, "signals"):
=======
        if not await self._check_admin(update):
>>>>>>> 0a20cabb
            return
        # Use ``ASSET_SCORES_FILE`` so tests can patch the path easily.
        if ASSET_SCORES_FILE.exists():
            try:
                data = json.loads(ASSET_SCORES_FILE.read_text())
                lines = [f"{k}: {v:.2f}" for k, v in data.items()]
                text = "\n".join(lines) if lines else "(no signals)"
            except Exception:
                text = "Invalid signals file"
        else:
            text = "No signals found"
        await self._reply(update, text)

    async def show_balance(self, update: Update, context: ContextTypes.DEFAULT_TYPE) -> None:
<<<<<<< HEAD
        if not await self._check_cooldown(update, "balance"):
=======
        if not await self._check_admin(update):
>>>>>>> 0a20cabb
            return
        if not self.exchange:
            await self._reply(update, "Exchange not configured")
            return
        try:
            if asyncio.iscoroutinefunction(getattr(self.exchange, "fetch_balance", None)):
                bal = await self.exchange.fetch_balance()
            else:
                bal = await asyncio.to_thread(self.exchange.fetch_balance)
            free_usdt = (
                bal.get("USDT", {}).get("free")
                if isinstance(bal.get("USDT"), dict)
                else None
            )
            lines = [f"Free USDT: {free_usdt or 0}"]
            lines += [
                f"{k}: {v.get('total') if isinstance(v, dict) else v}"
                for k, v in bal.items()
            ]
            text = "\n".join(lines) if lines else "(no balance)"
        except Exception as exc:  # pragma: no cover - network
            self.logger.error("Balance fetch failed: %s", exc)
            text = "Balance fetch failed"
        await self._reply(update, text)

    async def show_trades(self, update: Update, context: ContextTypes.DEFAULT_TYPE) -> None:
<<<<<<< HEAD
        if not await self._check_cooldown(update, "trades"):
=======
        if not await self._check_admin(update):
>>>>>>> 0a20cabb
            return
        if TRADES_FILE.exists():
            lines = await console_monitor.trade_stats_lines(self.exchange, TRADES_FILE)
            text = "\n".join(lines) if lines else "(no trades)"
        else:
            text = "No trades found"
        await self._reply(update, text)<|MERGE_RESOLUTION|>--- conflicted
+++ resolved
@@ -163,13 +163,10 @@
     async def start_cmd(
         self, update: Update, context: ContextTypes.DEFAULT_TYPE
     ) -> None:
-<<<<<<< HEAD
         if not await self._check_cooldown(update, "start"):
-=======
         text = await self.controller.start()
         await update.message.reply_text(text)
         if not await self._check_admin(update):
->>>>>>> 0a20cabb
             return
         self.state["running"] = True
         await self._reply(update, "Trading started")
@@ -177,13 +174,10 @@
     async def stop_cmd(
         self, update: Update, context: ContextTypes.DEFAULT_TYPE
     ) -> None:
-<<<<<<< HEAD
         if not await self._check_cooldown(update, "stop"):
-=======
         text = await self.controller.stop()
         await update.message.reply_text(text)
         if not await self._check_admin(update):
->>>>>>> 0a20cabb
             return
         self.state["running"] = False
         await self._reply(update, "Trading stopped")
@@ -191,9 +185,7 @@
     async def status_cmd(
         self, update: Update, context: ContextTypes.DEFAULT_TYPE
     ) -> None:
-<<<<<<< HEAD
         if not await self._check_cooldown(update, "status"):
-=======
         text = await self.controller.status()
         await update.message.reply_text(text)
 
@@ -203,18 +195,14 @@
     async def log_cmd(self, update: Update, context: ContextTypes.DEFAULT_TYPE) -> None:
         text = await self.controller.logs()
         if not await self._check_admin(update):
->>>>>>> 0a20cabb
             return
         running = self.state.get("running", False)
         mode = self.state.get("mode")
         await self._reply(update, f"Running: {running}, mode: {mode}")
 
     async def log_cmd(self, update: Update, context: ContextTypes.DEFAULT_TYPE) -> None:
-<<<<<<< HEAD
         if not await self._check_cooldown(update, "log"):
-=======
-        if not await self._check_admin(update):
->>>>>>> 0a20cabb
+        if not await self._check_admin(update):
             return
         if self.log_file.exists():
             lines = self.log_file.read_text().splitlines()[-20:]
@@ -226,11 +214,8 @@
     async def rotate_now_cmd(
         self, update: Update, context: ContextTypes.DEFAULT_TYPE
     ) -> None:
-<<<<<<< HEAD
         if not await self._check_cooldown(update, "rotate_now"):
-=======
-        if not await self._check_admin(update):
->>>>>>> 0a20cabb
+        if not await self._check_admin(update):
             return
         if not (self.rotator and self.exchange and self.wallet):
             await self._reply(update, "Rotation not configured")
@@ -270,11 +255,8 @@
     async def toggle_mode_cmd(
         self, update: Update, context: ContextTypes.DEFAULT_TYPE
     ) -> None:
-<<<<<<< HEAD
         if not await self._check_cooldown(update, "toggle_mode"):
-=======
-        if not await self._check_admin(update):
->>>>>>> 0a20cabb
+        if not await self._check_admin(update):
             return
         mode = self.state.get("mode")
         mode = "onchain" if mode == "cex" else "cex"
@@ -282,11 +264,8 @@
         await self._reply(update, f"Mode set to {mode}")
 
     async def menu_cmd(self, update: Update, context: ContextTypes.DEFAULT_TYPE) -> None:
-<<<<<<< HEAD
         if not await self._check_cooldown(update, "menu"):
-=======
-        if not await self._check_admin(update):
->>>>>>> 0a20cabb
+        if not await self._check_admin(update):
             return
         cmds = [
             "/start",
@@ -302,11 +281,8 @@
         await self._reply(update, "Available commands:\n" + "\n".join(cmds))
 
     async def show_signals(self, update: Update, context: ContextTypes.DEFAULT_TYPE) -> None:
-<<<<<<< HEAD
         if not await self._check_cooldown(update, "signals"):
-=======
-        if not await self._check_admin(update):
->>>>>>> 0a20cabb
+        if not await self._check_admin(update):
             return
         # Use ``ASSET_SCORES_FILE`` so tests can patch the path easily.
         if ASSET_SCORES_FILE.exists():
@@ -321,11 +297,8 @@
         await self._reply(update, text)
 
     async def show_balance(self, update: Update, context: ContextTypes.DEFAULT_TYPE) -> None:
-<<<<<<< HEAD
         if not await self._check_cooldown(update, "balance"):
-=======
-        if not await self._check_admin(update):
->>>>>>> 0a20cabb
+        if not await self._check_admin(update):
             return
         if not self.exchange:
             await self._reply(update, "Exchange not configured")
@@ -352,11 +325,8 @@
         await self._reply(update, text)
 
     async def show_trades(self, update: Update, context: ContextTypes.DEFAULT_TYPE) -> None:
-<<<<<<< HEAD
         if not await self._check_cooldown(update, "trades"):
-=======
-        if not await self._check_admin(update):
->>>>>>> 0a20cabb
+        if not await self._check_admin(update):
             return
         if TRADES_FILE.exists():
             lines = await console_monitor.trade_stats_lines(self.exchange, TRADES_FILE)
