from __future__ import annotations

from typing import Any, Callable, Dict, Iterable, Tuple
import inspect
import logging
import pandas as pd

log = logging.getLogger(__name__)

# Will be set by main.py to return a pandas.DataFrame for (symbol, timeframe, limit)
_OHLCV_PROVIDER: Callable[[str, str, int], "pd.DataFrame"] | None = None


<<<<<<< HEAD
# Optional OHLCV DataFrame provider supplied by the application. Strategies can
# request recent price data via :func:`get_ohlcv_df`.
_OHLCV_PROVIDER: Callable[[str, str, int], Any] | None = None


def set_ohlcv_provider(provider: Callable[[str, str, int], Any]) -> None:
    """Register a callable used to fetch OHLCV dataframes.

    Parameters
    ----------
    provider:
        Callable accepting ``(symbol, timeframe, limit)`` and returning a
        :class:`pandas.DataFrame` with columns ``timestamp``, ``open``, ``high``,
        ``low``, ``close`` and ``volume``.
    """

    global _OHLCV_PROVIDER
    _OHLCV_PROVIDER = provider


def get_ohlcv_df(symbol: str, timeframe: str, limit: int = 500):
    """Return OHLCV data for ``symbol`` using the registered provider."""
    if _OHLCV_PROVIDER is None:
        raise RuntimeError("OHLCV provider not configured")
    return _OHLCV_PROVIDER(symbol, timeframe, limit)

=======
def set_ohlcv_provider(provider: Callable[[str, str, int], "pd.DataFrame"]) -> None:
    """Register a function: provider(symbol, timeframe, limit)->pd.DataFrame."""
    global _OHLCV_PROVIDER
    _OHLCV_PROVIDER = provider
>>>>>>> 4acdae09


def _df(symbol: str, timeframe: str, limit: int = 500) -> pd.DataFrame | None:
    if _OHLCV_PROVIDER is None:
        return None
    try:
        return _OHLCV_PROVIDER(symbol, timeframe, limit)
    except Exception as e:  # pragma: no cover - defensive
        log.debug("OHLCV provider failed for %s %s: %s", symbol, timeframe, e)
        return None


async def score(
    mod: Any,
    symbols: Iterable[str] | None = None,
    timeframes: Iterable[str] | None = None,
) -> Dict[Tuple[str, str], Any]:
    """Compatibility adapter for legacy strategy modules.

    Supports three flavours of strategies:

    * Native ``score(symbols, timeframes)`` functions.
    * ``generate_signal(df, **kwargs)`` single-asset strategies.
    * ``generate_signal(df_a, df_b, **kwargs)`` pair/stat-arb strategies.

    Returns a dictionary keyed by ``(symbol or "A|B", timeframe)`` mapping to the
    produced signal or score.
    """

    symbols = list(symbols or [])
    timeframes = list(timeframes or [])

    # Prefer a native vectorised score implementation if provided.
    native = getattr(mod, "score", None)
    if callable(native) and native is not score:
        try:
            return await _maybe_await(native, symbols=symbols, timeframes=timeframes)
        except Exception:  # pragma: no cover - defensive
            log.exception("Strategy %s score() failed", getattr(mod, "__name__", mod))
            return {}

    gen = getattr(mod, "generate_signal", None)
    if not callable(gen):
        log.warning(
            "Strategy %s has neither score() nor generate_signal()",
            getattr(mod, "__name__", mod),
        )
        return {}

    sig = inspect.signature(gen).parameters
    out: Dict[Tuple[str, str], Any] = {}

    # Pair / stat-arb style strategies expect two dataframes.
    if "df_a" in sig and "df_b" in sig:
        pairs = getattr(mod, "PAIRS", None) or getattr(mod, "pairs", None) or []
        for a, b in pairs:
            for tf in timeframes:
                df_a = _df(a, tf)
                df_b = _df(b, tf)
                if df_a is None or df_b is None:
                    continue
                try:
                    res = gen(
                        df_a=df_a,
                        df_b=df_b,
                        symbol_a=a,
                        symbol_b=b,
                        timeframe=tf,
                    )
                except TypeError:
                    res = gen(df_a, df_b)
                if res:
                    out[(f"{a}|{b}", tf)] = res
        return out

    # Single-asset strategies
    for sym in symbols:
        for tf in timeframes:
            df = _df(sym, tf)
            if df is None:
                continue
            try:
                res = gen(df=df, symbol=sym, timeframe=tf)
            except TypeError:
                res = gen(df)
            if res:
                out[(sym, tf)] = res
    return out


def _maybe_await(func: Callable[..., Any] | None, *args, **kwargs) -> Any:
    """Invoke ``func`` which may be synchronous or asynchronous.

    We filter keyword arguments by the function signature but never fabricate
    positional arguments.
    """

    import asyncio

    if func is None:
        return {}
    try:
        sig = inspect.signature(func)
        allowed = {k: v for k, v in kwargs.items() if k in sig.parameters}
        if inspect.iscoroutinefunction(func):
            return asyncio.create_task(func(*args, **allowed))
        return func(*args, **allowed)
    except Exception:  # pragma: no cover - defensive
        log.exception("Strategy call failed")
        return {}


<<<<<<< HEAD
__all__ = [
    "load_strategies",
    "initialize",
    "score",
    "LOADED_STRATEGIES",
    "set_ohlcv_provider",
    "get_ohlcv_df",
]
=======
__all__ = ["score", "set_ohlcv_provider"]
>>>>>>> 4acdae09
<|MERGE_RESOLUTION|>--- conflicted
+++ resolved
@@ -7,11 +7,6 @@
 
 log = logging.getLogger(__name__)
 
-# Will be set by main.py to return a pandas.DataFrame for (symbol, timeframe, limit)
-_OHLCV_PROVIDER: Callable[[str, str, int], "pd.DataFrame"] | None = None
-
-
-<<<<<<< HEAD
 # Optional OHLCV DataFrame provider supplied by the application. Strategies can
 # request recent price data via :func:`get_ohlcv_df`.
 _OHLCV_PROVIDER: Callable[[str, str, int], Any] | None = None
@@ -38,12 +33,14 @@
         raise RuntimeError("OHLCV provider not configured")
     return _OHLCV_PROVIDER(symbol, timeframe, limit)
 
-=======
+# Will be set by main.py to return a pandas.DataFrame for (symbol, timeframe, limit)
+_OHLCV_PROVIDER: Callable[[str, str, int], "pd.DataFrame"] | None = None
+
+
 def set_ohlcv_provider(provider: Callable[[str, str, int], "pd.DataFrame"]) -> None:
     """Register a function: provider(symbol, timeframe, limit)->pd.DataFrame."""
     global _OHLCV_PROVIDER
     _OHLCV_PROVIDER = provider
->>>>>>> 4acdae09
 
 
 def _df(symbol: str, timeframe: str, limit: int = 500) -> pd.DataFrame | None:
@@ -155,8 +152,6 @@
         log.exception("Strategy call failed")
         return {}
 
-
-<<<<<<< HEAD
 __all__ = [
     "load_strategies",
     "initialize",
@@ -165,6 +160,5 @@
     "set_ohlcv_provider",
     "get_ohlcv_df",
 ]
-=======
-__all__ = ["score", "set_ohlcv_provider"]
->>>>>>> 4acdae09
+
+__all__ = ["score", "set_ohlcv_provider"]