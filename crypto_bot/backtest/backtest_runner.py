--- conflicted
+++ resolved
@@ -9,15 +9,12 @@
 
 import ccxt
 import numpy as np
-<<<<<<< HEAD
 import pandas as pd
-=======
 from dataclasses import dataclass
 from typing import Dict, Iterable, List, Optional
 from numpy.random import default_rng, Generator
 from dataclasses import dataclass
 
->>>>>>> 2280aa68
 import ta
 
 from crypto_bot.regime.regime_classifier import CONFIG, classify_regime
@@ -35,31 +32,24 @@
 
 @dataclass
 class BacktestConfig:
-<<<<<<< HEAD
     """Configuration for :class:`BacktestRunner`."""
-=======
     """Configuration for ``BacktestRunner``."""
->>>>>>> 2280aa68
 
     symbol: str
     timeframe: str
     since: int
     limit: int = 1000
     mode: str = "cex"
-<<<<<<< HEAD
     stop_loss_range: Iterable[float] = field(default_factory=lambda: [0.02])
     take_profit_range: Iterable[float] = field(default_factory=lambda: [0.04])
     window: int = 50
-=======
     stop_loss_range: Iterable[float] | None = None
     take_profit_range: Iterable[float] | None = None
     window: int = 20
->>>>>>> 2280aa68
     slippage_pct: float = 0.001
     fee_pct: float = 0.001
     misclass_prob: float = 0.0
     seed: Optional[int] = None
-<<<<<<< HEAD
     risk_per_trade_pct: float = 0.01
     trailing_stop_atr_mult: float | None = None
     partial_tp_atr_mult: float | None = None
@@ -93,7 +83,6 @@
                 self.config.limit,
             )
         ohlcv = self.exchange.fetch_ohlcv(
-=======
 
 
 class BacktestRunner:
@@ -106,13 +95,10 @@
     def _fetch_data(self) -> List[List[float]]:
         exchange = ccxt.binance()
         return exchange.fetch_ohlcv(
->>>>>>> 2280aa68
             self.config.symbol,
             timeframe=self.config.timeframe,
             since=self.config.since,
             limit=self.config.limit,
-<<<<<<< HEAD
-=======
         )
 
     def _prepare_data(self, ohlcv: List[List[float]]) -> pd.DataFrame:
@@ -251,7 +237,6 @@
         trending = (
             latest["adx"] > cfg["adx_trending_min"]
             and latest["ema_fast"] > latest["ema_slow"]
->>>>>>> 2280aa68
         )
         df = pd.DataFrame(ohlcv, columns=["timestamp", "open", "high", "low", "close", "volume"])
         df["timestamp"] = pd.to_datetime(df["timestamp"], unit="ms")
@@ -422,7 +407,6 @@
                     trailing_stop = None
                     partial_done = False
 
-<<<<<<< HEAD
         if position is not None:
             final_price = df_prepared["close"].iloc[-1]
             cost = (cfg.fee_pct + cfg.slippage_pct) * 2
@@ -497,7 +481,6 @@
         metrics = Parallel(n_jobs=-1)(
             delayed(self._run_single)(self.df_prepared, p["stop_loss"], p["take_profit"], self.rng)
             for p in opt.cv_results_["params"]
-=======
     if position is not None:
         final_price = df["close"].iloc[-1]
         cost = (fee_pct + slippage_pct) * 2
@@ -627,7 +610,6 @@
             fee_pct,
             misclass_prob,
             rng,
->>>>>>> 2280aa68
         )
         df = pd.DataFrame(metrics)
         return df.sort_values("sharpe", ascending=False).reset_index(drop=True)
@@ -707,10 +689,6 @@
                 "expectancy": [expectancy],
             }
         )
-<<<<<<< HEAD
-=======
-        results.append(test_metrics)
-        start += window
 
     return pd.DataFrame(results)
 
@@ -775,4 +753,3 @@
             misclass_prob=self.config.misclass_prob,
             seed=self.config.seed,
         )
->>>>>>> 2280aa68
