import ccxt
import pandas as pd
import numpy as np
from dataclasses import dataclass
from typing import Dict, Iterable, List, Optional
from numpy.random import default_rng, Generator
from dataclasses import dataclass

import ta
from crypto_bot.regime.regime_classifier import classify_regime, CONFIG
from crypto_bot.strategy_router import strategy_for
from crypto_bot.signals.signal_scoring import evaluate

# Available regimes used when simulating misclassification
_REGIMES = [
    "trending",
    "sideways",
    "mean-reverting",
    "breakout",
    "volatile",
]


@dataclass
class BacktestConfig:
    """Configuration for ``BacktestRunner``."""

    symbol: str
    timeframe: str
    since: int
    limit: int = 1000
    mode: str = "cex"
    stop_loss_range: Iterable[float] | None = None
    take_profit_range: Iterable[float] | None = None
    window: int = 20
    slippage_pct: float = 0.001
    fee_pct: float = 0.001
    misclass_prob: float = 0.0
    seed: Optional[int] = None


class BacktestRunner:
    """Run backtests using :class:`BacktestConfig`."""

    def __init__(self, config: BacktestConfig) -> None:
        self.config = config

    # The following two methods allow tests to easily stub data preparation.
    def _fetch_data(self) -> List[List[float]]:
        exchange = ccxt.binance()
        return exchange.fetch_ohlcv(
            self.config.symbol,
            timeframe=self.config.timeframe,
            since=self.config.since,
            limit=self.config.limit,
        )

    def _prepare_data(self, ohlcv: List[List[float]]) -> pd.DataFrame:
        df = pd.DataFrame(
            ohlcv,
            columns=["timestamp", "open", "high", "low", "close", "volume"],
        )
        df["timestamp"] = pd.to_datetime(df["timestamp"], unit="ms")
        return df

    def _get_df(self) -> pd.DataFrame:
        return self._prepare_data(self._fetch_data())

    def run_grid(self) -> pd.DataFrame:
        """Backtest over parameter grid."""
        df = self._get_df()
        sl_range = self.config.stop_loss_range or [0.02]
        tp_range = self.config.take_profit_range or [0.04]
        rng = default_rng(self.config.seed)
        results: List[Dict] = []
        for sl in sl_range:
            for tp in tp_range:
                metrics = _run_single(
                    df,
                    sl,
                    tp,
                    self.config.mode,
                    self.config.slippage_pct,
                    self.config.fee_pct,
                    self.config.misclass_prob,
                    rng,
                )
                results.append(metrics)
        return (
            pd.DataFrame(results)
            .sort_values("sharpe", ascending=False)
            .reset_index(drop=True)
        )

    def run_walk_forward(self) -> pd.DataFrame:
        """Perform walk-forward optimization segmented by regime."""
        df = self._get_df()
        sl_range = self.config.stop_loss_range or [0.02]
        tp_range = self.config.take_profit_range or [0.04]
        rng = default_rng(self.config.seed)
        window = self.config.window
        results: List[Dict] = []
        start = 0
        while start + window * 2 <= len(df):
            train = df.iloc[start : start + window]
            test = df.iloc[start + window : start + window * 2]
            regime, _ = classify_regime(train)
            best_sl = sl_range[0]
            best_tp = tp_range[0]
            best_sharpe = -np.inf
            for sl in sl_range:
                for tp in tp_range:
                    metrics = _run_single(
                        train,
                        sl,
                        tp,
                        self.config.mode,
                        self.config.slippage_pct,
                        self.config.fee_pct,
                        self.config.misclass_prob,
                        rng,
                    )
                    if metrics["sharpe"] > best_sharpe:
                        best_sharpe = metrics["sharpe"]
                        best_sl = sl
                        best_tp = tp
            test_metrics = _run_single(
                test,
                best_sl,
                best_tp,
                self.config.mode,
                self.config.slippage_pct,
                self.config.fee_pct,
                self.config.misclass_prob,
                rng,
            )
            test_metrics.update(
                {
                    "regime": regime,
                    "train_stop_loss_pct": best_sl,
                    "train_take_profit_pct": best_tp,
                }
            )
            results.append(test_metrics)
            start += window

        return pd.DataFrame(results)


def _trade_return(
    entry: float,
    exit: float,
    position: str,
    cost: float,
) -> float:
    """Calculate trade return after cost."""
    raw = (exit - entry) / entry if position == "long" else (entry - exit) / entry
    return raw - cost


def _precompute_regimes(df: pd.DataFrame) -> List[str]:
    """Vectorized regime classification for each row."""
    # If ``classify_regime`` was monkeypatched (e.g. in tests), fall back to
    # repeatedly calling it to preserve expected behaviour.
    if classify_regime.__module__ != "crypto_bot.regime.regime_classifier":
        return [classify_regime(df.iloc[: i + 1])[0] for i in range(len(df))]

    cfg = CONFIG
    work = df.copy()

    work["ema_fast"] = ta.trend.ema_indicator(work["close"], window=cfg["ema_fast"])
    work["ema_slow"] = ta.trend.ema_indicator(work["close"], window=cfg["ema_slow"])
    work["adx"] = ta.trend.adx(
        work["high"], work["low"], work["close"], window=cfg["indicator_window"]
    )
    work["rsi"] = ta.momentum.rsi(work["close"], window=cfg["indicator_window"])
    work["atr"] = ta.volatility.average_true_range(
        work["high"], work["low"], work["close"], window=cfg["indicator_window"]
    )
    work["normalized_range"] = (work["high"] - work["low"]) / work["atr"]
    bb = ta.volatility.BollingerBands(work["close"], window=cfg["bb_window"])
    work["bb_width"] = bb.bollinger_wband()
    work["volume_ma"] = work["volume"].rolling(cfg["ma_window"]).mean()
    work["atr_ma"] = work["atr"].rolling(cfg["ma_window"]).mean()

    regimes: List[str] = []
    for i in range(len(work)):
        latest = work.iloc[i]
        volume_ma = latest["volume_ma"]
        atr_ma = latest["atr_ma"]
        trending = (
            latest["adx"] > cfg["adx_trending_min"]
            and latest["ema_fast"] > latest["ema_slow"]
        )

        if trending:
            regime = "trending"
        elif (
            latest["adx"] < cfg["adx_sideways_max"]
            and latest["bb_width"] < cfg["bb_width_sideways_max"]
        ):
            regime = "sideways"
        elif (
            latest["bb_width"] < cfg["bb_width_breakout_max"]
            and not pd.isna(volume_ma)
            and latest["volume"] > volume_ma * cfg["breakout_volume_mult"]
        ):
            regime = "breakout"
        elif (
            cfg["rsi_mean_rev_min"] <= latest["rsi"] <= cfg["rsi_mean_rev_max"]
            and abs(latest["close"] - latest["ema_fast"]) / latest["close"]
            < cfg["ema_distance_mean_rev_max"]
        ):
            regime = "mean-reverting"
        elif (
            not pd.isna(latest["normalized_range"])
            and latest["normalized_range"] > cfg["normalized_range_volatility_min"]
        ):
            regime = "volatile"
        else:
            regime = "sideways"
        regimes.append(regime)

    return regimes


def _run_single(
    df: pd.DataFrame,
    stop_loss: float,
    take_profit: float,
    mode: str,
    slippage_pct: float,
    fee_pct: float,
    misclass_prob: float,
    rng: Generator,
) -> Dict:
    """Execute a regime aware backtest for one parameter set."""

    position: Optional[str] = None
    entry_price = 0.0
    equity = 1.0
    peak_equity = 1.0
    max_dd = 0.0
    returns: List[float] = []
    switches = 0
    misclassified = 0
    slippage_cost = 0.0

    last_regime: Optional[str] = None
    regimes = _precompute_regimes(df)

    for i in range(60, len(df)):
        subset = df.iloc[: i + 1]
        true_regime = regimes[i]
        regime = true_regime
        if misclass_prob > 0 and rng.random() < misclass_prob:
            regime = rng.choice([r for r in _REGIMES if r != true_regime])
            misclassified += 1

        if last_regime is not None and regime != last_regime and position is not None:
            exit_price = df["close"].iloc[i]
            cost = (fee_pct + slippage_pct) * 2
            r = _trade_return(entry_price, exit_price, position, cost)
            equity *= 1 + r
            returns.append(r)
            slippage_cost += cost
            peak_equity = max(peak_equity, equity)
            max_dd = max(max_dd, 1 - equity / peak_equity)
            position = None
            entry_price = 0.0
            switches += 1
        last_regime = regime

        strategy_fn = strategy_for(regime)
        _, direction, _ = evaluate(strategy_fn, subset, None)
        price = df["close"].iloc[i]

        if position is None and direction in {"long", "short"}:
            position = direction
            entry_price = price
            continue

        if position is not None:
            change = (
                (price - entry_price) / entry_price
                if position == "long"
                else (entry_price - price) / entry_price
            )
            if change <= -stop_loss or change >= take_profit:
                exit_price = price
                cost = (fee_pct + slippage_pct) * 2
                r = _trade_return(entry_price, exit_price, position, cost)
                equity *= 1 + r
                returns.append(r)
                slippage_cost += cost
                peak_equity = max(peak_equity, equity)
                max_dd = max(max_dd, 1 - equity / peak_equity)
                position = None
                entry_price = 0.0

    if position is not None:
        final_price = df["close"].iloc[-1]
        cost = (fee_pct + slippage_pct) * 2
        r = _trade_return(entry_price, final_price, position, cost)
        equity *= 1 + r
        returns.append(r)
        slippage_cost += cost
        peak_equity = max(peak_equity, equity)
        max_dd = max(max_dd, 1 - equity / peak_equity)

    pnl = equity - 1
    sharpe = 0.0
    if len(returns) > 1 and np.std(returns) != 0:
        sharpe = np.mean(returns) / np.std(returns) * np.sqrt(len(returns))

    return {
        "stop_loss_pct": stop_loss,
        "take_profit_pct": take_profit,
        "pnl": pnl,
        "max_drawdown": max_dd,
        "sharpe": sharpe,
        "misclassified": misclassified,
        "switches": switches,
        "slippage_cost": slippage_cost,
    }


def backtest(
    symbol: str,
    timeframe: str,
    *,
    since: int,
    limit: int = 1000,
    mode: str = "cex",
    stop_loss_range: Iterable[float] | None = None,
    take_profit_range: Iterable[float] | None = None,
    slippage_pct: float = 0.001,
    fee_pct: float = 0.001,
    misclass_prob: float = 0.0,
    seed: Optional[int] = None,
) -> pd.DataFrame:
    """Run regime-aware backtests over parameter ranges."""
    config = BacktestConfig(
        symbol=symbol,
        timeframe=timeframe,
        since=since,
        limit=limit,
        mode=mode,
        stop_loss_range=stop_loss_range,
        take_profit_range=take_profit_range,
        slippage_pct=slippage_pct,
        fee_pct=fee_pct,
        misclass_prob=misclass_prob,
        seed=seed,
    )
    return BacktestRunner(config).run_grid()


def walk_forward_optimize(
    symbol: str,
    timeframe: str,
    *,
    since: int,
    limit: int,
    window: int,
    mode: str = "cex",
    stop_loss_range: Iterable[float] | None = None,
    take_profit_range: Iterable[float] | None = None,
    slippage_pct: float = 0.001,
    fee_pct: float = 0.001,
    misclass_prob: float = 0.0,
    seed: Optional[int] = None,
) -> pd.DataFrame:
    """Perform walk-forward optimization segmented by regime."""
    config = BacktestConfig(
        symbol=symbol,
        timeframe=timeframe,
        since=since,
        limit=limit,
        mode=mode,
        stop_loss_range=stop_loss_range,
        take_profit_range=take_profit_range,
        slippage_pct=slippage_pct,
        fee_pct=fee_pct,
        misclass_prob=misclass_prob,
        seed=seed,
        window=window,
    )
<<<<<<< HEAD
    return BacktestRunner(config).run_walk_forward()
=======
    df["timestamp"] = pd.to_datetime(df["timestamp"], unit="ms")

    stop_loss_range = stop_loss_range or [0.02]
    take_profit_range = take_profit_range or [0.04]
    rng = default_rng(seed)

    results: List[Dict] = []
    start = 0
    while start + window * 2 <= len(df):
        train = df.iloc[start : start + window]
        test = df.iloc[start + window : start + window * 2]
        regime, _ = classify_regime(train)
        best_sl = stop_loss_range[0]
        best_tp = take_profit_range[0]
        best_sharpe = -np.inf
        for sl in stop_loss_range:
            for tp in take_profit_range:
                metrics = _run_single(
                    train,
                    sl,
                    tp,
                    mode,
                    slippage_pct,
                    fee_pct,
                    misclass_prob,
                    rng,
                )
                if metrics["sharpe"] > best_sharpe:
                    best_sharpe = metrics["sharpe"]
                    best_sl = sl
                    best_tp = tp
        test_metrics = _run_single(
            test,
            best_sl,
            best_tp,
            mode,
            slippage_pct,
            fee_pct,
            misclass_prob,
            rng,
        )
        test_metrics.update(
            {
                "regime": regime,
                "train_stop_loss_pct": best_sl,
                "train_take_profit_pct": best_tp,
            }
        )
        results.append(test_metrics)
        start += window

    return pd.DataFrame(results)


@dataclass
class BacktestConfig:
    """Configuration for running backtests."""

    symbol: str
    timeframe: str
    since: int
    limit: int = 1000
    mode: str = "cex"
    stop_loss_range: Iterable[float] | None = None
    take_profit_range: Iterable[float] | None = None
    slippage_pct: float = 0.001
    fee_pct: float = 0.001
    misclass_prob: float = 0.0
    seed: Optional[int] = None


class BacktestRunner:
    """Wrapper class providing a simple interface for grid backtests."""

    def __init__(self, config: BacktestConfig) -> None:
        self.config = config

    def run_grid(self) -> pd.DataFrame:
        """Execute the standard grid search backtest."""
    """Simple wrapper for backtest routines using a config object."""

    def __init__(self, config: BacktestConfig):
        self.config = config

    def run(self) -> pd.DataFrame:
        return backtest(
            self.config.symbol,
            self.config.timeframe,
            since=self.config.since,
            limit=self.config.limit,
            mode=self.config.mode,
            stop_loss_range=self.config.stop_loss_range,
            take_profit_range=self.config.take_profit_range,
            slippage_pct=self.config.slippage_pct,
            fee_pct=self.config.fee_pct,
            misclass_prob=self.config.misclass_prob,
            seed=self.config.seed,
        )

    def walk_forward(self, window: int) -> pd.DataFrame:
        return walk_forward_optimize(
            self.config.symbol,
            self.config.timeframe,
            since=self.config.since,
            limit=self.config.limit,
            window=window,
            mode=self.config.mode,
            stop_loss_range=self.config.stop_loss_range,
            take_profit_range=self.config.take_profit_range,
            slippage_pct=self.config.slippage_pct,
            fee_pct=self.config.fee_pct,
            misclass_prob=self.config.misclass_prob,
            seed=self.config.seed,
        )
>>>>>>> 5e75b26b
<|MERGE_RESOLUTION|>--- conflicted
+++ resolved
@@ -386,9 +386,7 @@
         seed=seed,
         window=window,
     )
-<<<<<<< HEAD
     return BacktestRunner(config).run_walk_forward()
-=======
     df["timestamp"] = pd.to_datetime(df["timestamp"], unit="ms")
 
     stop_loss_range = stop_loss_range or [0.02]
@@ -503,4 +501,3 @@
             misclass_prob=self.config.misclass_prob,
             seed=self.config.seed,
         )
->>>>>>> 5e75b26b
