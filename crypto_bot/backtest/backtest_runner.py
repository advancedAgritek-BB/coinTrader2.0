import ccxt
import pandas as pd
import numpy as np
from dataclasses import dataclass
from typing import Dict, Iterable, List, Optional
from numpy.random import default_rng, Generator
from dataclasses import dataclass

import ta
from crypto_bot.regime.regime_classifier import classify_regime, CONFIG
from crypto_bot.strategy_router import strategy_for
from crypto_bot.signals.signal_scoring import evaluate

# Available regimes used when simulating misclassification
_REGIMES = [
    "trending",
    "sideways",
    "mean-reverting",
    "breakout",
    "volatile",
]


def _trade_return(
    entry: float,
    exit: float,
    position: str,
    cost: float,
) -> float:
    """Calculate trade return after cost."""
    raw = (exit - entry) / entry if position == "long" else (entry - exit) / entry
    return raw - cost


def _precompute_regimes(df: pd.DataFrame) -> List[str]:
    """Vectorized regime classification for each row."""
    # If ``classify_regime`` was monkeypatched (e.g. in tests), fall back to
    # repeatedly calling it to preserve expected behaviour.
    if classify_regime.__module__ != "crypto_bot.regime.regime_classifier":
        return [classify_regime(df.iloc[: i + 1])[0] for i in range(len(df))]

    cfg = CONFIG
    work = df.copy()

    work["ema_fast"] = ta.trend.ema_indicator(work["close"], window=cfg["ema_fast"])
    work["ema_slow"] = ta.trend.ema_indicator(work["close"], window=cfg["ema_slow"])
    work["adx"] = ta.trend.adx(
        work["high"], work["low"], work["close"], window=cfg["indicator_window"]
    )
    work["rsi"] = ta.momentum.rsi(work["close"], window=cfg["indicator_window"])
    work["atr"] = ta.volatility.average_true_range(
        work["high"], work["low"], work["close"], window=cfg["indicator_window"]
    )
    work["normalized_range"] = (work["high"] - work["low"]) / work["atr"]
    bb = ta.volatility.BollingerBands(work["close"], window=cfg["bb_window"])
    work["bb_width"] = bb.bollinger_wband()
    work["volume_ma"] = work["volume"].rolling(cfg["ma_window"]).mean()
    work["atr_ma"] = work["atr"].rolling(cfg["ma_window"]).mean()

    regimes: List[str] = []
    for i in range(len(work)):
        latest = work.iloc[i]
        volume_ma = latest["volume_ma"]
        atr_ma = latest["atr_ma"]
        trending = (
            latest["adx"] > cfg["adx_trending_min"]
            and latest["ema_fast"] > latest["ema_slow"]
        )

        if trending:
            regime = "trending"
        elif (
            latest["adx"] < cfg["adx_sideways_max"]
            and latest["bb_width"] < cfg["bb_width_sideways_max"]
        ):
            regime = "sideways"
        elif (
            latest["bb_width"] < cfg["bb_width_breakout_max"]
            and not pd.isna(volume_ma)
            and latest["volume"] > volume_ma * cfg["breakout_volume_mult"]
        ):
            regime = "breakout"
        elif (
            cfg["rsi_mean_rev_min"] <= latest["rsi"] <= cfg["rsi_mean_rev_max"]
            and abs(latest["close"] - latest["ema_fast"]) / latest["close"]
            < cfg["ema_distance_mean_rev_max"]
        ):
            regime = "mean-reverting"
        elif (
            not pd.isna(latest["normalized_range"])
            and latest["normalized_range"] > cfg["normalized_range_volatility_min"]
        ):
            regime = "volatile"
        else:
            regime = "sideways"
        regimes.append(regime)

    return regimes


def _run_single(
    df: pd.DataFrame,
    stop_loss: float,
    take_profit: float,
    mode: str,
    slippage_pct: float,
    fee_pct: float,
    misclass_prob: float,
    rng: Generator,
) -> Dict:
    """Execute a regime aware backtest for one parameter set."""

    position: Optional[str] = None
    entry_price = 0.0
    equity = 1.0
    peak_equity = 1.0
    max_dd = 0.0
    returns: List[float] = []
    switches = 0
    misclassified = 0
    slippage_cost = 0.0

    last_regime: Optional[str] = None
    regimes = _precompute_regimes(df)

    for i in range(60, len(df)):
        subset = df.iloc[: i + 1]
        true_regime = regimes[i]
        regime = true_regime
        if misclass_prob > 0 and rng.random() < misclass_prob:
            regime = rng.choice([r for r in _REGIMES if r != true_regime])
            misclassified += 1

        if last_regime is not None and regime != last_regime and position is not None:
            exit_price = df["close"].iloc[i]
            cost = (fee_pct + slippage_pct) * 2
            r = _trade_return(entry_price, exit_price, position, cost)
            equity *= 1 + r
            returns.append(r)
            slippage_cost += cost
            peak_equity = max(peak_equity, equity)
            max_dd = max(max_dd, 1 - equity / peak_equity)
            position = None
            entry_price = 0.0
            switches += 1
        last_regime = regime

        strategy_fn = strategy_for(regime)
        _, direction, _ = evaluate(strategy_fn, subset, None)
        price = df["close"].iloc[i]

        if position is None and direction in {"long", "short"}:
            position = direction
            entry_price = price
            continue

        if position is not None:
            change = (
                (price - entry_price) / entry_price
                if position == "long"
                else (entry_price - price) / entry_price
            )
            if change <= -stop_loss or change >= take_profit:
                exit_price = price
                cost = (fee_pct + slippage_pct) * 2
                r = _trade_return(entry_price, exit_price, position, cost)
                equity *= 1 + r
                returns.append(r)
                slippage_cost += cost
                peak_equity = max(peak_equity, equity)
                max_dd = max(max_dd, 1 - equity / peak_equity)
                position = None
                entry_price = 0.0

    if position is not None:
        final_price = df["close"].iloc[-1]
        cost = (fee_pct + slippage_pct) * 2
        r = _trade_return(entry_price, final_price, position, cost)
        equity *= 1 + r
        returns.append(r)
        slippage_cost += cost
        peak_equity = max(peak_equity, equity)
        max_dd = max(max_dd, 1 - equity / peak_equity)

    pnl = equity - 1
    sharpe = 0.0
    if len(returns) > 1 and np.std(returns) != 0:
        sharpe = np.mean(returns) / np.std(returns) * np.sqrt(len(returns))

    return {
        "stop_loss_pct": stop_loss,
        "take_profit_pct": take_profit,
        "pnl": pnl,
        "max_drawdown": max_dd,
        "sharpe": sharpe,
        "misclassified": misclassified,
        "switches": switches,
        "slippage_cost": slippage_cost,
    }


def backtest(
    symbol: str,
    timeframe: str,
    *,
    since: int,
    limit: int = 1000,
    mode: str = "cex",
    stop_loss_range: Iterable[float] | None = None,
    take_profit_range: Iterable[float] | None = None,
    slippage_pct: float = 0.001,
    fee_pct: float = 0.001,
    misclass_prob: float = 0.0,
    seed: Optional[int] = None,
) -> pd.DataFrame:
    """Run regime-aware backtests over parameter ranges."""
    exchange = ccxt.binance()
    ohlcv = exchange.fetch_ohlcv(symbol, timeframe=timeframe, since=since, limit=limit)
    df = pd.DataFrame(
        ohlcv,
        columns=["timestamp", "open", "high", "low", "close", "volume"],
    )
    df["timestamp"] = pd.to_datetime(df["timestamp"], unit="ms")

    stop_loss_range = stop_loss_range or [0.02]
    take_profit_range = take_profit_range or [0.04]
    rng = default_rng(seed)

    results = []
    for sl in stop_loss_range:
        for tp in take_profit_range:
            metrics = _run_single(
                df,
                sl,
                tp,
                mode,
                slippage_pct,
                fee_pct,
                misclass_prob,
                rng,
            )
            results.append(metrics)

    results_df = pd.DataFrame(results)
    results_df = results_df.sort_values("sharpe", ascending=False).reset_index(drop=True)
    return results_df


def walk_forward_optimize(
    symbol: str,
    timeframe: str,
    *,
    since: int,
    limit: int,
    window: int,
    mode: str = "cex",
    stop_loss_range: Iterable[float] | None = None,
    take_profit_range: Iterable[float] | None = None,
    slippage_pct: float = 0.001,
    fee_pct: float = 0.001,
    misclass_prob: float = 0.0,
    seed: Optional[int] = None,
) -> pd.DataFrame:
    """Perform walk-forward optimization segmented by regime."""
    exchange = ccxt.binance()
    ohlcv = exchange.fetch_ohlcv(symbol, timeframe=timeframe, since=since, limit=limit)
    df = pd.DataFrame(
        ohlcv,
        columns=["timestamp", "open", "high", "low", "close", "volume"],
    )
    df["timestamp"] = pd.to_datetime(df["timestamp"], unit="ms")

    stop_loss_range = stop_loss_range or [0.02]
    take_profit_range = take_profit_range or [0.04]
    rng = default_rng(seed)

    results: List[Dict] = []
    start = 0
    while start + window * 2 <= len(df):
        train = df.iloc[start : start + window]
        test = df.iloc[start + window : start + window * 2]
        regime, _ = classify_regime(train)
        best_sl = stop_loss_range[0]
        best_tp = take_profit_range[0]
        best_sharpe = -np.inf
        for sl in stop_loss_range:
            for tp in take_profit_range:
                metrics = _run_single(
                    train,
                    sl,
                    tp,
                    mode,
                    slippage_pct,
                    fee_pct,
                    misclass_prob,
                    rng,
                )
                if metrics["sharpe"] > best_sharpe:
                    best_sharpe = metrics["sharpe"]
                    best_sl = sl
                    best_tp = tp
        test_metrics = _run_single(
            test,
            best_sl,
            best_tp,
            mode,
            slippage_pct,
            fee_pct,
            misclass_prob,
            rng,
        )
        test_metrics.update(
            {
                "regime": regime,
                "train_stop_loss_pct": best_sl,
                "train_take_profit_pct": best_tp,
            }
        )
        results.append(test_metrics)
        start += window

    return pd.DataFrame(results)


@dataclass
class BacktestConfig:
<<<<<<< HEAD
    """Configuration for running backtests."""

=======
>>>>>>> 20d7699c
    symbol: str
    timeframe: str
    since: int
    limit: int = 1000
    mode: str = "cex"
    stop_loss_range: Iterable[float] | None = None
    take_profit_range: Iterable[float] | None = None
    slippage_pct: float = 0.001
    fee_pct: float = 0.001
    misclass_prob: float = 0.0
    seed: Optional[int] = None


class BacktestRunner:
<<<<<<< HEAD
    """Wrapper class providing a simple interface for grid backtests."""

    def __init__(self, config: BacktestConfig) -> None:
        self.config = config

    def run_grid(self) -> pd.DataFrame:
        """Execute the standard grid search backtest."""
=======
    """Simple wrapper for backtest routines using a config object."""

    def __init__(self, config: BacktestConfig):
        self.config = config

    def run(self) -> pd.DataFrame:
>>>>>>> 20d7699c
        return backtest(
            self.config.symbol,
            self.config.timeframe,
            since=self.config.since,
            limit=self.config.limit,
            mode=self.config.mode,
            stop_loss_range=self.config.stop_loss_range,
            take_profit_range=self.config.take_profit_range,
            slippage_pct=self.config.slippage_pct,
            fee_pct=self.config.fee_pct,
            misclass_prob=self.config.misclass_prob,
            seed=self.config.seed,
<<<<<<< HEAD
        )
=======
        )

    def walk_forward(self, window: int) -> pd.DataFrame:
        return walk_forward_optimize(
            self.config.symbol,
            self.config.timeframe,
            since=self.config.since,
            limit=self.config.limit,
            window=window,
            mode=self.config.mode,
            stop_loss_range=self.config.stop_loss_range,
            take_profit_range=self.config.take_profit_range,
            slippage_pct=self.config.slippage_pct,
            fee_pct=self.config.fee_pct,
            misclass_prob=self.config.misclass_prob,
            seed=self.config.seed,
        )
>>>>>>> 20d7699c
<|MERGE_RESOLUTION|>--- conflicted
+++ resolved
@@ -324,11 +324,8 @@
 
 @dataclass
 class BacktestConfig:
-<<<<<<< HEAD
     """Configuration for running backtests."""
 
-=======
->>>>>>> 20d7699c
     symbol: str
     timeframe: str
     since: int
@@ -343,7 +340,6 @@
 
 
 class BacktestRunner:
-<<<<<<< HEAD
     """Wrapper class providing a simple interface for grid backtests."""
 
     def __init__(self, config: BacktestConfig) -> None:
@@ -351,14 +347,12 @@
 
     def run_grid(self) -> pd.DataFrame:
         """Execute the standard grid search backtest."""
-=======
     """Simple wrapper for backtest routines using a config object."""
 
     def __init__(self, config: BacktestConfig):
         self.config = config
 
     def run(self) -> pd.DataFrame:
->>>>>>> 20d7699c
         return backtest(
             self.config.symbol,
             self.config.timeframe,
@@ -371,9 +365,6 @@
             fee_pct=self.config.fee_pct,
             misclass_prob=self.config.misclass_prob,
             seed=self.config.seed,
-<<<<<<< HEAD
-        )
-=======
         )
 
     def walk_forward(self, window: int) -> pd.DataFrame:
@@ -391,4 +382,3 @@
             misclass_prob=self.config.misclass_prob,
             seed=self.config.seed,
         )
->>>>>>> 20d7699c
