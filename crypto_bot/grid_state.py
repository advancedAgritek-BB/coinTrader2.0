--- conflicted
+++ resolved
@@ -5,11 +5,8 @@
 _last_fill_bar: Dict[str, int] = {}
 _active_legs: Dict[str, int] = {}
 _current_bar: Dict[str, int] = {}
-<<<<<<< HEAD
 _grid_spacing: Dict[str, float] = {}
-=======
 _grid_step: Dict[str, float] = {}
->>>>>>> cf250ade
 _last_atr: Dict[str, float] = {}
 
 
@@ -36,7 +33,6 @@
     return _active_legs.get(symbol, 0)
 
 
-<<<<<<< HEAD
 def update_spacing(symbol: str, spacing: float, atr: float) -> None:
     """Persist grid spacing and ATR for ``symbol``."""
     _grid_spacing[symbol] = spacing
@@ -53,7 +49,6 @@
     return _last_atr.get(symbol)
 
 
-=======
 def get_grid_step(symbol: str) -> float | None:
     """Return stored grid step size for ``symbol``."""
     """Return last grid step size for ``symbol`` if set."""
@@ -83,15 +78,11 @@
     _last_atr[symbol] = float(atr)
 
 
->>>>>>> cf250ade
 def clear() -> None:
     """Reset state (for tests)."""
     _last_fill_bar.clear()
     _active_legs.clear()
     _current_bar.clear()
-<<<<<<< HEAD
     _grid_spacing.clear()
-=======
     _grid_step.clear()
->>>>>>> cf250ade
     _last_atr.clear()
