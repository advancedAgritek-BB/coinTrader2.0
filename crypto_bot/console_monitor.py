--- conflicted
+++ resolved
@@ -134,10 +134,8 @@
         entry = float(trade.get("price", 0))
         amount = float(trade.get("amount", 0))
         side = trade.get("side", "buy")
-<<<<<<< HEAD
         mult = 1 if side == "buy" else -1
         pnl = (prices.get(sym, 0.0) - entry) * amount * mult
-=======
         current = prices.get(sym, 0.0)
         if side == "sell":
         side = trade.get("side", "long")
@@ -146,7 +144,6 @@
             pnl = (entry - current) * amount
         else:
             pnl = (current - entry) * amount
->>>>>>> 8eb4e7f4
         lines.append(f"{sym} {pnl:+.2f}")
     return lines
 
