--- conflicted
+++ resolved
@@ -57,9 +57,7 @@
                     if paper_wallet is not None:
                         balance = getattr(paper_wallet, "balance", None)
                     elif hasattr(exchange, "fetch_balance"):
-<<<<<<< HEAD
                         balance = await get_usdt_balance(exchange, {})
-=======
                         if asyncio.iscoroutinefunction(getattr(exchange, "fetch_balance")):
                             bal = await exchange.fetch_balance()
                         else:
@@ -73,7 +71,6 @@
                     logger.error("Exchange error: %s", exc)
                     await asyncio.sleep(5)
                     continue
->>>>>>> 44d5ba11
                 except Exception:
                     pass
 
