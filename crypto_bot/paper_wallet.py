--- conflicted
+++ resolved
@@ -1,5 +1,4 @@
 class PaperWallet:
-<<<<<<< HEAD
     """Simple wallet for paper trading supporting multiple positions."""
 
     def __init__(self, balance: float) -> None:
@@ -10,7 +9,6 @@
     def open(self, symbol: str, side: str, amount: float, price: float) -> None:
         if symbol in self.positions:
             raise RuntimeError("Position already open for symbol")
-=======
     """Simple wallet for paper trading supporting multiple open positions."""
 
     def __init__(self, balance: float) -> None:
@@ -31,7 +29,6 @@
         from uuid import uuid4
 
         trade_id = identifier or str(uuid4())
->>>>>>> 44c21478
         if side == "buy":
             cost = amount * price
             if cost > self.balance:
@@ -39,7 +36,6 @@
             self.balance -= cost
         else:
             self.balance += amount * price
-<<<<<<< HEAD
         self.positions[symbol] = {
             "side": side,
             "size": amount,
@@ -51,7 +47,6 @@
         if not pos:
             return 0.0
         amount = min(amount, pos["size"])
-=======
 
         self.positions[trade_id] = {
             "side": side,
@@ -83,14 +78,12 @@
 
         amount = min(amount, pos["amount"])
 
->>>>>>> 44c21478
         if pos["side"] == "buy":
             self.balance += amount * price
             pnl = (price - pos["entry_price"]) * amount
         else:
             self.balance -= amount * price
             pnl = (pos["entry_price"] - price) * amount
-<<<<<<< HEAD
         pos["size"] -= amount
         if pos["size"] <= 0:
             del self.positions[symbol]
@@ -106,7 +99,6 @@
         if pos["side"] == "buy":
             return (price - pos["entry_price"]) * pos["size"]
         return (pos["entry_price"] - price) * pos["size"]
-=======
 
         pos["amount"] -= amount
         if pos["amount"] <= 0:
@@ -141,5 +133,4 @@
                 total += (price - pos["entry_price"]) * pos["amount"]
             else:
                 total += (pos["entry_price"] - price) * pos["amount"]
-        return total
->>>>>>> 44c21478
+        return total