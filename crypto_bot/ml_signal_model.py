--- conflicted
+++ resolved
@@ -99,7 +99,6 @@
 
 
 def train_model(features: pd.DataFrame, targets: pd.Series) -> LogisticRegression:
-<<<<<<< HEAD
     """Train a classification model and save it along with a report."""
 
     has_fit = hasattr(LogisticRegression, "fit") and hasattr(GridSearchCV, "fit")
@@ -120,10 +119,8 @@
         preds = model.predict(features)
         proba = [0.5] * len(features)
     elif len(features) < 2:
-=======
     """Train a classification model and save it along with a validation report."""
     if len(features) < 2:
->>>>>>> 529dd188
         model = LogisticRegression(max_iter=200, solver="liblinear")
         model.fit(features, targets)
         preds = model.predict(features)
