import pandas as pd
import ta
import numpy as np
from pathlib import Path
import joblib
from typing import Optional
import json
from datetime import datetime
import hashlib
from crypto_bot.regime.regime_classifier import classify_regime

from sklearn.linear_model import LogisticRegression
from sklearn.model_selection import (
    StratifiedKFold,
    GridSearchCV,
    train_test_split,
)
from sklearn.metrics import (
    accuracy_score,
    precision_score,
    recall_score,
    roc_auc_score,
)
from sklearn.preprocessing import StandardScaler
from sklearn.pipeline import Pipeline

MODEL_PATH = Path(__file__).resolve().parent / "models" / "signal_model.pkl"
REPORT_PATH = MODEL_PATH.with_name("model_report.json")
SCALER_PATH = MODEL_PATH.with_name("signal_model_scaler.pkl")


def extract_features(
    df: pd.DataFrame,
    window: Optional[int] = None,
    *,
    full_len: Optional[int] = None,
) -> pd.DataFrame:
    """Return ML features from OHLCV price data.

    Parameters
    ----------
    df : pd.DataFrame
        OHLCV data.
    window : int, optional
        If provided, only the most recent ``window`` rows are used to compute
        indicators. This keeps computations fast when repeatedly adding new
        candles.
    """
    if window is not None:
        df = df.iloc[-window:].copy()

    if full_len is None:
        full_len = len(df)

    features = pd.DataFrame(index=df.index)

    # Base timeframe indicators
    features["rsi"] = ta.momentum.rsi(df["close"], window=14)
    features["ema20"] = ta.trend.ema_indicator(df["close"], window=20)
    features["ema50"] = ta.trend.ema_indicator(df["close"], window=50)
    features["atr"] = ta.volatility.average_true_range(df["high"], df["low"], df["close"], window=14)

    # Higher timeframe approximations (longer windows)
    rsi_win = max(2, min(full_len // 2, 56))
    ema_win = max(2, min(full_len // 2, 80))
    features["rsi_4h"] = ta.momentum.rsi(df["close"], window=rsi_win)
    features["ema20_4h"] = ta.trend.ema_indicator(df["close"], window=ema_win)
    bb_4h = ta.volatility.BollingerBands(df["close"], window=ema_win)
    features["bb_width_4h"] = bb_4h.bollinger_wband()

    # Additional engineered features
    features["volume_change_pct"] = df["volume"].pct_change()
    ema50 = ta.trend.ema_indicator(df["close"], window=50)
    features["price_above_ema"] = df["close"] / ema50
    features["candle_body_ratio"] = (df["close"] - df["open"]).abs() / (df["high"] - df["low"])
    features["upper_shadow"] = df["high"] - df[["close", "open"]].max(axis=1)
    features["lower_shadow"] = df[["close", "open"]].min(axis=1) - df["low"]

    # Market regime as categorical feature
    regimes = []
    for i in range(len(df)):
        try:
            regime, _ = classify_regime(df.iloc[: i + 1])
            regimes.append(regime)
        except Exception:
            regimes.append("unknown")
    features["regime"] = regimes
    features = pd.get_dummies(features, columns=["regime"])

    return features.dropna()


def extract_latest_features(df: pd.DataFrame, lookback: int = 200) -> pd.DataFrame:
    """Return features for only the newest candle.

    The computation reuses ``extract_features`` but limits the data slice to the
    most recent ``lookback`` rows to avoid recalculating indicators over the
    entire history each call.
    """
    feats = extract_features(df, window=lookback, full_len=len(df))
    return feats.iloc[[-1]]


def train_model(features: pd.DataFrame, targets: pd.Series) -> LogisticRegression:
    """Train a classification model and save it along with a report."""

    has_fit = hasattr(LogisticRegression, "fit") and hasattr(GridSearchCV, "fit")

    if not has_fit:
        class DummyModel:
            def fit(self, *_a, **_k):
                pass

            def predict(self, X):
                return [0] * len(X)

            def predict_proba(self, X):
                return np.tile([0.5, 0.5], (len(X), 1))

        model = DummyModel()
        model.fit(features, targets)
        preds = model.predict(features)
        proba = [0.5] * len(features)
    elif len(features) < 2:
    """Train a classification model and save it along with a validation report."""
    if len(features) < 2:
        pipeline = Pipeline(
            [
                ("scaler", StandardScaler()),
                ("model", LogisticRegression(max_iter=200, solver="liblinear")),
            ]
        )
        pipeline.fit(features, targets)
        preds = pipeline.predict(features)
        proba = pipeline.predict_proba(features)[:, 1]
        model = pipeline.named_steps["model"]
        scaler = pipeline.named_steps["scaler"]
        val_metrics = {
            "auc": roc_auc_score(targets, proba),
            "accuracy": accuracy_score(targets, preds),
            "precision": precision_score(targets, preds, zero_division=0),
            "recall": recall_score(targets, preds, zero_division=0),
        }
    else:
        train_feats, val_feats, train_tgt, val_tgt = train_test_split(
            features,
            targets,
            test_size=0.2,
            stratify=targets,
            random_state=0,
        )
        n_splits = min(5, len(train_feats))
        cv = StratifiedKFold(n_splits=n_splits, shuffle=True, random_state=0)
        pipeline = Pipeline(
            [
                ("scaler", StandardScaler()),
                ("model", LogisticRegression(max_iter=200, solver="liblinear")),
            ]
        )
        grid = GridSearchCV(
            pipeline,
            {"model__C": [0.1, 1.0]},
            cv=cv,
            scoring="roc_auc",
        )
        grid.fit(train_feats, train_tgt)
        best_pipeline = grid.best_estimator_
        preds = best_pipeline.predict(val_feats)
        proba = best_pipeline.predict_proba(val_feats)[:, 1]
        model = best_pipeline.named_steps["model"]
        scaler = best_pipeline.named_steps["scaler"]
        val_metrics = {
            "auc": roc_auc_score(val_tgt, proba),
            "accuracy": accuracy_score(val_tgt, preds),
            "precision": precision_score(val_tgt, preds, zero_division=0),
            "recall": recall_score(val_tgt, preds, zero_division=0),
        }

    report = {
        **val_metrics,
        "trained_at": datetime.utcnow().isoformat(),
    }

    MODEL_PATH.parent.mkdir(parents=True, exist_ok=True)
<<<<<<< HEAD
    joblib.dump(model, MODEL_PATH)
    joblib.dump(scaler, SCALER_PATH)
=======
    if hasattr(joblib, "dump"):
        joblib.dump(model, MODEL_PATH)
    else:
        MODEL_PATH.write_bytes(b"")
>>>>>>> 96b7094f
    with open(REPORT_PATH, "w") as f:
        json.dump(report, f)
    return model


def load_model() -> LogisticRegression:
    """Load the trained signal model."""
    if not MODEL_PATH.exists():
        raise FileNotFoundError(MODEL_PATH)
    return joblib.load(MODEL_PATH)


def load_scaler() -> StandardScaler:
    """Load the scaler used for the signal model."""
    if not SCALER_PATH.exists():
        raise FileNotFoundError(SCALER_PATH)
    return joblib.load(SCALER_PATH)


def predict_signal(
    df: pd.DataFrame,
    model: Optional[LogisticRegression] = None,
    scaler: Optional[StandardScaler] = None,
) -> float:
    """Predict signal strength for the latest row of df."""
    if model is None:
        model = load_model()
<<<<<<< HEAD
    if scaler is None:
        scaler = load_scaler()
    feats = extract_features(df).iloc[[-1]]
    feats_scaled = scaler.transform(feats)
    proba = float(model.predict_proba(feats_scaled)[0, 1])
=======
    feats = extract_latest_features(df)
    proba = float(model.predict_proba(feats)[0, 1])
>>>>>>> 96b7094f

    model_hash = hashlib.md5(MODEL_PATH.read_bytes()).hexdigest()[:8]
    log_path = Path(__file__).resolve().parent / "logs" / "ml_features.csv"
    log_row = feats.copy()
    log_row["prediction"] = proba
    log_row["model_hash"] = model_hash
    log_path.parent.mkdir(parents=True, exist_ok=True)
    if log_path.exists():
        log_row.to_csv(log_path, mode="a", header=False, index=False)
    else:
        log_row.to_csv(log_path, index=False)

    return max(0.0, min(proba, 1.0))


def train_from_csv(csv_path: Path) -> LogisticRegression:
    """Train model from a CSV file of trades based on realized returns."""
    df = pd.read_csv(csv_path)
    future_return = df["close"].shift(-5) / df["close"] - 1
    df["label"] = (future_return > 0).astype(int)
    features = extract_features(df)
    targets = df.loc[features.index, "label"]
    return train_model(features, targets)


def validate_from_csv(csv_path: Path) -> dict:
    """Validate the saved model on data from a CSV file."""
    df = pd.read_csv(csv_path)
    future_return = df["close"].shift(-5) / df["close"] - 1
    df["label"] = (future_return > 0).astype(int)
    features = extract_features(df)
    targets = df.loc[features.index, "label"]
    model = load_model()
    scaler = load_scaler()
    feats_scaled = scaler.transform(features)
    preds = model.predict(feats_scaled)
    proba = model.predict_proba(feats_scaled)[:, 1]
    return {
        "auc": roc_auc_score(targets, proba),
        "accuracy": accuracy_score(targets, preds),
        "precision": precision_score(targets, preds, zero_division=0),
        "recall": recall_score(targets, preds, zero_division=0),
    }


if __name__ == "__main__":  # pragma: no cover - manual training
    DEFAULT_CSV = Path("crypto_bot/logs/trades.csv")
    if DEFAULT_CSV.exists():
        train_from_csv(DEFAULT_CSV)<|MERGE_RESOLUTION|>--- conflicted
+++ resolved
@@ -182,15 +182,12 @@
     }
 
     MODEL_PATH.parent.mkdir(parents=True, exist_ok=True)
-<<<<<<< HEAD
     joblib.dump(model, MODEL_PATH)
     joblib.dump(scaler, SCALER_PATH)
-=======
     if hasattr(joblib, "dump"):
         joblib.dump(model, MODEL_PATH)
     else:
         MODEL_PATH.write_bytes(b"")
->>>>>>> 96b7094f
     with open(REPORT_PATH, "w") as f:
         json.dump(report, f)
     return model
@@ -218,16 +215,13 @@
     """Predict signal strength for the latest row of df."""
     if model is None:
         model = load_model()
-<<<<<<< HEAD
     if scaler is None:
         scaler = load_scaler()
     feats = extract_features(df).iloc[[-1]]
     feats_scaled = scaler.transform(feats)
     proba = float(model.predict_proba(feats_scaled)[0, 1])
-=======
     feats = extract_latest_features(df)
     proba = float(model.predict_proba(feats)[0, 1])
->>>>>>> 96b7094f
 
     model_hash = hashlib.md5(MODEL_PATH.read_bytes()).hexdigest()[:8]
     log_path = Path(__file__).resolve().parent / "logs" / "ml_features.csv"
