from __future__ import annotations

"""Async wrapper controlling the trading bot."""

import asyncio
import sys
from pathlib import Path
from typing import Dict, List, Optional

from crypto_bot.utils.logger import LOG_DIR


import yaml
from . import main
from crypto_bot.utils.symbol_utils import fix_symbol

from .portfolio_rotator import PortfolioRotator
from .utils.open_trades import get_open_trades
from .execution.cex_executor import get_exchange, execute_trade_async


class TradingBotController:
    """High level controller exposing simple async methods."""

    def __init__(
        self,
        config_path: str | Path = "crypto_bot/config.yaml",
        trades_file: str | Path = LOG_DIR / "trades.csv",
        log_file: str | Path = LOG_DIR / "bot.log",
    ) -> None:
        self.config_path = Path(config_path)
        self.trades_file = Path(trades_file)
        self.log_file = Path(log_file)
        self.config = self._load_config()
        self.rotator = PortfolioRotator()
        self.exchange, self.ws_client = get_exchange(self.config)
        self.proc: asyncio.subprocess.Process | None = None
        self.enabled: Dict[str, bool] = {
            "trend_bot": True,
            "grid_bot": True,
            "sniper_bot": True,
            "dex_scalper": True,
            "dca_bot": True,
            "mean_bot": True,
            "breakout_bot": True,
            "micro_scalp_bot": True,
            "bounce_scalper": True,
        }
        self.state = {
            "running": False,
            "mode": self.config.get("execution_mode", "dry_run"),
        }

    # ------------------------------------------------------------------
    def _load_config(self) -> dict:
        if self.config_path.exists():
            with open(self.config_path) as f:
                data = yaml.safe_load(f) or {}
        else:
            data = {}

        if "symbol" in data:
            data["symbol"] = fix_symbol(data["symbol"])
        if "symbols" in data:
            data["symbols"] = [fix_symbol(s) for s in data.get("symbols", [])]
        return data

    async def start_trading(self) -> Dict[str, object]:
        """Launch ``crypto_bot.main`` as a subprocess if not already running."""
        if self.proc and self.proc.returncode is None:
            return {"running": True, "status": "already_running"}
        self.proc = await asyncio.create_subprocess_exec(
            sys.executable,
            "-m",
            "crypto_bot.main",
        )
        self.state["running"] = True
        return {"running": True, "status": "started"}

    async def stop_trading(self) -> Dict[str, object]:
        """Terminate the subprocess if running."""
        if self.proc and self.proc.returncode is None:
            self.proc.terminate()
            await self.proc.wait()
            self.proc = None
        self.state["running"] = False
        return {"running": False, "status": "stopped"}

    async def get_status(self) -> Dict[str, object]:
        """Return current running state and enabled strategies."""
        running = self.proc is not None and self.proc.returncode is None
        self.state["running"] = running
        return {
            "running": running,
            "mode": self.state.get("mode"),
            "enabled_strategies": self.enabled.copy(),
        }

    async def list_strategies(self) -> List[str]:
        """Return names of available strategies."""
        return list(self.enabled.keys())

    async def toggle_strategy(self, name: str) -> Dict[str, object]:
        """Enable or disable ``name`` and return the new state."""
        if name not in self.enabled:
            raise ValueError(f"Unknown strategy: {name}")
        self.enabled[name] = not self.enabled[name]
        return {"strategy": name, "enabled": self.enabled[name]}

    async def list_positions(self) -> List[Dict]:
        """Return currently open positions parsed from the trade log."""
        return get_open_trades(self.trades_file)

    async def close_position(self, symbol: str, amount: float) -> Dict:
        """Submit a market order closing ``amount`` of ``symbol``."""
        return await execute_trade_async(
            self.exchange,
            self.ws_client,
            symbol,
            "sell",
            amount,
            dry_run=self.config.get("execution_mode") == "dry_run",
            use_websocket=self.config.get("use_websocket", False),
            config=self.config,
        )

    async def fetch_logs(self, lines: int = 20) -> List[str]:
        """Return the last ``lines`` from the bot log."""
        if not self.log_file.exists():
            return []
        data = self.log_file.read_text().splitlines()
        return data[-lines:]

<<<<<<< HEAD
    async def reload_config(self) -> Dict[str, object]:
        """Reload configuration from ``self.config_path``."""
        try:
            self.config = self._load_config()
            self.exchange, self.ws_client = get_exchange(self.config)
            self.state["mode"] = self.config.get("execution_mode", "dry_run")
            return {"status": "reloaded", "mode": self.state["mode"]}
        except Exception as exc:  # pragma: no cover - unexpected
            return {"status": "error", "error": str(exc)}
=======
    async def reload_config(self) -> str:
        self.state["reload"] = True
        return "Config reload scheduled"
>>>>>>> 5b89dd52
<|MERGE_RESOLUTION|>--- conflicted
+++ resolved
@@ -131,7 +131,6 @@
         data = self.log_file.read_text().splitlines()
         return data[-lines:]
 
-<<<<<<< HEAD
     async def reload_config(self) -> Dict[str, object]:
         """Reload configuration from ``self.config_path``."""
         try:
@@ -141,8 +140,6 @@
             return {"status": "reloaded", "mode": self.state["mode"]}
         except Exception as exc:  # pragma: no cover - unexpected
             return {"status": "error", "error": str(exc)}
-=======
     async def reload_config(self) -> str:
         self.state["reload"] = True
         return "Config reload scheduled"
->>>>>>> 5b89dd52
