--- conflicted
+++ resolved
@@ -14,12 +14,9 @@
         return
     _logged = True
     log = logging.getLogger("crypto_bot.ml")
-<<<<<<< HEAD
-=======
     pkgs_ok = all(
         importlib.util.find_spec(name) is not None for name in _REQUIRED_PACKAGES
     )
->>>>>>> c136972f
     url_ok = bool(os.getenv("SUPABASE_URL"))
     key_ok = bool(
         os.getenv("SUPABASE_SERVICE_ROLE_KEY")
@@ -27,13 +24,10 @@
         or os.getenv("SUPABASE_API_KEY")
         or os.getenv("SUPABASE_ANON_KEY")
     )
-<<<<<<< HEAD
     log.info("ML status: supabase_url=%s key_present=%s", url_ok, key_ok)
-=======
     log.info(
         "ML status: packages=%s supabase_url=%s key_present=%s",
         pkgs_ok,
         url_ok,
         key_ok,
-    )
->>>>>>> c136972f
+    )